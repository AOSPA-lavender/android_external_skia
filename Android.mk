BASE_PATH := $(call my-dir)
LOCAL_PATH:= $(call my-dir)

###############################################################################
#
# PROBLEMS WITH SKIA DEBUGGING?? READ THIS...
#
# The debug build results in changes to the Skia headers. This means that those
# using libskia must also be built with the debug version of the Skia headers.
# There are a few scenarios where this comes into play:
#
# (1) You're building debug code that depends on libskia.
#   (a) If libskia is built in release, then define SK_RELEASE when building
#       your sources.
#   (b) If libskia is built with debugging (see step 2), then no changes are
#       needed since your sources and libskia have been built with SK_DEBUG.
# (2) You're building libskia in debug mode.
#   (a) RECOMMENDED: You can build the entire system in debug mode. Do this by
#       updating your build/config.mk to include -DSK_DEBUG on the line that
#       defines COMMON_GLOBAL_CFLAGS
#   (b) You can update all the users of libskia to define SK_DEBUG when they are
#       building their sources.
#
# NOTE: If neither SK_DEBUG or SK_RELEASE are defined then Skia checks NDEBUG to
#       determine which build type to use.
###############################################################################


#############################################################
#   build the skia+freetype+png+jpeg+zlib+gif+webp library
#

include $(CLEAR_VARS)

LOCAL_ARM_MODE := thumb

# need a flag to tell the C side when we're on devices with large memory
# budgets (i.e. larger than the low-end devices that initially shipped)
ifeq ($(ARCH_ARM_HAVE_VFP),true)
<<<<<<< HEAD
	LOCAL_CFLAGS_arm += -DANDROID_LARGE_MEMORY_DEVICE
=======
	LOCAL_CFLAGS += -DANDROID_LARGE_MEMORY_DEVICE
endif

ifeq ($(TARGET_ARCH),x86)
	LOCAL_CFLAGS += -DANDROID_LARGE_MEMORY_DEVICE
>>>>>>> 54d95a38
endif

ifeq ($(ARCH_ARM_HAVE_NEON),true)
	LOCAL_CFLAGS_arm += -D__ARM_HAVE_NEON
endif

LOCAL_CFLAGS_x86 += -DANDROID_LARGE_MEMORY_DEVICE

LOCAL_CFLAGS += -DDCT_IFAST_SUPPORTED

# using freetype's embolden allows us to adjust fake bold settings at
# draw-time, at which point we know which SkTypeface is being drawn
LOCAL_CFLAGS += -DSK_USE_FREETYPE_EMBOLDEN

#Android provides at least FreeType 2.4.0 at runtime.
LOCAL_CFLAGS += -DSK_FONTHOST_FREETYPE_RUNTIME_VERSION=0x020400

#Skia should not use dlopen on Android.
LOCAL_CFLAGS += -DSK_CAN_USE_DLOPEN=0

# used for testing
#LOCAL_CFLAGS += -g -O0

ifeq ($(NO_FALLBACK_FONT),true)
	LOCAL_CFLAGS += -DNO_FALLBACK_FONT
endif

# IMPORTANT: The build order of the SkImageDecoder_*.cpp files
# defines the order image decoders are tested when decoding a
# stream. The last decoder is the first one tested, so the .cpp
# files should be in listed in order from the least likely to be
# used, to the most likely (jpeg and png should be the last two
# for instance.)
# START IMAGE DECODERS

LOCAL_SRC_FILES:= \
	src/core/Sk64.cpp \
	src/core/SkAnnotation.cpp \
	src/core/SkAAClip.cpp \
	src/core/SkAdvancedTypefaceMetrics.cpp \
	src/core/SkAlphaRuns.cpp \
	src/core/SkBBoxRecord.cpp \
	src/core/SkBBoxHierarchyRecord.cpp \
	src/core/SkBitmap.cpp \
	src/core/SkBitmapDevice.cpp \
	src/core/SkBitmapFilter.cpp \
	src/core/SkBitmapHeap.cpp \
	src/core/SkBitmapProcShader.cpp \
	src/core/SkBitmapProcState.cpp \
	src/core/SkBitmapProcState_matrixProcs.cpp \
	src/core/SkBitmapScaler.cpp \
	src/core/SkBitmap_scroll.cpp \
	src/core/SkBlitMask_D32.cpp \
	src/core/SkBlitRow_D16.cpp \
	src/core/SkBlitRow_D32.cpp \
	src/core/SkBlitter.cpp \
	src/core/SkBlitter_A8.cpp \
	src/core/SkBlitter_ARGB32.cpp \
	src/core/SkBlitter_RGB16.cpp \
	src/core/SkBlitter_Sprite.cpp \
	src/core/SkBuffer.cpp \
	src/core/SkCanvas.cpp \
	src/core/SkChunkAlloc.cpp \
	src/core/SkClipStack.cpp \
	src/core/SkColor.cpp \
	src/core/SkColorFilter.cpp \
	src/core/SkColorTable.cpp \
	src/core/SkComposeShader.cpp \
	src/core/SkConfig8888.cpp \
	src/core/SkConvolver.cpp \
	src/core/SkCordic.cpp \
	src/core/SkCubicClipper.cpp \
	src/core/SkData.cpp \
	src/core/SkDataTable.cpp \
	src/core/SkDebug.cpp \
	src/core/SkDeque.cpp \
	src/core/SkDevice.cpp \
	src/core/SkDeviceLooper.cpp \
	src/core/SkDeviceProfile.cpp \
	src/core/SkDither.cpp \
	src/core/SkDraw.cpp \
	src/core/SkDrawLooper.cpp \
	src/core/SkEdgeBuilder.cpp \
	src/core/SkEdgeClipper.cpp \
	src/core/SkEdge.cpp \
	src/core/SkError.cpp \
	src/core/SkFilterProc.cpp \
	src/core/SkFilterShader.cpp \
	src/core/SkFlattenable.cpp \
	src/core/SkFlattenableBuffers.cpp \
	src/core/SkFlattenableSerialization.cpp \
	src/core/SkFloat.cpp \
	src/core/SkFloatBits.cpp \
	src/core/SkFontDescriptor.cpp \
	src/core/SkFontStream.cpp \
	src/core/SkFontHost.cpp \
	src/core/SkGeometry.cpp \
	src/core/SkGlyphCache.cpp \
	src/core/SkGraphics.cpp \
	src/core/SkInstCnt.cpp \
	src/core/SkImageFilter.cpp \
	src/core/SkImageFilterUtils.cpp \
	src/core/SkImageInfo.cpp \
	src/core/SkLineClipper.cpp \
	src/core/SkMallocPixelRef.cpp \
	src/core/SkMask.cpp \
	src/core/SkMaskFilter.cpp \
	src/core/SkMaskGamma.cpp \
	src/core/SkMath.cpp \
	src/core/SkMatrix.cpp \
	src/core/SkMetaData.cpp \
	src/core/SkMipMap.cpp \
	src/core/SkOrderedReadBuffer.cpp \
	src/core/SkOrderedWriteBuffer.cpp \
	src/core/SkPackBits.cpp \
	src/core/SkPaint.cpp \
	src/core/SkPaintOptionsAndroid.cpp \
	src/core/SkPaintPriv.cpp \
	src/core/SkPath.cpp \
	src/core/SkPathEffect.cpp \
	src/core/SkPathHeap.cpp \
	src/core/SkPathMeasure.cpp \
	src/core/SkPathRef.cpp \
	src/core/SkPicture.cpp \
	src/core/SkPictureFlat.cpp \
	src/core/SkPicturePlayback.cpp \
	src/core/SkPictureRecord.cpp \
	src/core/SkPictureStateTree.cpp \
	src/core/SkPixelRef.cpp \
	src/core/SkPoint.cpp \
	src/core/SkProcSpriteBlitter.cpp \
	src/core/SkPtrRecorder.cpp \
	src/core/SkQuadClipper.cpp \
	src/core/SkRasterClip.cpp \
	src/core/SkRasterizer.cpp \
	src/core/SkRect.cpp \
	src/core/SkRefDict.cpp \
	src/core/SkRegion.cpp \
	src/core/SkRegion_path.cpp \
	src/core/SkRRect.cpp \
	src/core/SkRTree.cpp \
	src/core/SkScaledImageCache.cpp \
	src/core/SkScalar.cpp \
	src/core/SkScalerContext.cpp \
	src/core/SkScan.cpp \
	src/core/SkScan_AntiPath.cpp \
	src/core/SkScan_Antihair.cpp \
	src/core/SkScan_Hairline.cpp \
	src/core/SkScan_Path.cpp \
	src/core/SkShader.cpp \
	src/core/SkSpriteBlitter_ARGB32.cpp \
	src/core/SkSpriteBlitter_RGB16.cpp \
	src/core/SkStream.cpp \
	src/core/SkString.cpp \
	src/core/SkStringUtils.cpp \
	src/core/SkStroke.cpp \
	src/core/SkStrokeRec.cpp \
	src/core/SkStrokerPriv.cpp \
	src/core/SkTileGrid.cpp \
	src/core/SkTileGridPicture.cpp \
	src/core/SkTLS.cpp \
	src/core/SkTSearch.cpp \
	src/core/SkTypeface.cpp \
	src/core/SkTypefaceCache.cpp \
	src/core/SkUnPreMultiply.cpp \
	src/core/SkUtils.cpp \
	src/core/SkValidatingReadBuffer.cpp \
	src/core/SkFlate.cpp \
	src/core/SkWriter32.cpp \
	src/core/SkXfermode.cpp \
	src/doc/SkDocument.cpp \
	src/doc/SkDocument_PDF.cpp \
	src/effects/Sk1DPathEffect.cpp \
	src/effects/Sk2DPathEffect.cpp \
	src/effects/SkArithmeticMode.cpp \
	src/effects/SkAvoidXfermode.cpp \
	src/effects/SkBicubicImageFilter.cpp \
	src/effects/SkBitmapAlphaThresholdShader.cpp \
	src/effects/SkBitmapSource.cpp \
	src/effects/SkBlurDrawLooper.cpp \
	src/effects/SkBlurImageFilter.cpp \
	src/effects/SkBlurMask.cpp \
	src/effects/SkBlurMaskFilter.cpp \
	src/effects/SkColorFilterImageFilter.cpp \
	src/effects/SkColorFilters.cpp \
	src/effects/SkColorMatrix.cpp \
	src/effects/SkColorMatrixFilter.cpp \
	src/effects/SkComposeImageFilter.cpp \
	src/effects/SkCornerPathEffect.cpp \
	src/effects/SkDashPathEffect.cpp \
	src/effects/SkDiscretePathEffect.cpp \
	src/effects/SkDisplacementMapEffect.cpp \
	src/effects/SkDropShadowImageFilter.cpp \
	src/effects/SkEmbossMask.cpp \
	src/effects/SkEmbossMaskFilter.cpp \
	src/effects/SkGpuBlurUtils.cpp \
	src/effects/SkKernel33MaskFilter.cpp \
	src/effects/SkLayerDrawLooper.cpp \
	src/effects/SkLayerRasterizer.cpp \
	src/effects/SkLerpXfermode.cpp \
	src/effects/SkLightingImageFilter.cpp \
	src/effects/SkLumaColorFilter.cpp \
	src/effects/SkMagnifierImageFilter.cpp \
	src/effects/SkMatrixConvolutionImageFilter.cpp \
	src/effects/SkMergeImageFilter.cpp \
	src/effects/SkMorphologyImageFilter.cpp \
	src/effects/SkOffsetImageFilter.cpp \
	src/effects/SkPaintFlagsDrawFilter.cpp \
	src/effects/SkPerlinNoiseShader.cpp \
	src/effects/SkPictureImageFilter.cpp \
	src/effects/SkPixelXorXfermode.cpp \
	src/effects/SkPorterDuff.cpp \
	src/effects/SkRectShaderImageFilter.cpp \
	src/effects/SkStippleMaskFilter.cpp \
	src/effects/SkTableColorFilter.cpp \
	src/effects/SkTableMaskFilter.cpp \
	src/effects/SkTestImageFilters.cpp \
	src/effects/SkTileImageFilter.cpp \
	src/effects/SkTransparentShader.cpp \
	src/effects/SkXfermodeImageFilter.cpp \
	src/effects/gradients/SkBitmapCache.cpp \
	src/effects/gradients/SkClampRange.cpp \
	src/effects/gradients/SkGradientShader.cpp \
	src/effects/gradients/SkLinearGradient.cpp \
	src/effects/gradients/SkRadialGradient.cpp \
	src/effects/gradients/SkTwoPointRadialGradient.cpp \
	src/effects/gradients/SkTwoPointConicalGradient.cpp \
	src/effects/gradients/SkSweepGradient.cpp \
	src/image/SkDataPixelRef.cpp \
	src/image/SkImage.cpp \
	src/image/SkImagePriv.cpp \
	src/image/SkImage_Codec.cpp \
	src/image/SkImage_Gpu.cpp \
	src/image/SkImage_Picture.cpp \
	src/image/SkImage_Raster.cpp \
	src/image/SkSurface.cpp \
	src/image/SkSurface_Gpu.cpp \
	src/image/SkSurface_Picture.cpp \
	src/image/SkSurface_Raster.cpp \
	src/images/bmpdecoderhelper.cpp \
	src/images/SkDecodingImageGenerator.cpp \
	src/images/SkImageDecoder_FactoryDefault.cpp \
	src/images/SkImageDecoder_FactoryRegistrar.cpp \
	src/images/SkImages.cpp \
	src/images/SkForceLinking.cpp \
	src/images/SkImageDecoder.cpp \
	src/images/SkImageDecoder_libbmp.cpp \
	src/images/SkImageDecoder_wbmp.cpp \
	src/images/SkImageDecoder_libico.cpp \
	src/images/SkImageDecoder_libwebp.cpp \
	src/images/SkImageDecoder_libgif.cpp \
	src/images/SkImageDecoder_libjpeg.cpp \
	src/images/SkImageDecoder_libpng.cpp \
	src/images/SkImageEncoder.cpp \
	src/images/SkImageEncoder_Factory.cpp \
	src/images/SkImageEncoder_argb.cpp \
	src/images/SkImageRef.cpp \
	src/images/SkImageRefPool.cpp \
	src/images/SkImageRef_ashmem.cpp \
	src/images/SkImageRef_GlobalPool.cpp \
	src/images/SkJpegUtility.cpp \
	src/images/SkMovie.cpp \
	src/images/SkMovie_gif.cpp \
	src/images/SkPageFlipper.cpp \
	src/images/SkScaledBitmapSampler.cpp \
	src/images/SkStreamHelpers.cpp \
	src/pathops/SkAddIntersections.cpp \
	src/pathops/SkDCubicIntersection.cpp \
	src/pathops/SkDCubicLineIntersection.cpp \
	src/pathops/SkDCubicToQuads.cpp \
	src/pathops/SkDLineIntersection.cpp \
	src/pathops/SkDQuadImplicit.cpp \
	src/pathops/SkDQuadIntersection.cpp \
	src/pathops/SkDQuadLineIntersection.cpp \
	src/pathops/SkIntersections.cpp \
	src/pathops/SkOpAngle.cpp \
	src/pathops/SkOpContour.cpp \
	src/pathops/SkOpEdgeBuilder.cpp \
	src/pathops/SkOpSegment.cpp \
	src/pathops/SkPathOpsBounds.cpp \
	src/pathops/SkPathOpsCommon.cpp \
	src/pathops/SkPathOpsCubic.cpp \
	src/pathops/SkPathOpsDebug.cpp \
	src/pathops/SkPathOpsLine.cpp \
	src/pathops/SkPathOpsOp.cpp \
	src/pathops/SkPathOpsPoint.cpp \
	src/pathops/SkPathOpsQuad.cpp \
	src/pathops/SkPathOpsRect.cpp \
	src/pathops/SkPathOpsSimplify.cpp \
	src/pathops/SkPathOpsTriangle.cpp \
	src/pathops/SkPathOpsTypes.cpp \
	src/pathops/SkPathWriter.cpp \
	src/pathops/SkQuarticRoot.cpp \
	src/pathops/SkReduceOrder.cpp \
	src/pipe/SkGPipeRead.cpp \
	src/pipe/SkGPipeWrite.cpp \
	src/ports/SkDebug_android.cpp \
	src/ports/SkDiscardableMemory_ashmem.cpp \
	src/ports/SkGlobalInitialization_default.cpp \
	src/ports/SkFontConfigInterface_android.cpp \
	src/ports/SkFontConfigParser_android.cpp \
	src/ports/SkFontHost_FreeType.cpp \
	src/ports/SkFontHost_FreeType_common.cpp \
	src/ports/SkFontHost_fontconfig.cpp \
	src/ports/SkMemory_malloc.cpp \
	src/ports/SkOSFile_posix.cpp \
	src/ports/SkOSFile_stdio.cpp \
	src/ports/SkPurgeableMemoryBlock_android.cpp \
	src/ports/SkThread_pthread.cpp \
	src/ports/SkTime_Unix.cpp \
	src/ports/SkTLS_pthread.cpp \
	src/pdf/SkPDFCatalog.cpp \
	src/pdf/SkPDFDevice.cpp \
	src/pdf/SkPDFDeviceFlattener.cpp \
	src/pdf/SkPDFDocument.cpp \
	src/pdf/SkPDFFont.cpp \
	src/pdf/SkPDFFormXObject.cpp \
	src/pdf/SkPDFGraphicState.cpp \
	src/pdf/SkPDFImage.cpp \
	src/pdf/SkPDFPage.cpp \
	src/pdf/SkPDFResourceDict.cpp \
	src/pdf/SkPDFShader.cpp \
	src/pdf/SkPDFStream.cpp \
	src/pdf/SkPDFTypes.cpp \
	src/pdf/SkPDFUtils.cpp \
	src/sfnt/SkOTTable_name.cpp \
	src/sfnt/SkOTUtils.cpp \
	src/utils/android/ashmem.cpp \
	src/utils/debugger/SkDebugCanvas.cpp \
	src/utils/debugger/SkDrawCommand.cpp \
	src/utils/debugger/SkObjectParser.cpp \
	src/utils/SkBase64.cpp \
	src/utils/SkBitSet.cpp \
	src/utils/SkBoundaryPatch.cpp \
	src/utils/SkCamera.cpp \
	src/utils/SkCanvasStack.cpp \
	src/utils/SkCanvasStateUtils.cpp \
	src/utils/SkCubicInterval.cpp \
	src/utils/SkCullPoints.cpp \
	src/utils/SkDeferredCanvas.cpp \
	src/utils/SkDumpCanvas.cpp \
	src/utils/SkFrontBufferedStream.cpp \
	src/utils/SkInterpolator.cpp \
	src/utils/SkLayer.cpp \
	src/utils/SkMatrix44.cpp \
	src/utils/SkMD5.cpp \
	src/utils/SkMeshUtils.cpp \
	src/utils/SkNinePatch.cpp \
	src/utils/SkNWayCanvas.cpp \
	src/utils/SkNullCanvas.cpp \
	src/utils/SkOSFile.cpp \
	src/utils/SkParse.cpp \
	src/utils/SkParseColor.cpp \
	src/utils/SkParsePath.cpp \
	src/utils/SkPictureUtils.cpp \
	src/utils/SkPathUtils.cpp \
	src/utils/SkProxyCanvas.cpp \
	src/utils/SkSHA1.cpp \
	src/utils/SkRTConf.cpp \
	src/utils/SkThreadUtils_pthread.cpp \
	src/utils/SkThreadUtils_pthread_other.cpp \
	src/utils/SkUnitMappers.cpp \
	src/lazy/SkDiscardableMemoryPool.cpp \
	src/lazy/SkDiscardablePixelRef.cpp \
	src/lazy/SkCachingPixelRef.cpp 

#	src/utils/SkBitmapHasher.cpp \

# maps to the 'skgr' gyp target
LOCAL_SRC_FILES += \
	src/gpu/SkGpuDevice.cpp \
	src/gpu/SkGr.cpp \
	src/gpu/SkGrFontScaler.cpp \
	src/gpu/SkGrPixelRef.cpp \
	src/gpu/SkGrTexturePixelRef.cpp \
	src/gpu/gl/SkGLContextHelper.cpp \
	src/gpu/gl/android/SkNativeGLContext_android.cpp \

# null and debug gpu interfaces
LOCAL_SRC_FILES += \
	src/gpu/gl/SkNullGLContext.cpp \
	src/gpu/gl/GrGLCreateNullInterface.cpp \
	src/gpu/gl/debug/SkDebugGLContext.cpp \
	src/gpu/gl/debug/GrGLCreateDebugInterface.cpp \
	src/gpu/gl/debug/GrBufferObj.cpp \
	src/gpu/gl/debug/GrTextureObj.cpp \
	src/gpu/gl/debug/GrTextureUnitObj.cpp \
	src/gpu/gl/debug/GrFrameBufferObj.cpp \
	src/gpu/gl/debug/GrShaderObj.cpp \
	src/gpu/gl/debug/GrProgramObj.cpp \
	src/gpu/gl/debug/GrDebugGL.cpp

# maps to the 'gr' gyp target
LOCAL_SRC_FILES += \
	src/gpu/GrAAHairLinePathRenderer.cpp \
	src/gpu/GrAAConvexPathRenderer.cpp \
	src/gpu/GrAARectRenderer.cpp \
	src/gpu/GrAddPathRenderers_default.cpp \
	src/gpu/GrAllocPool.cpp \
	src/gpu/GrAtlas.cpp \
	src/gpu/GrBitmapTextContext.cpp \
	src/gpu/GrBufferAllocPool.cpp \
	src/gpu/GrBlend.cpp \
	src/gpu/GrCacheID.cpp \
	src/gpu/GrClipData.cpp \
	src/gpu/GrContext.cpp \
	src/gpu/GrDefaultPathRenderer.cpp \
	src/gpu/GrDrawState.cpp \
	src/gpu/GrDrawTarget.cpp \
	src/gpu/GrEffect.cpp \
	src/gpu/GrClipMaskCache.cpp \
	src/gpu/GrClipMaskManager.cpp \
	src/gpu/GrGpu.cpp \
	src/gpu/GrGpuFactory.cpp \
	src/gpu/GrInOrderDrawBuffer.cpp \
	src/gpu/GrMemoryPool.cpp \
	src/gpu/GrOvalRenderer.cpp \
	src/gpu/GrPaint.cpp \
	src/gpu/GrPath.cpp \
	src/gpu/GrPathRendererChain.cpp \
	src/gpu/GrPathRenderer.cpp \
	src/gpu/GrPathUtils.cpp \
	src/gpu/GrRectanizer.cpp \
	src/gpu/GrRectanizer_skyline.cpp \
	src/gpu/GrReducedClip.cpp \
	src/gpu/GrRenderTarget.cpp \
	src/gpu/GrResource.cpp \
	src/gpu/GrResourceCache.cpp \
	src/gpu/GrStencil.cpp \
	src/gpu/GrStencilAndCoverPathRenderer.cpp \
	src/gpu/GrStencilBuffer.cpp \
	src/gpu/GrSWMaskHelper.cpp \
	src/gpu/GrSoftwarePathRenderer.cpp \
	src/gpu/GrSurface.cpp \
	src/gpu/GrTextContext.cpp \
	src/gpu/GrTextStrike.cpp \
	src/gpu/GrTexture.cpp \
	src/gpu/GrTextureAccess.cpp \
	src/gpu/effects/GrConfigConversionEffect.cpp \
	src/gpu/effects/GrBezierEffect.cpp \
	src/gpu/effects/GrConvolutionEffect.cpp \
	src/gpu/effects/GrBicubicEffect.cpp \
	src/gpu/effects/GrCustomCoordsTextureEffect.cpp \
	src/gpu/effects/GrSimpleTextureEffect.cpp \
	src/gpu/effects/GrSingleTextureEffect.cpp \
	src/gpu/effects/GrTextureDomain.cpp \
	src/gpu/effects/GrTextureStripAtlas.cpp \
	src/gpu/gl/GrGLBufferImpl.cpp \
	src/gpu/gl/GrGLCaps.cpp \
	src/gpu/gl/GrGLContext.cpp \
	src/gpu/gl/GrGLDefaultInterface_native.cpp \
	src/gpu/gl/GrGLExtensions.cpp \
	src/gpu/gl/GrGLIndexBuffer.cpp \
	src/gpu/gl/GrGLInterface.cpp \
	src/gpu/gl/GrGLNoOpInterface.cpp \
	src/gpu/gl/GrGLPath.cpp \
	src/gpu/gl/GrGLProgram.cpp \
	src/gpu/gl/GrGLProgramDesc.cpp \
	src/gpu/gl/GrGLProgramEffects.cpp \
	src/gpu/gl/GrGLRenderTarget.cpp \
	src/gpu/gl/GrGLShaderBuilder.cpp \
	src/gpu/gl/GrGLSL.cpp \
	src/gpu/gl/GrGLStencilBuffer.cpp \
	src/gpu/gl/GrGLTexture.cpp \
	src/gpu/gl/GrGLUtil.cpp \
	src/gpu/gl/GrGLUniformManager.cpp \
	src/gpu/gl/GrGLVertexArray.cpp \
	src/gpu/gl/GrGLVertexBuffer.cpp \
	src/gpu/gl/GrGpuGL.cpp \
	src/gpu/gl/GrGpuGL_program.cpp \
	src/gpu/gl/android/GrGLCreateNativeInterface_android.cpp


ifeq ($(ARCH_ARM_HAVE_NEON),true)
LOCAL_SRC_FILES_arm += \
	src/opts/memset16_neon.S \
	src/opts/memset32_neon.S \
	src/opts/SkBitmapProcState_arm_neon.cpp \
	src/opts/SkBitmapProcState_matrixProcs_neon.cpp \
	src/opts/SkBlitMask_opts_arm_neon.cpp \
	src/opts/SkBlitRow_opts_arm_neon.cpp \
	src/opts/SkBlurImage_opts_neon.cpp \
	src/opts/SkMorphology_opts_neon.cpp \
	src/opts/SkXfermode_opts_arm_neon.cpp
endif

LOCAL_SRC_FILES_arm += \
	src/core/SkUtilsArm.cpp \
	src/opts/opts_check_arm.cpp \
	src/opts/memset.arm.S \
	src/opts/SkBitmapProcState_opts_arm.cpp \
	src/opts/SkBlitMask_opts_arm.cpp \
	src/opts/SkBlitRow_opts_arm.cpp \
	src/opts/SkXfermode_opts_arm.cpp

<<<<<<< HEAD
ifeq ($(TARGET_ARCH),arm64)
    $(warning TODOArm64: Unlike arm32, arm64 has no inline assembly for performance critical code.)
endif
LOCAL_SRC_FILES_arm64 := \
	src/opts/SkBlitRow_opts_none.cpp \
	src/opts/SkBitmapProcState_opts_none.cpp \
	src/opts/SkUtils_opts_none.cpp

LOCAL_SRC_FILES_mips += \
	src/opts/SkBlitRow_opts_none.cpp \
	src/opts/SkBitmapProcState_opts_none.cpp \
	src/opts/SkUtils_opts_none.cpp

LOCAL_SRC_FILES_x86 += \
	src/opts/opts_check_SSE2.cpp \
	src/opts/SkBitmapProcState_opts_SSE2.cpp \
	src/opts/SkBitmapFilter_opts_SSE2.cpp \
	src/opts/SkBlitRow_opts_SSE2.cpp \
	src/opts/SkBlitRect_opts_SSE2.cpp \
	src/opts/SkUtils_opts_SSE2.cpp \
	src/opts/SkBitmapProcState_opts_SSSE3.cpp

LOCAL_SRC_FILES_x86_64 += \
	src/opts/opts_check_SSE2.cpp \
	src/opts/SkBitmapProcState_opts_SSE2.cpp \
	src/opts/SkBitmapFilter_opts_SSE2.cpp \
	src/opts/SkBlitRow_opts_SSE2.cpp \
	src/opts/SkBlitRect_opts_SSE2.cpp \
	src/opts/SkUtils_opts_SSE2.cpp \
	src/opts/SkBitmapProcState_opts_SSSE3.cpp
=======
else
LOCAL_SRC_FILES += \
	src/opts/SkBitmapProcState_opts_none.cpp \
	src/opts/SkBlitMask_opts_none.cpp \
	src/opts/SkBlitRow_opts_none.cpp \
	src/opts/SkBlurImage_opts_none.cpp \
	src/opts/SkMorphology_opts_none.cpp \
	src/opts/SkUtils_opts_none.cpp \
	src/opts/SkXfermode_opts_none.cpp
endif
>>>>>>> 54d95a38

LOCAL_SHARED_LIBRARIES := \
	liblog \
	libcutils \
	libft2 \
	libjpeg \
	libpng \
	libutils \
	libz \
	libexpat \
	libutils \
	libEGL \
	libGLESv2

LOCAL_STATIC_LIBRARIES := \
	libgif \
	libwebp-decode \
	libwebp-encode

LOCAL_C_INCLUDES := \
	$(LOCAL_PATH)/include/core \
	$(LOCAL_PATH)/include/config \
	$(LOCAL_PATH)/include/effects \
	$(LOCAL_PATH)/include/gpu \
	$(LOCAL_PATH)/include/images \
	$(LOCAL_PATH)/include/lazy \
	$(LOCAL_PATH)/include/pathops \
	$(LOCAL_PATH)/include/pdf \
	$(LOCAL_PATH)/include/pipe \
	$(LOCAL_PATH)/include/ports \
	$(LOCAL_PATH)/include/utils \
	$(LOCAL_PATH)/include/xml \
	$(LOCAL_PATH)/src/core \
	$(LOCAL_PATH)/src/gpu \
	$(LOCAL_PATH)/src/image \
	$(LOCAL_PATH)/src/images \
	$(LOCAL_PATH)/src/lazy \
	$(LOCAL_PATH)/src/opts \
	$(LOCAL_PATH)/src/pdf \
	$(LOCAL_PATH)/src/sfnt \
	$(LOCAL_PATH)/src/utils \
	external/freetype/include \
	external/zlib \
	external/libpng \
	external/giflib \
	external/jpeg \
	external/webp/include \
	frameworks/base/opengl/include \
	external/expat/lib

LOCAL_EXPORT_C_INCLUDE_DIRS := \
	$(LOCAL_PATH)/include/config \
	$(LOCAL_PATH)/include/core \
	$(LOCAL_PATH)/include/effects \
	$(LOCAL_PATH)/include/gpu \
	$(LOCAL_PATH)/include/images \
	$(LOCAL_PATH)/include/pdf \
	$(LOCAL_PATH)/include/pipe \
	$(LOCAL_PATH)/include/ports \
	$(LOCAL_PATH)/include/utils \
	$(LOCAL_PATH)/include/lazy

# Add SFTNLY support for PDF (which in turns depends on ICU)
LOCAL_C_INCLUDES += external/sfntly/cpp/src
LOCAL_STATIC_LIBRARIES += libsfntly
LOCAL_SHARED_LIBRARIES += libicuuc libicui18n

# Android's -D_FORTIFY_SOURCE=2 extensions are incompatibile with SkString.
# Revert to -D_FORTIFY_SOURCE=1
LOCAL_CFLAGS += -U_FORTIFY_SOURCE -D_FORTIFY_SOURCE=1

<<<<<<< HEAD
=======
# Skia does not enforce this usage pattern so we disable it here to avoid
# unecessary log spew when building
>>>>>>> 54d95a38
LOCAL_CFLAGS += -Wno-unused-parameter

LOCAL_LDLIBS += -lpthread

LOCAL_MODULE:= libskia

#include stlport headers
include external/stlport/libstlport.mk

include $(BUILD_SHARED_LIBRARY)

#############################################################
# Build the skia tools
#

# benchmark (timings)
#include $(BASE_PATH)/bench/Android.mk

# golden-master (fidelity / regression test)
#include $(BASE_PATH)/gm/Android.mk

# unit-tests
#include $(BASE_PATH)/tests/Android.mk

# pathOps unit-tests
# TODO include those sources!<|MERGE_RESOLUTION|>--- conflicted
+++ resolved
@@ -37,15 +37,7 @@
 # need a flag to tell the C side when we're on devices with large memory
 # budgets (i.e. larger than the low-end devices that initially shipped)
 ifeq ($(ARCH_ARM_HAVE_VFP),true)
-<<<<<<< HEAD
 	LOCAL_CFLAGS_arm += -DANDROID_LARGE_MEMORY_DEVICE
-=======
-	LOCAL_CFLAGS += -DANDROID_LARGE_MEMORY_DEVICE
-endif
-
-ifeq ($(TARGET_ARCH),x86)
-	LOCAL_CFLAGS += -DANDROID_LARGE_MEMORY_DEVICE
->>>>>>> 54d95a38
 endif
 
 ifeq ($(ARCH_ARM_HAVE_NEON),true)
@@ -541,7 +533,6 @@
 	src/opts/SkBlitRow_opts_arm.cpp \
 	src/opts/SkXfermode_opts_arm.cpp
 
-<<<<<<< HEAD
 ifeq ($(TARGET_ARCH),arm64)
     $(warning TODOArm64: Unlike arm32, arm64 has no inline assembly for performance critical code.)
 endif
@@ -572,18 +563,6 @@
 	src/opts/SkBlitRect_opts_SSE2.cpp \
 	src/opts/SkUtils_opts_SSE2.cpp \
 	src/opts/SkBitmapProcState_opts_SSSE3.cpp
-=======
-else
-LOCAL_SRC_FILES += \
-	src/opts/SkBitmapProcState_opts_none.cpp \
-	src/opts/SkBlitMask_opts_none.cpp \
-	src/opts/SkBlitRow_opts_none.cpp \
-	src/opts/SkBlurImage_opts_none.cpp \
-	src/opts/SkMorphology_opts_none.cpp \
-	src/opts/SkUtils_opts_none.cpp \
-	src/opts/SkXfermode_opts_none.cpp
-endif
->>>>>>> 54d95a38
 
 LOCAL_SHARED_LIBRARIES := \
 	liblog \
@@ -655,11 +634,6 @@
 # Revert to -D_FORTIFY_SOURCE=1
 LOCAL_CFLAGS += -U_FORTIFY_SOURCE -D_FORTIFY_SOURCE=1
 
-<<<<<<< HEAD
-=======
-# Skia does not enforce this usage pattern so we disable it here to avoid
-# unecessary log spew when building
->>>>>>> 54d95a38
 LOCAL_CFLAGS += -Wno-unused-parameter
 
 LOCAL_LDLIBS += -lpthread
