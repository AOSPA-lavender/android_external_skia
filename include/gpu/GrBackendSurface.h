/*
 * Copyright 2017 Google Inc.
 *
 * Use of this source code is governed by a BSD-style license that can be
 * found in the LICENSE file.
 */

#ifndef GrBackendSurface_DEFINED
#define GrBackendSurface_DEFINED

#include "include/core/SkRefCnt.h"
#include "include/core/SkSize.h"
#include "include/gpu/GpuTypes.h"
#include "include/gpu/GrTypes.h"
#include "include/private/base/SkAPI.h"
#include "include/private/gpu/ganesh/GrTypesPriv.h"

#ifdef SK_GL
#include "include/gpu/gl/GrGLTypes.h"
#include "include/private/gpu/ganesh/GrGLTypesPriv.h"
#endif

#include "include/gpu/mock/GrMockTypes.h"

#ifdef SK_VULKAN
#include "include/gpu/vk/GrVkTypes.h"
#include "include/private/gpu/ganesh/GrVkTypesPriv.h"
#include "include/private/gpu/vk/SkiaVulkan.h"
#endif

#ifdef SK_DAWN
#include "include/gpu/dawn/GrDawnTypes.h"
#endif

#include <cstdint>
#include <string>
#include <string_view>

<<<<<<< HEAD
class GrVkImageLayout;
class GrGLTextureParameters;
class GrColorFormatDesc;
=======
>>>>>>> 46ecd1b7
enum class SkTextureCompressionType;

namespace skgpu {
class MutableTextureState;
class MutableTextureStateRef;
}

#ifdef SK_DAWN
#include "webgpu/webgpu_cpp.h"
#endif

#ifdef SK_METAL
#include "include/gpu/mtl/GrMtlTypes.h"
#endif

#ifdef SK_DIRECT3D
#include "include/private/gpu/ganesh/GrD3DTypesMinimal.h"
class GrD3DResourceState;
#endif

#if defined(SK_DEBUG) || GR_TEST_UTILS
class SkString;
#endif

class SK_API GrBackendFormat {
public:
    // Creates an invalid backend format.
    GrBackendFormat() {}
    GrBackendFormat(const GrBackendFormat&);
    GrBackendFormat& operator=(const GrBackendFormat&);

#ifdef SK_GL
    static GrBackendFormat MakeGL(GrGLenum format, GrGLenum target) {
        return GrBackendFormat(format, target);
    }
#endif

#ifdef SK_VULKAN
    static GrBackendFormat MakeVk(VkFormat format, bool willUseDRMFormatModifiers = false) {
        return GrBackendFormat(format, GrVkYcbcrConversionInfo(), willUseDRMFormatModifiers);
    }

    static GrBackendFormat MakeVk(const GrVkYcbcrConversionInfo& ycbcrInfo,
                                  bool willUseDRMFormatModifiers = false);
#endif

#ifdef SK_DAWN
    static GrBackendFormat MakeDawn(wgpu::TextureFormat format) {
        return GrBackendFormat(format);
    }
#endif

#ifdef SK_METAL
    static GrBackendFormat MakeMtl(GrMTLPixelFormat format) {
        return GrBackendFormat(format);
    }
#endif

#ifdef SK_DIRECT3D
    static GrBackendFormat MakeDxgi(DXGI_FORMAT format) {
        return GrBackendFormat(format);
    }
#endif

    static GrBackendFormat MakeMock(GrColorType colorType,
                                    SkTextureCompressionType compression,
                                    bool isStencilFormat = false);

    bool operator==(const GrBackendFormat& that) const;
    bool operator!=(const GrBackendFormat& that) const { return !(*this == that); }

    GrBackendApi backend() const { return fBackend; }
    GrTextureType textureType() const { return fTextureType; }

    /**
     * Gets the channels present in the format as a bitfield of SkColorChannelFlag values.
     * Luminance channels are reported as kGray_SkColorChannelFlag.
     */
    uint32_t channelMask() const;

    GrColorFormatDesc desc() const;

#ifdef SK_GL
    /**
     * If the backend API is GL this gets the format as a GrGLFormat. Otherwise, returns
     * GrGLFormat::kUnknown.
     */
    GrGLFormat asGLFormat() const;

    GrGLenum asGLFormatEnum() const;
#endif

#ifdef SK_VULKAN
    /**
     * If the backend API is Vulkan this gets the format as a VkFormat and returns true. Otherwise,
     * returns false.
     */
    bool asVkFormat(VkFormat*) const;

    const GrVkYcbcrConversionInfo* getVkYcbcrConversionInfo() const;
#endif

#ifdef SK_DAWN
    /**
     * If the backend API is Dawn this gets the format as a wgpu::TextureFormat and returns true.
     * Otherwise, returns false.
     */
    bool asDawnFormat(wgpu::TextureFormat*) const;
#endif

#ifdef SK_METAL
    /**
     * If the backend API is Metal this gets the format as a GrMtlPixelFormat. Otherwise,
     * Otherwise, returns MTLPixelFormatInvalid.
     */
    GrMTLPixelFormat asMtlFormat() const;
#endif

#ifdef SK_DIRECT3D
    /**
     * If the backend API is Direct3D this gets the format as a DXGI_FORMAT and returns true.
     * Otherwise, returns false.
     */
    bool asDxgiFormat(DXGI_FORMAT*) const;
#endif

    /**
     * If the backend API is not Mock these three calls will return kUnknown, kNone or false,
     * respectively. Otherwise, only one of the following can be true. The GrColorType is not
     * kUnknown, the compression type is not kNone, or this is a mock stencil format.
     */
    GrColorType asMockColorType() const;
    SkTextureCompressionType asMockCompressionType() const;
    bool isMockStencilFormat() const;

    // If possible, copies the GrBackendFormat and forces the texture type to be Texture2D. If the
    // GrBackendFormat was for Vulkan and it originally had a GrVkYcbcrConversionInfo, we will
    // remove the conversion and set the format to be VK_FORMAT_R8G8B8A8_UNORM.
    GrBackendFormat makeTexture2D() const;

    // Returns true if the backend format has been initialized.
    bool isValid() const { return fValid; }

#if defined(SK_DEBUG) || GR_TEST_UTILS
    SkString toStr() const;
#endif

private:
#ifdef SK_GL
    GrBackendFormat(GrGLenum format, GrGLenum target);
#endif

#ifdef SK_VULKAN
    GrBackendFormat(const VkFormat vkFormat, const GrVkYcbcrConversionInfo&,
                    bool willUseDRMFormatModifiers);
#endif

#ifdef SK_DAWN
    GrBackendFormat(wgpu::TextureFormat format);
#endif

#ifdef SK_METAL
    GrBackendFormat(const GrMTLPixelFormat mtlFormat);
#endif

#ifdef SK_DIRECT3D
    GrBackendFormat(DXGI_FORMAT dxgiFormat);
#endif

    GrBackendFormat(GrColorType, SkTextureCompressionType, bool isStencilFormat);

#ifdef SK_DEBUG
    bool validateMock() const;
#endif

    GrBackendApi fBackend = GrBackendApi::kMock;
    bool         fValid = false;

    union {
#ifdef SK_GL
        GrGLenum fGLFormat; // the sized, internal format of the GL resource
#endif
#ifdef SK_VULKAN
        struct {
            VkFormat                 fFormat;
            GrVkYcbcrConversionInfo  fYcbcrConversionInfo;
        } fVk;
#endif
#ifdef SK_DAWN
        wgpu::TextureFormat fDawnFormat;
#endif

#ifdef SK_METAL
        GrMTLPixelFormat fMtlFormat;
#endif

#ifdef SK_DIRECT3D
        DXGI_FORMAT fDxgiFormat;
#endif
        struct {
            GrColorType fColorType;
            SkTextureCompressionType fCompressionType;
            bool fIsStencilFormat;
        } fMock;
    };
    GrTextureType fTextureType = GrTextureType::kNone;
};

class SK_API GrBackendTexture {
public:
    // Creates an invalid backend texture.
    GrBackendTexture();

#ifdef SK_GL
    // The GrGLTextureInfo must have a valid fFormat.
    GrBackendTexture(int width,
                     int height,
                     GrMipmapped,
                     const GrGLTextureInfo& glInfo,
                     std::string_view label = {});
#endif

#ifdef SK_VULKAN
    GrBackendTexture(int width,
                     int height,
                     const GrVkImageInfo& vkInfo,
                     std::string_view label = {});
#endif

#ifdef SK_METAL
    GrBackendTexture(int width,
                     int height,
                     GrMipmapped,
                     const GrMtlTextureInfo& mtlInfo,
                     std::string_view label = {});
#endif

#ifdef SK_DIRECT3D
    GrBackendTexture(int width,
                     int height,
                     const GrD3DTextureResourceInfo& d3dInfo,
                     std::string_view label = {});
#endif

#ifdef SK_DAWN
    GrBackendTexture(int width,
                     int height,
                     const GrDawnTextureInfo& dawnInfo,
                     std::string_view label = {});
#endif

    GrBackendTexture(int width,
                     int height,
                     GrMipmapped,
                     const GrMockTextureInfo& mockInfo,
                     std::string_view label = {});

    GrBackendTexture(const GrBackendTexture& that);

    ~GrBackendTexture();

    GrBackendTexture& operator=(const GrBackendTexture& that);

    SkISize dimensions() const { return {fWidth, fHeight}; }
    int width() const { return fWidth; }
    int height() const { return fHeight; }
    std::string_view getLabel() const { return fLabel; }
    GrMipmapped mipmapped() const { return fMipmapped; }
    bool hasMipmaps() const { return fMipmapped == GrMipmapped::kYes; }
    /** deprecated alias of hasMipmaps(). */
    bool hasMipMaps() const { return this->hasMipmaps(); }
    GrBackendApi backend() const {return fBackend; }
    GrTextureType textureType() const { return fTextureType; }

#ifdef SK_GL
    // If the backend API is GL, copies a snapshot of the GrGLTextureInfo struct into the passed in
    // pointer and returns true. Otherwise returns false if the backend API is not GL.
    bool getGLTextureInfo(GrGLTextureInfo*) const;

    // Call this to indicate that the texture parameters have been modified in the GL context
    // externally to GrContext.
    void glTextureParametersModified();
#endif

#ifdef SK_DAWN
    // If the backend API is Dawn, copies a snapshot of the GrDawnTextureInfo struct into the passed
    // in pointer and returns true. Otherwise returns false if the backend API is not Dawn.
    bool getDawnTextureInfo(GrDawnTextureInfo*) const;
#endif

#ifdef SK_VULKAN
    // If the backend API is Vulkan, copies a snapshot of the GrVkImageInfo struct into the passed
    // in pointer and returns true. This snapshot will set the fImageLayout to the current layout
    // state. Otherwise returns false if the backend API is not Vulkan.
    bool getVkImageInfo(GrVkImageInfo*) const;

    // Anytime the client changes the VkImageLayout of the VkImage captured by this
    // GrBackendTexture, they must call this function to notify Skia of the changed layout.
    void setVkImageLayout(VkImageLayout);
#endif

#ifdef SK_METAL
    // If the backend API is Metal, copies a snapshot of the GrMtlTextureInfo struct into the passed
    // in pointer and returns true. Otherwise returns false if the backend API is not Metal.
    bool getMtlTextureInfo(GrMtlTextureInfo*) const;
#endif

#ifdef SK_DIRECT3D
    // If the backend API is Direct3D, copies a snapshot of the GrD3DTextureResourceInfo struct into
    // the passed in pointer and returns true. This snapshot will set the fResourceState to the
    // current resource state. Otherwise returns false if the backend API is not D3D.
    bool getD3DTextureResourceInfo(GrD3DTextureResourceInfo*) const;

    // Anytime the client changes the D3D12_RESOURCE_STATES of the D3D12_RESOURCE captured by this
    // GrBackendTexture, they must call this function to notify Skia of the changed layout.
    void setD3DResourceState(GrD3DResourceStateEnum);
#endif

    // Get the GrBackendFormat for this texture (or an invalid format if this is not valid).
    GrBackendFormat getBackendFormat() const;

    // If the backend API is Mock, copies a snapshot of the GrMockTextureInfo struct into the passed
    // in pointer and returns true. Otherwise returns false if the backend API is not Mock.
    bool getMockTextureInfo(GrMockTextureInfo*) const;

    // If the client changes any of the mutable backend of the GrBackendTexture they should call
    // this function to inform Skia that those values have changed. The backend API specific state
    // that can be set from this function are:
    //
    // Vulkan: VkImageLayout and QueueFamilyIndex
    void setMutableState(const skgpu::MutableTextureState&);

    // Returns true if we are working with protected content.
    bool isProtected() const;

    // Returns true if the backend texture has been initialized.
    bool isValid() const { return fIsValid; }

    // Returns true if both textures are valid and refer to the same API texture.
    bool isSameTexture(const GrBackendTexture&);

#if GR_TEST_UTILS
    static bool TestingOnly_Equals(const GrBackendTexture& , const GrBackendTexture&);
#endif

private:
    friend class GrVkGpu;  // for getMutableState
    sk_sp<skgpu::MutableTextureStateRef> getMutableState() const;

#ifdef SK_GL
    friend class GrGLTexture;
    friend class GrGLGpu;    // for getGLTextureParams
    GrBackendTexture(int width,
                     int height,
                     GrMipmapped,
                     const GrGLTextureInfo,
                     sk_sp<GrGLTextureParameters>,
                     std::string_view label = {});
    sk_sp<GrGLTextureParameters> getGLTextureParams() const;
#endif

#ifdef SK_VULKAN
    friend class GrVkTexture;
    GrBackendTexture(int width,
                     int height,
                     const GrVkImageInfo& vkInfo,
                     sk_sp<skgpu::MutableTextureStateRef> mutableState,
                     std::string_view label = {});
#endif

#ifdef SK_DIRECT3D
    friend class GrD3DTexture;
    friend class GrD3DGpu;     // for getGrD3DResourceState
    GrBackendTexture(int width,
                     int height,
                     const GrD3DTextureResourceInfo& vkInfo,
                     sk_sp<GrD3DResourceState> state,
                     std::string_view label = {});
    sk_sp<GrD3DResourceState> getGrD3DResourceState() const;
#endif

    // Free and release and resources being held by the GrBackendTexture.
    void cleanup();

    bool fIsValid;
    int fWidth;         //<! width in pixels
    int fHeight;        //<! height in pixels
    const std::string fLabel;
    GrMipmapped fMipmapped;
    GrBackendApi fBackend;
    GrTextureType fTextureType;

    union {
#ifdef SK_GL
        GrGLBackendTextureInfo fGLInfo;
#endif
#ifdef SK_VULKAN
        GrVkBackendSurfaceInfo fVkInfo;
#endif
        GrMockTextureInfo fMockInfo;
#ifdef SK_DIRECT3D
        GrD3DBackendSurfaceInfo fD3DInfo;
#endif
    };
#ifdef SK_METAL
    GrMtlTextureInfo fMtlInfo;
#endif
#ifdef SK_DAWN
    GrDawnTextureInfo fDawnInfo;
#endif

    sk_sp<skgpu::MutableTextureStateRef> fMutableState;
};

class SK_API GrBackendRenderTarget {
public:
    // Creates an invalid backend texture.
    GrBackendRenderTarget();

#ifdef SK_GL
    // The GrGLTextureInfo must have a valid fFormat. If wrapping in an SkSurface we require the
    // stencil bits to be either 0, 8 or 16.
    GrBackendRenderTarget(int width,
                          int height,
                          int sampleCnt,
                          int stencilBits,
                          const GrGLFramebufferInfo& glInfo);
#endif

#ifdef SK_DAWN
    // If wrapping in an SkSurface we require the stencil bits to be either 0, 8 or 16.
    GrBackendRenderTarget(int width,
                          int height,
                          int sampleCnt,
                          int stencilBits,
                          const GrDawnRenderTargetInfo& dawnInfo);
#endif

#ifdef SK_VULKAN
    /** Deprecated. Sample count is now part of GrVkImageInfo. */
    GrBackendRenderTarget(int width, int height, int sampleCnt, const GrVkImageInfo& vkInfo);

    GrBackendRenderTarget(int width, int height, const GrVkImageInfo& vkInfo);
#endif

#ifdef SK_METAL
    GrBackendRenderTarget(int width,
                          int height,
                          const GrMtlTextureInfo& mtlInfo);
    /** Deprecated. Sample count is ignored and is instead retrieved from the MtlTexture. */
    GrBackendRenderTarget(int width,
                          int height,
                          int sampleCnt,
                          const GrMtlTextureInfo& mtlInfo);
#endif

#ifdef SK_DIRECT3D
    GrBackendRenderTarget(int width,
                          int height,
                          const GrD3DTextureResourceInfo& d3dInfo);
#endif

    GrBackendRenderTarget(int width,
                          int height,
                          int sampleCnt,
                          int stencilBits,
                          const GrMockRenderTargetInfo& mockInfo);

    ~GrBackendRenderTarget();

    GrBackendRenderTarget(const GrBackendRenderTarget& that);
    GrBackendRenderTarget& operator=(const GrBackendRenderTarget&);

    SkISize dimensions() const { return {fWidth, fHeight}; }
    int width() const { return fWidth; }
    int height() const { return fHeight; }
    int sampleCnt() const { return fSampleCnt; }
    int stencilBits() const { return fStencilBits; }
    GrBackendApi backend() const {return fBackend; }
    bool isFramebufferOnly() const { return fFramebufferOnly; }

#ifdef SK_GL
    // If the backend API is GL, copies a snapshot of the GrGLFramebufferInfo struct into the passed
    // in pointer and returns true. Otherwise returns false if the backend API is not GL.
    bool getGLFramebufferInfo(GrGLFramebufferInfo*) const;
#endif

#ifdef SK_DAWN
    // If the backend API is Dawn, copies a snapshot of the GrDawnRenderTargetInfo struct into the
    // passed-in pointer and returns true. Otherwise returns false if the backend API is not Dawn.
    bool getDawnRenderTargetInfo(GrDawnRenderTargetInfo*) const;
#endif

#ifdef SK_VULKAN
    // If the backend API is Vulkan, copies a snapshot of the GrVkImageInfo struct into the passed
    // in pointer and returns true. This snapshot will set the fImageLayout to the current layout
    // state. Otherwise returns false if the backend API is not Vulkan.
    bool getVkImageInfo(GrVkImageInfo*) const;

    // Anytime the client changes the VkImageLayout of the VkImage captured by this
    // GrBackendRenderTarget, they must call this function to notify Skia of the changed layout.
    void setVkImageLayout(VkImageLayout);
#endif

#ifdef SK_METAL
    // If the backend API is Metal, copies a snapshot of the GrMtlTextureInfo struct into the passed
    // in pointer and returns true. Otherwise returns false if the backend API is not Metal.
    bool getMtlTextureInfo(GrMtlTextureInfo*) const;
#endif

#ifdef SK_DIRECT3D
    // If the backend API is Direct3D, copies a snapshot of the GrMtlTextureInfo struct into the
    // passed in pointer and returns true. Otherwise returns false if the backend API is not D3D.
    bool getD3DTextureResourceInfo(GrD3DTextureResourceInfo*) const;

    // Anytime the client changes the D3D12_RESOURCE_STATES of the D3D12_RESOURCE captured by this
    // GrBackendTexture, they must call this function to notify Skia of the changed layout.
    void setD3DResourceState(GrD3DResourceStateEnum);
#endif

    // Get the GrBackendFormat for this render target (or an invalid format if this is not valid).
    GrBackendFormat getBackendFormat() const;

    // If the backend API is Mock, copies a snapshot of the GrMockTextureInfo struct into the passed
    // in pointer and returns true. Otherwise returns false if the backend API is not Mock.
    bool getMockRenderTargetInfo(GrMockRenderTargetInfo*) const;

    // If the client changes any of the mutable backend of the GrBackendTexture they should call
    // this function to inform Skia that those values have changed. The backend API specific state
    // that can be set from this function are:
    //
    // Vulkan: VkImageLayout and QueueFamilyIndex
    void setMutableState(const skgpu::MutableTextureState&);

    // Returns true if we are working with protected content.
    bool isProtected() const;

    // Returns true if the backend texture has been initialized.
    bool isValid() const { return fIsValid; }


#if GR_TEST_UTILS
    static bool TestingOnly_Equals(const GrBackendRenderTarget&, const GrBackendRenderTarget&);
#endif

private:
    friend class GrVkGpu; // for getMutableState
    sk_sp<skgpu::MutableTextureStateRef> getMutableState() const;

#ifdef SK_VULKAN
    friend class GrVkRenderTarget;
    GrBackendRenderTarget(int width,
                          int height,
                          const GrVkImageInfo& vkInfo,
                          sk_sp<skgpu::MutableTextureStateRef> mutableState);
#endif

#ifdef SK_DIRECT3D
    friend class GrD3DGpu;
    friend class GrD3DRenderTarget;
    GrBackendRenderTarget(int width,
                          int height,
                          const GrD3DTextureResourceInfo& d3dInfo,
                          sk_sp<GrD3DResourceState> state);
    sk_sp<GrD3DResourceState> getGrD3DResourceState() const;
#endif

    // Free and release and resources being held by the GrBackendTexture.
    void cleanup();

    bool fIsValid;
    bool fFramebufferOnly = false;
    int fWidth;         //<! width in pixels
    int fHeight;        //<! height in pixels

    int fSampleCnt;
    int fStencilBits;

    GrBackendApi fBackend;

    union {
#ifdef SK_GL
        GrGLFramebufferInfo fGLInfo;
#endif
#ifdef SK_VULKAN
        GrVkBackendSurfaceInfo fVkInfo;
#endif
        GrMockRenderTargetInfo fMockInfo;
#ifdef SK_DIRECT3D
        GrD3DBackendSurfaceInfo fD3DInfo;
#endif
    };
#ifdef SK_METAL
    GrMtlTextureInfo fMtlInfo;
#endif
#ifdef SK_DAWN
    GrDawnRenderTargetInfo  fDawnInfo;
#endif
    sk_sp<skgpu::MutableTextureStateRef> fMutableState;
};

#endif<|MERGE_RESOLUTION|>--- conflicted
+++ resolved
@@ -36,12 +36,6 @@
 #include <string>
 #include <string_view>
 
-<<<<<<< HEAD
-class GrVkImageLayout;
-class GrGLTextureParameters;
-class GrColorFormatDesc;
-=======
->>>>>>> 46ecd1b7
 enum class SkTextureCompressionType;
 
 namespace skgpu {
