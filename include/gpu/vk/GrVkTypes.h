--- conflicted
+++ resolved
@@ -67,63 +67,32 @@
 // object for an VkExternalFormatANDROID.
 struct GrVkYcbcrConversionInfo {
     GrVkYcbcrConversionInfo()
-<<<<<<< HEAD
-            : fYcbcrModel(VK_SAMPLER_YCBCR_MODEL_CONVERSION_RGB_IDENTITY)
-=======
             : fFormat(VK_FORMAT_UNDEFINED)
             , fExternalFormat(0)
             , fYcbcrModel(VK_SAMPLER_YCBCR_MODEL_CONVERSION_RGB_IDENTITY)
->>>>>>> 40be567a
             , fYcbcrRange(VK_SAMPLER_YCBCR_RANGE_ITU_FULL)
             , fXChromaOffset(VK_CHROMA_LOCATION_COSITED_EVEN)
             , fYChromaOffset(VK_CHROMA_LOCATION_COSITED_EVEN)
             , fChromaFilter(VK_FILTER_NEAREST)
-<<<<<<< HEAD
-            , fForceExplicitReconstruction(false)
-            , fExternalFormat(0)
-            , fExternalFormatFeatures(0) {}
-
-    GrVkYcbcrConversionInfo(VkSamplerYcbcrModelConversion ycbcrModel,
-=======
             , fForceExplicitReconstruction(false) {}
 
     GrVkYcbcrConversionInfo(VkFormat format,
                             int64_t externalFormat,
                             VkSamplerYcbcrModelConversion ycbcrModel,
->>>>>>> 40be567a
                             VkSamplerYcbcrRange ycbcrRange,
                             VkChromaLocation xChromaOffset,
                             VkChromaLocation yChromaOffset,
                             VkFilter chromaFilter,
                             VkBool32 forceExplicitReconstruction,
-<<<<<<< HEAD
-                            uint64_t externalFormat,
-                            VkFormatFeatureFlags externalFormatFeatures)
-            : fYcbcrModel(ycbcrModel)
-=======
                             VkFormatFeatureFlags formatFeatures)
             : fFormat(format)
             , fExternalFormat(externalFormat)
             , fYcbcrModel(ycbcrModel)
->>>>>>> 40be567a
             , fYcbcrRange(ycbcrRange)
             , fXChromaOffset(xChromaOffset)
             , fYChromaOffset(yChromaOffset)
             , fChromaFilter(chromaFilter)
             , fForceExplicitReconstruction(forceExplicitReconstruction)
-<<<<<<< HEAD
-            , fExternalFormat(externalFormat)
-            , fExternalFormatFeatures(externalFormatFeatures) {
-        SkASSERT(fExternalFormat);
-    }
-
-    bool operator==(const GrVkYcbcrConversionInfo& that) const {
-        // Invalid objects are not required to have all other fields intialized or matching.
-        if (!this->isValid() && !that.isValid()) {
-            return true;
-        }
-        return this->fYcbcrModel == that.fYcbcrModel &&
-=======
             , fFormatFeatures(formatFeatures) {
         SkASSERT(fYcbcrModel != VK_SAMPLER_YCBCR_MODEL_CONVERSION_RGB_IDENTITY);
         // Either format or externalFormat must be specified.
@@ -150,21 +119,10 @@
         return this->fFormat == that.fFormat &&
                this->fExternalFormat == that.fExternalFormat &&
                this->fYcbcrModel == that.fYcbcrModel &&
->>>>>>> 40be567a
                this->fYcbcrRange == that.fYcbcrRange &&
                this->fXChromaOffset == that.fXChromaOffset &&
                this->fYChromaOffset == that.fYChromaOffset &&
                this->fChromaFilter == that.fChromaFilter &&
-<<<<<<< HEAD
-               this->fForceExplicitReconstruction == that.fForceExplicitReconstruction &&
-               this->fExternalFormat == that.fExternalFormat;
-        // We don't check fExternalFormatFeatures here since all matching external formats must have
-        // the same format features at least in terms of how they effect ycbcr sampler conversion.
-    }
-    bool operator!=(const GrVkYcbcrConversionInfo& that) const { return !(*this == that); }
-
-    bool isValid() const { return fExternalFormat != 0; }
-=======
                this->fForceExplicitReconstruction == that.fForceExplicitReconstruction;
     }
     bool operator!=(const GrVkYcbcrConversionInfo& that) const { return !(*this == that); }
@@ -178,7 +136,6 @@
     // The external format. Must be non-zero for external images, zero otherwise.
     // Should be compatible to be used in a VkExternalFormatANDROID struct.
     uint64_t                         fExternalFormat;
->>>>>>> 40be567a
 
     VkSamplerYcbcrModelConversion    fYcbcrModel;
     VkSamplerYcbcrRange              fYcbcrRange;
@@ -186,18 +143,10 @@
     VkChromaLocation                 fYChromaOffset;
     VkFilter                         fChromaFilter;
     VkBool32                         fForceExplicitReconstruction;
-<<<<<<< HEAD
-    // The external format should be compatible to be used in a VkExternalFormatANDROID struct
-    uint64_t                         fExternalFormat;
-    // The format features here should be those returned by a call to
-    // vkAndroidHardwareBufferFormatPropertiesANDROID
-    VkFormatFeatureFlags             fExternalFormatFeatures;
-=======
 
     // For external images format features here should be those returned by a call to
     // vkAndroidHardwareBufferFormatPropertiesANDROID
     VkFormatFeatureFlags             fFormatFeatures;
->>>>>>> 40be567a
 };
 
 struct GrVkImageInfo {
@@ -208,10 +157,7 @@
     VkFormat                 fFormat;
     uint32_t                 fLevelCount;
     uint32_t                 fCurrentQueueFamily;
-<<<<<<< HEAD
-=======
     GrProtected              fProtected;
->>>>>>> 40be567a
     GrVkYcbcrConversionInfo  fYcbcrConversionInfo;
 
     GrVkImageInfo()
@@ -222,13 +168,6 @@
             , fFormat(VK_FORMAT_UNDEFINED)
             , fLevelCount(0)
             , fCurrentQueueFamily(VK_QUEUE_FAMILY_IGNORED)
-<<<<<<< HEAD
-            , fYcbcrConversionInfo() {}
-
-    GrVkImageInfo(VkImage image, GrVkAlloc alloc, VkImageTiling imageTiling, VkImageLayout layout,
-                  VkFormat format, uint32_t levelCount,
-                  uint32_t currentQueueFamily = VK_QUEUE_FAMILY_IGNORED,
-=======
             , fProtected(GrProtected::kNo)
             , fYcbcrConversionInfo() {}
 
@@ -240,7 +179,6 @@
                   uint32_t levelCount,
                   uint32_t currentQueueFamily = VK_QUEUE_FAMILY_IGNORED,
                   GrProtected isProtected = GrProtected::kNo,
->>>>>>> 40be567a
                   GrVkYcbcrConversionInfo ycbcrConversionInfo = GrVkYcbcrConversionInfo())
             : fImage(image)
             , fAlloc(alloc)
@@ -249,10 +187,7 @@
             , fFormat(format)
             , fLevelCount(levelCount)
             , fCurrentQueueFamily(currentQueueFamily)
-<<<<<<< HEAD
-=======
             , fProtected(isProtected)
->>>>>>> 40be567a
             , fYcbcrConversionInfo(ycbcrConversionInfo) {}
 
     GrVkImageInfo(const GrVkImageInfo& info, VkImageLayout layout)
@@ -263,10 +198,7 @@
             , fFormat(info.fFormat)
             , fLevelCount(info.fLevelCount)
             , fCurrentQueueFamily(info.fCurrentQueueFamily)
-<<<<<<< HEAD
-=======
             , fProtected(info.fProtected)
->>>>>>> 40be567a
             , fYcbcrConversionInfo(info.fYcbcrConversionInfo) {}
 
     // This gives a way for a client to update the layout of the Image if they change the layout
@@ -278,11 +210,7 @@
         return fImage == that.fImage && fAlloc == that.fAlloc &&
                fImageTiling == that.fImageTiling && fImageLayout == that.fImageLayout &&
                fFormat == that.fFormat && fLevelCount == that.fLevelCount &&
-<<<<<<< HEAD
-               fCurrentQueueFamily == that.fCurrentQueueFamily &&
-=======
                fCurrentQueueFamily == that.fCurrentQueueFamily && fProtected == that.fProtected &&
->>>>>>> 40be567a
                fYcbcrConversionInfo == that.fYcbcrConversionInfo;
     }
 };
