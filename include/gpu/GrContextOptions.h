--- conflicted
+++ resolved
@@ -195,8 +195,6 @@
       */
      ShaderErrorHandler* fShaderErrorHandler = nullptr;
 
-<<<<<<< HEAD
-=======
     /**
      * Specifies the number of samples Ganesh should use when performing internal draws with MSAA or
      * mixed samples (hardware capabilities permitting).
@@ -205,7 +203,6 @@
      */
     int  fInternalMultisampleCount = 4;
 
->>>>>>> 40be567a
 #if GR_TEST_UTILS
     /**
      * Private options that are only meant for testing within Skia's tools.
@@ -238,14 +235,11 @@
     bool fCacheSKSL = false;
 
     /**
-<<<<<<< HEAD
-=======
      * Enforces clearing of all textures when they're created.
      */
     bool fClearAllTextures = false;
 
     /**
->>>>>>> 40be567a
      * Include or exclude specific GPU path renderers.
      */
     GpuPathRenderers fGpuPathRenderers = GpuPathRenderers::kAll;
@@ -260,19 +254,11 @@
 #endif
 
     GrDriverBugWorkarounds fDriverBugWorkarounds;
-<<<<<<< HEAD
 };
 #else
 struct GrContextOptions {
     struct PersistentCache {};
 };
-=======
-};
-#else
-struct GrContextOptions {
-    struct PersistentCache {};
-};
->>>>>>> 40be567a
 #endif
 
 #endif