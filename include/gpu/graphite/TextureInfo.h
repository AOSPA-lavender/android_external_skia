--- conflicted
+++ resolved
@@ -100,10 +100,7 @@
     }
 #endif
 
-<<<<<<< HEAD
-=======
     bool isCompatible(const TextureInfo& that) const;
->>>>>>> 46ecd1b7
     SkString toString() const;
 
 private:
