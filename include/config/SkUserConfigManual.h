--- conflicted
+++ resolved
@@ -32,11 +32,7 @@
   #define SK_DISABLE_DAA  // skbug.com/6886
 
   #define SK_ABORT(...) __android_log_assert(nullptr, "skia", ##__VA_ARGS__)
-
-<<<<<<< HEAD
-=======
   // TODO (b/239048372): Remove this flag when we can safely migrate apps to the
   // new behavior.
   #define SK_SUPPORT_LEGACY_ALPHA_BITMAP_AS_COVERAGE
->>>>>>> 1600d555
 #endif // SkUserConfigManual_DEFINED