--- conflicted
+++ resolved
@@ -26,10 +26,6 @@
                fFormat == that.fFormat;
     }
 
-<<<<<<< HEAD
-    SkString toString() const {
-        return SkStringPrintf("format=0x%08X,usage=0x%08X", fFormat, fUsage);
-=======
     bool isCompatible(const DawnTextureSpec& that) const {
         // The usages may match or the usage passed in may be a superset of the usage stored within.
         return fFormat == that.fFormat &&
@@ -40,7 +36,6 @@
         return SkStringPrintf("format=0x%08X,usage=0x%08X",
                               static_cast<unsigned int>(fFormat),
                               static_cast<unsigned int>(fUsage));
->>>>>>> 46ecd1b7
     }
 
     wgpu::TextureFormat fFormat;
