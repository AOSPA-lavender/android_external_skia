/*
 * Copyright 2022 Google LLC.
 *
 * Use of this source code is governed by a BSD-style license that can be
 * found in the LICENSE file.
 */

#ifndef skgpu_graphite_VulkanGraphiteTypesPriv_DEFINED
#define skgpu_graphite_VulkanGraphiteTypesPriv_DEFINED

#include "include/core/SkString.h"
#include "include/gpu/graphite/vk/VulkanGraphiteTypes.h"

namespace skgpu::graphite {

struct VulkanTextureSpec {
    VulkanTextureSpec()
            : fFlags(0)
            , fFormat(VK_FORMAT_UNDEFINED)
            , fImageTiling(VK_IMAGE_TILING_OPTIMAL)
            , fImageUsageFlags(0)
            , fSharingMode(VK_SHARING_MODE_EXCLUSIVE)
            , fAspectMask(VK_IMAGE_ASPECT_COLOR_BIT) {}
    VulkanTextureSpec(const VulkanTextureInfo& info)
            : fFlags(info.fFlags)
            , fFormat(info.fFormat)
            , fImageTiling(info.fImageTiling)
            , fImageUsageFlags(info.fImageUsageFlags)
            , fSharingMode(info.fSharingMode)
            , fAspectMask(info.fAspectMask) {}

    bool operator==(const VulkanTextureSpec& that) const {
        return fFlags == that.fFlags &&
               fFormat == that.fFormat &&
               fImageTiling == that.fImageTiling &&
               fImageUsageFlags == that.fImageUsageFlags &&
               fSharingMode == that.fSharingMode &&
               fAspectMask == that.fAspectMask;
    }

<<<<<<< HEAD
=======
    bool isCompatible(const VulkanTextureSpec& that) const {
        // The usages may match or the usage passed in may be a superset of the usage stored within.
        return fFlags == that.fFlags &&
               fFormat == that.fFormat &&
               fImageTiling == that.fImageTiling &&
               fSharingMode == that.fSharingMode &&
               fAspectMask == that.fAspectMask &&
               (fImageUsageFlags & that.fImageUsageFlags) == fImageUsageFlags;
    }

>>>>>>> 46ecd1b7
    SkString toString() const {
        return SkStringPrintf(
                "flags=0x%08X,format=%d,imageTiling=%d,imageUsageFlags=0x%08X,sharingMode=%d,"
                "aspectMask=%d",
                fFlags,
                fFormat,
                fImageTiling,
                fImageUsageFlags,
                fSharingMode,
                fAspectMask);
    }

    VkImageCreateFlags       fFlags;
    VkFormat                 fFormat;
    VkImageTiling            fImageTiling;
    VkImageUsageFlags        fImageUsageFlags;
    VkSharingMode            fSharingMode;
    VkImageAspectFlags       fAspectMask;
    // GrVkYcbcrConversionInfo  fYcbcrConversionInfo;
};

VulkanTextureInfo VulkanTextureSpecToTextureInfo(const VulkanTextureSpec& vkSpec,
                                                 uint32_t sampleCount,
                                                 Mipmapped mipmapped);

} // namespace skgpu::graphite

#endif // skgpu_graphite_VulkanGraphiteTypesPriv_DEFINED<|MERGE_RESOLUTION|>--- conflicted
+++ resolved
@@ -38,8 +38,6 @@
                fAspectMask == that.fAspectMask;
     }
 
-<<<<<<< HEAD
-=======
     bool isCompatible(const VulkanTextureSpec& that) const {
         // The usages may match or the usage passed in may be a superset of the usage stored within.
         return fFlags == that.fFlags &&
@@ -50,7 +48,6 @@
                (fImageUsageFlags & that.fImageUsageFlags) == fImageUsageFlags;
     }
 
->>>>>>> 46ecd1b7
     SkString toString() const {
         return SkStringPrintf(
                 "flags=0x%08X,format=%d,imageTiling=%d,imageUsageFlags=0x%08X,sharingMode=%d,"
