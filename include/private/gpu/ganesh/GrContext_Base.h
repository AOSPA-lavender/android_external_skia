--- conflicted
+++ resolved
@@ -20,14 +20,10 @@
 class GrDirectContext;
 class GrImageContext;
 class GrRecordingContext;
-<<<<<<< HEAD
-enum class SkTextureCompressionType;
-=======
 enum SkColorType : int;
 enum class SkTextureCompressionType;
 struct GrContextOptions;
 class GrBackendFormat;
->>>>>>> 46ecd1b7
 
 class GrContext_Base : public SkRefCnt {
 public:
