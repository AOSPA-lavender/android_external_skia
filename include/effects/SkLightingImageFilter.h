--- conflicted
+++ resolved
@@ -34,16 +34,8 @@
         sk_sp<SkImageFilter> input, const SkImageFilter::CropRect* cropRect = nullptr);
     static sk_sp<SkImageFilter> MakeSpotLitSpecular(const SkPoint3& location,
         const SkPoint3& target, SkScalar specularExponent, SkScalar cutoffAngle,
-<<<<<<< HEAD
-        SkColor lightColor, SkScalar surfaceScale, SkScalar ks,
-        SkScalar shininess, sk_sp<SkImageFilter> input, const CropRect* cropRect = nullptr);
-    ~SkLightingImageFilter() override;
-
-    static void RegisterFlattenables();
-=======
         SkColor lightColor, SkScalar surfaceScale, SkScalar ks, SkScalar shininess,
         sk_sp<SkImageFilter> input, const SkImageFilter::CropRect* cropRect = nullptr);
->>>>>>> 40be567a
 
     static void RegisterFlattenables();
 
