/*
 * Copyright 2016 Google Inc.
 *
 * Use of this source code is governed by a BSD-style license that can be
 * found in the LICENSE file.
 */

#ifndef SkPaintImageFilter_DEFINED
#define SkPaintImageFilter_DEFINED

<<<<<<< HEAD
#include "include/core/SkFlattenable.h"
#include "include/core/SkImageFilter.h"
#include "include/core/SkPaint.h"
=======
#include "include/core/SkImageFilter.h"
>>>>>>> 40be567a

class SkPaint;

// DEPRECATED: Use include/effects/SkImageFilters::Paint
class SK_API SkPaintImageFilter  {
public:
    /** Create a new image filter which fills the given rectangle using the
     *  given paint. If no rectangle is specified, an output is produced with
     *  the same bounds as the input primitive (even though the input
     *  primitive's pixels are not used for processing).
     *  @param paint  Paint to use when filling the rect.
     *  @param rect   Rectangle of output pixels. If NULL or a given crop edge is
     *                not specified, the source primitive's bounds are used
     *                instead.
     */
<<<<<<< HEAD
    static sk_sp<SkImageFilter> Make(const SkPaint& paint, const CropRect* cropRect = nullptr);

    bool affectsTransparentBlack() const override;

protected:
    void flatten(SkWriteBuffer&) const override;
    sk_sp<SkSpecialImage> onFilterImage(SkSpecialImage* source, const Context&,
                                        SkIPoint* offset) const override;

private:
    SK_FLATTENABLE_HOOKS(SkPaintImageFilter)

    SkPaintImageFilter(const SkPaint& paint, const CropRect* rect);

    SkPaint fPaint;

    typedef SkImageFilter INHERITED;
=======
    static sk_sp<SkImageFilter> Make(const SkPaint& paint,
                                     const SkImageFilter::CropRect* cropRect = nullptr);

    static void RegisterFlattenables();

private:
    SkPaintImageFilter() = delete;
>>>>>>> 40be567a
};

#endif<|MERGE_RESOLUTION|>--- conflicted
+++ resolved
@@ -8,13 +8,7 @@
 #ifndef SkPaintImageFilter_DEFINED
 #define SkPaintImageFilter_DEFINED
 
-<<<<<<< HEAD
-#include "include/core/SkFlattenable.h"
 #include "include/core/SkImageFilter.h"
-#include "include/core/SkPaint.h"
-=======
-#include "include/core/SkImageFilter.h"
->>>>>>> 40be567a
 
 class SkPaint;
 
@@ -30,25 +24,6 @@
      *                not specified, the source primitive's bounds are used
      *                instead.
      */
-<<<<<<< HEAD
-    static sk_sp<SkImageFilter> Make(const SkPaint& paint, const CropRect* cropRect = nullptr);
-
-    bool affectsTransparentBlack() const override;
-
-protected:
-    void flatten(SkWriteBuffer&) const override;
-    sk_sp<SkSpecialImage> onFilterImage(SkSpecialImage* source, const Context&,
-                                        SkIPoint* offset) const override;
-
-private:
-    SK_FLATTENABLE_HOOKS(SkPaintImageFilter)
-
-    SkPaintImageFilter(const SkPaint& paint, const CropRect* rect);
-
-    SkPaint fPaint;
-
-    typedef SkImageFilter INHERITED;
-=======
     static sk_sp<SkImageFilter> Make(const SkPaint& paint,
                                      const SkImageFilter::CropRect* cropRect = nullptr);
 
@@ -56,7 +31,6 @@
 
 private:
     SkPaintImageFilter() = delete;
->>>>>>> 40be567a
 };
 
 #endif