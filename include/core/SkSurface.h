--- conflicted
+++ resolved
@@ -365,11 +365,7 @@
         @param imageInfo    width, height, SkColorType, SkAlphaType, SkColorSpace,
                             of raster surface; width, or height, or both, may be zero
         @param sampleCount  samples per pixel, or 0 to disable multi-sample anti-aliasing
-<<<<<<< HEAD
-        @param props        LCD striping orientation and setting for device independent
-=======
         @param surfaceProps LCD striping orientation and setting for device independent
->>>>>>> 40be567a
                             fonts; may be nullptr
         @return             SkSurface if all parameters are valid; otherwise, nullptr
     */
@@ -415,8 +411,6 @@
                                              const SkSurfaceCharacterization& characterization,
                                              SkBudgeted budgeted);
 
-<<<<<<< HEAD
-=======
     /** Wraps a backend texture in an SkSurface - setting up the surface to match the provided
         characterization. The caller must ensure the texture is valid for the lifetime of
         returned SkSurface.
@@ -453,7 +447,6 @@
     */
     bool isCompatible(const SkSurfaceCharacterization& characterization) const;
 
->>>>>>> 40be567a
     /** Returns SkSurface without backing pixels. Drawing to SkCanvas returned from SkSurface
         has no effect. Calling makeImageSnapshot() on returned SkSurface returns nullptr.
 
@@ -537,7 +530,6 @@
         @return                     GPU texture reference; invalid on failure
     */
     GrBackendTexture getBackendTexture(BackendHandleAccess backendHandleAccess);
-<<<<<<< HEAD
 
     /** Retrieves the back-end render target. If SkSurface has no back-end render target, an invalid
         object is returned. Call GrBackendRenderTarget::isValid to determine if the result
@@ -546,16 +538,6 @@
         The returned GrBackendRenderTarget should be discarded if the SkSurface is drawn to
         or deleted.
 
-=======
-
-    /** Retrieves the back-end render target. If SkSurface has no back-end render target, an invalid
-        object is returned. Call GrBackendRenderTarget::isValid to determine if the result
-        is valid.
-
-        The returned GrBackendRenderTarget should be discarded if the SkSurface is drawn to
-        or deleted.
-
->>>>>>> 40be567a
         @param backendHandleAccess  one of:  kFlushRead_BackendHandleAccess,
                                     kFlushWrite_BackendHandleAccess,
                                     kDiscardWrite_BackendHandleAccess
@@ -774,8 +756,6 @@
                                    RescaleGamma rescaleGamma, SkFilterQuality rescaleQuality,
                                    ReadPixelsCallback callback, ReadPixelsContext context);
 
-<<<<<<< HEAD
-=======
     /**
         Similar to asyncRescaleAndReadPixels but performs an additional conversion to YUV. The
         RGB->YUV conversion is controlled by 'yuvColorSpace'. The YUV data is returned as three
@@ -805,7 +785,6 @@
                                          SkFilterQuality rescaleQuality,
                                          ReadPixelsCallbackYUV420 callback, ReadPixelsContext);
 
->>>>>>> 40be567a
     /** Copies SkRect of pixels from the src SkPixmap to the SkSurface.
 
         Source SkRect corners are (0, 0) and (src.width(), src.height()).
