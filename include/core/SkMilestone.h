/*
 * Copyright 2016 Google Inc.
 *
 * Use of this source code is governed by a BSD-style license that can be
 * found in the LICENSE file.
 */
#ifndef SK_MILESTONE
<<<<<<< HEAD
#define SK_MILESTONE 76
=======
#define SK_MILESTONE 78
>>>>>>> 40be567a
#endif<|MERGE_RESOLUTION|>--- conflicted
+++ resolved
@@ -5,9 +5,5 @@
  * found in the LICENSE file.
  */
 #ifndef SK_MILESTONE
-<<<<<<< HEAD
-#define SK_MILESTONE 76
-=======
 #define SK_MILESTONE 78
->>>>>>> 40be567a
 #endif