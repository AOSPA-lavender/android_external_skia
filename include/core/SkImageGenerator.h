--- conflicted
+++ resolved
@@ -14,7 +14,6 @@
 #include "include/core/SkRefCnt.h"
 #include "include/core/SkYUVAPixmaps.h"
 #include "include/private/base/SkAPI.h"
-<<<<<<< HEAD
 
 #if defined(SK_GRAPHITE)
 #include "include/core/SkImage.h"
@@ -24,17 +23,6 @@
 #include <cstddef>
 #include <cstdint>
 
-=======
-
-#if defined(SK_GRAPHITE)
-#include "include/core/SkImage.h"
-#include "include/gpu/graphite/Recorder.h"
-#endif
-
-#include <cstddef>
-#include <cstdint>
-
->>>>>>> 46ecd1b7
 class GrRecordingContext;
 
 class SK_API SkImageGenerator {
@@ -125,15 +113,6 @@
 
     virtual bool isTextureGenerator() const { return false; }
 
-<<<<<<< HEAD
-#if defined(SK_GRAPHITE)
-    sk_sp<SkImage> makeTextureImage(skgpu::graphite::Recorder*,
-                                    const SkImageInfo&,
-                                    skgpu::Mipmapped);
-#endif
-
-=======
->>>>>>> 46ecd1b7
 protected:
     static constexpr int kNeedNewImageUniqueID = 0;
 
@@ -147,14 +126,6 @@
                                  SkYUVAPixmapInfo*) const { return false; }
     virtual bool onGetYUVAPlanes(const SkYUVAPixmaps&) { return false; }
 
-<<<<<<< HEAD
-#if defined(SK_GRAPHITE)
-    virtual sk_sp<SkImage> onMakeTextureImage(skgpu::graphite::Recorder*,
-                                              const SkImageInfo&,
-                                              skgpu::Mipmapped);
-#endif
-=======
->>>>>>> 46ecd1b7
     const SkImageInfo fInfo;
 
 private:
