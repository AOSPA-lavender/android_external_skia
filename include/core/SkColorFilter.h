--- conflicted
+++ resolved
@@ -18,11 +18,8 @@
 
 class SkColorMatrix;
 class SkColorSpace;
-<<<<<<< HEAD
-=======
 class SkColorTable;
 
->>>>>>> 46ecd1b7
 enum class SkBlendMode;
 struct SkDeserialProcs;
 
