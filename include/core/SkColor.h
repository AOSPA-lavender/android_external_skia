/*
 * Copyright 2006 The Android Open Source Project
 *
 * Use of this source code is governed by a BSD-style license that can be
 * found in the LICENSE file.
 */

#ifndef SkColor_DEFINED
#define SkColor_DEFINED

#include "include/core/SkImageInfo.h"
#include "include/core/SkScalar.h"
#include "include/core/SkTypes.h"

/** \file SkColor.h

    Types, consts, functions, and macros for colors.
*/

/** 8-bit type for an alpha value. 255 is 100% opaque, zero is 100% transparent.
*/
typedef uint8_t SkAlpha;

/** 32-bit ARGB color value, unpremultiplied. Color components are always in
    a known order. This is different from SkPMColor, which has its bytes in a configuration
    dependent order, to match the format of kBGRA_8888_SkColorType bitmaps. SkColor
    is the type used to specify colors in SkPaint and in gradients.

    Color that is premultiplied has the same component values as color
    that is unpremultiplied if alpha is 255, fully opaque, although may have the
    component values in a different order.
*/
typedef uint32_t SkColor;

/** Returns color value from 8-bit component values. Asserts if SK_DEBUG is defined
    if a, r, g, or b exceed 255. Since color is unpremultiplied, a may be smaller
    than the largest of r, g, and b.

    @param a  amount of alpha, from fully transparent (0) to fully opaque (255)
    @param r  amount of red, from no red (0) to full red (255)
    @param g  amount of green, from no green (0) to full green (255)
    @param b  amount of blue, from no blue (0) to full blue (255)
    @return   color and alpha, unpremultiplied
*/
static constexpr inline SkColor SkColorSetARGB(U8CPU a, U8CPU r, U8CPU g, U8CPU b) {
    return SkASSERT(a <= 255 && r <= 255 && g <= 255 && b <= 255),
           (a << 24) | (r << 16) | (g << 8) | (b << 0);
}

/** Returns color value from 8-bit component values, with alpha set
    fully opaque to 255.
*/
#define SkColorSetRGB(r, g, b)  SkColorSetARGB(0xFF, r, g, b)

/** Returns alpha byte from color value.
*/
#define SkColorGetA(color)      (((color) >> 24) & 0xFF)

/** Returns red component of color, from zero to 255.
*/
#define SkColorGetR(color)      (((color) >> 16) & 0xFF)

/** Returns green component of color, from zero to 255.
*/
#define SkColorGetG(color)      (((color) >>  8) & 0xFF)

/** Returns blue component of color, from zero to 255.
*/
#define SkColorGetB(color)      (((color) >>  0) & 0xFF)

/** Returns unpremultiplied color with red, blue, and green set from c; and alpha set
    from a. Alpha component of c is ignored and is replaced by a in result.

    @param c  packed RGB, eight bits per component
    @param a  alpha: transparent at zero, fully opaque at 255
    @return   color with transparency
*/
static constexpr inline SkColor SkColorSetA(SkColor c, U8CPU a) {
    return (c & 0x00FFFFFF) | (a << 24);
}

/** Represents fully transparent SkAlpha value. SkAlpha ranges from zero,
    fully transparent; to 255, fully opaque.
*/
constexpr SkAlpha SK_AlphaTRANSPARENT = 0x00;

/** Represents fully opaque SkAlpha value. SkAlpha ranges from zero,
    fully transparent; to 255, fully opaque.
*/
constexpr SkAlpha SK_AlphaOPAQUE      = 0xFF;

/** Represents fully transparent SkColor. May be used to initialize a destination
    containing a mask or a non-rectangular image.
*/
constexpr SkColor SK_ColorTRANSPARENT = SkColorSetARGB(0x00, 0x00, 0x00, 0x00);

/** Represents fully opaque black.
*/
constexpr SkColor SK_ColorBLACK       = SkColorSetARGB(0xFF, 0x00, 0x00, 0x00);

/** Represents fully opaque dark gray.
    Note that SVG dark gray is equivalent to 0xFFA9A9A9.
*/
constexpr SkColor SK_ColorDKGRAY      = SkColorSetARGB(0xFF, 0x44, 0x44, 0x44);

/** Represents fully opaque gray.
    Note that HTML gray is equivalent to 0xFF808080.
*/
constexpr SkColor SK_ColorGRAY        = SkColorSetARGB(0xFF, 0x88, 0x88, 0x88);

/** Represents fully opaque light gray. HTML silver is equivalent to 0xFFC0C0C0.
    Note that SVG light gray is equivalent to 0xFFD3D3D3.
*/
constexpr SkColor SK_ColorLTGRAY      = SkColorSetARGB(0xFF, 0xCC, 0xCC, 0xCC);

/** Represents fully opaque white.
*/
constexpr SkColor SK_ColorWHITE       = SkColorSetARGB(0xFF, 0xFF, 0xFF, 0xFF);

/** Represents fully opaque red.
*/
constexpr SkColor SK_ColorRED         = SkColorSetARGB(0xFF, 0xFF, 0x00, 0x00);

/** Represents fully opaque green. HTML lime is equivalent.
    Note that HTML green is equivalent to 0xFF008000.
*/
constexpr SkColor SK_ColorGREEN       = SkColorSetARGB(0xFF, 0x00, 0xFF, 0x00);

/** Represents fully opaque blue.
*/
constexpr SkColor SK_ColorBLUE        = SkColorSetARGB(0xFF, 0x00, 0x00, 0xFF);

/** Represents fully opaque yellow.
*/
constexpr SkColor SK_ColorYELLOW      = SkColorSetARGB(0xFF, 0xFF, 0xFF, 0x00);

/** Represents fully opaque cyan. HTML aqua is equivalent.
*/
constexpr SkColor SK_ColorCYAN        = SkColorSetARGB(0xFF, 0x00, 0xFF, 0xFF);

/** Represents fully opaque magenta. HTML fuchsia is equivalent.
*/
constexpr SkColor SK_ColorMAGENTA     = SkColorSetARGB(0xFF, 0xFF, 0x00, 0xFF);

/** Converts RGB to its HSV components.
    hsv[0] contains hsv hue, a value from zero to less than 360.
    hsv[1] contains hsv saturation, a value from zero to one.
    hsv[2] contains hsv value, a value from zero to one.

    @param red    red component value from zero to 255
    @param green  green component value from zero to 255
    @param blue   blue component value from zero to 255
    @param hsv    three element array which holds the resulting HSV components
*/
SK_API void SkRGBToHSV(U8CPU red, U8CPU green, U8CPU blue, SkScalar hsv[3]);

/** Converts ARGB to its HSV components. Alpha in ARGB is ignored.
    hsv[0] contains hsv hue, and is assigned a value from zero to less than 360.
    hsv[1] contains hsv saturation, a value from zero to one.
    hsv[2] contains hsv value, a value from zero to one.

    @param color  ARGB color to convert
    @param hsv    three element array which holds the resulting HSV components
*/
static inline void SkColorToHSV(SkColor color, SkScalar hsv[3]) {
    SkRGBToHSV(SkColorGetR(color), SkColorGetG(color), SkColorGetB(color), hsv);
}

/** Converts HSV components to an ARGB color. Alpha is passed through unchanged.
    hsv[0] represents hsv hue, an angle from zero to less than 360.
    hsv[1] represents hsv saturation, and varies from zero to one.
    hsv[2] represents hsv value, and varies from zero to one.

    Out of range hsv values are pinned.

    @param alpha  alpha component of the returned ARGB color
    @param hsv    three element array which holds the input HSV components
    @return       ARGB equivalent to HSV
*/
SK_API SkColor SkHSVToColor(U8CPU alpha, const SkScalar hsv[3]);

/** Converts HSV components to an ARGB color. Alpha is set to 255.
    hsv[0] represents hsv hue, an angle from zero to less than 360.
    hsv[1] represents hsv saturation, and varies from zero to one.
    hsv[2] represents hsv value, and varies from zero to one.

    Out of range hsv values are pinned.

    @param hsv  three element array which holds the input HSV components
    @return     RGB equivalent to HSV
*/
static inline SkColor SkHSVToColor(const SkScalar hsv[3]) {
    return SkHSVToColor(0xFF, hsv);
}

/** 32-bit ARGB color value, premultiplied. The byte order for this value is
    configuration dependent, matching the format of kBGRA_8888_SkColorType bitmaps.
    This is different from SkColor, which is unpremultiplied, and is always in the
    same byte order.
*/
typedef uint32_t SkPMColor;

/** Returns a SkPMColor value from unpremultiplied 8-bit component values.

    @param a  amount of alpha, from fully transparent (0) to fully opaque (255)
    @param r  amount of red, from no red (0) to full red (255)
    @param g  amount of green, from no green (0) to full green (255)
    @param b  amount of blue, from no blue (0) to full blue (255)
    @return   premultiplied color
*/
SK_API SkPMColor SkPreMultiplyARGB(U8CPU a, U8CPU r, U8CPU g, U8CPU b);
<<<<<<< HEAD

/** Returns pmcolor closest to color c. Multiplies c RGB components by the c alpha,
    and arranges the bytes to match the format of kN32_SkColorType.

    @param c  unpremultiplied ARGB color
    @return   premultiplied color
*/
SK_API SkPMColor SkPreMultiplyColor(SkColor c);
=======

/** Returns pmcolor closest to color c. Multiplies c RGB components by the c alpha,
    and arranges the bytes to match the format of kN32_SkColorType.

    @param c  unpremultiplied ARGB color
    @return   premultiplied color
*/
SK_API SkPMColor SkPreMultiplyColor(SkColor c);

/** \enum SkColorChannel
    Describes different color channels one can manipulate
*/
enum class SkColorChannel {
    kR,  // the red channel
    kG,  // the green channel
    kB,  // the blue channel
    kA,  // the alpha channel

    kLastEnum = kA,
};
>>>>>>> 40be567a

/** \struct SkRGBA4f
    RGBA color value, holding four floating point components. Color components are always in
    a known order. kAT determines if the SkRGBA4f's R, G, and B components are premultiplied
    by alpha or not.

    Skia's public API always uses unpremultiplied colors, which can be stored as
    SkRGBA4f<kUnpremul_SkAlphaType>. For convenience, this type can also be referred to
    as SkColor4f.
*/
template <SkAlphaType kAT>
struct SkRGBA4f {
    float fR;  //!< red component
    float fG;  //!< green component
    float fB;  //!< blue component
    float fA;  //!< alpha component

    /** Compares SkRGBA4f with other, and returns true if all components are equal.

        @param other  SkRGBA4f to compare
        @return       true if SkRGBA4f equals other
    */
    bool operator==(const SkRGBA4f& other) const {
        return fA == other.fA && fR == other.fR && fG == other.fG && fB == other.fB;
    }

    /** Compares SkRGBA4f with other, and returns true if not all components are equal.

        @param other  SkRGBA4f to compare
        @return       true if SkRGBA4f is not equal to other
    */
    bool operator!=(const SkRGBA4f& other) const {
        return !(*this == other);
    }

    /** Returns SkRGBA4f multiplied by scale.

        @param scale  value to multiply by
        @return       SkRGBA4f as (fR * scale, fG * scale, fB * scale, fA * scale)
    */
    SkRGBA4f operator*(float scale) const {
        return { fR * scale, fG * scale, fB * scale, fA * scale };
    }

    /** Returns SkRGBA4f multiplied component-wise by scale.

        @param scale  SkRGBA4f to multiply by
        @return       SkRGBA4f as (fR * scale.fR, fG * scale.fG, fB * scale.fB, fA * scale.fA)
    */
    SkRGBA4f operator*(const SkRGBA4f& scale) const {
        return { fR * scale.fR, fG * scale.fG, fB * scale.fB, fA * scale.fA };
    }

    /** Returns a pointer to components of SkRGBA4f, for array access.

        @return       pointer to array [fR, fG, fB, fA]
    */
    const float* vec() const { return &fR; }

    /** Returns a pointer to components of SkRGBA4f, for array access.

        @return       pointer to array [fR, fG, fB, fA]
    */
    float* vec() { return &fR; }

    /** Returns one component. Asserts if index is out of range and SK_DEBUG is defined.

        @param index  one of: 0 (fR), 1 (fG), 2 (fB), 3 (fA)
        @return       value corresponding to index
    */
    float operator[](int index) const {
        SkASSERT(index >= 0 && index < 4);
        return this->vec()[index];
    }

    /** Returns one component. Asserts if index is out of range and SK_DEBUG is defined.

        @param index  one of: 0 (fR), 1 (fG), 2 (fB), 3 (fA)
        @return       value corresponding to index
    */
    float& operator[](int index) {
        SkASSERT(index >= 0 && index < 4);
        return this->vec()[index];
    }

    /** Returns true if SkRGBA4f is an opaque color. Asserts if fA is out of range and
        SK_DEBUG is defined.

        @return       true if SkRGBA4f is opaque
    */
    bool isOpaque() const {
        SkASSERT(fA <= 1.0f && fA >= 0.0f);
        return fA == 1.0f;
    }

    /** Returns true if all channels are in [0, 1]. */
    bool fitsInBytes() const {
        SkASSERT(fA >= 0.0f && fA <= 1.0f);
        return fR >= 0.0f && fR <= 1.0f &&
               fG >= 0.0f && fG <= 1.0f &&
               fB >= 0.0f && fB <= 1.0f;
    }

    /** Returns closest SkRGBA4f to SkColor. Only allowed if SkRGBA4f is unpremultiplied.

        @param color   Color with Alpha, red, blue, and green components
        @return        SkColor as SkRGBA4f
    */
    static SkRGBA4f FromColor(SkColor color);  // impl. depends on kAT

    /** Returns closest SkColor to SkRGBA4f. Only allowed if SkRGBA4f is unpremultiplied.

        @return       color as SkColor
    */
    SkColor toSkColor() const;  // impl. depends on kAT

    /** Returns closest SkRGBA4f to SkPMColor. Only allowed if SkRGBA4f is premultiplied.

        @return        SkPMColor as SkRGBA4f
    */
    static SkRGBA4f FromPMColor(SkPMColor);  // impl. depends on kAT

    /** Returns SkRGBA4f premultiplied by alpha. Asserts at compile time if SkRGBA4f is
        already premultiplied.

        @return       premultiplied color
    */
    SkRGBA4f<kPremul_SkAlphaType> premul() const {
        static_assert(kAT == kUnpremul_SkAlphaType, "");
        return { fR * fA, fG * fA, fB * fA, fA };
    }

    /** Returns SkRGBA4f unpremultiplied by alpha. Asserts at compile time if SkRGBA4f is
        already unpremultiplied.

        @return       unpremultiplied color
    */
    SkRGBA4f<kUnpremul_SkAlphaType> unpremul() const {
        static_assert(kAT == kPremul_SkAlphaType, "");

        if (fA == 0.0f) {
            return { 0, 0, 0, 0 };
        } else {
            float invAlpha = 1 / fA;
            return { fR * invAlpha, fG * invAlpha, fB * invAlpha, fA };
        }
    }

    // This produces bytes in RGBA order (eg GrColor). Impl. is the same, regardless of kAT
    uint32_t toBytes_RGBA() const;
    static SkRGBA4f FromBytes_RGBA(uint32_t color);

    SkRGBA4f makeOpaque() const {
        return { fR, fG, fB, 1.0f };
    }
};

/** \struct SkColor4f
    RGBA color value, holding four floating point components. Color components are always in
    a known order, and are unpremultiplied.

    This is a specialization of SkRGBA4f. For details, @see SkRGBA4f.
*/
using SkColor4f = SkRGBA4f<kUnpremul_SkAlphaType>;

template <> SK_API SkColor4f SkColor4f::FromColor(SkColor);
template <> SK_API SkColor   SkColor4f::toSkColor() const;

namespace SkColors {
constexpr SkColor4f kTransparent = {0, 0, 0, 0};
constexpr SkColor4f kBlack       = {0, 0, 0, 1};
constexpr SkColor4f kDkGray      = {0.25f, 0.25f, 0.25f, 1};
constexpr SkColor4f kGray        = {0.50f, 0.50f, 0.50f, 1};
constexpr SkColor4f kLtGray      = {0.75f, 0.75f, 0.75f, 1};
constexpr SkColor4f kWhite       = {1, 1, 1, 1};
constexpr SkColor4f kRed         = {1, 0, 0, 1};
constexpr SkColor4f kGreen       = {0, 1, 0, 1};
constexpr SkColor4f kBlue        = {0, 0, 1, 1};
constexpr SkColor4f kYellow      = {1, 1, 0, 1};
constexpr SkColor4f kCyan        = {0, 1, 1, 1};
constexpr SkColor4f kMagenta     = {1, 0, 1, 1};
}  // namespace SkColors
#endif<|MERGE_RESOLUTION|>--- conflicted
+++ resolved
@@ -209,16 +209,6 @@
     @return   premultiplied color
 */
 SK_API SkPMColor SkPreMultiplyARGB(U8CPU a, U8CPU r, U8CPU g, U8CPU b);
-<<<<<<< HEAD
-
-/** Returns pmcolor closest to color c. Multiplies c RGB components by the c alpha,
-    and arranges the bytes to match the format of kN32_SkColorType.
-
-    @param c  unpremultiplied ARGB color
-    @return   premultiplied color
-*/
-SK_API SkPMColor SkPreMultiplyColor(SkColor c);
-=======
 
 /** Returns pmcolor closest to color c. Multiplies c RGB components by the c alpha,
     and arranges the bytes to match the format of kN32_SkColorType.
@@ -239,7 +229,6 @@
 
     kLastEnum = kA,
 };
->>>>>>> 40be567a
 
 /** \struct SkRGBA4f
     RGBA color value, holding four floating point components. Color components are always in
