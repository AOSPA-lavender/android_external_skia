--- conflicted
+++ resolved
@@ -403,14 +403,7 @@
      *  If the shader is a custom shader which has data the caller might want, call this function
      *  to get that data.
      */
-<<<<<<< HEAD
-    virtual bool asACustomShader(void** customData) const { return false; }
-=======
     virtual bool asACustomShader(void** /*customData*/) const { return false; }
-
-    uint32_t getGenerationID() const { return fGenerationID; }
-    void setGenerationID(uint32_t generationID) { fGenerationID = generationID; }
->>>>>>> 04142b10
 #endif
 
     //////////////////////////////////////////////////////////////////////////
