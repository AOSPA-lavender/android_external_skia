--- conflicted
+++ resolved
@@ -19,11 +19,7 @@
 #include "include/effects/SkTrimPathEffect.h"
 #include "include/private/SkTArray.h"
 #include "include/utils/SkParsePath.h"
-<<<<<<< HEAD
-#include "tools/timer/AnimTimer.h"
-=======
 #include "tools/timer/TimeUtils.h"
->>>>>>> 40be567a
 
 #include <math.h>
 #include <utility>
@@ -165,13 +161,8 @@
         }
     }
 
-<<<<<<< HEAD
-    bool onAnimate(const AnimTimer& t) override {
-        fOffset = t.msec() / 2000.0f;
-=======
     bool onAnimate(double nanos) override {
         fOffset = TimeUtils::NanosToMSec(nanos) / 2000.0f;
->>>>>>> 40be567a
         fOffset -= floorf(fOffset);
         return true;
     }
