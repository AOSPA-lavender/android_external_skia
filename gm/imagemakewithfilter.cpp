/*
 * Copyright 2016 Google Inc.
 *
 * Use of this source code is governed by a BSD-style license that can be
 * found in the LICENSE file.
 */

#include "gm/gm.h"
<<<<<<< HEAD
=======

>>>>>>> 40be567a
#include "include/core/SkBlendMode.h"
#include "include/core/SkCanvas.h"
#include "include/core/SkColor.h"
#include "include/core/SkColorFilter.h"
#include "include/core/SkImage.h"
#include "include/core/SkImageFilter.h"
#include "include/core/SkImageInfo.h"
#include "include/core/SkPaint.h"
#include "include/core/SkPoint.h"
<<<<<<< HEAD
#include "include/core/SkRect.h"
#include "include/core/SkRefCnt.h"
=======
#include "include/core/SkPoint3.h"
#include "include/core/SkRect.h"
#include "include/core/SkRefCnt.h"
#include "include/core/SkRegion.h"
>>>>>>> 40be567a
#include "include/core/SkScalar.h"
#include "include/core/SkSize.h"
#include "include/core/SkString.h"
#include "include/core/SkSurface.h"
#include "include/core/SkTypes.h"
<<<<<<< HEAD
#include "include/effects/SkBlurImageFilter.h"
#include "include/effects/SkColorFilterImageFilter.h"
#include "include/effects/SkDropShadowImageFilter.h"
=======

#include "include/effects/SkImageFilters.h"

#include "include/gpu/GrContext.h"

#include "tools/Resources.h"
>>>>>>> 40be567a
#include "tools/ToolUtils.h"

#include <utility>

///////////////////////////////////////////////////////////////////////////////

static void show_bounds(SkCanvas* canvas, const SkIRect* clip, const SkIRect* inSubset,
                        const SkIRect* outSubset) {
    const SkIRect* rects[] { clip, inSubset, outSubset };
    SkColor colors[] { SK_ColorBLUE, SK_ColorYELLOW, SK_ColorRED };

    SkPaint paint;
    paint.setStyle(SkPaint::kStroke_Style);

    for (size_t i = 0; i < SK_ARRAY_COUNT(rects); ++i) {
        // Skip null bounds rects, since not all methods have subsets
        if (rects[i]) {
            paint.setColor(colors[i]);
            canvas->drawRect(SkRect::Make(*(rects[i])), paint);
        }
    }
}

// Factories for creating image filters, either with or without a cropRect
// (this could go away if there was a SkImageFilter::makeWithCropRect() function, but that seems
//  less generally useful).
typedef sk_sp<SkImageFilter> (*FilterFactory)(sk_sp<SkImage> auxImage, const SkIRect* cropRect);

static sk_sp<SkImageFilter> color_filter_factory(sk_sp<SkImage> auxImage, const SkIRect* cropRect) {
    // The color filter uses kSrcIn so that it respects the transparency introduced by clamping;
    // using kSrc would just turn the entire out rect to green regardless.
    auto cf = SkColorFilters::Blend(SK_ColorGREEN, SkBlendMode::kSrcIn);
    return SkImageFilters::ColorFilter(std::move(cf), nullptr, cropRect);
}

static sk_sp<SkImageFilter> blur_filter_factory(sk_sp<SkImage> auxImage, const SkIRect* cropRect) {
    return SkImageFilters::Blur(2.0f, 2.0f, nullptr, cropRect);
}

static sk_sp<SkImageFilter> drop_shadow_factory(sk_sp<SkImage> auxImage, const SkIRect* cropRect) {
    return SkImageFilters::DropShadow(10.0f, 5.0f, 3.0f, 3.0f, SK_ColorBLUE, nullptr, cropRect);
}

static sk_sp<SkImageFilter> offset_factory(sk_sp<SkImage> auxImage, const SkIRect* cropRect) {
    return SkImageFilters::Offset(10.f, 5.f, nullptr, cropRect);
}

static sk_sp<SkImageFilter> dilate_factory(sk_sp<SkImage> auxImage, const SkIRect* cropRect) {
    return SkImageFilters::Dilate(10.f, 5.f, nullptr, cropRect);
}

static sk_sp<SkImageFilter> erode_factory(sk_sp<SkImage> auxImage, const SkIRect* cropRect) {
    return SkImageFilters::Erode(10.f, 5.f, nullptr, cropRect);
}

static sk_sp<SkImageFilter> displacement_factory(sk_sp<SkImage> auxImage, const SkIRect* cropRect) {
    sk_sp<SkImageFilter> displacement = SkImageFilters::Image(std::move(auxImage));
    return SkImageFilters::DisplacementMap(SkColorChannel::kR, SkColorChannel::kG, 40.f,
                                           std::move(displacement), nullptr, cropRect);
}

static sk_sp<SkImageFilter> arithmetic_factory(sk_sp<SkImage> auxImage, const SkIRect* cropRect) {
    sk_sp<SkImageFilter> background = SkImageFilters::Image(std::move(auxImage));
    return SkImageFilters::Arithmetic(0.0f, .6f, 1.f, 0.f, false, std::move(background),
                                      nullptr, cropRect);
}

static sk_sp<SkImageFilter> xfermode_factory(sk_sp<SkImage> auxImage, const SkIRect* cropRect) {
    sk_sp<SkImageFilter> background = SkImageFilters::Image(std::move(auxImage));
    return SkImageFilters::Xfermode(
            SkBlendMode::kModulate, std::move(background), nullptr, cropRect);
}

static sk_sp<SkImageFilter> convolution_factory(sk_sp<SkImage> auxImage, const SkIRect* cropRect) {
    SkISize kernelSize = SkISize::Make(3, 3);
    SkIPoint kernelOffset = SkIPoint::Make(1, 1);
    // A Laplacian edge detector, ee https://en.wikipedia.org/wiki/Kernel_(image_processing)
    SkScalar kernel[9] = {-1.f, -1.f, -1.f,
                          -1.f, 8.f, -1.f,
                          -1.f, -1.f, -1.f};
    return SkImageFilters::MatrixConvolution(kernelSize, kernel, 1.f, 0.f, kernelOffset,
                                             SkTileMode::kClamp, false, nullptr, cropRect);
}

static sk_sp<SkImageFilter> matrix_factory(sk_sp<SkImage> auxImage, const SkIRect* cropRect) {
    SkMatrix matrix = SkMatrix::I();
    matrix.setRotate(45.f, 50.f, 50.f);

    // This doesn't support a cropRect
    return SkImageFilters::MatrixTransform(matrix, kLow_SkFilterQuality, nullptr);
}

static sk_sp<SkImageFilter> alpha_threshold_factory(sk_sp<SkImage> auxImage,
                                                    const SkIRect* cropRect) {
    // Centered cross with higher opacity
    SkRegion region(SkIRect::MakeLTRB(30, 45, 70, 55));
    region.op(SkIRect::MakeLTRB(45, 30, 55, 70), SkRegion::kUnion_Op);

    return SkImageFilters::AlphaThreshold(region, 1.f, .2f, nullptr, cropRect);
}

static sk_sp<SkImageFilter> lighting_factory(sk_sp<SkImage> auxImage, const SkIRect* cropRect) {
    // Must convert the RGB values of the source to alpha, since that is what the lighting filters
    // use to estimate their normals. This color matrix changes the color to white and the alpha
    // to be equal to the approx. luminance of the original color.
    static const float kMatrix[20] = {
        0.f, 0.f, 0.f, 0.f, 1.f,
        0.f, 0.f, 0.f, 0.f, 1.f,
        0.f, 0.f, 0.f, 0.f, 1.f,
        0.2126f, 0.7152f, 0.0722f, 0.f, 0.f
    };
    sk_sp<SkImageFilter> srcToAlpha = SkImageFilters::ColorFilter(
            SkColorFilters::Matrix(kMatrix), nullptr);

    // Combine both specular and diffuse into a single DAG since they use separate internal filter
    // implementations.
    SkScalar sinAzimuth = SkScalarSin(SkDegreesToRadians(225.f)),
             cosAzimuth = SkScalarCos(SkDegreesToRadians(225.f));

    SkPoint3 spotTarget = SkPoint3::Make(SkIntToScalar(40), SkIntToScalar(40), 0);
    SkPoint3 diffLocation = SkPoint3::Make(spotTarget.fX + 50 * cosAzimuth,
                                           spotTarget.fY + 50 * sinAzimuth,
                                           SkIntToScalar(10));
    SkPoint3 specLocation = SkPoint3::Make(spotTarget.fX - 50 * sinAzimuth,
                                           spotTarget.fY + 50 * cosAzimuth,
                                           SkIntToScalar(10));
    sk_sp<SkImageFilter> diffuse = SkImageFilters::PointLitDiffuse(
            diffLocation, SK_ColorWHITE, /* scale */ 1.f, /* kd */ 2.f, srcToAlpha, cropRect);
    sk_sp<SkImageFilter> specular = SkImageFilters::PointLitSpecular(
            specLocation, SK_ColorRED, /* scale */ 1.f, /* ks */ 1.f, /* shine */ 8.f,
            srcToAlpha, cropRect);
    return SkImageFilters::Merge(std::move(diffuse), std::move(specular), cropRect);
}

static sk_sp<SkImageFilter> tile_factory(sk_sp<SkImage> auxImage, const SkIRect* cropRect) {
    // Tile the subset over a large region
    return SkImageFilters::Tile(SkRect::MakeLTRB(25, 25, 75, 75), SkRect::MakeWH(100, 100),
                                nullptr);
}

namespace {
    enum class Strategy {
        // Uses makeWithFilter, passing in subset and clip directly
        kMakeWithFilter,
        // Uses saveLayer after clipRect() to filter on the restore (i.e. reference image)
        kSaveLayer
    };
};

// In this GM, we're going to feed the inner portion of a 100x100 mandrill (i.e., strip off a
// 25-wide border) through the makeWithFilter method. We'll then draw the appropriate subset of the
// result to the screen at the given offset. Some filters rely on a secondary image, which will be a
// 100x100 checkerboard. The original image is drawn in the background so that alignment is clear
// when drawing the result at its reported offset.
class ImageMakeWithFilterGM : public skiagm::GM {
public:
    ImageMakeWithFilterGM (Strategy strategy, bool filterWithCropRect = false)
            : fStrategy(strategy)
            , fFilterWithCropRect(filterWithCropRect)
            , fMainImage(nullptr)
            , fAuxImage(nullptr) {}

protected:
    SkString onShortName() override {
        SkString name = SkString("imagemakewithfilter");

        if (fFilterWithCropRect) {
            name.append("_crop");
        }
        if (fStrategy == Strategy::kSaveLayer) {
            name.append("_ref");
        }
        return name;
    }

    SkISize onISize() override { return SkISize::Make(1980, 860); }

    void onOnceBeforeDraw() override {
        SkImageInfo info = SkImageInfo::MakeN32(100, 100, kUnpremul_SkAlphaType);
        auto surface = SkSurface::MakeRaster(info, nullptr);

        sk_sp<SkImage> colorImage = GetResourceAsImage("images/mandrill_128.png");
        // Resize to 100x100
        surface->getCanvas()->drawImageRect(
                colorImage, SkRect::MakeWH(colorImage->width(), colorImage->height()),
                SkRect::MakeWH(info.width(), info.height()), nullptr);
        fMainImage = surface->makeImageSnapshot();

        ToolUtils::draw_checkerboard(surface->getCanvas());
        fAuxImage = surface->makeImageSnapshot();
    }

    void onDraw(SkCanvas* canvas) override {
<<<<<<< HEAD
        auto cf = SkColorFilters::Blend(SK_ColorGREEN, SkBlendMode::kSrc);
        sk_sp<SkImageFilter> filters[] = {
            SkColorFilterImageFilter::Make(std::move(cf), nullptr),
            SkBlurImageFilter::Make(2.0f, 2.0f, nullptr),
            SkDropShadowImageFilter::Make(
                10.0f, 5.0f, 3.0f, 3.0f, SK_ColorBLUE,
                SkDropShadowImageFilter::kDrawShadowAndForeground_ShadowMode,
                nullptr),
=======
        FilterFactory filters[] = {
            color_filter_factory,
            blur_filter_factory,
            drop_shadow_factory,
            offset_factory,
            dilate_factory,
            erode_factory,
            displacement_factory,
            arithmetic_factory,
            xfermode_factory,
            convolution_factory,
            matrix_factory,
            alpha_threshold_factory,
            lighting_factory,
            tile_factory
>>>>>>> 40be567a
        };
        const char* filterNames[] = {
            "Color",
            "Blur",
            "Drop Shadow",
            "Offset",
            "Dilate",
            "Erode",
            "Displacement",
            "Arithmetic",
            "Xfer Mode",
            "Convolution",
            "Matrix Xform",
            "Alpha Threshold",
            "Lighting",
            "Tile"
        };
        static_assert(SK_ARRAY_COUNT(filters) == SK_ARRAY_COUNT(filterNames), "filter name length");

        SkIRect clipBounds[] {
            { -20, -20, 100, 100 },
            {   0,   0,  75,  75 },
            {  20,  20, 100, 100 },
            { -20, -20,  50,  50 },
            {  20,  20,  50,  50 },
            {  30,  30,  75,  75 }
        };

        // These need to be GPU-backed when on the GPU to ensure that the image filters use the GPU
        // code paths (otherwise they may choose to do CPU filtering then upload)
        sk_sp<SkImage> mainImage, auxImage;
        if (canvas->getGrContext()) {
            if (canvas->getGrContext()->abandoned()) {
                return;
            }
            mainImage = fMainImage->makeTextureImage(canvas->getGrContext());
            auxImage = fAuxImage->makeTextureImage(canvas->getGrContext());
        } else {
            mainImage = fMainImage;
            auxImage = fAuxImage;
        }
        SkASSERT(mainImage && (mainImage->isTextureBacked() || !canvas->getGrContext()));
        SkASSERT(auxImage && (auxImage->isTextureBacked() || !canvas->getGrContext()));

        SkScalar MARGIN = SkIntToScalar(40);
        SkScalar DX = mainImage->width() + MARGIN;
        SkScalar DY = auxImage->height() + MARGIN;

        // Header hinting at what the filters do
        SkPaint textPaint;
        textPaint.setAntiAlias(true);
        SkFont font(nullptr, 12);
        for (size_t i = 0; i < SK_ARRAY_COUNT(filterNames); ++i) {
            canvas->drawString(filterNames[i], DX * i + MARGIN, 15, font, textPaint);
        }

<<<<<<< HEAD
        sk_sp<SkSurface> surface = ToolUtils::makeSurface(canvas, info);
        ToolUtils::draw_checkerboard(surface->getCanvas());
        sk_sp<SkImage> source = surface->makeImageSnapshot();
=======
        canvas->translate(MARGIN, MARGIN);
>>>>>>> 40be567a

        for (auto clipBound : clipBounds) {
            canvas->save();
            for (size_t i = 0; i < SK_ARRAY_COUNT(filters); ++i) {
                SkIRect subset = SkIRect::MakeXYWH(25, 25, 50, 50);
                SkIRect outSubset;

                // Draw the original image faintly so that it aids in checking alignment of the
                // filtered result.
                SkPaint alpha;
                alpha.setAlphaf(0.3f);
                canvas->drawImage(mainImage, 0, 0, &alpha);

                this->drawImageWithFilter(canvas, mainImage, auxImage, filters[i], clipBound,
                                          subset, &outSubset);

                // Draw outlines to highlight what was subset, what was cropped, and what was output
                // (no output subset is displayed for kSaveLayer since that information isn't avail)
                SkIRect* outSubsetBounds = nullptr;
                if (fStrategy != Strategy::kSaveLayer) {
                    outSubsetBounds = &outSubset;
                }
                show_bounds(canvas, &clipBound, &subset, outSubsetBounds);

                canvas->translate(DX, 0);
            }
            canvas->restore();
            canvas->translate(0, DY);
        }
    }

private:
    Strategy fStrategy;
    bool fFilterWithCropRect;
    sk_sp<SkImage> fMainImage;
    sk_sp<SkImage> fAuxImage;

    void drawImageWithFilter(SkCanvas* canvas, sk_sp<SkImage> mainImage, sk_sp<SkImage> auxImage,
                             FilterFactory filterFactory, const SkIRect& clip,
                             const SkIRect& subset, SkIRect* dstRect) {
        // When creating the filter with a crop rect equal to the clip, we should expect to see no
        // difference from a filter without a crop rect. However, if the CTM isn't managed properly
        // by makeWithFilter, then the final result will be the incorrect intersection of the clip
        // and the transformed crop rect.
        sk_sp<SkImageFilter> filter = filterFactory(auxImage,
                                                    fFilterWithCropRect ? &clip : nullptr);

        if (fStrategy == Strategy::kSaveLayer) {
            SkAutoCanvasRestore acr(canvas, true);

            // Clip before the saveLayer with the filter
            canvas->clipRect(SkRect::Make(clip));

            // Put the image filter on the layer
            SkPaint paint;
            paint.setImageFilter(filter);
            canvas->saveLayer(nullptr, &paint);

            // Draw the original subset of the image
            canvas->drawImageRect(mainImage, subset, SkRect::Make(subset), nullptr);

            *dstRect = subset;
        } else {
            sk_sp<SkImage> result;
            SkIRect outSubset;
            SkIPoint offset;

            result = mainImage->makeWithFilter(filter.get(), subset, clip, &outSubset, &offset);

            SkASSERT(result);
            SkASSERT(mainImage->isTextureBacked() == result->isTextureBacked());

            *dstRect = SkIRect::MakeXYWH(offset.x(), offset.y(),
                                         outSubset.width(), outSubset.height());
            canvas->drawImageRect(result, outSubset, SkRect::Make(*dstRect), nullptr);
        }
    }

    typedef GM INHERITED;
};
// The different strategies should all look the same, with the exception of filters that affect
// transparent black (i.e. the lighting filter). In the save layer case, the filter affects the
// transparent pixels outside of the drawn subset, whereas the makeWithFilter is restricted. This
// works as intended.
DEF_GM( return new ImageMakeWithFilterGM(Strategy::kMakeWithFilter); )
DEF_GM( return new ImageMakeWithFilterGM(Strategy::kSaveLayer); )
// Test with crop rects on the image filters; should look identical to above if working correctly
DEF_GM( return new ImageMakeWithFilterGM(Strategy::kMakeWithFilter, true); )
DEF_GM( return new ImageMakeWithFilterGM(Strategy::kSaveLayer, true); )<|MERGE_RESOLUTION|>--- conflicted
+++ resolved
@@ -6,10 +6,7 @@
  */
 
 #include "gm/gm.h"
-<<<<<<< HEAD
-=======
-
->>>>>>> 40be567a
+
 #include "include/core/SkBlendMode.h"
 #include "include/core/SkCanvas.h"
 #include "include/core/SkColor.h"
@@ -19,32 +16,21 @@
 #include "include/core/SkImageInfo.h"
 #include "include/core/SkPaint.h"
 #include "include/core/SkPoint.h"
-<<<<<<< HEAD
-#include "include/core/SkRect.h"
-#include "include/core/SkRefCnt.h"
-=======
 #include "include/core/SkPoint3.h"
 #include "include/core/SkRect.h"
 #include "include/core/SkRefCnt.h"
 #include "include/core/SkRegion.h"
->>>>>>> 40be567a
 #include "include/core/SkScalar.h"
 #include "include/core/SkSize.h"
 #include "include/core/SkString.h"
 #include "include/core/SkSurface.h"
 #include "include/core/SkTypes.h"
-<<<<<<< HEAD
-#include "include/effects/SkBlurImageFilter.h"
-#include "include/effects/SkColorFilterImageFilter.h"
-#include "include/effects/SkDropShadowImageFilter.h"
-=======
 
 #include "include/effects/SkImageFilters.h"
 
 #include "include/gpu/GrContext.h"
 
 #include "tools/Resources.h"
->>>>>>> 40be567a
 #include "tools/ToolUtils.h"
 
 #include <utility>
@@ -238,16 +224,6 @@
     }
 
     void onDraw(SkCanvas* canvas) override {
-<<<<<<< HEAD
-        auto cf = SkColorFilters::Blend(SK_ColorGREEN, SkBlendMode::kSrc);
-        sk_sp<SkImageFilter> filters[] = {
-            SkColorFilterImageFilter::Make(std::move(cf), nullptr),
-            SkBlurImageFilter::Make(2.0f, 2.0f, nullptr),
-            SkDropShadowImageFilter::Make(
-                10.0f, 5.0f, 3.0f, 3.0f, SK_ColorBLUE,
-                SkDropShadowImageFilter::kDrawShadowAndForeground_ShadowMode,
-                nullptr),
-=======
         FilterFactory filters[] = {
             color_filter_factory,
             blur_filter_factory,
@@ -263,7 +239,6 @@
             alpha_threshold_factory,
             lighting_factory,
             tile_factory
->>>>>>> 40be567a
         };
         const char* filterNames[] = {
             "Color",
@@ -320,13 +295,7 @@
             canvas->drawString(filterNames[i], DX * i + MARGIN, 15, font, textPaint);
         }
 
-<<<<<<< HEAD
-        sk_sp<SkSurface> surface = ToolUtils::makeSurface(canvas, info);
-        ToolUtils::draw_checkerboard(surface->getCanvas());
-        sk_sp<SkImage> source = surface->makeImageSnapshot();
-=======
         canvas->translate(MARGIN, MARGIN);
->>>>>>> 40be567a
 
         for (auto clipBound : clipBounds) {
             canvas->save();
