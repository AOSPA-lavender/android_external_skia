/*
 * Copyright 2017 Google Inc.
 *
 * Use of this source code is governed by a BSD-style license that can be
 * found in the LICENSE file.
 */

#include "gm/gm.h"
#include "include/core/SkBitmap.h"
#include "include/core/SkCanvas.h"
#include "include/core/SkData.h"
#include "include/core/SkFilterQuality.h"
#include "include/core/SkImage.h"
#include "include/core/SkPaint.h"
#include "include/core/SkPixmap.h"
#include "include/core/SkRect.h"
#include "include/core/SkRefCnt.h"
#include "include/core/SkString.h"
#include "include/core/SkTypes.h"
#include "tools/Resources.h"
<<<<<<< HEAD

class GrContext;
class GrRenderTargetContext;

DEF_SIMPLE_GPU_GM_CAN_FAIL(cross_context_image, context, rtc, canvas, errorMsg,
                           5 * 256 + 60, 256 + 128 + 30) {
    sk_sp<SkData> encodedData = GetResourceAsData("images/mandrill_256.png");
    if (!encodedData) {
        *errorMsg = "Could not load mandrill_256.png. Did you forget to set the resourcePath?";
        return skiagm::DrawResult::kFail;
    }

    sk_sp<SkImage> images[5];
=======

class GrContext;
class GrRenderTargetContext;

DEF_SIMPLE_GPU_GM_CAN_FAIL(cross_context_image, context, rtc, canvas, errorMsg,
                           3 * 256 + 40, 256 + 128 + 30) {
    sk_sp<SkData> encodedData = GetResourceAsData("images/mandrill_256.png");
    if (!encodedData) {
        *errorMsg = "Could not load mandrill_256.png. Did you forget to set the resourcePath?";
        return skiagm::DrawResult::kFail;
    }

    sk_sp<SkImage> images[3];
>>>>>>> 40be567a
    images[0] = SkImage::MakeFromEncoded(encodedData);

    SkBitmap bmp;
    SkPixmap pixmap;
    SkAssertResult(images[0]->asLegacyBitmap(&bmp) &&
                   bmp.peekPixels(&pixmap));

<<<<<<< HEAD
    images[1] = SkImage::MakeCrossContextFromEncoded(context, encodedData, false, nullptr);
    images[2] = SkImage::MakeCrossContextFromEncoded(context, encodedData, true, nullptr);
    images[3] = SkImage::MakeCrossContextFromPixmap(context, pixmap, false, nullptr);
    images[4] = SkImage::MakeCrossContextFromPixmap(context, pixmap, true, nullptr);
=======
    images[1] = SkImage::MakeCrossContextFromPixmap(context, pixmap, false);
    images[2] = SkImage::MakeCrossContextFromPixmap(context, pixmap, true);
>>>>>>> 40be567a

    canvas->translate(10, 10);

    for (size_t i = 0; i < SK_ARRAY_COUNT(images); ++i) {
        canvas->save();

        canvas->drawImage(images[i], 0, 0);
        canvas->translate(0, 256 + 10);

        canvas->drawImage(images[i]->makeSubset(SkIRect::MakeXYWH(64, 64, 128, 128)), 0, 0);
        canvas->translate(128, 0);

        SkPaint paint;
        paint.setFilterQuality(kMedium_SkFilterQuality);
        canvas->drawImageRect(images[i], SkRect::MakeWH(128, 128), &paint);

        canvas->restore();
        canvas->translate(256 + 10, 0);
    }
    return skiagm::DrawResult::kOk;
}<|MERGE_RESOLUTION|>--- conflicted
+++ resolved
@@ -18,21 +18,6 @@
 #include "include/core/SkString.h"
 #include "include/core/SkTypes.h"
 #include "tools/Resources.h"
-<<<<<<< HEAD
-
-class GrContext;
-class GrRenderTargetContext;
-
-DEF_SIMPLE_GPU_GM_CAN_FAIL(cross_context_image, context, rtc, canvas, errorMsg,
-                           5 * 256 + 60, 256 + 128 + 30) {
-    sk_sp<SkData> encodedData = GetResourceAsData("images/mandrill_256.png");
-    if (!encodedData) {
-        *errorMsg = "Could not load mandrill_256.png. Did you forget to set the resourcePath?";
-        return skiagm::DrawResult::kFail;
-    }
-
-    sk_sp<SkImage> images[5];
-=======
 
 class GrContext;
 class GrRenderTargetContext;
@@ -46,7 +31,6 @@
     }
 
     sk_sp<SkImage> images[3];
->>>>>>> 40be567a
     images[0] = SkImage::MakeFromEncoded(encodedData);
 
     SkBitmap bmp;
@@ -54,15 +38,8 @@
     SkAssertResult(images[0]->asLegacyBitmap(&bmp) &&
                    bmp.peekPixels(&pixmap));
 
-<<<<<<< HEAD
-    images[1] = SkImage::MakeCrossContextFromEncoded(context, encodedData, false, nullptr);
-    images[2] = SkImage::MakeCrossContextFromEncoded(context, encodedData, true, nullptr);
-    images[3] = SkImage::MakeCrossContextFromPixmap(context, pixmap, false, nullptr);
-    images[4] = SkImage::MakeCrossContextFromPixmap(context, pixmap, true, nullptr);
-=======
     images[1] = SkImage::MakeCrossContextFromPixmap(context, pixmap, false);
     images[2] = SkImage::MakeCrossContextFromPixmap(context, pixmap, true);
->>>>>>> 40be567a
 
     canvas->translate(10, 10);
 
