--- conflicted
+++ resolved
@@ -34,10 +34,6 @@
 #include "src/gpu/GrMemoryPool.h"
 #include "src/gpu/GrOpFlushState.h"
 #include "src/gpu/GrPaint.h"
-<<<<<<< HEAD
-#include "src/gpu/GrPathUtils.h"
-=======
->>>>>>> 40be567a
 #include "src/gpu/GrProcessorAnalysis.h"
 #include "src/gpu/GrProcessorSet.h"
 #include "src/gpu/GrRecordingContextPriv.h"
@@ -46,10 +42,7 @@
 #include "src/gpu/GrUserStencilSettings.h"
 #include "src/gpu/effects/GrBezierEffect.h"
 #include "src/gpu/effects/GrPorterDuffXferProcessor.h"
-<<<<<<< HEAD
-=======
 #include "src/gpu/geometry/GrPathUtils.h"
->>>>>>> 40be567a
 #include "src/gpu/ops/GrDrawOp.h"
 #include "src/gpu/ops/GrMeshDrawOp.h"
 #include "src/gpu/ops/GrOp.h"
@@ -65,20 +58,12 @@
 public:
     FixedFunctionFlags fixedFunctionFlags() const override { return FixedFunctionFlags::kNone; }
 
-<<<<<<< HEAD
-    GrProcessorSet::Analysis finalize(const GrCaps& caps, const GrAppliedClip* clip,
-                                      GrFSAAType fsaaType, GrClampType clampType) override {
-        return fProcessorSet.finalize(
-                fColor, GrProcessorAnalysisCoverage::kSingleChannel, clip,
-                &GrUserStencilSettings::kUnused, fsaaType, caps, clampType, &fColor);
-=======
     GrProcessorSet::Analysis finalize(
             const GrCaps& caps, const GrAppliedClip* clip, bool hasMixedSampledCoverage,
             GrClampType clampType) override {
         return fProcessorSet.finalize(
                 fColor, GrProcessorAnalysisCoverage::kSingleChannel, clip,
                 &GrUserStencilSettings::kUnused, hasMixedSampledCoverage, caps, clampType, &fColor);
->>>>>>> 40be567a
     }
 
     void visitProxies(const VisitProxyFunc& func) const override {
