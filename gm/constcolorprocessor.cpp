/*
 * Copyright 2015 Google Inc.
 *
 * Use of this source code is governed by a BSD-style license that can be
 * found in the LICENSE file.
 */

// This test only works with the GPU backend.

#include "gm/gm.h"
#include "include/core/SkCanvas.h"
#include "include/core/SkColor.h"
#include "include/core/SkFont.h"
#include "include/core/SkFontTypes.h"
#include "include/core/SkMatrix.h"
#include "include/core/SkPaint.h"
#include "include/core/SkPoint.h"
#include "include/core/SkRect.h"
#include "include/core/SkRefCnt.h"
#include "include/core/SkScalar.h"
#include "include/core/SkShader.h"
#include "include/core/SkSize.h"
#include "include/core/SkString.h"
#include "include/core/SkTileMode.h"
#include "include/core/SkTypeface.h"
#include "include/core/SkTypes.h"
#include "include/effects/SkGradientShader.h"
#include "include/gpu/GrConfig.h"
#include "include/gpu/GrContext.h"
<<<<<<< HEAD
#include "include/private/GrColor.h"
#include "include/private/GrTypesPriv.h"
#include "include/private/SkColorData.h"
=======
#include "include/private/GrTypesPriv.h"
#include "include/private/SkColorData.h"
#include "src/gpu/GrColor.h"
>>>>>>> 40be567a
#include "src/gpu/GrFragmentProcessor.h"
#include "src/gpu/GrPaint.h"
#include "src/gpu/GrRenderTargetContext.h"
#include "src/gpu/GrRenderTargetContextPriv.h"
#include "src/gpu/SkGr.h"
#include "src/gpu/effects/generated/GrConstColorProcessor.h"
#include "src/gpu/ops/GrDrawOp.h"
#include "src/gpu/ops/GrFillRectOp.h"
#include "tools/ToolUtils.h"

#include <utility>

namespace skiagm {
/**
 * This GM directly exercises GrConstColorProcessor.
 */
class ConstColorProcessor : public GpuGM {
public:
    ConstColorProcessor() {
        this->setBGColor(0xFFDDDDDD);
    }

protected:
    SkString onShortName() override {
        return SkString("const_color_processor");
    }

    SkISize onISize() override {
        return SkISize::Make(kWidth, kHeight);
    }

    void onOnceBeforeDraw() override {
        SkColor colors[] = { 0xFFFF0000, 0x2000FF00, 0xFF0000FF};
        SkPoint pts[] = { SkPoint::Make(0, 0), SkPoint::Make(kRectSize, kRectSize) };
        fShader = SkGradientShader::MakeLinear(pts, colors, nullptr, SK_ARRAY_COUNT(colors),
                                               SkTileMode::kClamp);
    }

    void onDraw(GrContext* context, GrRenderTargetContext* renderTargetContext,
                SkCanvas* canvas) override {
        constexpr GrColor kColors[] = {
            0xFFFFFFFF,
            0xFFFF00FF,
            0x80000000,
            0x00000000,
        };

        constexpr SkColor kPaintColors[] = {
            0xFFFFFFFF,
            0xFFFF0000,
            0x80FF0000,
            0x00000000,
        };

        const char* kModeStrs[] {
            "kIgnore",
            "kModulateRGBA",
            "kModulateA",
        };
        GR_STATIC_ASSERT(SK_ARRAY_COUNT(kModeStrs) == GrConstColorProcessor::kInputModeCnt);

        SkScalar y = kPad;
        SkScalar x = kPad;
        SkScalar maxW = 0;
        for (size_t paintType = 0; paintType < SK_ARRAY_COUNT(kPaintColors) + 1; ++paintType) {
            for (size_t procColor = 0; procColor < SK_ARRAY_COUNT(kColors); ++procColor) {
                for (int m = 0; m < GrConstColorProcessor::kInputModeCnt; ++m) {
                    // translate by x,y for the canvas draws and the test target draws.
                    canvas->save();
                    canvas->translate(x, y);
                    const SkMatrix viewMatrix = SkMatrix::MakeTrans(x, y);

                    // rect to draw
                    SkRect renderRect = SkRect::MakeXYWH(0, 0, kRectSize, kRectSize);

                    GrPaint grPaint;
                    SkPaint skPaint;
                    if (paintType >= SK_ARRAY_COUNT(kPaintColors)) {
                        skPaint.setShader(fShader);
                    } else {
                        skPaint.setColor(kPaintColors[paintType]);
                    }
                    SkAssertResult(SkPaintToGrPaint(context, renderTargetContext->colorSpaceInfo(),
                                                    skPaint, viewMatrix, &grPaint));

                    GrConstColorProcessor::InputMode mode = (GrConstColorProcessor::InputMode) m;
                    SkPMColor4f color = SkPMColor4f::FromBytes_RGBA(kColors[procColor]);
                    auto fp = GrConstColorProcessor::Make(color, mode);

                    grPaint.addColorFragmentProcessor(std::move(fp));
                    renderTargetContext->priv().testingOnly_addDrawOp(
<<<<<<< HEAD
                            GrFillRectOp::Make(context, std::move(grPaint), GrAAType::kNone,
                                               viewMatrix, renderRect));
=======
                            GrFillRectOp::MakeNonAARect(context, std::move(grPaint),
                                                        viewMatrix, renderRect));
>>>>>>> 40be567a

                    // Draw labels for the input to the processor and the processor to the right of
                    // the test rect. The input label appears above the processor label.
                    SkFont labelFont;
                    labelFont.setTypeface(ToolUtils::create_portable_typeface());
                    labelFont.setEdging(SkFont::Edging::kAntiAlias);
                    labelFont.setSize(10.f);
                    SkPaint labelPaint;
                    labelPaint.setAntiAlias(true);
                    SkString inputLabel;
                    inputLabel.set("Input: ");
                    if (paintType >= SK_ARRAY_COUNT(kPaintColors)) {
                        inputLabel.append("gradient");
                    } else {
                        inputLabel.appendf("0x%08x", kPaintColors[paintType]);
                    }
                    SkString procLabel;
                    procLabel.printf("Proc: [0x%08x, %s]", kColors[procColor], kModeStrs[m]);

                    SkRect inputLabelBounds;
                    // get the bounds of the text in order to position it
                    labelFont.measureText(inputLabel.c_str(), inputLabel.size(),
                                          SkTextEncoding::kUTF8, &inputLabelBounds);
                    canvas->drawString(inputLabel, renderRect.fRight + kPad, -inputLabelBounds.fTop,
                                       labelFont, labelPaint);
                    // update the bounds to reflect the offset we used to draw it.
                    inputLabelBounds.offset(renderRect.fRight + kPad, -inputLabelBounds.fTop);

                    SkRect procLabelBounds;
                    labelFont.measureText(procLabel.c_str(), procLabel.size(),
                                          SkTextEncoding::kUTF8, &procLabelBounds);
                    canvas->drawString(procLabel, renderRect.fRight + kPad,
                                       inputLabelBounds.fBottom + 2.f - procLabelBounds.fTop,
                                       labelFont, labelPaint);
                    procLabelBounds.offset(renderRect.fRight + kPad,
                                           inputLabelBounds.fBottom + 2.f - procLabelBounds.fTop);

                    labelPaint.setStrokeWidth(0);
                    labelPaint.setStyle(SkPaint::kStroke_Style);
                    canvas->drawRect(renderRect, labelPaint);

                    canvas->restore();

                    // update x and y for the next test case.
                    SkScalar height = renderRect.height();
                    SkScalar width = SkTMax(inputLabelBounds.fRight, procLabelBounds.fRight);
                    maxW = SkTMax(maxW, width);
                    y += height + kPad;
                    if (y + height > kHeight) {
                        y = kPad;
                        x += maxW + kPad;
                        maxW = 0;
                    }
                }
            }
        }
    }

private:
    // Use this as a way of generating and input FP
    sk_sp<SkShader> fShader;

    static constexpr SkScalar       kPad = 10.f;
    static constexpr SkScalar       kRectSize = 20.f;
    static constexpr int            kWidth  = 820;
    static constexpr int            kHeight = 500;

    typedef GM INHERITED;
};

DEF_GM(return new ConstColorProcessor;)
}<|MERGE_RESOLUTION|>--- conflicted
+++ resolved
@@ -27,15 +27,9 @@
 #include "include/effects/SkGradientShader.h"
 #include "include/gpu/GrConfig.h"
 #include "include/gpu/GrContext.h"
-<<<<<<< HEAD
-#include "include/private/GrColor.h"
-#include "include/private/GrTypesPriv.h"
-#include "include/private/SkColorData.h"
-=======
 #include "include/private/GrTypesPriv.h"
 #include "include/private/SkColorData.h"
 #include "src/gpu/GrColor.h"
->>>>>>> 40be567a
 #include "src/gpu/GrFragmentProcessor.h"
 #include "src/gpu/GrPaint.h"
 #include "src/gpu/GrRenderTargetContext.h"
@@ -127,13 +121,8 @@
 
                     grPaint.addColorFragmentProcessor(std::move(fp));
                     renderTargetContext->priv().testingOnly_addDrawOp(
-<<<<<<< HEAD
-                            GrFillRectOp::Make(context, std::move(grPaint), GrAAType::kNone,
-                                               viewMatrix, renderRect));
-=======
                             GrFillRectOp::MakeNonAARect(context, std::move(grPaint),
                                                         viewMatrix, renderRect));
->>>>>>> 40be567a
 
                     // Draw labels for the input to the processor and the processor to the right of
                     // the test rect. The input label appears above the processor label.
