--- conflicted
+++ resolved
@@ -4,19 +4,6 @@
  * Use of this source code is governed by a BSD-style license that can be
  * found in the LICENSE file.
  */
-<<<<<<< HEAD
-
-#include "gm/gm.h"
-#include "include/core/SkBitmap.h"
-#include "include/core/SkCanvas.h"
-#include "include/core/SkColorPriv.h"
-#include "include/core/SkPaint.h"
-#include "include/core/SkShader.h"
-#include "include/core/SkSize.h"
-#include "include/core/SkString.h"
-#include "include/core/SkTileMode.h"
-=======
->>>>>>> 40be567a
 
 #include "gm/gm.h"
 #include "include/core/SkBitmap.h"
@@ -28,24 +15,9 @@
 #include "include/core/SkString.h"
 #include "include/core/SkTileMode.h"
 
-<<<<<<< HEAD
-static SkBitmap make_bitmap() {
-    SkBitmap bm;
-    bm.allocN32Pixels(1, 1);
-    *bm.getAddr32(0, 0) = SkPackARGB32(0x80, 0x80, 0, 0);
-    return bm;
-}
-
-class TinyBitmapGM : public GM {
-public:
-    TinyBitmapGM() {
-        this->setBGColor(0xFFDDDDDD);
-    }
-=======
 namespace {
 class TinyBitmapGM : public skiagm::GM {
     void onOnceBeforeDraw() override { this->setBGColor(0xFFDDDDDD); }
->>>>>>> 40be567a
 
     SkString onShortName() override { return SkString("tinybitmap"); }
 
@@ -63,12 +35,4 @@
 };
 }
 
-<<<<<<< HEAD
-//////////////////////////////////////////////////////////////////////////////
-
-DEF_GM( return new TinyBitmapGM; )
-
-}
-=======
-DEF_GM( return new TinyBitmapGM; )
->>>>>>> 40be567a
+DEF_GM( return new TinyBitmapGM; )