/*
 * Copyright 2011 Google Inc.
 *
 * Use of this source code is governed by a BSD-style license that can be
 * found in the LICENSE file.
 */

#include "gm/gm.h"
#include "include/core/SkBitmap.h"
#include "include/core/SkCanvas.h"
#include "include/core/SkColor.h"
#include "include/core/SkFilterQuality.h"
#include "include/core/SkFont.h"
#include "include/core/SkImage.h"
#include "include/core/SkImageInfo.h"
#include "include/core/SkPaint.h"
#include "include/core/SkPoint.h"
#include "include/core/SkRect.h"
#include "include/core/SkRefCnt.h"
#include "include/core/SkScalar.h"
#include "include/core/SkShader.h"
#include "include/core/SkSize.h"
#include "include/core/SkString.h"
#include "include/core/SkTileMode.h"
#include "include/core/SkTypeface.h"
#include "include/core/SkTypes.h"
#include "include/effects/SkGradientShader.h"
#include "include/utils/SkTextUtils.h"
#include "tools/Resources.h"
#include "tools/ToolUtils.h"

#include <functional>

static void makebm(SkBitmap* bm, SkColorType ct, int w, int h) {
    bm->allocPixels(SkImageInfo::Make(w, h, ct, kPremul_SkAlphaType));
    bm->eraseColor(SK_ColorTRANSPARENT);

    SkCanvas    canvas(*bm);
    SkPoint     pts[] = { { 0, 0 }, { SkIntToScalar(w), SkIntToScalar(h)} };
    SkColor     colors[] = { SK_ColorRED, SK_ColorGREEN, SK_ColorBLUE };
    SkScalar    pos[] = { 0, SK_Scalar1/2, SK_Scalar1 };
    SkPaint     paint;

    paint.setDither(true);
    paint.setShader(SkGradientShader::MakeLinear(pts, colors, pos, SK_ARRAY_COUNT(colors),
                                                 SkTileMode::kClamp));
    canvas.drawPaint(paint);
}

static void setup(SkPaint* paint, const SkBitmap& bm, bool filter,
                  SkTileMode tmx, SkTileMode tmy) {
    paint->setShader(bm.makeShader(tmx, tmy));
    paint->setFilterQuality(filter ? kLow_SkFilterQuality : kNone_SkFilterQuality);
}

constexpr SkColorType gColorTypes[] = {
    kN32_SkColorType,
    kRGB_565_SkColorType,
};

class TilingGM : public skiagm::GM {
public:
    TilingGM(bool powerOfTwoSize)
            : fPowerOfTwoSize(powerOfTwoSize) {
    }

    SkBitmap    fTexture[SK_ARRAY_COUNT(gColorTypes)];

protected:

    enum {
        kPOTSize = 32,
        kNPOTSize = 21,
    };

    SkString onShortName() override {
        SkString name("tilemodes");
        if (!fPowerOfTwoSize) {
            name.append("_npot");
        }
        return name;
    }

    SkISize onISize() override { return SkISize::Make(880, 560); }

    void onOnceBeforeDraw() override {
        int size = fPowerOfTwoSize ? kPOTSize : kNPOTSize;
        for (size_t i = 0; i < SK_ARRAY_COUNT(gColorTypes); i++) {
            makebm(&fTexture[i], gColorTypes[i], size, size);
        }
    }

    void onDraw(SkCanvas* canvas) override {
        SkPaint textPaint;
        SkFont  font(ToolUtils::create_portable_typeface(), 12);

        int size = fPowerOfTwoSize ? kPOTSize : kNPOTSize;

        SkRect r = { 0, 0, SkIntToScalar(size*2), SkIntToScalar(size*2) };

        const char* gConfigNames[] = { "8888", "565", "4444" };

        constexpr bool gFilters[] = { false, true };
        static const char* gFilterNames[] = { "point", "bilinear" };

        constexpr SkTileMode gModes[] = {
            SkTileMode::kClamp, SkTileMode::kRepeat, SkTileMode::kMirror };
        static const char* gModeNames[] = { "C", "R", "M" };

        SkScalar y = SkIntToScalar(24);
        SkScalar x = SkIntToScalar(10);

        for (size_t kx = 0; kx < SK_ARRAY_COUNT(gModes); kx++) {
            for (size_t ky = 0; ky < SK_ARRAY_COUNT(gModes); ky++) {
                SkPaint p;
                p.setDither(true);
                SkString str;
                SkFont   font(ToolUtils::create_portable_typeface());
                str.printf("[%s,%s]", gModeNames[kx], gModeNames[ky]);

                SkTextUtils::DrawString(canvas, str.c_str(), x + r.width()/2, y, font, p,
                                        SkTextUtils::kCenter_Align);

                x += r.width() * 4 / 3;
            }
        }

        y += SkIntToScalar(16);

        for (size_t i = 0; i < SK_ARRAY_COUNT(gColorTypes); i++) {
            for (size_t j = 0; j < SK_ARRAY_COUNT(gFilters); j++) {
                x = SkIntToScalar(10);
                for (size_t kx = 0; kx < SK_ARRAY_COUNT(gModes); kx++) {
                    for (size_t ky = 0; ky < SK_ARRAY_COUNT(gModes); ky++) {
                        SkPaint paint;
#if 1 // Temporary change to regen bitmap before each draw. This may help tracking down an issue
      // on SGX where resizing NPOT textures to POT textures exhibits a driver bug.
                        if (!fPowerOfTwoSize) {
                            makebm(&fTexture[i], gColorTypes[i], size, size);
                        }
#endif
                        setup(&paint, fTexture[i], gFilters[j], gModes[kx], gModes[ky]);
                        paint.setDither(true);

                        canvas->save();
                        canvas->translate(x, y);
                        canvas->drawRect(r, paint);
                        canvas->restore();

                        x += r.width() * 4 / 3;
                    }
                }
                canvas->drawString(SkStringPrintf("%s, %s", gConfigNames[i], gFilterNames[j]),
                                   x, y + r.height() * 2 / 3, font, textPaint);

                y += r.height() * 4 / 3;
            }
        }
    }

private:
    bool fPowerOfTwoSize;
    typedef skiagm::GM INHERITED;
};
DEF_GM( return new TilingGM(true); )
DEF_GM( return new TilingGM(false); )

constexpr int gWidth = 32;
constexpr int gHeight = 32;

static sk_sp<SkShader> make_bm(SkTileMode tx, SkTileMode ty) {
    SkBitmap bm;
    makebm(&bm, kN32_SkColorType, gWidth, gHeight);
    return bm.makeShader(tx, ty);
}

static sk_sp<SkShader> make_grad(SkTileMode tx, SkTileMode ty) {
    SkPoint pts[] = { { 0, 0 }, { SkIntToScalar(gWidth), SkIntToScalar(gHeight)} };
    SkPoint center = { SkIntToScalar(gWidth)/2, SkIntToScalar(gHeight)/2 };
    SkScalar rad = SkIntToScalar(gWidth)/2;
    SkColor  colors[] = {0xFFFF0000, ToolUtils::color_to_565(0xFF0044FF)};

    int index = (int)ty;
    switch (index % 3) {
        case 0:
            return SkGradientShader::MakeLinear(pts, colors, nullptr, SK_ARRAY_COUNT(colors), tx);
        case 1:
            return SkGradientShader::MakeRadial(center, rad, colors, nullptr, SK_ARRAY_COUNT(colors), tx);
        case 2:
            return SkGradientShader::MakeSweep(center.fX, center.fY, colors, nullptr,
                                               SK_ARRAY_COUNT(colors), tx, 135, 225, 0, nullptr);
    }
    return nullptr;
}

typedef sk_sp<SkShader> (*ShaderProc)(SkTileMode, SkTileMode);

class Tiling2GM : public skiagm::GM {
    ShaderProc fProc;
    const char* fName;

public:
    Tiling2GM(ShaderProc proc, const char name[]) : fProc(proc), fName(name) {}

private:
    SkString onShortName() override { return SkString(fName); }

    SkISize onISize() override { return SkISize::Make(650, 610); }

    void onDraw(SkCanvas* canvas) override {
        canvas->scale(SkIntToScalar(3)/2, SkIntToScalar(3)/2);

        const SkScalar w = SkIntToScalar(gWidth);
        const SkScalar h = SkIntToScalar(gHeight);
        SkRect r = { -w, -h, w*2, h*2 };

        constexpr SkTileMode gModes[] = {
            SkTileMode::kClamp, SkTileMode::kRepeat, SkTileMode::kMirror
        };
        const char* gModeNames[] = {
            "Clamp", "Repeat", "Mirror"
        };

        SkScalar y = SkIntToScalar(24);
        SkScalar x = SkIntToScalar(66);

        SkFont font(ToolUtils::create_portable_typeface());

        for (size_t kx = 0; kx < SK_ARRAY_COUNT(gModes); kx++) {
            SkString str(gModeNames[kx]);
            SkTextUtils::DrawString(canvas, str.c_str(), x + r.width()/2, y, font, SkPaint(),
                                    SkTextUtils::kCenter_Align);
            x += r.width() * 4 / 3;
        }

        y += SkIntToScalar(16) + h;

        for (size_t ky = 0; ky < SK_ARRAY_COUNT(gModes); ky++) {
            x = SkIntToScalar(16) + w;

            SkString str(gModeNames[ky]);
            SkTextUtils::DrawString(canvas, str.c_str(), x, y + h/2, font, SkPaint(),
                                    SkTextUtils::kRight_Align);

            x += SkIntToScalar(50);
            for (size_t kx = 0; kx < SK_ARRAY_COUNT(gModes); kx++) {
                SkPaint paint;
                paint.setShader(fProc(gModes[kx], gModes[ky]));

                canvas->save();
                canvas->translate(x, y);
                canvas->drawRect(r, paint);
                canvas->restore();

                x += r.width() * 4 / 3;
            }
            y += r.height() * 4 / 3;
        }
    }
};

DEF_GM( return new Tiling2GM(make_bm,   "tilemode_bitmap"); )
DEF_GM( return new Tiling2GM(make_grad, "tilemode_gradient"); )

<<<<<<< HEAD
=======
////////////////////

>>>>>>> 40be567a
DEF_SIMPLE_GM(tilemode_decal, canvas, 720, 1100) {
    auto img = GetResourceAsImage("images/mandrill_128.png");
    SkPaint bgpaint;
    bgpaint.setColor(SK_ColorYELLOW);

    SkRect r = { -20, -20, img->width() + 20.0f, img->height() + 20.0f };
    canvas->translate(45, 45);

    std::function<void(SkPaint*, SkTileMode, SkTileMode)> shader_procs[] = {
        [img](SkPaint* paint, SkTileMode tx, SkTileMode ty) {
            // Test no filtering with decal mode
            paint->setShader(img->makeShader(tx, ty));
            paint->setFilterQuality(kNone_SkFilterQuality);
        },
        [img](SkPaint* paint, SkTileMode tx, SkTileMode ty) {
            // Test bilerp approximation for decal mode (or clamp to border HW)
            paint->setShader(img->makeShader(tx, ty));
            paint->setFilterQuality(kLow_SkFilterQuality);
        },
        [img](SkPaint* paint, SkTileMode tx, SkTileMode ty) {
            // Test bicubic filter with decal mode
            paint->setShader(img->makeShader(tx, ty));
            paint->setFilterQuality(kHigh_SkFilterQuality);
        },
        [img](SkPaint* paint, SkTileMode tx, SkTileMode ty) {
            SkColor colors[] = { SK_ColorRED, SK_ColorBLUE };
            const SkPoint pts[] = {{ 0, 0 }, {img->width()*1.0f, img->height()*1.0f }};
            const SkScalar* pos = nullptr;
            const int count = SK_ARRAY_COUNT(colors);
            paint->setShader(SkGradientShader::MakeLinear(pts, colors, pos, count, tx));
        },
        [img](SkPaint* paint, SkTileMode tx, SkTileMode ty) {
            SkColor colors[] = { SK_ColorRED, SK_ColorBLUE };
            const SkScalar* pos = nullptr;
            const int count = SK_ARRAY_COUNT(colors);
            paint->setShader(SkGradientShader::MakeRadial({ img->width()*0.5f, img->width()*0.5f },
                                                      img->width()*0.5f, colors, pos, count, tx));
        },
    };

    const struct XY {
        SkTileMode  fX;
        SkTileMode  fY;
    } pairs[] = {
        { SkTileMode::kClamp,    SkTileMode::kClamp },
        { SkTileMode::kClamp,    SkTileMode::kDecal },
        { SkTileMode::kDecal,    SkTileMode::kClamp },
        { SkTileMode::kDecal,    SkTileMode::kDecal },
    };
    for (const auto& p : pairs) {
        SkPaint paint;
        canvas->save();
        for (const auto& proc : shader_procs) {
            canvas->save();
            // Apply a slight rotation to highlight the differences between filtered and unfiltered
            // decal edges
            canvas->rotate(4);
            canvas->drawRect(r, bgpaint);
            proc(&paint, p.fX, p.fY);
            canvas->drawRect(r, paint);
            canvas->restore();
            canvas->translate(0, r.height() + 20);
        }
        canvas->restore();
        canvas->translate(r.width() + 10, 0);
    }
}
<|MERGE_RESOLUTION|>--- conflicted
+++ resolved
@@ -262,11 +262,8 @@
 DEF_GM( return new Tiling2GM(make_bm,   "tilemode_bitmap"); )
 DEF_GM( return new Tiling2GM(make_grad, "tilemode_gradient"); )
 
-<<<<<<< HEAD
-=======
 ////////////////////
 
->>>>>>> 40be567a
 DEF_SIMPLE_GM(tilemode_decal, canvas, 720, 1100) {
     auto img = GetResourceAsImage("images/mandrill_128.png");
     SkPaint bgpaint;
