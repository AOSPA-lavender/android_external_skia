--- conflicted
+++ resolved
@@ -20,22 +20,8 @@
 #include "include/core/SkTypes.h"
 
 class LcdTextGM : public skiagm::GM {
-<<<<<<< HEAD
-public:
-    LcdTextGM() {
-        const int pointSize = 36;
-        textHeight = SkIntToScalar(pointSize);
-    }
-
-protected:
-
-    SkString onShortName() {
-        return SkString("lcdtext");
-    }
-=======
     static constexpr SkScalar kTextHeight = 36;
     SkScalar fY = kTextHeight;
->>>>>>> 40be567a
 
     SkString onShortName() override { return SkString("lcdtext"); }
 
@@ -58,24 +44,15 @@
         SkPaint paint;
         paint.setColor(SK_ColorBLACK);
         paint.setDither(true);
-<<<<<<< HEAD
-        SkFont font(nullptr, textHeight);
-=======
         SkFont font(nullptr, kTextHeight);
->>>>>>> 40be567a
         if (subpixelTextEnabled) {
             font.setSubpixel(true);
         }
         if (lcdRenderTextEnabled) {
             font.setEdging(SkFont::Edging::kSubpixelAntiAlias);
         }
-<<<<<<< HEAD
-        canvas->drawString(string, 0, y, font, paint);
-        y += textHeight;
-=======
         canvas->drawString(string, 0, fY, font, paint);
         fY += kTextHeight;
->>>>>>> 40be567a
     }
 };
 
@@ -100,11 +77,8 @@
         const char* lcd_text = "LCD";
         const char* gray_text = "GRAY";
 
-<<<<<<< HEAD
-=======
         constexpr static float kLCDTextSizeLimit = 48;
 
->>>>>>> 40be567a
         const struct {
             SkPoint     fLoc;
             SkScalar    fTextSize;
