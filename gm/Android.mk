
###############################################################################
#
# THIS FILE IS AUTOGENERATED BY GYP_TO_ANDROID.PY. DO NOT EDIT.
#
###############################################################################

LOCAL_PATH:= $(call my-dir)
include $(CLEAR_VARS)
LOCAL_CFLAGS += \
	-fPIC \
	-Wno-c++11-extensions \
	-Wno-unused-parameter \
	-U_FORTIFY_SOURCE \
	-D_FORTIFY_SOURCE=1

LOCAL_CPPFLAGS := \
	-Wno-invalid-offsetof

LOCAL_SRC_FILES := \
	gm.cpp \
	gmmain.cpp \
	system_preferences_default.cpp \
	../src/pipe/utils/SamplePipeControllers.cpp \
	aaclip.cpp \
	aarectmodes.cpp \
	alphagradients.cpp \
	arcofzorro.cpp \
	arithmode.cpp \
	astcbitmap.cpp \
	beziereffects.cpp \
	beziers.cpp \
	bigblurs.cpp \
	bigmatrix.cpp \
	bigtext.cpp \
	bitmapfilters.cpp \
	bitmappremul.cpp \
	bitmaprect.cpp \
	bitmaprecttest.cpp \
	bitmapscroll.cpp \
	bitmapshader.cpp \
	bitmapsource.cpp \
	bleed.cpp \
	blurcircles.cpp \
	blurs.cpp \
	blurquickreject.cpp \
	blurrect.cpp \
	blurroundrect.cpp \
	circles.cpp \
	circularclips.cpp \
	clip_strokerect.cpp \
	clippedbitmapshaders.cpp \
	cgms.cpp \
	cgm.c \
	colorcube.cpp \
	coloremoji.cpp \
	colorfilterimagefilter.cpp \
	colorfilters.cpp \
	colormatrix.cpp \
	colortype.cpp \
	colortypexfermode.cpp \
	colorwheel.cpp \
	complexclip.cpp \
	complexclip2.cpp \
	complexclip3.cpp \
	composeshader.cpp \
	conicpaths.cpp \
	convexpaths.cpp \
	convexpolyclip.cpp \
	convexpolyeffect.cpp \
	copyTo4444.cpp \
	cubicpaths.cpp \
	cmykjpeg.cpp \
	degeneratesegments.cpp \
	dcshader.cpp \
	discard.cpp \
	dashcubics.cpp \
	dashing.cpp \
	distantclip.cpp \
	dftext.cpp \
	displacement.cpp \
	downsamplebitmap.cpp \
	drawlooper.cpp \
	dropshadowimagefilter.cpp \
	drrect.cpp \
	etc1bitmap.cpp \
	extractbitmap.cpp \
	emboss.cpp \
	emptypath.cpp \
	fatpathfill.cpp \
	factory.cpp \
	filltypes.cpp \
	filltypespersp.cpp \
	filterbitmap.cpp \
	filterfastbounds.cpp \
	filterindiabox.cpp \
	fontcache.cpp \
	fontmgr.cpp \
	fontscaler.cpp \
	gammatext.cpp \
	getpostextpath.cpp \
	giantbitmap.cpp \
	glyph_pos.cpp \
	glyph_pos_align.cpp \
	gradients.cpp \
	gradients_2pt_conical.cpp \
	gradients_no_texture.cpp \
	gradientDirtyLaundry.cpp \
	gradient_matrix.cpp \
	gradtext.cpp \
	grayscalejpg.cpp \
	hairlines.cpp \
	hairmodes.cpp \
	hittestpath.cpp \
	imagealphathreshold.cpp \
	imageblur.cpp \
	imageblur2.cpp \
	imageblurtiled.cpp \
	imagemagnifier.cpp \
	imageresizetiled.cpp \
	inversepaths.cpp \
	lerpmode.cpp \
	lighting.cpp \
	lumafilter.cpp \
	image.cpp \
	imagefiltersbase.cpp \
	imagefiltersclipped.cpp \
	imagefilterscropped.cpp \
	imagefiltersgraph.cpp \
	imagefiltersscaled.cpp \
	internal_links.cpp \
	lcdtext.cpp \
	linepaths.cpp \
	matrixconvolution.cpp \
	matriximagefilter.cpp \
	megalooper.cpp \
	mixedxfermodes.cpp \
	modecolorfilters.cpp \
	morphology.cpp \
	multipicturedraw.cpp \
	nested.cpp \
	ninepatchstretch.cpp \
	nonclosedpaths.cpp \
	offsetimagefilter.cpp \
	ovals.cpp \
	patch.cpp \
	patchgrid.cpp \
	patheffects.cpp \
	pathfill.cpp \
	pathinterior.cpp \
	pathopsinverse.cpp \
	pathopsskpclip.cpp \
	pathreverse.cpp \
	peekpixels.cpp \
	perlinnoise.cpp \
	picture.cpp \
	pictureimagefilter.cpp \
	pictureshader.cpp \
	pictureshadertile.cpp \
	points.cpp \
	poly2poly.cpp \
	polygons.cpp \
	quadpaths.cpp \
	rects.cpp \
	resizeimagefilter.cpp \
	rrect.cpp \
	rrects.cpp \
	roundrects.cpp \
	samplerstress.cpp \
	shaderbounds.cpp \
	selftest.cpp \
	shadows.cpp \
	shallowgradient.cpp \
	simpleaaclip.cpp \
	skbug1719.cpp \
	smallarc.cpp \
	smallimage.cpp \
	stringart.cpp \
	spritebitmap.cpp \
	srcmode.cpp \
	strokefill.cpp \
	strokerect.cpp \
	strokerects.cpp \
	strokes.cpp \
	stroketext.cpp \
	surface.cpp \
	tablecolorfilter.cpp \
	texteffects.cpp \
	testimagefilters.cpp \
	texdata.cpp \
	variedtext.cpp \
	tallstretchedbitmaps.cpp \
	textblob.cpp \
	textblobshader.cpp \
	texturedomaineffect.cpp \
	thinrects.cpp \
	thinstrokedrects.cpp \
	tiledscaledbitmap.cpp \
	tileimagefilter.cpp \
	tilemodes.cpp \
	tilemodes_scaled.cpp \
	tinybitmap.cpp \
	twopointradial.cpp \
	typeface.cpp \
	vertices.cpp \
	verttext.cpp \
	verttext2.cpp \
	xfermodeimagefilter.cpp \
	xfermodes.cpp \
	xfermodes2.cpp \
	xfermodes3.cpp \
	yuvtorgbeffect.cpp \
	../src/utils/debugger/SkDrawCommand.cpp \
	../src/utils/debugger/SkDebugCanvas.cpp \
	../src/utils/debugger/SkObjectParser.cpp \
	../tools/AndroidSkDebugToStdOut.cpp \
	../tools/flags/SkCommandLineFlags.cpp \
	../tools/CrashHandler.cpp \
	gm_expectations.cpp \
	../tools/ProcStats.cpp \
	../tools/Resources.cpp \
	../tools/sk_tool_utils.cpp \
	../tools/sk_tool_utils_font.cpp \
	../src/gpu/GrContextFactory.cpp \
	../src/gpu/GrTest.cpp

LOCAL_SHARED_LIBRARIES := \
	liblog \
	libskia \
	libGLESv2 \
	libEGL \
	libz

LOCAL_STATIC_LIBRARIES := \
	libjsoncpp

LOCAL_C_INCLUDES := \
	$(LOCAL_PATH)/../include/c \
	$(LOCAL_PATH)/../include/config \
	$(LOCAL_PATH)/../include/core \
	$(LOCAL_PATH)/../include/pathops \
	$(LOCAL_PATH)/../include/pipe \
	$(LOCAL_PATH)/../include/effects \
	$(LOCAL_PATH)/../include/images \
	$(LOCAL_PATH)/../include/ports \
	$(LOCAL_PATH)/../src/sfnt \
	$(LOCAL_PATH)/../include/utils \
	$(LOCAL_PATH)/../src/utils \
	$(LOCAL_PATH)/../include/gpu \
	$(LOCAL_PATH)/../tools \
	$(LOCAL_PATH)/../tools/flags \
	$(LOCAL_PATH)/../src/fonts \
	$(LOCAL_PATH)/../src/core \
	$(LOCAL_PATH)/../src/gpu \
	$(LOCAL_PATH)/../src/effects \
	$(LOCAL_PATH)/../src/images \
	$(LOCAL_PATH)/../src/pipe/utils \
	$(LOCAL_PATH)/../src/utils/debugger \
	$(LOCAL_PATH)/../src/lazy \
	$(LOCAL_PATH)/../third_party/etc1 \
	$(LOCAL_PATH)/../include/pdf

LOCAL_MODULE_TAGS := \
	tests

LOCAL_MODULE := \
	skia_gm

<<<<<<< HEAD
=======
LOCAL_PICKUP_FILES := \
	$(LOCAL_PATH)/../resources

>>>>>>> 10e06acf
include $(BUILD_NATIVE_TEST)<|MERGE_RESOLUTION|>--- conflicted
+++ resolved
@@ -266,10 +266,7 @@
 LOCAL_MODULE := \
 	skia_gm
 
-<<<<<<< HEAD
-=======
 LOCAL_PICKUP_FILES := \
 	$(LOCAL_PATH)/../resources
 
->>>>>>> 10e06acf
 include $(BUILD_NATIVE_TEST)