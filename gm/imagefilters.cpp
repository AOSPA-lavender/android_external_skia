/*
 * Copyright 2015 Google Inc.
 *
 * Use of this source code is governed by a BSD-style license that can be
 * found in the LICENSE file.
 */

#include "gm/gm.h"
#include "include/core/SkBlendMode.h"
#include "include/core/SkCanvas.h"
#include "include/core/SkColor.h"
#include "include/core/SkColorFilter.h"
#include "include/core/SkFilterQuality.h"
#include "include/core/SkImage.h"
#include "include/core/SkImageFilter.h"
#include "include/core/SkImageInfo.h"
#include "include/core/SkMatrix.h"
#include "include/core/SkPaint.h"
#include "include/core/SkRRect.h"
#include "include/core/SkRect.h"
#include "include/core/SkRefCnt.h"
#include "include/core/SkScalar.h"
#include "include/core/SkSurface.h"
#include "include/core/SkTypes.h"
<<<<<<< HEAD
#include "include/effects/SkBlurImageFilter.h"
#include "include/effects/SkColorFilterImageFilter.h"
#include "include/effects/SkColorMatrix.h"
#include "include/effects/SkMatrixConvolutionImageFilter.h"
#include "include/effects/SkMorphologyImageFilter.h"
=======
#include "include/effects/SkColorMatrix.h"
#include "include/effects/SkImageFilters.h"
>>>>>>> 40be567a
#include "tools/Resources.h"
#include "tools/ToolUtils.h"

#include <utility>

/**
 *  Test drawing a primitive w/ an imagefilter (in this case, just matrix w/ identity) to see
 *  that we apply the xfermode *after* the image has been created and filtered, and not during
 *  the creation step (i.e. before it is filtered).
 *
 *  see https://bug.skia.org/3741
 */
static void do_draw(SkCanvas* canvas, SkBlendMode mode, sk_sp<SkImageFilter> imf) {
        SkAutoCanvasRestore acr(canvas, true);
        canvas->clipRect(SkRect::MakeWH(220, 220));

        // want to force a layer, so modes like DstIn can combine meaningfully, but the final
        // image can still be shown against our default (opaque) background. non-opaque GMs
        // are a lot more trouble to compare/triage.
        canvas->saveLayer(nullptr, nullptr);
        canvas->drawColor(SK_ColorGREEN);

        SkPaint paint;
        paint.setAntiAlias(true);

        SkRect r0 = SkRect::MakeXYWH(10, 60, 200, 100);
        SkRect r1 = SkRect::MakeXYWH(60, 10, 100, 200);

        paint.setColor(SK_ColorRED);
        canvas->drawOval(r0, paint);

        paint.setColor(0x660000FF);
        paint.setImageFilter(std::move(imf));
        paint.setBlendMode(mode);
        canvas->drawOval(r1, paint);
}

DEF_SIMPLE_GM(imagefilters_xfermodes, canvas, 480, 480) {
        canvas->translate(10, 10);

        // just need an imagefilter to trigger the code-path (which creates a tmp layer)
        sk_sp<SkImageFilter> imf(SkImageFilters::MatrixTransform(SkMatrix::I(),
                                                                 kNone_SkFilterQuality,
                                                                 nullptr));

        const SkBlendMode modes[] = {
            SkBlendMode::kSrcATop, SkBlendMode::kDstIn
        };

        for (size_t i = 0; i < SK_ARRAY_COUNT(modes); ++i) {
            canvas->save();
            do_draw(canvas, modes[i], nullptr);
            canvas->translate(240, 0);
            do_draw(canvas, modes[i], imf);
            canvas->restore();

            canvas->translate(0, 240);
        }
}

static sk_sp<SkImage> make_image(SkCanvas* canvas) {
    const SkImageInfo info = SkImageInfo::MakeS32(100, 100, kPremul_SkAlphaType);
    auto              surface(ToolUtils::makeSurface(canvas, info));
    surface->getCanvas()->drawRect(SkRect::MakeXYWH(25, 25, 50, 50), SkPaint());
    return surface->makeImageSnapshot();
}

// Compare blurs when we're tightly clipped (fast) and not as tightly (slower)
//
// Expect the two to draw the same (modulo the extra border of pixels when the clip is larger)
//
DEF_SIMPLE_GM(fast_slow_blurimagefilter, canvas, 620, 260) {
    sk_sp<SkImage> image(make_image(canvas));
    const SkRect r = SkRect::MakeIWH(image->width(), image->height());

    canvas->translate(10, 10);
    for (SkScalar sigma = 8; sigma <= 128; sigma *= 2) {
        SkPaint paint;
        paint.setImageFilter(SkImageFilters::Blur(sigma, sigma, nullptr));

        canvas->save();
        // we outset the clip by 1, to fall out of the fast-case in drawImage
        // i.e. the clip is larger than the image
        for (SkScalar outset = 0; outset <= 1; ++outset) {
            canvas->save();
            canvas->clipRect(r.makeOutset(outset, outset));
            canvas->drawImage(image, 0, 0, &paint);
            canvas->restore();
            canvas->translate(0, r.height() + 20);
        }
        canvas->restore();
        canvas->translate(r.width() + 20, 0);
    }
}

///////////////////////////////////////////////////////////////////////////////////////////////////

static void draw_set(SkCanvas* canvas, sk_sp<SkImageFilter> filters[], int count) {
    const SkRect r = SkRect::MakeXYWH(30, 30, 200, 200);
    const SkScalar offset = 250;
    SkScalar dx = 0, dy = 0;

    for (int i = 0; i < count; ++i) {
        canvas->save();
        SkRRect rr = SkRRect::MakeRectXY(r.makeOffset(dx, dy), 20, 20);
        canvas->clipRRect(rr, true);
        canvas->saveLayer({ &rr.getBounds(), nullptr, filters[i].get(), nullptr, nullptr, 0 });
        canvas->drawColor(0x40FFFFFF);
        canvas->restore();
        canvas->restore();

        if (0 == dx) {
            dx = offset;
        } else {
            dx = 0;
            dy = offset;
        }
    }
}

<<<<<<< HEAD
DEF_SIMPLE_GM(savelayer_with_backdrop, canvas, 830, 550) {
    SkColorMatrix cm;
    cm.setSaturation(10);
    sk_sp<SkColorFilter> cf(SkColorFilters::Matrix(cm));
    const SkScalar kernel[] = { 4, 0, 4, 0, -15, 0, 4, 0, 4 };
    sk_sp<SkImageFilter> filters[] = {
        SkBlurImageFilter::Make(10, 10, nullptr),
        SkDilateImageFilter::Make(8, 8, nullptr),
        SkMatrixConvolutionImageFilter::Make(
                                           { 3, 3 }, kernel, 1, 0, { 0, 0 },
                                           SkMatrixConvolutionImageFilter::kClampToBlack_TileMode,
                                           true, nullptr),
        SkColorFilterImageFilter::Make(std::move(cf), nullptr),
    };

    const struct {
        SkScalar    fSx, fSy, fTx, fTy;
    } xforms[] = {
        { 1, 1, 0, 0 },
        { 0.5f, 0.5f, 530, 0 },
        { 0.25f, 0.25f, 530, 275 },
        { 0.125f, 0.125f, 530, 420 },
    };

    SkPaint paint;
    paint.setFilterQuality(kMedium_SkFilterQuality);
    sk_sp<SkImage> image(GetResourceAsImage("images/mandrill_512.png"));

    canvas->translate(20, 20);
    for (const auto& xform : xforms) {
        canvas->save();
        canvas->translate(xform.fTx, xform.fTy);
        canvas->scale(xform.fSx, xform.fSy);
        canvas->drawImage(image, 0, 0, &paint);
        draw_set(canvas, filters, SK_ARRAY_COUNT(filters));
        canvas->restore();
=======
class SaveLayerWithBackdropGM : public skiagm::GM {
protected:
    bool runAsBench() const override { return true; }
    SkString onShortName() override { return SkString("savelayer_with_backdrop"); }
    SkISize onISize() override { return SkISize::Make(830, 550); }

    void onDraw(SkCanvas* canvas) override {
        SkColorMatrix cm;
        cm.setSaturation(10);
        sk_sp<SkColorFilter> cf(SkColorFilters::Matrix(cm));
        const SkScalar kernel[] = { 4, 0, 4, 0, -15, 0, 4, 0, 4 };
        sk_sp<SkImageFilter> filters[] = {
            SkImageFilters::Blur(10, 10, nullptr),
            SkImageFilters::Dilate(8, 8, nullptr),
            SkImageFilters::MatrixConvolution({ 3, 3 }, kernel, 1, 0, { 0, 0 },
                                              SkTileMode::kDecal, true, nullptr),
            SkImageFilters::ColorFilter(std::move(cf), nullptr),
        };

        const struct {
            SkScalar    fSx, fSy, fTx, fTy;
        } xforms[] = {
            { 1, 1, 0, 0 },
            { 0.5f, 0.5f, 530, 0 },
            { 0.25f, 0.25f, 530, 275 },
            { 0.125f, 0.125f, 530, 420 },
        };

        SkPaint paint;
        paint.setFilterQuality(kMedium_SkFilterQuality);
        sk_sp<SkImage> image(GetResourceAsImage("images/mandrill_512.png"));

        canvas->translate(20, 20);
        for (const auto& xform : xforms) {
            canvas->save();
            canvas->translate(xform.fTx, xform.fTy);
            canvas->scale(xform.fSx, xform.fSy);
            canvas->drawImage(image, 0, 0, &paint);
            draw_set(canvas, filters, SK_ARRAY_COUNT(filters));
            canvas->restore();
        }
>>>>>>> 40be567a
    }
};

DEF_GM(return new SaveLayerWithBackdropGM();)<|MERGE_RESOLUTION|>--- conflicted
+++ resolved
@@ -22,16 +22,8 @@
 #include "include/core/SkScalar.h"
 #include "include/core/SkSurface.h"
 #include "include/core/SkTypes.h"
-<<<<<<< HEAD
-#include "include/effects/SkBlurImageFilter.h"
-#include "include/effects/SkColorFilterImageFilter.h"
-#include "include/effects/SkColorMatrix.h"
-#include "include/effects/SkMatrixConvolutionImageFilter.h"
-#include "include/effects/SkMorphologyImageFilter.h"
-=======
 #include "include/effects/SkColorMatrix.h"
 #include "include/effects/SkImageFilters.h"
->>>>>>> 40be567a
 #include "tools/Resources.h"
 #include "tools/ToolUtils.h"
 
@@ -152,44 +144,6 @@
     }
 }
 
-<<<<<<< HEAD
-DEF_SIMPLE_GM(savelayer_with_backdrop, canvas, 830, 550) {
-    SkColorMatrix cm;
-    cm.setSaturation(10);
-    sk_sp<SkColorFilter> cf(SkColorFilters::Matrix(cm));
-    const SkScalar kernel[] = { 4, 0, 4, 0, -15, 0, 4, 0, 4 };
-    sk_sp<SkImageFilter> filters[] = {
-        SkBlurImageFilter::Make(10, 10, nullptr),
-        SkDilateImageFilter::Make(8, 8, nullptr),
-        SkMatrixConvolutionImageFilter::Make(
-                                           { 3, 3 }, kernel, 1, 0, { 0, 0 },
-                                           SkMatrixConvolutionImageFilter::kClampToBlack_TileMode,
-                                           true, nullptr),
-        SkColorFilterImageFilter::Make(std::move(cf), nullptr),
-    };
-
-    const struct {
-        SkScalar    fSx, fSy, fTx, fTy;
-    } xforms[] = {
-        { 1, 1, 0, 0 },
-        { 0.5f, 0.5f, 530, 0 },
-        { 0.25f, 0.25f, 530, 275 },
-        { 0.125f, 0.125f, 530, 420 },
-    };
-
-    SkPaint paint;
-    paint.setFilterQuality(kMedium_SkFilterQuality);
-    sk_sp<SkImage> image(GetResourceAsImage("images/mandrill_512.png"));
-
-    canvas->translate(20, 20);
-    for (const auto& xform : xforms) {
-        canvas->save();
-        canvas->translate(xform.fTx, xform.fTy);
-        canvas->scale(xform.fSx, xform.fSy);
-        canvas->drawImage(image, 0, 0, &paint);
-        draw_set(canvas, filters, SK_ARRAY_COUNT(filters));
-        canvas->restore();
-=======
 class SaveLayerWithBackdropGM : public skiagm::GM {
 protected:
     bool runAsBench() const override { return true; }
@@ -231,7 +185,6 @@
             draw_set(canvas, filters, SK_ARRAY_COUNT(filters));
             canvas->restore();
         }
->>>>>>> 40be567a
     }
 };
 
