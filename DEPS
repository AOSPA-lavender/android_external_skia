use_relative_paths = True

vars = {
  # Three lines of non-changing comments so that
  # the commit queue can handle CLs rolling different
  # dependencies without interference from each other.
  'sk_tool_revision': 'git_revision:3b55aa25b1711a8231e825da7e0e4a6363573812',

  # ninja CIPD package version.
  # https://chrome-infra-packages.appspot.com/p/infra/3pp/tools/ninja
  'ninja_version': 'version:2@1.8.2.chromium.3',
}

# If you modify this file, you will need to regenerate the Bazel version of this file (bazel/deps.bzl).
# To do so, run:
#     bazelisk run //bazel/deps_parser
#
# To apply the changes for the GN build, you will need to resync the git repositories using:
#     ./tools/git-sync-deps
deps = {
  "buildtools"                                   : "https://chromium.googlesource.com/chromium/src/buildtools.git@b138e6ce86ae843c42a1a08f37903207bebcca75",
  "third_party/externals/angle2"                 : "https://chromium.googlesource.com/angle/angle.git@c26011b8663fc9e25f3a08a0f1be65f4cc1cb320",
  "third_party/externals/brotli"                 : "https://skia.googlesource.com/external/github.com/google/brotli.git@6d03dfbedda1615c4cba1211f8d81735575209c8",
  "third_party/externals/d3d12allocator"         : "https://skia.googlesource.com/external/github.com/GPUOpen-LibrariesAndSDKs/D3D12MemoryAllocator.git@169895d529dfce00390a20e69c2f516066fe7a3b",
  # Dawn requires jinja2 and markupsafe for the code generator, tint for SPIRV compilation, and abseil for string formatting.
  # When the Dawn revision is updated these should be updated from the Dawn DEPS as well.
<<<<<<< HEAD
  "third_party/externals/dawn"                   : "https://dawn.googlesource.com/dawn.git@0fc525ad21d9ca8907639bb6cc8856cc6c67d5de",
=======
  "third_party/externals/dawn"                   : "https://dawn.googlesource.com/dawn.git@27c772262048ecca2de30b6895d60ecc81acb991",
>>>>>>> e05e26df
  "third_party/externals/jinja2"                 : "https://chromium.googlesource.com/chromium/src/third_party/jinja2@ee69aa00ee8536f61db6a451f3858745cf587de6",
  "third_party/externals/markupsafe"             : "https://chromium.googlesource.com/chromium/src/third_party/markupsafe@0944e71f4b2cb9a871bcbe353f95e889b64a611a",
  "third_party/externals/abseil-cpp"             : "https://skia.googlesource.com/external/github.com/abseil/abseil-cpp.git@cb436cf0142b4cbe47aae94223443df7f82e2920",
  "third_party/externals/dng_sdk"                : "https://android.googlesource.com/platform/external/dng_sdk.git@c8d0c9b1d16bfda56f15165d39e0ffa360a11123",
  "third_party/externals/egl-registry"           : "https://skia.googlesource.com/external/github.com/KhronosGroup/EGL-Registry@a0bca08de07c7d7651047bedc0b653cfaaa4f2ae",
  "third_party/externals/emsdk"                  : "https://skia.googlesource.com/external/github.com/emscripten-core/emsdk.git@4a48a752e6a8bef6f222622f2b4926d5eb3bdeb3",
  "third_party/externals/expat"                  : "https://chromium.googlesource.com/external/github.com/libexpat/libexpat.git@441f98d02deafd9b090aea568282b28f66a50e36",
  "third_party/externals/freetype"               : "https://chromium.googlesource.com/chromium/src/third_party/freetype2.git@d857bd535b6c7e877f262a9b61ed21ee11b35dab",
  "third_party/externals/harfbuzz"               : "https://chromium.googlesource.com/external/github.com/harfbuzz/harfbuzz.git@09a266236147497bd8149240062c31c16fbc81e3",
  "third_party/externals/highway"                : "https://chromium.googlesource.com/external/github.com/google/highway.git@424360251cdcfc314cfc528f53c872ecd63af0f0",
  "third_party/externals/icu"                    : "https://chromium.googlesource.com/chromium/deps/icu.git@a0718d4f121727e30b8d52c7a189ebf5ab52421f",
  "third_party/externals/imgui"                  : "https://skia.googlesource.com/external/github.com/ocornut/imgui.git@55d35d8387c15bf0cfd71861df67af8cfbda7456",
  "third_party/externals/libavif"                : "https://github.com/AOMediaCodec/libavif.git@f49462dc93784bf34148715eee36ab6697ca0b35",
  "third_party/externals/libgav1"                : "https://chromium.googlesource.com/codecs/libgav1.git@0fb779c1e169fe6c229cd1fa9cc6ea6feeb441da",
  "third_party/externals/libjpeg-turbo"          : "https://chromium.googlesource.com/chromium/deps/libjpeg_turbo.git@ed683925e4897a84b3bffc5c1414c85b97a129a3",
  "third_party/externals/libjxl"                 : "https://chromium.googlesource.com/external/gitlab.com/wg1/jpeg-xl.git@a205468bc5d3a353fb15dae2398a101dff52f2d3",
  "third_party/externals/libpng"                 : "https://skia.googlesource.com/third_party/libpng.git@386707c6d19b974ca2e3db7f5c61873813c6fe44",
  "third_party/externals/libwebp"                : "https://chromium.googlesource.com/webm/libwebp.git@fd7b5d48464475408d32d2611bdb6947d4246b97",
  "third_party/externals/libyuv"                 : "https://chromium.googlesource.com/libyuv/libyuv.git@d248929c059ff7629a85333699717d7a677d8d96",
  "third_party/externals/microhttpd"             : "https://android.googlesource.com/platform/external/libmicrohttpd@748945ec6f1c67b7efc934ab0808e1d32f2fb98d",
  "third_party/externals/oboe"                   : "https://chromium.googlesource.com/external/github.com/google/oboe.git@b02a12d1dd821118763debec6b83d00a8a0ee419",
  "third_party/externals/opengl-registry"        : "https://skia.googlesource.com/external/github.com/KhronosGroup/OpenGL-Registry@14b80ebeab022b2c78f84a573f01028c96075553",
  "third_party/externals/perfetto"               : "https://android.googlesource.com/platform/external/perfetto@93885509be1c9240bc55fa515ceb34811e54a394",
  "third_party/externals/piet-gpu"               : "https://skia.googlesource.com/external/github.com/linebender/piet-gpu.git@947a85f9cfb97f946b9bbd32ca9c2c1e5246b482",
  "third_party/externals/piex"                   : "https://android.googlesource.com/platform/external/piex.git@bb217acdca1cc0c16b704669dd6f91a1b509c406",
  "third_party/externals/sfntly"                 : "https://chromium.googlesource.com/external/github.com/googlei18n/sfntly.git@b55ff303ea2f9e26702b514cf6a3196a2e3e2974",
  "third_party/externals/swiftshader"            : "https://swiftshader.googlesource.com/SwiftShader@174e65e859012a393cca6d90def85699a31d2914",
  "third_party/externals/vulkanmemoryallocator"  : "https://chromium.googlesource.com/external/github.com/GPUOpen-LibrariesAndSDKs/VulkanMemoryAllocator@7de5cc00de50e71a3aab22dea52fbb7ff4efceb6",
  # vulkan-deps is a meta-repo containing several interdependent Khronos Vulkan repositories.
  # When the vulkan-deps revision is updated, those repos (spirv-*, vulkan-*) should be updated as well.
  "third_party/externals/vulkan-deps"            : "https://chromium.googlesource.com/vulkan-deps@c8e5e8c4c60b7fd6a59095b55968bb36c6fcef03",
  "third_party/externals/spirv-cross"            : "https://chromium.googlesource.com/external/github.com/KhronosGroup/SPIRV-Cross@fc9bee27f445644635e83ef111ef54944bb6e3af",
  "third_party/externals/spirv-headers"          : "https://skia.googlesource.com/external/github.com/KhronosGroup/SPIRV-Headers.git@cfbe4feef20c3c0628712c2792624f0221e378ac",
  "third_party/externals/spirv-tools"            : "https://skia.googlesource.com/external/github.com/KhronosGroup/SPIRV-Tools.git@f449fb4ad9d7e1424a85ff4c09285385ec090607",
  "third_party/externals/vulkan-headers"         : "https://chromium.googlesource.com/external/github.com/KhronosGroup/Vulkan-Headers@95a13d7b7118d3824f0ef236bb0438d9d51f3634",
  "third_party/externals/vulkan-tools"           : "https://chromium.googlesource.com/external/github.com/KhronosGroup/Vulkan-Tools@4e17c284d67de468d62ec79fb0b4a3eff76447ea",
  #"third_party/externals/v8"                     : "https://chromium.googlesource.com/v8/v8.git@5f1ae66d5634e43563b2d25ea652dfb94c31a3b4",
  "third_party/externals/wuffs"                  : "https://skia.googlesource.com/external/github.com/google/wuffs-mirror-release-c.git@a0041ac0310b3156b963e2f2bea09245f25ec073",
  "third_party/externals/zlib"                   : "https://chromium.googlesource.com/chromium/src/third_party/zlib@c876c8f87101c5a75f6014b0f832499afeb65b73",

  'bin': {
    'packages': [
      {
        'package': 'skia/tools/sk/${{platform}}',
        'version': Var('sk_tool_revision'),
      },
      {
        'package': 'infra/3pp/tools/ninja/${{platform}}',
        'version': Var('ninja_version'),
      }
    ],
    'dep_type': 'cipd',
  },
}<|MERGE_RESOLUTION|>--- conflicted
+++ resolved
@@ -24,11 +24,7 @@
   "third_party/externals/d3d12allocator"         : "https://skia.googlesource.com/external/github.com/GPUOpen-LibrariesAndSDKs/D3D12MemoryAllocator.git@169895d529dfce00390a20e69c2f516066fe7a3b",
   # Dawn requires jinja2 and markupsafe for the code generator, tint for SPIRV compilation, and abseil for string formatting.
   # When the Dawn revision is updated these should be updated from the Dawn DEPS as well.
-<<<<<<< HEAD
-  "third_party/externals/dawn"                   : "https://dawn.googlesource.com/dawn.git@0fc525ad21d9ca8907639bb6cc8856cc6c67d5de",
-=======
   "third_party/externals/dawn"                   : "https://dawn.googlesource.com/dawn.git@27c772262048ecca2de30b6895d60ecc81acb991",
->>>>>>> e05e26df
   "third_party/externals/jinja2"                 : "https://chromium.googlesource.com/chromium/src/third_party/jinja2@ee69aa00ee8536f61db6a451f3858745cf587de6",
   "third_party/externals/markupsafe"             : "https://chromium.googlesource.com/chromium/src/third_party/markupsafe@0944e71f4b2cb9a871bcbe353f95e889b64a611a",
   "third_party/externals/abseil-cpp"             : "https://skia.googlesource.com/external/github.com/abseil/abseil-cpp.git@cb436cf0142b4cbe47aae94223443df7f82e2920",
