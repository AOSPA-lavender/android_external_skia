use_relative_paths = True

vars = {
  # Three lines of non-changing comments so that
  # the commit queue can handle CLs rolling different
  # dependencies without interference from each other.
<<<<<<< HEAD
  'sk_tool_revision': 'git_revision:91567726bd5bc73a6fff7ea292e1c82fddfa7b12',
=======
  'sk_tool_revision': 'git_revision:850bcdd8dfedeb7f6b230453fc3e4dd9448d9297',
>>>>>>> 46ecd1b7

  # ninja CIPD package version.
  # https://chrome-infra-packages.appspot.com/p/infra/3pp/tools/ninja
  'ninja_version': 'version:2@1.8.2.chromium.3',
}

# If you modify this file, you will need to regenerate the Bazel version of this file (bazel/deps.bzl).
# To do so, run:
#     bazelisk run //bazel/deps_parser
#
# To apply the changes for the GN build, you will need to resync the git repositories using:
#     ./tools/git-sync-deps
deps = {
  "buildtools"                                   : "https://chromium.googlesource.com/chromium/src/buildtools.git@b138e6ce86ae843c42a1a08f37903207bebcca75",
<<<<<<< HEAD
  "third_party/externals/angle2"                 : "https://chromium.googlesource.com/angle/angle.git@7b07818eb5faef2dbacebcb206d2cb500bb25db3",
=======
  "third_party/externals/angle2"                 : "https://chromium.googlesource.com/angle/angle.git@84379a5294073b0f702fa0bbe909c93805cc870a",
>>>>>>> 46ecd1b7
  "third_party/externals/brotli"                 : "https://skia.googlesource.com/external/github.com/google/brotli.git@6d03dfbedda1615c4cba1211f8d81735575209c8",
  "third_party/externals/d3d12allocator"         : "https://skia.googlesource.com/external/github.com/GPUOpen-LibrariesAndSDKs/D3D12MemoryAllocator.git@169895d529dfce00390a20e69c2f516066fe7a3b",
  # Dawn requires jinja2 and markupsafe for the code generator, tint for SPIRV compilation, and abseil for string formatting.
  # When the Dawn revision is updated these should be updated from the Dawn DEPS as well.
<<<<<<< HEAD
  "third_party/externals/dawn"                   : "https://dawn.googlesource.com/dawn.git@7cb5fc8c2da91ae5e0257678bbdb5bd3563ec5bd",
=======
  "third_party/externals/dawn"                   : "https://dawn.googlesource.com/dawn.git@0d5e76a2427f1c629a0d709ee0833da43bf79e84",
>>>>>>> 46ecd1b7
  "third_party/externals/jinja2"                 : "https://chromium.googlesource.com/chromium/src/third_party/jinja2@ee69aa00ee8536f61db6a451f3858745cf587de6",
  "third_party/externals/markupsafe"             : "https://chromium.googlesource.com/chromium/src/third_party/markupsafe@0944e71f4b2cb9a871bcbe353f95e889b64a611a",
  "third_party/externals/abseil-cpp"             : "https://skia.googlesource.com/external/github.com/abseil/abseil-cpp.git@cb436cf0142b4cbe47aae94223443df7f82e2920",
  "third_party/externals/dng_sdk"                : "https://android.googlesource.com/platform/external/dng_sdk.git@c8d0c9b1d16bfda56f15165d39e0ffa360a11123",
  "third_party/externals/egl-registry"           : "https://skia.googlesource.com/external/github.com/KhronosGroup/EGL-Registry@a0bca08de07c7d7651047bedc0b653cfaaa4f2ae",
  "third_party/externals/emsdk"                  : "https://skia.googlesource.com/external/github.com/emscripten-core/emsdk.git@4a48a752e6a8bef6f222622f2b4926d5eb3bdeb3",
  "third_party/externals/expat"                  : "https://chromium.googlesource.com/external/github.com/libexpat/libexpat.git@441f98d02deafd9b090aea568282b28f66a50e36",
  "third_party/externals/freetype"               : "https://chromium.googlesource.com/chromium/src/third_party/freetype2.git@d857bd535b6c7e877f262a9b61ed21ee11b35dab",
  "third_party/externals/harfbuzz"               : "https://chromium.googlesource.com/external/github.com/harfbuzz/harfbuzz.git@09a266236147497bd8149240062c31c16fbc81e3",
  "third_party/externals/highway"                : "https://chromium.googlesource.com/external/github.com/google/highway.git@424360251cdcfc314cfc528f53c872ecd63af0f0",
  "third_party/externals/icu"                    : "https://chromium.googlesource.com/chromium/deps/icu.git@a0718d4f121727e30b8d52c7a189ebf5ab52421f",
  "third_party/externals/imgui"                  : "https://skia.googlesource.com/external/github.com/ocornut/imgui.git@55d35d8387c15bf0cfd71861df67af8cfbda7456",
  "third_party/externals/libavif"                : "https://github.com/AOMediaCodec/libavif.git@f49462dc93784bf34148715eee36ab6697ca0b35",
  "third_party/externals/libgav1"                : "https://chromium.googlesource.com/codecs/libgav1.git@0fb779c1e169fe6c229cd1fa9cc6ea6feeb441da",
  "third_party/externals/libjpeg-turbo"          : "https://chromium.googlesource.com/chromium/deps/libjpeg_turbo.git@ed683925e4897a84b3bffc5c1414c85b97a129a3",
  "third_party/externals/libjxl"                 : "https://chromium.googlesource.com/external/gitlab.com/wg1/jpeg-xl.git@a205468bc5d3a353fb15dae2398a101dff52f2d3",
  "third_party/externals/libpng"                 : "https://skia.googlesource.com/third_party/libpng.git@386707c6d19b974ca2e3db7f5c61873813c6fe44",
  "third_party/externals/libwebp"                : "https://chromium.googlesource.com/webm/libwebp.git@fd7b5d48464475408d32d2611bdb6947d4246b97",
  "third_party/externals/libyuv"                 : "https://chromium.googlesource.com/libyuv/libyuv.git@d248929c059ff7629a85333699717d7a677d8d96",
  "third_party/externals/microhttpd"             : "https://android.googlesource.com/platform/external/libmicrohttpd@748945ec6f1c67b7efc934ab0808e1d32f2fb98d",
  "third_party/externals/oboe"                   : "https://chromium.googlesource.com/external/github.com/google/oboe.git@b02a12d1dd821118763debec6b83d00a8a0ee419",
  "third_party/externals/opengl-registry"        : "https://skia.googlesource.com/external/github.com/KhronosGroup/OpenGL-Registry@14b80ebeab022b2c78f84a573f01028c96075553",
  "third_party/externals/perfetto"               : "https://android.googlesource.com/platform/external/perfetto@93885509be1c9240bc55fa515ceb34811e54a394",
  "third_party/externals/piex"                   : "https://android.googlesource.com/platform/external/piex.git@bb217acdca1cc0c16b704669dd6f91a1b509c406",
  "third_party/externals/sfntly"                 : "https://chromium.googlesource.com/external/github.com/googlei18n/sfntly.git@b55ff303ea2f9e26702b514cf6a3196a2e3e2974",
<<<<<<< HEAD
  "third_party/externals/swiftshader"            : "https://swiftshader.googlesource.com/SwiftShader@f549d5e6c6635ec8b75fb544a6bdc9f48bfb1dd3",
  "third_party/externals/vulkanmemoryallocator"  : "https://chromium.googlesource.com/external/github.com/GPUOpen-LibrariesAndSDKs/VulkanMemoryAllocator@7de5cc00de50e71a3aab22dea52fbb7ff4efceb6",
  # vulkan-deps is a meta-repo containing several interdependent Khronos Vulkan repositories.
  # When the vulkan-deps revision is updated, those repos (spirv-*, vulkan-*) should be updated as well.
  "third_party/externals/vulkan-deps"            : "https://chromium.googlesource.com/vulkan-deps@54972d957108fa96405075a5549a0b8d2b2b85ef",
  "third_party/externals/spirv-cross"            : "https://chromium.googlesource.com/external/github.com/KhronosGroup/SPIRV-Cross@12542fc6fc05000e04742daf93892a0b10edbe80",
  "third_party/externals/spirv-headers"          : "https://skia.googlesource.com/external/github.com/KhronosGroup/SPIRV-Headers.git@8e2ad27488ed2f87c068c01a8f5e8979f7086405",
  "third_party/externals/spirv-tools"            : "https://skia.googlesource.com/external/github.com/KhronosGroup/SPIRV-Tools.git@c7e436921a148ebf1ad38720e4f8677366b54792",
  "third_party/externals/vello"                  : "https://skia.googlesource.com/external/github.com/linebender/vello.git@ef2630ad9c647b90863cb0915701d54725733968",
  "third_party/externals/vulkan-headers"         : "https://chromium.googlesource.com/external/github.com/KhronosGroup/Vulkan-Headers@3df77fb3e4e0961f7f01de9a9ae20dfdcfc4910a",
  "third_party/externals/vulkan-tools"           : "https://chromium.googlesource.com/external/github.com/KhronosGroup/Vulkan-Tools@78f7116c852b37da7b64492c927c7bd32ee1d8a7",
=======
  "third_party/externals/swiftshader"            : "https://swiftshader.googlesource.com/SwiftShader@ae667fe96db9b7f76edea242015d61f293c7210e",
  "third_party/externals/vulkanmemoryallocator"  : "https://chromium.googlesource.com/external/github.com/GPUOpen-LibrariesAndSDKs/VulkanMemoryAllocator@7de5cc00de50e71a3aab22dea52fbb7ff4efceb6",
  # vulkan-deps is a meta-repo containing several interdependent Khronos Vulkan repositories.
  # When the vulkan-deps revision is updated, those repos (spirv-*, vulkan-*) should be updated as well.
  "third_party/externals/vulkan-deps"            : "https://chromium.googlesource.com/vulkan-deps@f0fc1de57d4131f50c20c896a58f50ca1d30a559",
  "third_party/externals/spirv-cross"            : "https://chromium.googlesource.com/external/github.com/KhronosGroup/SPIRV-Cross@2d3a152081ca6e6bea7093940d0f81088fe4d01c",
  "third_party/externals/spirv-headers"          : "https://skia.googlesource.com/external/github.com/KhronosGroup/SPIRV-Headers.git@6e09e44cd88a5297433411b2ee52f4cf9f50fa90",
  "third_party/externals/spirv-tools"            : "https://skia.googlesource.com/external/github.com/KhronosGroup/SPIRV-Tools.git@a63ac9f73d29cd27cdb6e3388d98d1d934e512bb",
  "third_party/externals/vello"                  : "https://skia.googlesource.com/external/github.com/linebender/vello.git@ef2630ad9c647b90863cb0915701d54725733968",
  "third_party/externals/vulkan-headers"         : "https://chromium.googlesource.com/external/github.com/KhronosGroup/Vulkan-Headers@c1a8560c5cf5e7bd6dbc71fe69b1a317411c36b8",
  "third_party/externals/vulkan-tools"           : "https://chromium.googlesource.com/external/github.com/KhronosGroup/Vulkan-Tools@07924a8a495dd8bcda112597da1bbc9b28f9bf63",
>>>>>>> 46ecd1b7
  #"third_party/externals/v8"                     : "https://chromium.googlesource.com/v8/v8.git@5f1ae66d5634e43563b2d25ea652dfb94c31a3b4",
  "third_party/externals/wuffs"                  : "https://skia.googlesource.com/external/github.com/google/wuffs-mirror-release-c.git@a0041ac0310b3156b963e2f2bea09245f25ec073",
  "third_party/externals/zlib"                   : "https://chromium.googlesource.com/chromium/src/third_party/zlib@c876c8f87101c5a75f6014b0f832499afeb65b73",

  'bin': {
    'packages': [
      {
        'package': 'skia/tools/sk/${{platform}}',
        'version': Var('sk_tool_revision'),
      },
      {
        'package': 'infra/3pp/tools/ninja/${{platform}}',
        'version': Var('ninja_version'),
      }
    ],
    'dep_type': 'cipd',
  },
}<|MERGE_RESOLUTION|>--- conflicted
+++ resolved
@@ -4,11 +4,7 @@
   # Three lines of non-changing comments so that
   # the commit queue can handle CLs rolling different
   # dependencies without interference from each other.
-<<<<<<< HEAD
-  'sk_tool_revision': 'git_revision:91567726bd5bc73a6fff7ea292e1c82fddfa7b12',
-=======
   'sk_tool_revision': 'git_revision:850bcdd8dfedeb7f6b230453fc3e4dd9448d9297',
->>>>>>> 46ecd1b7
 
   # ninja CIPD package version.
   # https://chrome-infra-packages.appspot.com/p/infra/3pp/tools/ninja
@@ -23,20 +19,12 @@
 #     ./tools/git-sync-deps
 deps = {
   "buildtools"                                   : "https://chromium.googlesource.com/chromium/src/buildtools.git@b138e6ce86ae843c42a1a08f37903207bebcca75",
-<<<<<<< HEAD
-  "third_party/externals/angle2"                 : "https://chromium.googlesource.com/angle/angle.git@7b07818eb5faef2dbacebcb206d2cb500bb25db3",
-=======
   "third_party/externals/angle2"                 : "https://chromium.googlesource.com/angle/angle.git@84379a5294073b0f702fa0bbe909c93805cc870a",
->>>>>>> 46ecd1b7
   "third_party/externals/brotli"                 : "https://skia.googlesource.com/external/github.com/google/brotli.git@6d03dfbedda1615c4cba1211f8d81735575209c8",
   "third_party/externals/d3d12allocator"         : "https://skia.googlesource.com/external/github.com/GPUOpen-LibrariesAndSDKs/D3D12MemoryAllocator.git@169895d529dfce00390a20e69c2f516066fe7a3b",
   # Dawn requires jinja2 and markupsafe for the code generator, tint for SPIRV compilation, and abseil for string formatting.
   # When the Dawn revision is updated these should be updated from the Dawn DEPS as well.
-<<<<<<< HEAD
-  "third_party/externals/dawn"                   : "https://dawn.googlesource.com/dawn.git@7cb5fc8c2da91ae5e0257678bbdb5bd3563ec5bd",
-=======
   "third_party/externals/dawn"                   : "https://dawn.googlesource.com/dawn.git@0d5e76a2427f1c629a0d709ee0833da43bf79e84",
->>>>>>> 46ecd1b7
   "third_party/externals/jinja2"                 : "https://chromium.googlesource.com/chromium/src/third_party/jinja2@ee69aa00ee8536f61db6a451f3858745cf587de6",
   "third_party/externals/markupsafe"             : "https://chromium.googlesource.com/chromium/src/third_party/markupsafe@0944e71f4b2cb9a871bcbe353f95e889b64a611a",
   "third_party/externals/abseil-cpp"             : "https://skia.googlesource.com/external/github.com/abseil/abseil-cpp.git@cb436cf0142b4cbe47aae94223443df7f82e2920",
@@ -62,19 +50,6 @@
   "third_party/externals/perfetto"               : "https://android.googlesource.com/platform/external/perfetto@93885509be1c9240bc55fa515ceb34811e54a394",
   "third_party/externals/piex"                   : "https://android.googlesource.com/platform/external/piex.git@bb217acdca1cc0c16b704669dd6f91a1b509c406",
   "third_party/externals/sfntly"                 : "https://chromium.googlesource.com/external/github.com/googlei18n/sfntly.git@b55ff303ea2f9e26702b514cf6a3196a2e3e2974",
-<<<<<<< HEAD
-  "third_party/externals/swiftshader"            : "https://swiftshader.googlesource.com/SwiftShader@f549d5e6c6635ec8b75fb544a6bdc9f48bfb1dd3",
-  "third_party/externals/vulkanmemoryallocator"  : "https://chromium.googlesource.com/external/github.com/GPUOpen-LibrariesAndSDKs/VulkanMemoryAllocator@7de5cc00de50e71a3aab22dea52fbb7ff4efceb6",
-  # vulkan-deps is a meta-repo containing several interdependent Khronos Vulkan repositories.
-  # When the vulkan-deps revision is updated, those repos (spirv-*, vulkan-*) should be updated as well.
-  "third_party/externals/vulkan-deps"            : "https://chromium.googlesource.com/vulkan-deps@54972d957108fa96405075a5549a0b8d2b2b85ef",
-  "third_party/externals/spirv-cross"            : "https://chromium.googlesource.com/external/github.com/KhronosGroup/SPIRV-Cross@12542fc6fc05000e04742daf93892a0b10edbe80",
-  "third_party/externals/spirv-headers"          : "https://skia.googlesource.com/external/github.com/KhronosGroup/SPIRV-Headers.git@8e2ad27488ed2f87c068c01a8f5e8979f7086405",
-  "third_party/externals/spirv-tools"            : "https://skia.googlesource.com/external/github.com/KhronosGroup/SPIRV-Tools.git@c7e436921a148ebf1ad38720e4f8677366b54792",
-  "third_party/externals/vello"                  : "https://skia.googlesource.com/external/github.com/linebender/vello.git@ef2630ad9c647b90863cb0915701d54725733968",
-  "third_party/externals/vulkan-headers"         : "https://chromium.googlesource.com/external/github.com/KhronosGroup/Vulkan-Headers@3df77fb3e4e0961f7f01de9a9ae20dfdcfc4910a",
-  "third_party/externals/vulkan-tools"           : "https://chromium.googlesource.com/external/github.com/KhronosGroup/Vulkan-Tools@78f7116c852b37da7b64492c927c7bd32ee1d8a7",
-=======
   "third_party/externals/swiftshader"            : "https://swiftshader.googlesource.com/SwiftShader@ae667fe96db9b7f76edea242015d61f293c7210e",
   "third_party/externals/vulkanmemoryallocator"  : "https://chromium.googlesource.com/external/github.com/GPUOpen-LibrariesAndSDKs/VulkanMemoryAllocator@7de5cc00de50e71a3aab22dea52fbb7ff4efceb6",
   # vulkan-deps is a meta-repo containing several interdependent Khronos Vulkan repositories.
@@ -86,7 +61,6 @@
   "third_party/externals/vello"                  : "https://skia.googlesource.com/external/github.com/linebender/vello.git@ef2630ad9c647b90863cb0915701d54725733968",
   "third_party/externals/vulkan-headers"         : "https://chromium.googlesource.com/external/github.com/KhronosGroup/Vulkan-Headers@c1a8560c5cf5e7bd6dbc71fe69b1a317411c36b8",
   "third_party/externals/vulkan-tools"           : "https://chromium.googlesource.com/external/github.com/KhronosGroup/Vulkan-Tools@07924a8a495dd8bcda112597da1bbc9b28f9bf63",
->>>>>>> 46ecd1b7
   #"third_party/externals/v8"                     : "https://chromium.googlesource.com/v8/v8.git@5f1ae66d5634e43563b2d25ea652dfb94c31a3b4",
   "third_party/externals/wuffs"                  : "https://skia.googlesource.com/external/github.com/google/wuffs-mirror-release-c.git@a0041ac0310b3156b963e2f2bea09245f25ec073",
   "third_party/externals/zlib"                   : "https://chromium.googlesource.com/chromium/src/third_party/zlib@c876c8f87101c5a75f6014b0f832499afeb65b73",
