/*
 * Copyright 2013 Google Inc.
 *
 * Use of this source code is governed by a BSD-style license that can be
 * found in the LICENSE file.
 */

#include "dm/DMJsonWriter.h"
#include "dm/DMSrcSink.h"
#include "include/codec/SkCodec.h"
#include "include/core/SkBBHFactory.h"
#include "include/core/SkColorPriv.h"
#include "include/core/SkColorSpace.h"
#include "include/core/SkData.h"
#include "include/core/SkDocument.h"
#include "include/core/SkFontMgr.h"
#include "include/core/SkGraphics.h"
#include "include/ports/SkTypeface_win.h"
#include "include/private/SkChecksum.h"
#include "include/private/SkHalf.h"
<<<<<<< HEAD
#include "include/private/SkMutex.h"
=======
>>>>>>> 40be567a
#include "include/private/SkSpinlock.h"
#include "include/private/SkTHash.h"
#include "src/core/SkColorSpacePriv.h"
#include "src/core/SkLeanWindows.h"
#include "src/core/SkMD5.h"
#include "src/core/SkOSFile.h"
#include "src/core/SkTaskGroup.h"
#include "src/utils/SkOSPath.h"
#include "tests/Test.h"
<<<<<<< HEAD
=======
#include "tools/AutoreleasePool.h"
>>>>>>> 40be567a
#include "tools/HashAndEncode.h"
#include "tools/ProcStats.h"
#include "tools/Resources.h"
#include "tools/ToolUtils.h"
#include "tools/flags/CommonFlags.h"
#include "tools/flags/CommonFlagsConfig.h"
#include "tools/ios_utils.h"
#include "tools/trace/ChromeTracingTracer.h"
#include "tools/trace/EventTracingPriv.h"
#include "tools/trace/SkDebugfTracer.h"

#include <vector>

#include <stdlib.h>

#ifndef SK_BUILD_FOR_WIN
    #include <unistd.h>
#endif

#if defined(SK_BUILD_FOR_ANDROID_FRAMEWORK) && defined(SK_HAS_HEIF_LIBRARY)
#include <binder/IPCThreadState.h>
#endif

extern bool gSkForceRasterPipelineBlitter;

static DEFINE_string(src, "tests gm skp image", "Source types to test.");
static DEFINE_bool(nameByHash, false,
                   "If true, write to FLAGS_writePath[0]/<hash>.png instead of "
                   "to FLAGS_writePath[0]/<config>/<sourceType>/<sourceOptions>/<name>.png");
static DEFINE_bool2(pathOpsExtended, x, false, "Run extended pathOps tests.");
static DEFINE_string(matrix, "1 0 0 1",
                    "2x2 scale+skew matrix to apply or upright when using "
                    "'matrix' or 'upright' in config.");
static DEFINE_bool(gpu_threading, false, "Allow GPU work to run on multiple threads?");

static DEFINE_string(blacklist, "",
        "Space-separated config/src/srcOptions/name quadruples to blacklist. "
        "'_' matches anything. '~' negates the match. E.g. \n"
        "'--blacklist gpu skp _ _' will blacklist all SKPs drawn into the gpu config.\n"
        "'--blacklist gpu skp _ _ 8888 gm _ aarects' will also blacklist the aarects GM on 8888.\n"
        "'--blacklist ~8888 svg _ svgparse_' blocks non-8888 SVGs that contain \"svgparse_\" in "
                                            "the name.");

static DEFINE_string2(readPath, r, "",
                      "If set check for equality with golden results in this directory.");
DEFINE_string2(writePath, w, "", "If set, write bitmaps here as .pngs.");


static DEFINE_string(uninterestingHashesFile, "",
        "File containing a list of uninteresting hashes. If a result hashes to something in "
        "this list, no image is written for that result.");

static DEFINE_int(shards, 1, "We're splitting source data into this many shards.");
static DEFINE_int(shard,  0, "Which shard do I run?");

static DEFINE_string(mskps, "", "Directory to read mskps from, or a single mskp file.");
static DEFINE_bool(forceRasterPipeline, false, "sets gSkForceRasterPipelineBlitter");

static DEFINE_string(bisect, "",
        "Pair of: SKP file to bisect, followed by an l/r bisect trail string (e.g., 'lrll'). The "
        "l/r trail specifies which half to keep at each step of a binary search through the SKP's "
        "paths. An empty string performs no bisect. Only the SkPaths are bisected; all other draws "
        "are thrown out. This is useful for finding a reduced repo case for path drawing bugs.");

static DEFINE_bool(ignoreSigInt, false, "ignore SIGINT signals during test execution");

static DEFINE_string(dont_write, "", "File extensions to skip writing to --writePath.");  // See skia:6821

static DEFINE_bool(checkF16, false, "Ensure that F16Norm pixels are clamped.");

static DEFINE_string(colorImages, "",
              "List of images and/or directories to decode with color correction. "
              "A directory with no images is treated as a fatal error.");

static DEFINE_bool2(veryVerbose, V, false, "tell individual tests to be verbose.");

static DEFINE_bool(cpu, true, "master switch for running CPU-bound work.");
static DEFINE_bool(gpu, true, "master switch for running GPU-bound work.");

static DEFINE_bool(dryRun, false,
                   "just print the tests that would be run, without actually running them.");

static DEFINE_string(images, "",
                     "List of images and/or directories to decode. A directory with no images"
                     " is treated as a fatal error.");

static DEFINE_bool(simpleCodec, false,
                   "Runs of a subset of the codec tests, "
                   "with no scaling or subsetting, always using the canvas color type.");

static DEFINE_string2(match, m, nullptr,
               "[~][^]substring[$] [...] of name to run.\n"
               "Multiple matches may be separated by spaces.\n"
               "~ causes a matching name to always be skipped\n"
               "^ requires the start of the name to match\n"
               "$ requires the end of the name to match\n"
               "^ and $ requires an exact match\n"
               "If a name does not match any list entry,\n"
               "it is skipped unless some list entry starts with ~");

static DEFINE_bool2(quiet, q, false, "if true, don't print status updates.");
static DEFINE_bool2(verbose, v, false, "enable verbose output from the test driver.");

static DEFINE_string(skps, "skps", "Directory to read skps from.");
static DEFINE_string(lotties, "lotties", "Directory to read (Bodymovin) jsons from.");
static DEFINE_string(svgs, "", "Directory to read SVGs from, or a single SVG file.");

static DEFINE_int_2(threads, j, -1,
               "Run threadsafe tests on a threadpool with this many extra threads, "
               "defaulting to one extra thread per core.");
<<<<<<< HEAD

static DEFINE_string(key, "",
                     "Space-separated key/value pairs to add to JSON identifying this builder.");
static DEFINE_string(properties, "",
                     "Space-separated key/value pairs to add to JSON identifying this run.");

=======

static DEFINE_string(key, "",
                     "Space-separated key/value pairs to add to JSON identifying this builder.");
static DEFINE_string(properties, "",
                     "Space-separated key/value pairs to add to JSON identifying this run.");


#if defined(__MSVC_RUNTIME_CHECKS)
#include <rtcapi.h>
int RuntimeCheckErrorFunc(int errorType, const char* filename, int linenumber,
                          const char* moduleName, const char* fmt, ...) {
    va_list args;
    va_start(args, fmt);
    vfprintf(stderr, fmt, args);
    va_end(args);

    SkDebugf("Line #%d\nFile: %s\nModule: %s\n",
             linenumber, filename ? filename : "Unknown", moduleName ? moduleName : "Unknwon");
    return 1;
}
#endif
>>>>>>> 40be567a

using namespace DM;
using sk_gpu_test::GrContextFactory;
using sk_gpu_test::GLTestContext;
using sk_gpu_test::ContextInfo;

/*~~~~~~~~~~~~~~~~~~~~~~~~~~~~~~~~~~~~~~~~~~~~~~~~~~~~~~~~~~~~~~~~~~~~~~~~~~~~~~~~~~~~~~~~~~~~~~*/

static sk_sp<SkColorSpace> rec2020() {
    return SkColorSpace::MakeRGB(SkNamedTransferFn::kRec2020, SkNamedGamut::kRec2020);
}

/*~~~~~~~~~~~~~~~~~~~~~~~~~~~~~~~~~~~~~~~~~~~~~~~~~~~~~~~~~~~~~~~~~~~~~~~~~~~~~~~~~~~~~~~~~~~~~~*/

static FILE* gVLog;

template <typename... Args>
static void vlog(const char* fmt, Args&&... args) {
    if (gVLog) {
        fprintf(gVLog, fmt, args...);
        fflush(gVLog);
    }
}

template <typename... Args>
static void info(const char* fmt, Args&&... args) {
    vlog(fmt, args...);
    if (!FLAGS_quiet) {
        printf(fmt, args...);
    }
}
static void info(const char* fmt) {
    if (!FLAGS_quiet) {
        printf("%s", fmt);  // Clang warns printf(fmt) is insecure.
    }
}

static SkTArray<SkString> gFailures;

static void fail(const SkString& err) {
    static SkSpinlock mutex;
    SkAutoSpinlock lock(mutex);
    SkDebugf("\n\nFAILURE: %s\n\n", err.c_str());
    gFailures.push_back(err);
}

struct Running {
    SkString   id;
    SkThreadID thread;

    void dump() const {
        info("\t%s\n", id.c_str());
    }
};

static void dump_json() {
    if (!FLAGS_writePath.isEmpty()) {
        JsonWriter::DumpJson(FLAGS_writePath[0], FLAGS_key, FLAGS_properties);
    }
}

// We use a spinlock to make locking this in a signal handler _somewhat_ safe.
static SkSpinlock        gMutex;
static int               gPending;
static SkTArray<Running> gRunning;

static void done(const char* config, const char* src, const char* srcOptions, const char* name) {
    SkString id = SkStringPrintf("%s %s %s %s", config, src, srcOptions, name);
    vlog("done  %s\n", id.c_str());
    int pending;
    {
        SkAutoSpinlock lock(gMutex);
        for (int i = 0; i < gRunning.count(); i++) {
            if (gRunning[i].id == id) {
                gRunning.removeShuffle(i);
                break;
            }
        }
        pending = --gPending;
    }

    // We write out dm.json file and print out a progress update every once in a while.
    // Notice this also handles the final dm.json and progress update when pending == 0.
    if (pending % 500 == 0) {
        dump_json();

        int curr = sk_tools::getCurrResidentSetSizeMB(),
            peak = sk_tools::getMaxResidentSetSizeMB();

        SkAutoSpinlock lock(gMutex);
        info("\n%dMB RAM, %dMB peak, %d queued, %d active:\n",
             curr, peak, gPending - gRunning.count(), gRunning.count());
        for (auto& task : gRunning) {
            task.dump();
        }
    }
}

static void start(const char* config, const char* src, const char* srcOptions, const char* name) {
    SkString id = SkStringPrintf("%s %s %s %s", config, src, srcOptions, name);
    vlog("start %s\n", id.c_str());
    SkAutoSpinlock lock(gMutex);
    gRunning.push_back({id,SkGetThreadID()});
}

static void find_culprit() {
    // Assumes gMutex is locked.
    SkThreadID thisThread = SkGetThreadID();
    for (auto& task : gRunning) {
        if (task.thread == thisThread) {
            info("Likely culprit:\n");
            task.dump();
        }
    }
}

#if defined(SK_BUILD_FOR_WIN)
    static LONG WINAPI crash_handler(EXCEPTION_POINTERS* e) {
        static const struct {
            const char* name;
            DWORD code;
        } kExceptions[] = {
        #define _(E) {#E, E}
            _(EXCEPTION_ACCESS_VIOLATION),
            _(EXCEPTION_BREAKPOINT),
            _(EXCEPTION_INT_DIVIDE_BY_ZERO),
            _(EXCEPTION_STACK_OVERFLOW),
            // TODO: more?
        #undef _
        };

        SkAutoSpinlock lock(gMutex);

        const DWORD code = e->ExceptionRecord->ExceptionCode;
        info("\nCaught exception %u", code);
        for (const auto& exception : kExceptions) {
            if (exception.code == code) {
                info(" %s", exception.name);
            }
        }
        info(", was running:\n");
        for (auto& task : gRunning) {
            task.dump();
        }
        find_culprit();
        fflush(stdout);

        // Execute default exception handler... hopefully, exit.
        return EXCEPTION_EXECUTE_HANDLER;
    }

    static void setup_crash_handler() {
        SetUnhandledExceptionFilter(crash_handler);
    }
#else
    #include <signal.h>
    #if !defined(SK_BUILD_FOR_ANDROID)
        #include <execinfo.h>

#endif

    static constexpr int max_of() { return 0; }
    template <typename... Rest>
    static constexpr int max_of(int x, Rest... rest) {
        return x > max_of(rest...) ? x : max_of(rest...);
    }

    static void (*previous_handler[max_of(SIGABRT,SIGBUS,SIGFPE,SIGILL,SIGSEGV,SIGTERM)+1])(int);

    static void crash_handler(int sig) {
        SkAutoSpinlock lock(gMutex);

        info("\nCaught signal %d [%s] (%dMB RAM, peak %dMB), was running:\n",
             sig, strsignal(sig),
             sk_tools::getCurrResidentSetSizeMB(), sk_tools::getMaxResidentSetSizeMB());

        for (auto& task : gRunning) {
            task.dump();
        }
        find_culprit();

    #if !defined(SK_BUILD_FOR_ANDROID)
        void* stack[64];
        int count = backtrace(stack, SK_ARRAY_COUNT(stack));
        char** symbols = backtrace_symbols(stack, count);
        info("\nStack trace:\n");
        for (int i = 0; i < count; i++) {
            info("    %s\n", symbols[i]);
        }
    #endif
        fflush(stdout);

        if (sig == SIGINT && FLAGS_ignoreSigInt) {
            info("Ignoring signal %d because of --ignoreSigInt.\n"
                 "This is probably a sign the bot is overloaded with work.\n", sig);
        } else {
            signal(sig, previous_handler[sig]);
            raise(sig);
        }
    }

    static void setup_crash_handler() {
        const int kSignals[] = { SIGABRT, SIGBUS, SIGFPE, SIGILL, SIGINT, SIGSEGV, SIGTERM };
        for (int sig : kSignals) {
            previous_handler[sig] = signal(sig, crash_handler);
        }
    }
#endif

/*~~~~~~~~~~~~~~~~~~~~~~~~~~~~~~~~~~~~~~~~~~~~~~~~~~~~~~~~~~~~~~~~~~~~~~~~~~~~~~~~~~~~~~~~~~~~~~*/

struct Gold : public SkString {
    Gold() : SkString("") {}
    Gold(const SkString& sink, const SkString& src,
         const SkString& srcOptions, const SkString& name,
         const SkString& md5)
        : SkString("") {
        this->append(sink);
        this->append(src);
        this->append(srcOptions);
        this->append(name);
        this->append(md5);
    }
    struct Hash {
        uint32_t operator()(const Gold& g) const {
            return SkGoodHash()((const SkString&)g);
        }
    };
};
static SkTHashSet<Gold, Gold::Hash> gGold;

static void add_gold(JsonWriter::BitmapResult r) {
    gGold.add(Gold(r.config, r.sourceType, r.sourceOptions, r.name, r.md5));
}

static void gather_gold() {
    if (!FLAGS_readPath.isEmpty()) {
        SkString path(FLAGS_readPath[0]);
        path.append("/dm.json");
        if (!JsonWriter::ReadJson(path.c_str(), add_gold)) {
            fail(SkStringPrintf("Couldn't read %s for golden results.", path.c_str()));
        }
    }
}

/*~~~~~~~~~~~~~~~~~~~~~~~~~~~~~~~~~~~~~~~~~~~~~~~~~~~~~~~~~~~~~~~~~~~~~~~~~~~~~~~~~~~~~~~~~~~~~~*/

#if defined(SK_BUILD_FOR_WIN)
    static const char* kNewline = "\r\n";
#else
    static const char* kNewline = "\n";
#endif

static SkTHashSet<SkString> gUninterestingHashes;

static void gather_uninteresting_hashes() {
    if (!FLAGS_uninterestingHashesFile.isEmpty()) {
        sk_sp<SkData> data(SkData::MakeFromFileName(FLAGS_uninterestingHashesFile[0]));
        if (!data) {
            info("WARNING: unable to read uninteresting hashes from %s\n",
                 FLAGS_uninterestingHashesFile[0]);
            return;
        }

        // Copy to a string to make sure SkStrSplit has a terminating \0 to find.
        SkString contents((const char*)data->data(), data->size());

        SkTArray<SkString> hashes;
        SkStrSplit(contents.c_str(), kNewline, &hashes);
        for (const SkString& hash : hashes) {
            gUninterestingHashes.add(hash);
        }
        info("FYI: loaded %d distinct uninteresting hashes from %d lines\n",
             gUninterestingHashes.count(), hashes.count());
    }
}

/*~~~~~~~~~~~~~~~~~~~~~~~~~~~~~~~~~~~~~~~~~~~~~~~~~~~~~~~~~~~~~~~~~~~~~~~~~~~~~~~~~~~~~~~~~~~~~~*/

struct TaggedSrc : public std::unique_ptr<Src> {
    SkString tag;
    SkString options;
};

struct TaggedSink : public std::unique_ptr<Sink> {
    SkString tag;
};

static const bool kMemcpyOK = true;

static SkTArray<TaggedSrc,  kMemcpyOK>  gSrcs;
static SkTArray<TaggedSink, kMemcpyOK> gSinks;

static bool in_shard() {
    static int N = 0;
    return N++ % FLAGS_shards == FLAGS_shard;
}

static void push_src(const char* tag, ImplicitString options, Src* s) {
    std::unique_ptr<Src> src(s);
    if (in_shard() && FLAGS_src.contains(tag) &&
        !CommandLineFlags::ShouldSkip(FLAGS_match, src->name().c_str())) {
        TaggedSrc& s = gSrcs.push_back();
        s.reset(src.release());
        s.tag = tag;
        s.options = options;
    }
}

static void push_codec_src(Path path, CodecSrc::Mode mode, CodecSrc::DstColorType dstColorType,
        SkAlphaType dstAlphaType, float scale) {
    if (FLAGS_simpleCodec) {
        const bool simple = CodecSrc::kCodec_Mode == mode || CodecSrc::kAnimated_Mode == mode;
        if (!simple || dstColorType != CodecSrc::kGetFromCanvas_DstColorType || scale != 1.0f) {
            // Only decode in the simple case.
            return;
        }
    }
    SkString folder;
    switch (mode) {
        case CodecSrc::kCodec_Mode:
            folder.append("codec");
            break;
        case CodecSrc::kCodecZeroInit_Mode:
            folder.append("codec_zero_init");
            break;
        case CodecSrc::kScanline_Mode:
            folder.append("scanline");
            break;
        case CodecSrc::kStripe_Mode:
            folder.append("stripe");
            break;
        case CodecSrc::kCroppedScanline_Mode:
            folder.append("crop");
            break;
        case CodecSrc::kSubset_Mode:
            folder.append("codec_subset");
            break;
        case CodecSrc::kAnimated_Mode:
            folder.append("codec_animated");
            break;
    }

    switch (dstColorType) {
        case CodecSrc::kGrayscale_Always_DstColorType:
            folder.append("_kGray8");
            break;
        case CodecSrc::kNonNative8888_Always_DstColorType:
            folder.append("_kNonNative");
            break;
        default:
            break;
    }

    switch (dstAlphaType) {
        case kPremul_SkAlphaType:
            folder.append("_premul");
            break;
        case kUnpremul_SkAlphaType:
            folder.append("_unpremul");
            break;
        default:
            break;
    }

    if (1.0f != scale) {
        folder.appendf("_%.3f", scale);
    }

    CodecSrc* src = new CodecSrc(path, mode, dstColorType, dstAlphaType, scale);
    push_src("image", folder, src);
}

static void push_android_codec_src(Path path, CodecSrc::DstColorType dstColorType,
        SkAlphaType dstAlphaType, int sampleSize) {
    SkString folder;
    folder.append("scaled_codec");

    switch (dstColorType) {
        case CodecSrc::kGrayscale_Always_DstColorType:
            folder.append("_kGray8");
            break;
        case CodecSrc::kNonNative8888_Always_DstColorType:
            folder.append("_kNonNative");
            break;
        default:
            break;
    }

    switch (dstAlphaType) {
        case kPremul_SkAlphaType:
            folder.append("_premul");
            break;
        case kUnpremul_SkAlphaType:
            folder.append("_unpremul");
            break;
        default:
            break;
    }

    if (1 != sampleSize) {
        folder.appendf("_%.3f", 1.0f / (float) sampleSize);
    }

    AndroidCodecSrc* src = new AndroidCodecSrc(path, dstColorType, dstAlphaType, sampleSize);
    push_src("image", folder, src);
}

static void push_image_gen_src(Path path, ImageGenSrc::Mode mode, SkAlphaType alphaType, bool isGpu)
{
    SkString folder;
    switch (mode) {
        case ImageGenSrc::kCodec_Mode:
            folder.append("gen_codec");
            break;
        case ImageGenSrc::kPlatform_Mode:
            folder.append("gen_platform");
            break;
    }

    if (isGpu) {
        folder.append("_gpu");
    } else {
        switch (alphaType) {
            case kOpaque_SkAlphaType:
                folder.append("_opaque");
                break;
            case kPremul_SkAlphaType:
                folder.append("_premul");
                break;
            case kUnpremul_SkAlphaType:
                folder.append("_unpremul");
                break;
            default:
                break;
        }
    }

    ImageGenSrc* src = new ImageGenSrc(path, mode, alphaType, isGpu);
    push_src("image", folder, src);
}

static void push_brd_src(Path path, CodecSrc::DstColorType dstColorType, BRDSrc::Mode mode,
        uint32_t sampleSize) {
    SkString folder("brd_android_codec");
    switch (mode) {
        case BRDSrc::kFullImage_Mode:
            break;
        case BRDSrc::kDivisor_Mode:
            folder.append("_divisor");
            break;
        default:
            SkASSERT(false);
            return;
    }

    switch (dstColorType) {
        case CodecSrc::kGetFromCanvas_DstColorType:
            break;
        case CodecSrc::kGrayscale_Always_DstColorType:
            folder.append("_kGray");
            break;
        default:
            SkASSERT(false);
            return;
    }

    if (1 != sampleSize) {
        folder.appendf("_%.3f", 1.0f / (float) sampleSize);
    }

    BRDSrc* src = new BRDSrc(path, mode, dstColorType, sampleSize);
    push_src("image", folder, src);
}

static void push_brd_srcs(Path path, bool gray) {
    if (gray) {
        // Only run grayscale to one sampleSize and Mode. Though interesting
        // to test grayscale, it should not reveal anything across various
        // sampleSizes and Modes
        // Arbitrarily choose Mode and sampleSize.
        push_brd_src(path, CodecSrc::kGrayscale_Always_DstColorType,
                     BRDSrc::kFullImage_Mode, 2);
    }

    // Test on a variety of sampleSizes, making sure to include:
    // - 2, 4, and 8, which are natively supported by jpeg
    // - multiples of 2 which are not divisible by 4 (analogous for 4)
    // - larger powers of two, since BRD clients generally use powers of 2
    // We will only produce output for the larger sizes on large images.
    const uint32_t sampleSizes[] = { 1, 2, 3, 4, 5, 6, 7, 8, 12, 16, 24, 32, 64 };

    const BRDSrc::Mode modes[] = { BRDSrc::kFullImage_Mode, BRDSrc::kDivisor_Mode, };

    for (uint32_t sampleSize : sampleSizes) {
        for (BRDSrc::Mode mode : modes) {
            push_brd_src(path, CodecSrc::kGetFromCanvas_DstColorType, mode, sampleSize);
        }
    }
}

static void push_codec_srcs(Path path) {
    sk_sp<SkData> encoded(SkData::MakeFromFileName(path.c_str()));
    if (!encoded) {
        info("Couldn't read %s.", path.c_str());
        return;
    }
    std::unique_ptr<SkCodec> codec = SkCodec::MakeFromData(encoded);
    if (nullptr == codec.get()) {
        info("Couldn't create codec for %s.", path.c_str());
        return;
    }

    // native scaling is only supported by WEBP and JPEG
    bool supportsNativeScaling = false;

    SkTArray<CodecSrc::Mode> nativeModes;
    nativeModes.push_back(CodecSrc::kCodec_Mode);
    nativeModes.push_back(CodecSrc::kCodecZeroInit_Mode);
    switch (codec->getEncodedFormat()) {
        case SkEncodedImageFormat::kJPEG:
            nativeModes.push_back(CodecSrc::kScanline_Mode);
            nativeModes.push_back(CodecSrc::kStripe_Mode);
            nativeModes.push_back(CodecSrc::kCroppedScanline_Mode);
            supportsNativeScaling = true;
            break;
        case SkEncodedImageFormat::kWEBP:
            nativeModes.push_back(CodecSrc::kSubset_Mode);
            supportsNativeScaling = true;
            break;
        case SkEncodedImageFormat::kDNG:
            break;
        default:
            nativeModes.push_back(CodecSrc::kScanline_Mode);
            break;
    }

    SkTArray<CodecSrc::DstColorType> colorTypes;
    colorTypes.push_back(CodecSrc::kGetFromCanvas_DstColorType);
    colorTypes.push_back(CodecSrc::kNonNative8888_Always_DstColorType);
    switch (codec->getInfo().colorType()) {
        case kGray_8_SkColorType:
            colorTypes.push_back(CodecSrc::kGrayscale_Always_DstColorType);
            break;
        default:
            break;
    }

    SkTArray<SkAlphaType> alphaModes;
    alphaModes.push_back(kPremul_SkAlphaType);
    if (codec->getInfo().alphaType() != kOpaque_SkAlphaType) {
        alphaModes.push_back(kUnpremul_SkAlphaType);
    }

    for (CodecSrc::Mode mode : nativeModes) {
        for (CodecSrc::DstColorType colorType : colorTypes) {
            for (SkAlphaType alphaType : alphaModes) {
                // Only test kCroppedScanline_Mode when the alpha type is premul.  The test is
                // slow and won't be interestingly different with different alpha types.
                if (CodecSrc::kCroppedScanline_Mode == mode &&
                        kPremul_SkAlphaType != alphaType) {
                    continue;
                }

                push_codec_src(path, mode, colorType, alphaType, 1.0f);

                // Skip kNonNative on different native scales.  It won't be interestingly
                // different.
                if (supportsNativeScaling &&
                        CodecSrc::kNonNative8888_Always_DstColorType == colorType) {
                    // Native Scales
                    // SkJpegCodec natively supports scaling to the following:
                    for (auto scale : { 0.125f, 0.25f, 0.375f, 0.5f, 0.625f, 0.750f, 0.875f }) {
                        push_codec_src(path, mode, colorType, alphaType, scale);
                    }
                }
            }
        }
    }

    {
        std::vector<SkCodec::FrameInfo> frameInfos = codec->getFrameInfo();
        if (frameInfos.size() > 1) {
            for (auto dstCT : { CodecSrc::kNonNative8888_Always_DstColorType,
                    CodecSrc::kGetFromCanvas_DstColorType }) {
                for (auto at : { kUnpremul_SkAlphaType, kPremul_SkAlphaType }) {
                    push_codec_src(path, CodecSrc::kAnimated_Mode, dstCT, at, 1.0f);
                }
            }
        }

    }

    if (FLAGS_simpleCodec) {
        return;
    }

    const int sampleSizes[] = { 1, 2, 3, 4, 5, 6, 7, 8 };

    for (int sampleSize : sampleSizes) {
        for (CodecSrc::DstColorType colorType : colorTypes) {
            for (SkAlphaType alphaType : alphaModes) {
                // We can exercise all of the kNonNative support code in the swizzler with just a
                // few sample sizes.  Skip the rest.
                if (CodecSrc::kNonNative8888_Always_DstColorType == colorType && sampleSize > 3) {
                    continue;
                }

                push_android_codec_src(path, colorType, alphaType, sampleSize);
            }
        }
    }

    const char* ext = strrchr(path.c_str(), '.');
    if (ext) {
        ext++;

        static const char* const rawExts[] = {
            "arw", "cr2", "dng", "nef", "nrw", "orf", "raf", "rw2", "pef", "srw",
            "ARW", "CR2", "DNG", "NEF", "NRW", "ORF", "RAF", "RW2", "PEF", "SRW",
        };
        for (const char* rawExt : rawExts) {
            if (0 == strcmp(rawExt, ext)) {
                // RAW is not supported by image generator (skbug.com/5079) or BRD.
                return;
            }
        }

        static const char* const brdExts[] = {
            "jpg", "jpeg", "png", "webp",
            "JPG", "JPEG", "PNG", "WEBP",
        };
        for (const char* brdExt : brdExts) {
            if (0 == strcmp(brdExt, ext)) {
                bool gray = codec->getInfo().colorType() == kGray_8_SkColorType;
                push_brd_srcs(path, gray);
                break;
            }
        }
    }

    // Push image generator GPU test.
    push_image_gen_src(path, ImageGenSrc::kCodec_Mode, codec->getInfo().alphaType(), true);

    // Push image generator CPU tests.
    for (SkAlphaType alphaType : alphaModes) {
        push_image_gen_src(path, ImageGenSrc::kCodec_Mode, alphaType, false);

#if defined(SK_BUILD_FOR_MAC) || defined(SK_BUILD_FOR_IOS)
        if (SkEncodedImageFormat::kWEBP != codec->getEncodedFormat() &&
            SkEncodedImageFormat::kWBMP != codec->getEncodedFormat() &&
            kUnpremul_SkAlphaType != alphaType)
        {
            push_image_gen_src(path, ImageGenSrc::kPlatform_Mode, alphaType, false);
        }
#elif defined(SK_BUILD_FOR_WIN)
        if (SkEncodedImageFormat::kWEBP != codec->getEncodedFormat() &&
            SkEncodedImageFormat::kWBMP != codec->getEncodedFormat())
        {
            push_image_gen_src(path, ImageGenSrc::kPlatform_Mode, alphaType, false);
        }
#endif
    }
}

template <typename T>
void gather_file_srcs(const CommandLineFlags::StringArray& flags,
                      const char*                          ext,
                      const char*                          src_name = nullptr) {
    if (!src_name) {
        // With the exception of Lottie files, the source name is the extension.
        src_name = ext;
    }

    for (int i = 0; i < flags.count(); i++) {
        const char* path = flags[i];
        if (sk_isdir(path)) {
            SkOSFile::Iter it(path, ext);
            for (SkString file; it.next(&file); ) {
                push_src(src_name, "", new T(SkOSPath::Join(path, file.c_str())));
            }
        } else {
            push_src(src_name, "", new T(path));
        }
    }
}

static bool gather_srcs() {
    for (skiagm::GMFactory f : skiagm::GMRegistry::Range()) {
        push_src("gm", "", new GMSrc(f));
    }

    gather_file_srcs<SKPSrc>(FLAGS_skps, "skp");
    gather_file_srcs<MSKPSrc>(FLAGS_mskps, "mskp");
#if defined(SK_ENABLE_SKOTTIE)
    gather_file_srcs<SkottieSrc>(FLAGS_lotties, "json", "lottie");
#endif
#if defined(SK_XML)
    gather_file_srcs<SVGSrc>(FLAGS_svgs, "svg");
#endif
    if (!FLAGS_bisect.isEmpty()) {
        // An empty l/r trail string will draw all the paths.
        push_src("bisect", "",
                 new BisectSrc(FLAGS_bisect[0], FLAGS_bisect.count() > 1 ? FLAGS_bisect[1] : ""));
    }

    SkTArray<SkString> images;
    if (!CollectImages(FLAGS_images, &images)) {
        return false;
    }

    for (auto image : images) {
        push_codec_srcs(image);
    }

    SkTArray<SkString> colorImages;
    if (!CollectImages(FLAGS_colorImages, &colorImages)) {
        return false;
    }

    for (auto colorImage : colorImages) {
        push_src("colorImage", "decode_native", new ColorCodecSrc(colorImage, false));
        push_src("colorImage", "decode_to_dst", new ColorCodecSrc(colorImage,  true));
    }

    return true;
}

static void push_sink(const SkCommandLineConfig& config, Sink* s) {
    std::unique_ptr<Sink> sink(s);

    // Try a simple Src as a canary.  If it fails, skip this sink.
    struct : public Src {
        Error draw(SkCanvas* c) const override {
            c->drawRect(SkRect::MakeWH(1,1), SkPaint());
            return "";
        }
        SkISize size() const override { return SkISize::Make(16, 16); }
        Name name() const override { return "justOneRect"; }
    } justOneRect;

    SkBitmap bitmap;
    SkDynamicMemoryWStream stream;
    SkString log;
    Error err = sink->draw(justOneRect, &bitmap, &stream, &log);
    if (err.isFatal()) {
        info("Could not run %s: %s\n", config.getTag().c_str(), err.c_str());
        exit(1);
    }

    TaggedSink& ts = gSinks.push_back();
    ts.reset(sink.release());
    ts.tag = config.getTag();
}

static sk_sp<SkColorSpace> rgb_to_gbr() {
    return SkColorSpace::MakeSRGB()->makeColorSpin();
}

static Sink* create_sink(const GrContextOptions& grCtxOptions, const SkCommandLineConfig* config) {
    if (FLAGS_gpu) {
        if (const SkCommandLineConfigGpu* gpuConfig = config->asConfigGpu()) {
            GrContextFactory::ContextType contextType = gpuConfig->getContextType();
            GrContextFactory::ContextOverrides contextOverrides = gpuConfig->getContextOverrides();
            GrContextFactory testFactory(grCtxOptions);
            if (!testFactory.get(contextType, contextOverrides)) {
                info("WARNING: can not create GPU context for config '%s'. "
                     "GM tests will be skipped.\n", gpuConfig->getTag().c_str());
                return nullptr;
            }
            if (gpuConfig->getTestThreading()) {
                SkASSERT(!gpuConfig->getTestPersistentCache());
                return new GPUThreadTestingSink(
                        contextType, contextOverrides, gpuConfig->getSurfType(),
                        gpuConfig->getSamples(), gpuConfig->getUseDIText(),
                        gpuConfig->getColorType(), gpuConfig->getAlphaType(),
                        sk_ref_sp(gpuConfig->getColorSpace()), FLAGS_gpu_threading, grCtxOptions);
            } else if (gpuConfig->getTestPersistentCache()) {
                return new GPUPersistentCacheTestingSink(
                        contextType, contextOverrides, gpuConfig->getSurfType(),
                        gpuConfig->getSamples(), gpuConfig->getUseDIText(),
                        gpuConfig->getColorType(), gpuConfig->getAlphaType(),
                        sk_ref_sp(gpuConfig->getColorSpace()), FLAGS_gpu_threading, grCtxOptions,
                        gpuConfig->getTestPersistentCache());
            } else {
                return new GPUSink(contextType, contextOverrides, gpuConfig->getSurfType(),
                                   gpuConfig->getSamples(), gpuConfig->getUseDIText(),
                                   gpuConfig->getColorType(), gpuConfig->getAlphaType(),
                                   sk_ref_sp(gpuConfig->getColorSpace()), FLAGS_gpu_threading,
                                   grCtxOptions);
            }
        }
    }
    if (const SkCommandLineConfigSvg* svgConfig = config->asConfigSvg()) {
        int pageIndex = svgConfig->getPageIndex();
        return new SVGSink(pageIndex);
    }

#define SINK(t, sink, ...) if (config->getBackend().equals(t)) return new sink(__VA_ARGS__)

    if (FLAGS_cpu) {
        SINK("g8",      RasterSink, kGray_8_SkColorType);
        SINK("565",     RasterSink, kRGB_565_SkColorType);
        SINK("4444",    RasterSink, kARGB_4444_SkColorType);
        SINK("8888",    RasterSink, kN32_SkColorType);
        SINK("rgba",    RasterSink, kRGBA_8888_SkColorType);
        SINK("bgra",    RasterSink, kBGRA_8888_SkColorType);
        SINK("rgbx",    RasterSink, kRGB_888x_SkColorType);
        SINK("1010102", RasterSink, kRGBA_1010102_SkColorType);
        SINK("101010x", RasterSink, kRGB_101010x_SkColorType);
        SINK("pdf",     PDFSink, false, SK_ScalarDefaultRasterDPI);
        SINK("skp",     SKPSink);
        SINK("svg",     SVGSink);
        SINK("null",    NullSink);
        SINK("xps",     XPSSink);
        SINK("pdfa",    PDFSink, true,  SK_ScalarDefaultRasterDPI);
        SINK("pdf300",  PDFSink, false, 300);
        SINK("jsdebug", DebugSink);

        // Configs relevant to color management testing (and 8888 for reference).

        // 'narrow' has a gamut narrower than sRGB, and different transfer function.
        auto narrow = SkColorSpace::MakeRGB(SkNamedTransferFn::k2Dot2, gNarrow_toXYZD50),
               srgb = SkColorSpace::MakeSRGB(),
         srgbLinear = SkColorSpace::MakeSRGBLinear(),
                 p3 = SkColorSpace::MakeRGB(SkNamedTransferFn::kSRGB, SkNamedGamut::kDCIP3);

        SINK(     "f16",  RasterSink,  kRGBA_F16_SkColorType, srgbLinear);
        SINK(    "srgb",  RasterSink, kRGBA_8888_SkColorType, srgb      );
        SINK(   "esrgb",  RasterSink,  kRGBA_F16_SkColorType, srgb      );
        SINK(   "esgbr",  RasterSink,  kRGBA_F16_SkColorType, rgb_to_gbr());
        SINK(  "narrow",  RasterSink, kRGBA_8888_SkColorType, narrow    );
        SINK( "enarrow",  RasterSink,  kRGBA_F16_SkColorType, narrow    );
        SINK(      "p3",  RasterSink, kRGBA_8888_SkColorType, p3        );
        SINK(     "ep3",  RasterSink,  kRGBA_F16_SkColorType, p3        );
        SINK( "rec2020",  RasterSink, kRGBA_8888_SkColorType, rec2020() );
        SINK("erec2020",  RasterSink,  kRGBA_F16_SkColorType, rec2020() );

        SINK("f16norm",  RasterSink,  kRGBA_F16Norm_SkColorType, srgb);

        SINK(    "f32",  RasterSink,  kRGBA_F32_SkColorType, srgbLinear);
    }
#undef SINK
    return nullptr;
}

static Sink* create_via(const SkString& tag, Sink* wrapped) {
#define VIA(t, via, ...) if (tag.equals(t)) return new via(__VA_ARGS__)
#ifdef TEST_VIA_SVG
    VIA("svg",       ViaSVG,               wrapped);
#endif
    VIA("serialize", ViaSerialization,     wrapped);
    VIA("pic",       ViaPicture,           wrapped);
    VIA("tiles",     ViaTiles, 256, 256, nullptr,            wrapped);
    VIA("tiles_rt",  ViaTiles, 256, 256, new SkRTreeFactory, wrapped);

    VIA("ddl",       ViaDDL, 1, 3,         wrapped);
    VIA("ddl2",      ViaDDL, 2, 3,         wrapped);

    if (FLAGS_matrix.count() == 4) {
        SkMatrix m;
        m.reset();
        m.setScaleX((SkScalar)atof(FLAGS_matrix[0]));
        m.setSkewX ((SkScalar)atof(FLAGS_matrix[1]));
        m.setSkewY ((SkScalar)atof(FLAGS_matrix[2]));
        m.setScaleY((SkScalar)atof(FLAGS_matrix[3]));
        VIA("matrix",  ViaMatrix,  m, wrapped);
        VIA("upright", ViaUpright, m, wrapped);
    }

#undef VIA
    return nullptr;
}

static bool gather_sinks(const GrContextOptions& grCtxOptions, bool defaultConfigs) {
    SkCommandLineConfigArray configs;
    ParseConfigs(FLAGS_config, &configs);
    AutoreleasePool pool;
    for (int i = 0; i < configs.count(); i++) {
        const SkCommandLineConfig& config = *configs[i];
        Sink* sink = create_sink(grCtxOptions, &config);
        if (sink == nullptr) {
            info("Skipping config %s: Don't understand '%s'.\n", config.getTag().c_str(),
                 config.getTag().c_str());
            continue;
        }

        const SkTArray<SkString>& parts = config.getViaParts();
        for (int j = parts.count(); j-- > 0;) {
            const SkString& part = parts[j];
            Sink* next = create_via(part, sink);
            if (next == nullptr) {
                info("Skipping config %s: Don't understand '%s'.\n", config.getTag().c_str(),
                     part.c_str());
                delete sink;
                sink = nullptr;
                break;
            }
            sink = next;
        }
        if (sink) {
            push_sink(config, sink);
        }
    }

    // If no configs were requested (just running tests, perhaps?), then we're okay.
    if (configs.count() == 0 ||
        // If we're using the default configs, we're okay.
        defaultConfigs ||
        // Otherwise, make sure that all specified configs have become sinks.
        configs.count() == gSinks.count()) {
        return true;
    }
    return false;
}

static bool match(const char* needle, const char* haystack) {
    if ('~' == needle[0]) {
        return !match(needle + 1, haystack);
    }
    if (0 == strcmp("_", needle)) {
        return true;
    }
    return nullptr != strstr(haystack, needle);
}

static bool is_blacklisted(const char* sink, const char* src,
                           const char* srcOptions, const char* name) {
    for (int i = 0; i < FLAGS_blacklist.count() - 3; i += 4) {
        if (match(FLAGS_blacklist[i+0], sink) &&
            match(FLAGS_blacklist[i+1], src) &&
            match(FLAGS_blacklist[i+2], srcOptions) &&
            match(FLAGS_blacklist[i+3], name)) {
            return true;
        }
    }
    return false;
}

// Even when a Task Sink reports to be non-threadsafe (e.g. GPU), we know things like
// .png encoding are definitely thread safe.  This lets us offload that work to CPU threads.
static SkTaskGroup gDefinitelyThreadSafeWork;

// The finest-grained unit of work we can run: draw a single Src into a single Sink,
// report any errors, and perhaps write out the output: a .png of the bitmap, or a raw stream.
struct Task {
    Task(const TaggedSrc& src, const TaggedSink& sink) : src(src), sink(sink) {}
    const TaggedSrc&  src;
    const TaggedSink& sink;

    static void Run(const Task& task) {
        AutoreleasePool pool;
        SkString name = task.src->name();

        SkString log;
        if (!FLAGS_dryRun) {
            SkBitmap bitmap;
            SkDynamicMemoryWStream stream;
            start(task.sink.tag.c_str(), task.src.tag.c_str(),
                  task.src.options.c_str(), name.c_str());
            Error err = task.sink->draw(*task.src, &bitmap, &stream, &log);
            if (!log.isEmpty()) {
                info("%s %s %s %s:\n%s\n", task.sink.tag.c_str()
                                         , task.src.tag.c_str()
                                         , task.src.options.c_str()
                                         , name.c_str()
                                         , log.c_str());
            }
            if (!err.isEmpty()) {
                if (err.isFatal()) {
                    fail(SkStringPrintf("%s %s %s %s: %s",
                                        task.sink.tag.c_str(),
                                        task.src.tag.c_str(),
                                        task.src.options.c_str(),
                                        name.c_str(),
                                        err.c_str()));
                } else {
                    done(task.sink.tag.c_str(), task.src.tag.c_str(),
                         task.src.options.c_str(), name.c_str());
                    return;
                }
            }

            // We're likely switching threads here, so we must capture by value, [=] or [foo,bar].
            SkStreamAsset* data = stream.detachAsStream().release();
            gDefinitelyThreadSafeWork.add([task,name,bitmap,data]{
                std::unique_ptr<SkStreamAsset> ownedData(data);

                std::unique_ptr<HashAndEncode> hashAndEncode;

                SkString md5;
                if (!FLAGS_writePath.isEmpty() || !FLAGS_readPath.isEmpty()) {
                    SkMD5 hash;
                    if (data->getLength()) {
                        hash.writeStream(data, data->getLength());
                        data->rewind();
                    } else {
                        hashAndEncode.reset(new HashAndEncode(bitmap));
                        hashAndEncode->write(&hash);
                    }
                    SkMD5::Digest digest = hash.finish();
                    for (int i = 0; i < 16; i++) {
                        md5.appendf("%02x", digest.data[i]);
                    }
                }

                if (!FLAGS_readPath.isEmpty() &&
                    !gGold.contains(Gold(task.sink.tag, task.src.tag,
                                         task.src.options, name, md5))) {
                    fail(SkStringPrintf("%s not found for %s %s %s %s in %s",
                                        md5.c_str(),
                                        task.sink.tag.c_str(),
                                        task.src.tag.c_str(),
                                        task.src.options.c_str(),
                                        name.c_str(),
                                        FLAGS_readPath[0]));
                }

                if (!FLAGS_writePath.isEmpty()) {
                    const char* ext = task.sink->fileExtension();
                    if (ext && !FLAGS_dont_write.contains(ext)) {
                        if (data->getLength()) {
                            WriteToDisk(task, md5, ext, data, data->getLength(), nullptr, nullptr);
                            SkASSERT(bitmap.drawsNothing());
                        } else if (!bitmap.drawsNothing()) {
                            WriteToDisk(task, md5, ext, nullptr, 0, &bitmap, hashAndEncode.get());
                        }
                    }
                }

                SkPixmap pm;
                if (FLAGS_checkF16 && bitmap.colorType() == kRGBA_F16Norm_SkColorType &&
                        bitmap.peekPixels(&pm)) {
                    bool unclamped = false;
                    for (int y = 0; y < pm.height() && !unclamped; ++y)
                    for (int x = 0; x < pm.width() && !unclamped; ++x) {
                        Sk4f rgba = SkHalfToFloat_finite_ftz(*pm.addr64(x, y));
                        float a = rgba[3];
                        if (a > 1.0f || (rgba < 0.0f).anyTrue() || (rgba > a).anyTrue()) {
                            SkDebugf("[%s] F16Norm pixel [%d, %d] unclamped: (%g, %g, %g, %g)\n",
                                     name.c_str(), x, y, rgba[0], rgba[1], rgba[2], rgba[3]);
                            unclamped = true;
                        }
                    }
                }
            });
        }
        done(task.sink.tag.c_str(), task.src.tag.c_str(), task.src.options.c_str(), name.c_str());
    }

    static SkString identify_gamut(SkColorSpace* cs) {
        if (!cs) {
            return SkString("untagged");
        }

        skcms_Matrix3x3 gamut;
        if (cs->toXYZD50(&gamut)) {
            auto eq = [](skcms_Matrix3x3 x, skcms_Matrix3x3 y) {
                for (int i = 0; i < 3; i++)
                for (int j = 0; j < 3; j++) {
                    if (x.vals[i][j] != y.vals[i][j]) { return false; }
                }
                return true;
            };

            if (eq(gamut, SkNamedGamut::kSRGB    )) { return SkString("sRGB"); }
            if (eq(gamut, SkNamedGamut::kAdobeRGB)) { return SkString("Adobe"); }
            if (eq(gamut, SkNamedGamut::kDCIP3   )) { return SkString("P3"); }
            if (eq(gamut, SkNamedGamut::kRec2020 )) { return SkString("2020"); }
            if (eq(gamut, SkNamedGamut::kXYZ     )) { return SkString("XYZ"); }
            if (eq(gamut,     gNarrow_toXYZD50   )) { return SkString("narrow"); }
            return SkString("other");
        }
        return SkString("non-XYZ");
    }

    static SkString identify_transfer_fn(SkColorSpace* cs) {
        if (!cs) {
            return SkString("untagged");
        }

        skcms_TransferFunction tf;
        if (cs->isNumericalTransferFn(&tf)) {
            auto eq = [](skcms_TransferFunction x, skcms_TransferFunction y) {
                return x.g == y.g
                    && x.a == y.a
                    && x.b == y.b
                    && x.c == y.c
                    && x.d == y.d
                    && x.e == y.e
                    && x.f == y.f;
            };

            if (tf.a == 1 && tf.b == 0 && tf.c == 0 && tf.d == 0 && tf.e == 0 && tf.f == 0) {
                return SkStringPrintf("gamma %.3g", tf.g);
            }
            if (eq(tf, SkNamedTransferFn::kSRGB   )) { return SkString("sRGB"); }
            if (eq(tf, SkNamedTransferFn::kRec2020)) { return SkString("2020"); }
            return SkStringPrintf("%.3g %.3g %.3g %.3g %.3g %.3g %.3g",
                                  tf.g, tf.a, tf.b, tf.c, tf.d, tf.e, tf.f);
        }
        return SkString("non-numeric");
    }

    static void WriteToDisk(const Task& task,
                            SkString md5,
                            const char* ext,
                            SkStream* data, size_t len,
                            const SkBitmap* bitmap,
                            const HashAndEncode* hashAndEncode) {

        JsonWriter::BitmapResult result;
        result.name          = task.src->name();
        result.config        = task.sink.tag;
        result.sourceType    = task.src.tag;
        result.sourceOptions = task.src.options;
        result.ext           = ext;
        result.md5           = md5;
        if (bitmap) {
            result.gamut         = identify_gamut            (bitmap->colorSpace());
            result.transferFn    = identify_transfer_fn      (bitmap->colorSpace());
            result.colorType     = ToolUtils::colortype_name (bitmap->colorType());
            result.alphaType     = ToolUtils::alphatype_name (bitmap->alphaType());
            result.colorDepth    = ToolUtils::colortype_depth(bitmap->colorType());
        }
        JsonWriter::AddBitmapResult(result);

        // If an MD5 is uninteresting, we want it noted in the JSON file,
        // but don't want to dump it out as a .png (or whatever ext is).
        if (gUninterestingHashes.contains(md5)) {
            return;
        }

        const char* dir = FLAGS_writePath[0];
        SkString resources = GetResourcePath();
        if (0 == strcmp(dir, "@")) {  // Needed for iOS.
            dir = resources.c_str();
        }
        sk_mkdir(dir);

        SkString path;
        if (FLAGS_nameByHash) {
            path = SkOSPath::Join(dir, result.md5.c_str());
            path.append(".");
            path.append(ext);
            if (sk_exists(path.c_str())) {
                return;  // Content-addressed.  If it exists already, we're done.
            }
        } else {
            path = SkOSPath::Join(dir, task.sink.tag.c_str());
            sk_mkdir(path.c_str());
            path = SkOSPath::Join(path.c_str(), task.src.tag.c_str());
            sk_mkdir(path.c_str());
            if (strcmp(task.src.options.c_str(), "") != 0) {
              path = SkOSPath::Join(path.c_str(), task.src.options.c_str());
              sk_mkdir(path.c_str());
            }
            path = SkOSPath::Join(path.c_str(), task.src->name().c_str());
            path.append(".");
            path.append(ext);
        }

        if (bitmap) {
            SkASSERT(hashAndEncode);
            if (!hashAndEncode->writePngTo(path.c_str(),
                                           result.md5.c_str(),
                                           FLAGS_key,
                                           FLAGS_properties)) {
                fail(SkStringPrintf("Can't encode PNG to %s.\n", path.c_str()));
                return;
            }
        } else {
            SkFILEWStream file(path.c_str());
            if (!file.isValid()) {
                fail(SkStringPrintf("Can't open %s for writing.\n", path.c_str()));
                return;
            }
            if (!file.writeStream(data, len)) {
                fail(SkStringPrintf("Can't write to %s.\n", path.c_str()));
                return;
            }
        }
    }
};

/*~~~~~~~~~~~~~~~~~~~~~~~~~~~~~~~~~~~~~~~~~~~~~~~~~~~~~~~~~~~~~~~~~~~~~~~~~~~~~~~~~~~~~~~~~~~~~~*/

// Unit tests don't fit so well into the Src/Sink model, so we give them special treatment.

static SkTDArray<skiatest::Test> gParallelTests, gSerialTests;

static void gather_tests() {
    if (!FLAGS_src.contains("tests")) {
        return;
    }
    for (const skiatest::Test& test : skiatest::TestRegistry::Range()) {
        if (!in_shard()) {
            continue;
        }
        if (CommandLineFlags::ShouldSkip(FLAGS_match, test.name)) {
            continue;
        }
        if (test.needsGpu && FLAGS_gpu) {
            (FLAGS_gpu_threading ? gParallelTests : gSerialTests).push_back(test);
        } else if (!test.needsGpu && FLAGS_cpu) {
            gParallelTests.push_back(test);
        }
    }
}

static void run_test(skiatest::Test test, const GrContextOptions& grCtxOptions) {
    struct : public skiatest::Reporter {
        void reportFailed(const skiatest::Failure& failure) override {
            fail(failure.toString());
        }
        bool allowExtendedTest() const override {
            return FLAGS_pathOpsExtended;
        }
        bool verbose() const override { return FLAGS_veryVerbose; }
    } reporter;

    if (!FLAGS_dryRun && !is_blacklisted("_", "tests", "_", test.name)) {
        AutoreleasePool pool;
        GrContextOptions options = grCtxOptions;
        test.modifyGrContextOptions(&options);

        skiatest::ReporterContext ctx(&reporter, SkString(test.name));
        start("unit", "test", "", test.name);
        test.run(&reporter, options);
    }
    done("unit", "test", "", test.name);
}

/*~~~~~~~~~~~~~~~~~~~~~~~~~~~~~~~~~~~~~~~~~~~~~~~~~~~~~~~~~~~~~~~~~~~~~~~~~~~~~~~~~~~~~~~~~~~~~~*/

int main(int argc, char** argv) {
#if defined(__MSVC_RUNTIME_CHECKS)
    _RTC_SetErrorFunc(RuntimeCheckErrorFunc);
#endif
#if defined(SK_BUILD_FOR_ANDROID_FRAMEWORK) && defined(SK_HAS_HEIF_LIBRARY)
    android::ProcessState::self()->startThreadPool();
#endif
    CommandLineFlags::Parse(argc, argv);

    initializeEventTracingForTools();

#if !defined(SK_BUILD_FOR_GOOGLE3) && defined(SK_BUILD_FOR_IOS)
    cd_Documents();
#endif
    setbuf(stdout, nullptr);
    setup_crash_handler();

    ToolUtils::SetDefaultFontMgr();
    SetAnalyticAAFromCommonFlags();

    if (FLAGS_forceRasterPipeline) {
        gSkForceRasterPipelineBlitter = true;
    }

    // The bots like having a verbose.log to upload, so always touch the file even if --verbose.
    if (!FLAGS_writePath.isEmpty()) {
        sk_mkdir(FLAGS_writePath[0]);
        gVLog = fopen(SkOSPath::Join(FLAGS_writePath[0], "verbose.log").c_str(), "w");
    }
    if (FLAGS_verbose) {
        gVLog = stderr;
    }

    GrContextOptions grCtxOptions;
    SetCtxOptionsFromCommonFlags(&grCtxOptions);

    dump_json();  // It's handy for the bots to assume this is ~never missing.

    SkAutoGraphics ag;
    SkTaskGroup::Enabler enabled(FLAGS_threads);

    if (nullptr == GetResourceAsData("images/color_wheel.png")) {
        info("Some resources are missing.  Do you need to set --resourcePath?\n");
    }
    gather_gold();
    gather_uninteresting_hashes();

    if (!gather_srcs()) {
        return 1;
    }
    // TODO(dogben): This is a bit ugly. Find a cleaner way to do this.
    bool defaultConfigs = true;
    for (int i = 0; i < argc; i++) {
        static const char* kConfigArg = "--config";
        if (strcmp(argv[i], kConfigArg) == 0) {
            defaultConfigs = false;
            break;
        }
    }
    if (!gather_sinks(grCtxOptions, defaultConfigs)) {
        return 1;
    }
    gather_tests();
    gPending = gSrcs.count() * gSinks.count() + gParallelTests.count() + gSerialTests.count();
    info("%d srcs * %d sinks + %d tests == %d tasks\n",
         gSrcs.count(), gSinks.count(), gParallelTests.count() + gSerialTests.count(), gPending);

    // Kick off as much parallel work as we can, making note of any serial work we'll need to do.
    SkTaskGroup parallel;
    SkTArray<Task> serial;

    for (auto& sink : gSinks)
    for (auto&  src : gSrcs) {
        if (src->veto(sink->flags()) ||
            is_blacklisted(sink.tag.c_str(), src.tag.c_str(),
                           src.options.c_str(), src->name().c_str())) {
            SkAutoSpinlock lock(gMutex);
            gPending--;
            continue;
        }

        Task task(src, sink);
        if (src->serial() || sink->serial()) {
            serial.push_back(task);
        } else {
            parallel.add([task] { Task::Run(task); });
        }
    }
    for (auto test : gParallelTests) {
        parallel.add([test, grCtxOptions] { run_test(test, grCtxOptions); });
    }

    // With the parallel work running, run serial tasks and tests here on main thread.
    for (auto task : serial) { Task::Run(task); }
    for (auto test : gSerialTests) { run_test(test, grCtxOptions); }

    // Wait for any remaining parallel work to complete (including any spun off of serial tasks).
    parallel.wait();
    gDefinitelyThreadSafeWork.wait();

    // At this point we're back in single-threaded land.

    // We'd better have run everything.
    SkASSERT(gPending == 0);
    // Make sure we've flushed all our results to disk.
    dump_json();

    if (gFailures.count() > 0) {
        info("Failures:\n");
        for (int i = 0; i < gFailures.count(); i++) {
            info("\t%s\n", gFailures[i].c_str());
        }
        info("%d failures\n", gFailures.count());
        // A non-zero return code does not make it to Swarming
        // An abort does.
#ifdef SK_BUILD_FOR_IOS
        SK_ABORT("There were failures!");
#endif
        return 1;
    }

    SkGraphics::PurgeAllCaches();
    info("Finished!\n");

    return 0;
}<|MERGE_RESOLUTION|>--- conflicted
+++ resolved
@@ -18,10 +18,6 @@
 #include "include/ports/SkTypeface_win.h"
 #include "include/private/SkChecksum.h"
 #include "include/private/SkHalf.h"
-<<<<<<< HEAD
-#include "include/private/SkMutex.h"
-=======
->>>>>>> 40be567a
 #include "include/private/SkSpinlock.h"
 #include "include/private/SkTHash.h"
 #include "src/core/SkColorSpacePriv.h"
@@ -31,10 +27,7 @@
 #include "src/core/SkTaskGroup.h"
 #include "src/utils/SkOSPath.h"
 #include "tests/Test.h"
-<<<<<<< HEAD
-=======
 #include "tools/AutoreleasePool.h"
->>>>>>> 40be567a
 #include "tools/HashAndEncode.h"
 #include "tools/ProcStats.h"
 #include "tools/Resources.h"
@@ -145,14 +138,6 @@
 static DEFINE_int_2(threads, j, -1,
                "Run threadsafe tests on a threadpool with this many extra threads, "
                "defaulting to one extra thread per core.");
-<<<<<<< HEAD
-
-static DEFINE_string(key, "",
-                     "Space-separated key/value pairs to add to JSON identifying this builder.");
-static DEFINE_string(properties, "",
-                     "Space-separated key/value pairs to add to JSON identifying this run.");
-
-=======
 
 static DEFINE_string(key, "",
                      "Space-separated key/value pairs to add to JSON identifying this builder.");
@@ -174,7 +159,6 @@
     return 1;
 }
 #endif
->>>>>>> 40be567a
 
 using namespace DM;
 using sk_gpu_test::GrContextFactory;
