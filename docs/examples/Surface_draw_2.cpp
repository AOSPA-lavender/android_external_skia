#if 0  // Disabled until updated to use current API.
// Copyright 2019 Google LLC.
// Use of this source code is governed by a BSD-style license that can be found in the LICENSE file.
#include "tools/fiddle/examples.h"
// HASH=46d9bacf593deaaeabd74ff42f2571a0
REG_FIDDLE(Surface_draw_2, 256, 64, false, 0) {
void draw(SkCanvas* canvas) {
    SkPaint paint;
    paint.setTextSize(16);
    sk_sp<SkSurface> gpuSurface = SkSurfaces::Raster(SkImageInfo::MakeN32Premul(64, 64));
<<<<<<< HEAD
    SkSurfaceCharacterization characterization;
=======
    GrSurfaceCharacterization characterization;
>>>>>>> 46ecd1b7
    if (!gpuSurface->characterize(&characterization)) {
         canvas->drawString("characterization unsupported", 20, 40, paint);
         return;
    }
    // start of threadable work
    GrDeferredDisplayListRecorder recorder(characterization);
    SkCanvas* subCanvas = recorder.getCanvas();
    subCanvas->clear(SK_ColorGREEN);
    sk_sp<GrDeferredDisplayList> displayList = recorder.detach();
    // end of threadable work
    gpuSurface->draw(displayList);
    sk_sp<SkImage> img = gpuSurface->makeImageSnapshot();
    canvas->drawImage(std::move(img), 0, 0);
}
}  // END FIDDLE
#endif  // Disabled until updated to use current API.<|MERGE_RESOLUTION|>--- conflicted
+++ resolved
@@ -8,11 +8,7 @@
     SkPaint paint;
     paint.setTextSize(16);
     sk_sp<SkSurface> gpuSurface = SkSurfaces::Raster(SkImageInfo::MakeN32Premul(64, 64));
-<<<<<<< HEAD
-    SkSurfaceCharacterization characterization;
-=======
     GrSurfaceCharacterization characterization;
->>>>>>> 46ecd1b7
     if (!gpuSurface->characterize(&characterization)) {
          canvas->drawString("characterization unsupported", 20, 40, paint);
          return;
