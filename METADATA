--- conflicted
+++ resolved
@@ -9,19 +9,11 @@
     type: GIT
     value: "https://skia.googlesource.com/skia"
   }
-<<<<<<< HEAD
-  version: "13d83a6912ceff6962f065be03951607422e162e"
-=======
   version: "34f5d27c11fe493f917794df9df671d3c704eb84"
->>>>>>> a0662cce
   license_type: RECIPROCAL
   last_upgrade_date {
     year: 2023
     month: 6
-<<<<<<< HEAD
-    day: 20
-=======
     day: 29
->>>>>>> a0662cce
   }
 }