--- conflicted
+++ resolved
@@ -9,11 +9,7 @@
     type: GIT
     value: "https://skia.googlesource.com/skia"
   }
-<<<<<<< HEAD
-  version: "d4e7e1c701c1757d3f025471eb43876f9013b398"
-=======
   version: "1859386f9a60149c98418e86eba6fdbb2b219261"
->>>>>>> e05e26df
   license_type: RECIPROCAL
   last_upgrade_date {
     year: 2023
