--- conflicted
+++ resolved
@@ -9,19 +9,11 @@
     type: GIT
     value: "https://skia.googlesource.com/skia"
   }
-<<<<<<< HEAD
-  version: "7d410bf1354664e56727123477b4975bb5506a44"
-=======
   version: "09cebc502599fd1ac64d764e552add8261b94a4a"
->>>>>>> 2ab53cee
   license_type: RECIPROCAL
   last_upgrade_date {
     year: 2024
     month: 6
-<<<<<<< HEAD
-    day: 8
-=======
     day: 10
->>>>>>> 2ab53cee
   }
 }