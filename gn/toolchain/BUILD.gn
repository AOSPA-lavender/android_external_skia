declare_args() {
  host_ar = ar
  host_cc = cc
  host_cxx = cxx

  if (is_android) {
    _prefix = "$ndk/toolchains/llvm/prebuilt/$ndk_host/bin"
    if (host_os == "win") {
      target_ar = "$_prefix/llvm-ar.exe"
      target_cc = "$_prefix/clang.exe --target=$ndk_target$ndk_api -fno-addrsig"
      target_cxx =
          "$_prefix/clang++.exe --target=$ndk_target$ndk_api -fno-addrsig"
    } else {
      target_ar = "$_prefix/llvm-ar"
      target_cc = "$_prefix/$ndk_target$ndk_api-clang"
      target_cxx = "$_prefix/$ndk_target$ndk_api-clang++"
    }
  } else {
    target_ar = ar
    target_cc = cc
    target_cxx = cxx
  }

  cc_wrapper = ""
}

if (host_os == "win") {
  stamp = "cmd.exe /c echo >"
} else {
  stamp = "touch"
}

toolchain("msvc") {
  lib_dir_switch = "/LIBPATH:"

<<<<<<< HEAD
  if (msvc == 2015) {
    if (target_cpu == "x86") {
      bin = "$win_vc/bin"
    } else {
      bin = "$win_vc/bin/amd64"
    }
  } else {
    bin = "$win_vc/Tools/MSVC/$win_toolchain_version/bin/HostX64/$target_cpu"
  }
=======
  bin = "$win_vc/Tools/MSVC/$win_toolchain_version/bin/HostX64/$target_cpu"
>>>>>>> 40be567a

  env_setup = ""
  if (target_cpu == "x86") {
    # Toolchain asset includes a script that configures for x86 building.
    # We don't support x86 builds with local MSVC installations.
    env_setup = "cmd /c $win_sdk/bin/SetEnv.cmd /x86 && "
  } else if (target_cpu == "arm64") {
    # ARM64 compiler is incomplete - it relies on DLLs located in the host toolchain directory.
    env_setup = "cmd /C set \"PATH=%PATH%;$win_vc\\Tools\\MSVC\\$win_toolchain_version\\bin\\HostX64\\x64\" && "
  }

  cl_m32_flag = ""

  if (clang_win != "") {
    if (target_cpu == "x86") {
      # cl.exe knows implicitly by the choice of executable that it's targeting
      # x86, but clang-cl.exe needs to be told when targeting non-host
      # platforms. (All our builders are x86-64, so x86 is always non-host.)
      cl_m32_flag = "-m32"
    }
    if (host_os == "win") {
      cl = "\"$clang_win/bin/clang-cl.exe\""
      lib = "\"$clang_win/bin/lld-link.exe\" /lib"
      link = "\"$clang_win/bin/lld-link.exe\""
    } else {
      cl = "\"$clang_win/bin/clang-cl\""
      lib = "\"$clang_win/bin/lld-link\" /lib"
      link = "\"$clang_win/bin/lld-link\""
    }
  } else {
    cl = "\"$bin/cl.exe\""
    lib = "\"$bin/lib.exe\""
    link = "\"$bin/link.exe\""
  }

  tool("asm") {
    _ml = "ml"
    if (target_cpu == "x64") {
      _ml += "64"
    }
    command = "$env_setup \"$bin/$_ml.exe\" {{asmflags}} /nologo /c /Fo {{output}} {{source}}"
    outputs = [
      "{{source_out_dir}}/{{target_output_name}}.{{source_name_part}}.obj",
    ]
    description = "assemble {{source}}"
  }

  tool("cc") {
    precompiled_header_type = "msvc"
    pdbname = "{{target_out_dir}}/{{label_name}}_c.pdb"

    # Label names may have spaces so pdbname must be quoted.
    command = "$env_setup $cc_wrapper $cl /nologo /showIncludes /FC {{defines}} {{include_dirs}} {{cflags}} $cl_m32_flag {{cflags_c}} /c {{source}} /Fo{{output}} /Fd\"$pdbname\""
    depsformat = "msvc"
    outputs = [
      "{{source_out_dir}}/{{target_output_name}}.{{source_name_part}}.obj",
    ]
    description = "compile {{source}}"
  }

  tool("cxx") {
    precompiled_header_type = "msvc"
    pdbname = "{{target_out_dir}}/{{label_name}}_c.pdb"

    # Label names may have spaces so pdbname must be quoted.
    command = "$env_setup $cc_wrapper $cl /nologo /showIncludes /FC {{defines}} {{include_dirs}} {{cflags}} $cl_m32_flag {{cflags_cc}} /c {{source}} /Fo{{output}} /Fd\"$pdbname\""
    depsformat = "msvc"
    outputs = [
      "{{source_out_dir}}/{{target_output_name}}.{{source_name_part}}.obj",
    ]
    description = "compile {{source}}"
  }

  tool("alink") {
    rspfile = "{{output}}.rsp"

    command = "$env_setup $lib /nologo /ignore:4221 {{arflags}} /OUT:{{output}} @$rspfile"
    outputs = [
      # Ignore {{output_extension}} and always use .lib, there's no reason to
      # allow targets to override this extension on Windows.
      "{{root_out_dir}}/{{target_output_name}}{{output_extension}}",
    ]
    default_output_extension = ".lib"
    default_output_dir = "{{target_out_dir}}"

    # inputs_newline works around a fixed per-line buffer size in the linker.
    rspfile_content = "{{inputs_newline}}"
    description = "link {{output}}"
  }

  tool("solink") {
    dllname = "{{output_dir}}/{{target_output_name}}{{output_extension}}"
    libname = "${dllname}.lib"
    pdbname = "${dllname}.pdb"
    rspfile = "${dllname}.rsp"

    command = "$env_setup $link /nologo /IMPLIB:$libname /DLL /OUT:$dllname /PDB:$pdbname @$rspfile"
    outputs = [
      dllname,
      libname,
      pdbname,
    ]
    default_output_extension = ".dll"
    default_output_dir = "{{root_out_dir}}"

    link_output = libname
    depend_output = libname
    runtime_outputs = [
      dllname,
      pdbname,
    ]

    # I don't quite understand this.  Aping Chrome's toolchain/win/BUILD.gn.
    restat = true

    # inputs_newline works around a fixed per-line buffer size in the linker.
    rspfile_content = "{{inputs_newline}} {{libs}} {{solibs}} {{ldflags}}"
    description = "link {{output}}"
  }

  tool("link") {
    exename = "{{root_out_dir}}/{{target_output_name}}{{output_extension}}"
    pdbname = "$exename.pdb"
    rspfile = "$exename.rsp"

    command = "$env_setup $link /nologo /OUT:$exename /PDB:$pdbname @$rspfile"
    default_output_extension = ".exe"
    default_output_dir = "{{root_out_dir}}"
    outputs = [
      exename,
    ]

    # inputs_newline works around a fixed per-line buffer size in the linker.
    rspfile_content = "{{inputs_newline}} {{libs}} {{solibs}} {{ldflags}}"
    description = "link {{output}}"
  }

  tool("stamp") {
    command = "$stamp {{output}}"
    description = "stamp {{output}}"
  }

  tool("copy") {
    cp_py = rebase_path("../cp.py")
    command = "python $cp_py {{source}} {{output}}"
    description = "copy {{source}} {{output}}"
  }
}

template("gcc_like_toolchain") {
  toolchain(target_name) {
    ar = invoker.ar
    cc = invoker.cc
    cxx = invoker.cxx
    lib_switch = "-l"
    lib_dir_switch = "-L"

    tool("cc") {
      depfile = "{{output}}.d"
      command = "$cc_wrapper $cc -MD -MF $depfile {{defines}} {{include_dirs}} {{cflags}} {{cflags_c}} -c {{source}} -o {{output}}"
      depsformat = "gcc"
      outputs = [
        "{{source_out_dir}}/{{target_output_name}}.{{source_name_part}}.o",
      ]
      description = "compile {{source}}"
    }

    tool("cxx") {
      depfile = "{{output}}.d"
      command = "$cc_wrapper $cxx -MD -MF $depfile {{defines}} {{include_dirs}} {{cflags}} {{cflags_cc}} -c {{source}} -o {{output}}"
      depsformat = "gcc"
      outputs = [
        "{{source_out_dir}}/{{target_output_name}}.{{source_name_part}}.o",
      ]
      description = "compile {{source}}"
    }

    tool("objc") {
      depfile = "{{output}}.d"
      command = "$cc_wrapper $cc -MD -MF $depfile {{defines}} {{include_dirs}} {{cflags}} {{cflags_objc}} -c {{source}} -o {{output}}"
      depsformat = "gcc"
      outputs = [
        "{{source_out_dir}}/{{target_output_name}}.{{source_name_part}}.o",
      ]
      description = "compile {{source}}"
    }

    tool("objcxx") {
      depfile = "{{output}}.d"
      command = "$cc_wrapper $cxx -MD -MF $depfile {{defines}} {{include_dirs}} {{cflags}} {{cflags_cc}} {{cflags_objcc}} -c {{source}} -o {{output}}"
      depsformat = "gcc"
      outputs = [
        "{{source_out_dir}}/{{target_output_name}}.{{source_name_part}}.o",
      ]
      description = "compile {{source}}"
    }

    tool("asm") {
      depfile = "{{output}}.d"
      command = "$cc_wrapper $cc -MD -MF $depfile {{defines}} {{include_dirs}} {{asmflags}} -c {{source}} -o {{output}}"
      depsformat = "gcc"
      outputs = [
        "{{source_out_dir}}/{{target_output_name}}.{{source_name_part}}.o",
      ]
      description = "assemble {{source}}"
    }

    tool("alink") {
      rspfile = "{{output}}.rsp"
      rspfile_content = "{{inputs}}"
      ar_py = rebase_path("../ar.py")
      command = "python $ar_py $ar {{output}} $rspfile"
      outputs = [
        "{{root_out_dir}}/{{target_output_name}}{{output_extension}}",
      ]
      default_output_extension = ".a"
      output_prefix = "lib"
      description = "link {{output}}"
    }

    tool("solink") {
      soname = "{{target_output_name}}{{output_extension}}"

      rpath = "-Wl,-soname,$soname"
      if (is_mac) {
        rpath = "-Wl,-install_name,@rpath/$soname"
      }

      rspfile = "{{output}}.rsp"
      rspfile_content = "{{inputs}}"

      # --start-group/--end-group let us link multiple .a {{inputs}}
      # without worrying about their relative order on the link line.
      #
      # This is mostly important for traditional linkers like GNU ld and Gold.
      # The Mac/iOS linker neither needs nor accepts these flags.
      # LLD doesn't need these flags, but accepts and ignores them.
      _start_group = "-Wl,--start-group"
      _end_group = "-Wl,--end-group"
      if (is_mac || is_ios) {
        _start_group = ""
        _end_group = ""
      }

<<<<<<< HEAD
      command = "$cc_wrapper $cxx -shared {{ldflags}} $_start_group @$rspfile {{solibs}} $_end_group {{libs}} $rpath -o {{output}}"
=======
      command = "$cxx -shared {{ldflags}} $_start_group @$rspfile {{solibs}} $_end_group {{libs}} $rpath -o {{output}}"
>>>>>>> 40be567a
      outputs = [
        "{{root_out_dir}}/$soname",
      ]
      output_prefix = "lib"
      default_output_extension = ".so"
      description = "link {{output}}"
    }

    tool("link") {
      exe_name = "{{root_out_dir}}/{{target_output_name}}{{output_extension}}"
      rspfile = "$exe_name.rsp"
      rspfile_content = "{{inputs}}"

      # --start-group/--end-group let us link multiple .a {{inputs}}
      # without worrying about their relative order on the link line.
      #
      # This is mostly important for traditional linkers like GNU ld and Gold.
      # The Mac/iOS linker neither needs nor accepts these flags.
      # LLD doesn't need these flags, but accepts and ignores them.
      _start_group = "-Wl,--start-group"
      _end_group = "-Wl,--end-group"
      if (is_mac || is_ios) {
        _start_group = ""
        _end_group = ""
      }
      if (is_ios) {
<<<<<<< HEAD
        command = "$cc_wrapper $cxx {{ldflags}} $_start_group @$rspfile {{solibs}} $_end_group {{libs}} -o $exe_name && dsymutil $exe_name"
      } else {
        command = "$cc_wrapper $cxx {{ldflags}} $_start_group @$rspfile {{solibs}} $_end_group {{libs}} -o $exe_name"
=======
        command = "$cxx {{ldflags}} $_start_group @$rspfile {{solibs}} $_end_group {{libs}} -o $exe_name && dsymutil $exe_name"
      } else {
        command = "$cxx {{ldflags}} $_start_group @$rspfile {{solibs}} $_end_group {{libs}} -o $exe_name"
>>>>>>> 40be567a
      }

      outputs = [
        "$exe_name",
      ]
      if (is_ios) {
        outputs += [ "{{root_out_dir}}/{{target_output_name}}.dSYM" ]
      }
      description = "link {{output}}"
    }

    tool("stamp") {
      command = "$stamp {{output}}"
      description = "stamp {{output}}"
    }

    tool("copy") {
      cp_py = rebase_path("../cp.py")
      command = "python $cp_py {{source}} {{output}}"
      description = "copy {{source}} {{output}}"
    }

    tool("copy_bundle_data") {
      cp_py = rebase_path("../cp.py")
      command = "python $cp_py {{source}} {{output}}"
      description = "copy_bundle_data {{source}} {{output}}"
    }

    # We don't currently have any xcasset files so make this a NOP
    tool("compile_xcassets") {
      command = "true"
      description = "compile_xcassets {{output}}"
    }

    toolchain_args = {
      current_cpu = invoker.cpu
      current_os = invoker.os
    }
  }
}

gcc_like_toolchain("gcc_like") {
  cpu = current_cpu
  os = current_os
  ar = target_ar
  cc = target_cc
  cxx = target_cxx
}

gcc_like_toolchain("gcc_like_host") {
  cpu = host_cpu
  os = host_os
  ar = host_ar
  cc = host_cc
  cxx = host_cxx
}<|MERGE_RESOLUTION|>--- conflicted
+++ resolved
@@ -33,19 +33,7 @@
 toolchain("msvc") {
   lib_dir_switch = "/LIBPATH:"
 
-<<<<<<< HEAD
-  if (msvc == 2015) {
-    if (target_cpu == "x86") {
-      bin = "$win_vc/bin"
-    } else {
-      bin = "$win_vc/bin/amd64"
-    }
-  } else {
-    bin = "$win_vc/Tools/MSVC/$win_toolchain_version/bin/HostX64/$target_cpu"
-  }
-=======
   bin = "$win_vc/Tools/MSVC/$win_toolchain_version/bin/HostX64/$target_cpu"
->>>>>>> 40be567a
 
   env_setup = ""
   if (target_cpu == "x86") {
@@ -290,11 +278,7 @@
         _end_group = ""
       }
 
-<<<<<<< HEAD
-      command = "$cc_wrapper $cxx -shared {{ldflags}} $_start_group @$rspfile {{solibs}} $_end_group {{libs}} $rpath -o {{output}}"
-=======
       command = "$cxx -shared {{ldflags}} $_start_group @$rspfile {{solibs}} $_end_group {{libs}} $rpath -o {{output}}"
->>>>>>> 40be567a
       outputs = [
         "{{root_out_dir}}/$soname",
       ]
@@ -321,15 +305,9 @@
         _end_group = ""
       }
       if (is_ios) {
-<<<<<<< HEAD
-        command = "$cc_wrapper $cxx {{ldflags}} $_start_group @$rspfile {{solibs}} $_end_group {{libs}} -o $exe_name && dsymutil $exe_name"
-      } else {
-        command = "$cc_wrapper $cxx {{ldflags}} $_start_group @$rspfile {{solibs}} $_end_group {{libs}} -o $exe_name"
-=======
         command = "$cxx {{ldflags}} $_start_group @$rspfile {{solibs}} $_end_group {{libs}} -o $exe_name && dsymutil $exe_name"
       } else {
         command = "$cxx {{ldflags}} $_start_group @$rspfile {{solibs}} $_end_group {{libs}} -o $exe_name"
->>>>>>> 40be567a
       }
 
       outputs = [
