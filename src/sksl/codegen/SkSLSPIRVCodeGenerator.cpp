/*
 * Copyright 2016 Google Inc.
 *
 * Use of this source code is governed by a BSD-style license that can be
 * found in the LICENSE file.
 */

#include "src/sksl/codegen/SkSLSPIRVCodeGenerator.h"

#include "include/core/SkSpan.h"
#include "include/core/SkTypes.h"
#include "include/private/base/SkTArray.h"
#include "src/core/SkChecksum.h"
#include "src/sksl/GLSL.std.450.h"
#include "src/sksl/SkSLAnalysis.h"
#include "src/sksl/SkSLBuiltinTypes.h"
#include "src/sksl/SkSLCompiler.h"
#include "src/sksl/SkSLConstantFolder.h"
#include "src/sksl/SkSLContext.h"
#include "src/sksl/SkSLErrorReporter.h"
#include "src/sksl/SkSLIntrinsicList.h"
#include "src/sksl/SkSLModifiersPool.h"
#include "src/sksl/SkSLOperator.h"
#include "src/sksl/SkSLOutputStream.h"
#include "src/sksl/SkSLPool.h"
#include "src/sksl/SkSLPosition.h"
#include "src/sksl/SkSLProgramSettings.h"
#include "src/sksl/SkSLThreadContext.h"
#include "src/sksl/SkSLUtil.h"
#include "src/sksl/analysis/SkSLProgramUsage.h"
#include "src/sksl/ir/SkSLBinaryExpression.h"
#include "src/sksl/ir/SkSLBlock.h"
#include "src/sksl/ir/SkSLConstructor.h"
#include "src/sksl/ir/SkSLConstructorArrayCast.h"
#include "src/sksl/ir/SkSLConstructorCompound.h"
#include "src/sksl/ir/SkSLConstructorCompoundCast.h"
#include "src/sksl/ir/SkSLConstructorDiagonalMatrix.h"
#include "src/sksl/ir/SkSLConstructorMatrixResize.h"
#include "src/sksl/ir/SkSLConstructorScalarCast.h"
#include "src/sksl/ir/SkSLConstructorSplat.h"
#include "src/sksl/ir/SkSLDoStatement.h"
#include "src/sksl/ir/SkSLExpression.h"
#include "src/sksl/ir/SkSLExpressionStatement.h"
#include "src/sksl/ir/SkSLExtension.h"
#include "src/sksl/ir/SkSLFieldAccess.h"
#include "src/sksl/ir/SkSLFieldSymbol.h"
#include "src/sksl/ir/SkSLForStatement.h"
#include "src/sksl/ir/SkSLFunctionCall.h"
#include "src/sksl/ir/SkSLFunctionDeclaration.h"
#include "src/sksl/ir/SkSLFunctionDefinition.h"
#include "src/sksl/ir/SkSLIRNode.h"
#include "src/sksl/ir/SkSLIfStatement.h"
#include "src/sksl/ir/SkSLIndexExpression.h"
#include "src/sksl/ir/SkSLInterfaceBlock.h"
#include "src/sksl/ir/SkSLLiteral.h"
#include "src/sksl/ir/SkSLPoison.h"
#include "src/sksl/ir/SkSLPostfixExpression.h"
#include "src/sksl/ir/SkSLPrefixExpression.h"
#include "src/sksl/ir/SkSLProgram.h"
#include "src/sksl/ir/SkSLProgramElement.h"
#include "src/sksl/ir/SkSLReturnStatement.h"
#include "src/sksl/ir/SkSLSetting.h"
#include "src/sksl/ir/SkSLStatement.h"
#include "src/sksl/ir/SkSLSwitchCase.h"
#include "src/sksl/ir/SkSLSwitchStatement.h"
#include "src/sksl/ir/SkSLSwizzle.h"
#include "src/sksl/ir/SkSLSymbol.h"
#include "src/sksl/ir/SkSLTernaryExpression.h"
#include "src/sksl/ir/SkSLVarDeclarations.h"
#include "src/sksl/ir/SkSLVariableReference.h"
#include "src/sksl/transform/SkSLTransform.h"
#include "src/utils/SkBitSet.h"

#include <cstring>
#include <set>
#include <string>
#include <utility>

using namespace skia_private;

#define kLast_Capability SpvCapabilityMultiViewport

constexpr int DEVICE_FRAGCOORDS_BUILTIN = -1000;
constexpr int DEVICE_CLOCKWISE_BUILTIN  = -1001;

namespace SkSL {

// Equality and hash operators for Instructions.
bool SPIRVCodeGenerator::Instruction::operator==(const SPIRVCodeGenerator::Instruction& that) const {
    return fOp         == that.fOp &&
           fResultKind == that.fResultKind &&
           fWords      == that.fWords;
}

struct SPIRVCodeGenerator::Instruction::Hash {
    uint32_t operator()(const SPIRVCodeGenerator::Instruction& key) const {
        uint32_t hash = key.fResultKind;
        hash = SkChecksum::Hash32(&key.fOp, sizeof(key.fOp), hash);
        hash = SkChecksum::Hash32(key.fWords.data(), key.fWords.size() * sizeof(int32_t), hash);
        return hash;
    }
};

// This class is used to pass values and result placeholder slots to writeInstruction.
struct SPIRVCodeGenerator::Word {
    enum Kind {
        kNone,  // intended for use as a sentinel, not part of any Instruction
        kSpvId,
        kNumber,
        kDefaultPrecisionResult,
        kRelaxedPrecisionResult,
        kUniqueResult,
        kKeyedResult,
    };

    Word(SpvId id) : fValue(id), fKind(Kind::kSpvId) {}
    Word(int32_t val, Kind kind) : fValue(val), fKind(kind) {}

    static Word Number(int32_t val) {
        return Word{val, Kind::kNumber};
    }

    static Word Result(const Type& type) {
        return (type.hasPrecision() && !type.highPrecision()) ? RelaxedResult() : Result();
    }

    static Word RelaxedResult() {
        return Word{(int32_t)NA, kRelaxedPrecisionResult};
    }

    static Word UniqueResult() {
        return Word{(int32_t)NA, kUniqueResult};
    }

    static Word Result() {
        return Word{(int32_t)NA, kDefaultPrecisionResult};
    }

    // Unlike a Result (where the result ID is always deduplicated to its first instruction) or a
    // UniqueResult (which always produces a new instruction), a KeyedResult allows an instruction
    // to be deduplicated among those that share the same `key`.
    static Word KeyedResult(int32_t key) { return Word{key, Kind::kKeyedResult}; }

    bool isResult() const { return fKind >= Kind::kDefaultPrecisionResult; }

    int32_t fValue;
    Kind fKind;
};

// Skia's magic number is 31 and goes in the top 16 bits. We can use the lower bits to version the
// sksl generator if we want.
// https://github.com/KhronosGroup/SPIRV-Headers/blob/master/include/spirv/spir-v.xml#L84
static const int32_t SKSL_MAGIC  = 0x001F0000;

SPIRVCodeGenerator::Intrinsic SPIRVCodeGenerator::getIntrinsic(IntrinsicKind ik) const {

#define ALL_GLSL(x) Intrinsic{kGLSL_STD_450_IntrinsicOpcodeKind, GLSLstd450 ## x, \
                              GLSLstd450 ## x, GLSLstd450 ## x, GLSLstd450 ## x}
#define BY_TYPE_GLSL(ifFloat, ifInt, ifUInt) Intrinsic{kGLSL_STD_450_IntrinsicOpcodeKind, \
                                                       GLSLstd450 ## ifFloat,             \
                                                       GLSLstd450 ## ifInt,               \
                                                       GLSLstd450 ## ifUInt,              \
                                                       SpvOpUndef}
#define ALL_SPIRV(x) Intrinsic{kSPIRV_IntrinsicOpcodeKind, \
                               SpvOp ## x, SpvOp ## x, SpvOp ## x, SpvOp ## x}
#define BOOL_SPIRV(x) Intrinsic{kSPIRV_IntrinsicOpcodeKind, \
                                SpvOpUndef, SpvOpUndef, SpvOpUndef, SpvOp ## x}
#define FLOAT_SPIRV(x) Intrinsic{kSPIRV_IntrinsicOpcodeKind, \
                                 SpvOp ## x, SpvOpUndef, SpvOpUndef, SpvOpUndef}
#define SPECIAL(x) Intrinsic{kSpecial_IntrinsicOpcodeKind, k ## x ## _SpecialIntrinsic, \
                             k ## x ## _SpecialIntrinsic, k ## x ## _SpecialIntrinsic,  \
                             k ## x ## _SpecialIntrinsic}

    switch (ik) {
        case k_round_IntrinsicKind:          return ALL_GLSL(Round);
        case k_roundEven_IntrinsicKind:      return ALL_GLSL(RoundEven);
        case k_trunc_IntrinsicKind:          return ALL_GLSL(Trunc);
        case k_abs_IntrinsicKind:            return BY_TYPE_GLSL(FAbs, SAbs, SAbs);
        case k_sign_IntrinsicKind:           return BY_TYPE_GLSL(FSign, SSign, SSign);
        case k_floor_IntrinsicKind:          return ALL_GLSL(Floor);
        case k_ceil_IntrinsicKind:           return ALL_GLSL(Ceil);
        case k_fract_IntrinsicKind:          return ALL_GLSL(Fract);
        case k_radians_IntrinsicKind:        return ALL_GLSL(Radians);
        case k_degrees_IntrinsicKind:        return ALL_GLSL(Degrees);
        case k_sin_IntrinsicKind:            return ALL_GLSL(Sin);
        case k_cos_IntrinsicKind:            return ALL_GLSL(Cos);
        case k_tan_IntrinsicKind:            return ALL_GLSL(Tan);
        case k_asin_IntrinsicKind:           return ALL_GLSL(Asin);
        case k_acos_IntrinsicKind:           return ALL_GLSL(Acos);
        case k_atan_IntrinsicKind:           return SPECIAL(Atan);
        case k_sinh_IntrinsicKind:           return ALL_GLSL(Sinh);
        case k_cosh_IntrinsicKind:           return ALL_GLSL(Cosh);
        case k_tanh_IntrinsicKind:           return ALL_GLSL(Tanh);
        case k_asinh_IntrinsicKind:          return ALL_GLSL(Asinh);
        case k_acosh_IntrinsicKind:          return ALL_GLSL(Acosh);
        case k_atanh_IntrinsicKind:          return ALL_GLSL(Atanh);
        case k_pow_IntrinsicKind:            return ALL_GLSL(Pow);
        case k_exp_IntrinsicKind:            return ALL_GLSL(Exp);
        case k_log_IntrinsicKind:            return ALL_GLSL(Log);
        case k_exp2_IntrinsicKind:           return ALL_GLSL(Exp2);
        case k_log2_IntrinsicKind:           return ALL_GLSL(Log2);
        case k_sqrt_IntrinsicKind:           return ALL_GLSL(Sqrt);
        case k_inverse_IntrinsicKind:        return ALL_GLSL(MatrixInverse);
        case k_outerProduct_IntrinsicKind:   return ALL_SPIRV(OuterProduct);
        case k_transpose_IntrinsicKind:      return ALL_SPIRV(Transpose);
        case k_isinf_IntrinsicKind:          return ALL_SPIRV(IsInf);
        case k_isnan_IntrinsicKind:          return ALL_SPIRV(IsNan);
        case k_inversesqrt_IntrinsicKind:    return ALL_GLSL(InverseSqrt);
        case k_determinant_IntrinsicKind:    return ALL_GLSL(Determinant);
        case k_matrixCompMult_IntrinsicKind: return SPECIAL(MatrixCompMult);
        case k_matrixInverse_IntrinsicKind:  return ALL_GLSL(MatrixInverse);
        case k_mod_IntrinsicKind:            return SPECIAL(Mod);
        case k_modf_IntrinsicKind:           return ALL_GLSL(Modf);
        case k_min_IntrinsicKind:            return SPECIAL(Min);
        case k_max_IntrinsicKind:            return SPECIAL(Max);
        case k_clamp_IntrinsicKind:          return SPECIAL(Clamp);
        case k_saturate_IntrinsicKind:       return SPECIAL(Saturate);
        case k_dot_IntrinsicKind:            return FLOAT_SPIRV(Dot);
        case k_mix_IntrinsicKind:            return SPECIAL(Mix);
        case k_step_IntrinsicKind:           return SPECIAL(Step);
        case k_smoothstep_IntrinsicKind:     return SPECIAL(SmoothStep);
        case k_fma_IntrinsicKind:            return ALL_GLSL(Fma);
        case k_frexp_IntrinsicKind:          return ALL_GLSL(Frexp);
        case k_ldexp_IntrinsicKind:          return ALL_GLSL(Ldexp);

#define PACK(type) case k_pack##type##_IntrinsicKind:   return ALL_GLSL(Pack##type); \
                   case k_unpack##type##_IntrinsicKind: return ALL_GLSL(Unpack##type)
        PACK(Snorm4x8);
        PACK(Unorm4x8);
        PACK(Snorm2x16);
        PACK(Unorm2x16);
        PACK(Half2x16);
        PACK(Double2x32);
#undef PACK

        case k_length_IntrinsicKind:        return ALL_GLSL(Length);
        case k_distance_IntrinsicKind:      return ALL_GLSL(Distance);
        case k_cross_IntrinsicKind:         return ALL_GLSL(Cross);
        case k_normalize_IntrinsicKind:     return ALL_GLSL(Normalize);
        case k_faceforward_IntrinsicKind:   return ALL_GLSL(FaceForward);
        case k_reflect_IntrinsicKind:       return ALL_GLSL(Reflect);
        case k_refract_IntrinsicKind:       return ALL_GLSL(Refract);
        case k_bitCount_IntrinsicKind:      return ALL_SPIRV(BitCount);
        case k_findLSB_IntrinsicKind:       return ALL_GLSL(FindILsb);
        case k_findMSB_IntrinsicKind:       return BY_TYPE_GLSL(FindSMsb, FindSMsb, FindUMsb);
        case k_dFdx_IntrinsicKind:          return FLOAT_SPIRV(DPdx);
        case k_dFdy_IntrinsicKind:          return SPECIAL(DFdy);
        case k_fwidth_IntrinsicKind:        return FLOAT_SPIRV(Fwidth);
        case k_makeSampler2D_IntrinsicKind: return SPECIAL(SampledImage);

        case k_sample_IntrinsicKind:      return SPECIAL(Texture);
        case k_sampleGrad_IntrinsicKind:  return SPECIAL(TextureGrad);
        case k_sampleLod_IntrinsicKind:   return SPECIAL(TextureLod);
        case k_subpassLoad_IntrinsicKind: return SPECIAL(SubpassLoad);

        case k_floatBitsToInt_IntrinsicKind:  return ALL_SPIRV(Bitcast);
        case k_floatBitsToUint_IntrinsicKind: return ALL_SPIRV(Bitcast);
        case k_intBitsToFloat_IntrinsicKind:  return ALL_SPIRV(Bitcast);
        case k_uintBitsToFloat_IntrinsicKind: return ALL_SPIRV(Bitcast);

        case k_any_IntrinsicKind:   return BOOL_SPIRV(Any);
        case k_all_IntrinsicKind:   return BOOL_SPIRV(All);
        case k_not_IntrinsicKind:   return BOOL_SPIRV(LogicalNot);

        case k_equal_IntrinsicKind:
            return Intrinsic{kSPIRV_IntrinsicOpcodeKind,
                             SpvOpFOrdEqual,
                             SpvOpIEqual,
                             SpvOpIEqual,
                             SpvOpLogicalEqual};
        case k_notEqual_IntrinsicKind:
            return Intrinsic{kSPIRV_IntrinsicOpcodeKind,
                             SpvOpFUnordNotEqual,
                             SpvOpINotEqual,
                             SpvOpINotEqual,
                             SpvOpLogicalNotEqual};
        case k_lessThan_IntrinsicKind:
            return Intrinsic{kSPIRV_IntrinsicOpcodeKind,
                             SpvOpFOrdLessThan,
                             SpvOpSLessThan,
                             SpvOpULessThan,
                             SpvOpUndef};
        case k_lessThanEqual_IntrinsicKind:
            return Intrinsic{kSPIRV_IntrinsicOpcodeKind,
                             SpvOpFOrdLessThanEqual,
                             SpvOpSLessThanEqual,
                             SpvOpULessThanEqual,
                             SpvOpUndef};
        case k_greaterThan_IntrinsicKind:
            return Intrinsic{kSPIRV_IntrinsicOpcodeKind,
                             SpvOpFOrdGreaterThan,
                             SpvOpSGreaterThan,
                             SpvOpUGreaterThan,
                             SpvOpUndef};
        case k_greaterThanEqual_IntrinsicKind:
            return Intrinsic{kSPIRV_IntrinsicOpcodeKind,
                             SpvOpFOrdGreaterThanEqual,
                             SpvOpSGreaterThanEqual,
                             SpvOpUGreaterThanEqual,
                             SpvOpUndef};
        default:
            return Intrinsic{kInvalid_IntrinsicOpcodeKind, 0, 0, 0, 0};
    }
}

void SPIRVCodeGenerator::writeWord(int32_t word, OutputStream& out) {
    out.write((const char*) &word, sizeof(word));
}

static bool is_float(const Type& type) {
    return (type.isScalar() || type.isVector() || type.isMatrix()) &&
           type.componentType().isFloat();
}

static bool is_signed(const Type& type) {
    return (type.isScalar() || type.isVector()) && type.componentType().isSigned();
}

static bool is_unsigned(const Type& type) {
    return (type.isScalar() || type.isVector()) && type.componentType().isUnsigned();
}

static bool is_bool(const Type& type) {
    return (type.isScalar() || type.isVector()) && type.componentType().isBoolean();
}

template <typename T>
static T pick_by_type(const Type& type, T ifFloat, T ifInt, T ifUInt, T ifBool) {
    if (is_float(type)) {
        return ifFloat;
    }
    if (is_signed(type)) {
        return ifInt;
    }
    if (is_unsigned(type)) {
        return ifUInt;
    }
    if (is_bool(type)) {
        return ifBool;
    }
    SkDEBUGFAIL("unrecognized type");
    return ifFloat;
}

static bool is_out(const Modifiers& m) {
    return (m.fFlags & Modifiers::kOut_Flag) != 0;
}

static bool is_in(const Modifiers& m) {
    switch (m.fFlags & (Modifiers::kOut_Flag | Modifiers::kIn_Flag)) {
        case Modifiers::kOut_Flag:                       // out
            return false;

        case 0:                                          // implicit in
        case Modifiers::kIn_Flag:                        // explicit in
        case Modifiers::kOut_Flag | Modifiers::kIn_Flag: // inout
            return true;

        default: SkUNREACHABLE;
    }
}

static bool is_control_flow_op(SpvOp_ op) {
    switch (op) {
        case SpvOpReturn:
        case SpvOpReturnValue:
        case SpvOpKill:
        case SpvOpSwitch:
        case SpvOpBranch:
        case SpvOpBranchConditional:
            return true;
        default:
            return false;
    }
}

static bool is_globally_reachable_op(SpvOp_ op) {
    switch (op) {
        case SpvOpConstant:
        case SpvOpConstantTrue:
        case SpvOpConstantFalse:
        case SpvOpConstantComposite:
        case SpvOpTypeVoid:
        case SpvOpTypeInt:
        case SpvOpTypeFloat:
        case SpvOpTypeBool:
        case SpvOpTypeVector:
        case SpvOpTypeMatrix:
        case SpvOpTypeArray:
        case SpvOpTypePointer:
        case SpvOpTypeFunction:
        case SpvOpTypeRuntimeArray:
        case SpvOpTypeStruct:
        case SpvOpTypeImage:
        case SpvOpTypeSampledImage:
        case SpvOpTypeSampler:
        case SpvOpVariable:
        case SpvOpFunction:
        case SpvOpFunctionParameter:
        case SpvOpFunctionEnd:
        case SpvOpExecutionMode:
        case SpvOpMemoryModel:
        case SpvOpCapability:
        case SpvOpExtInstImport:
        case SpvOpEntryPoint:
        case SpvOpSource:
        case SpvOpSourceExtension:
        case SpvOpName:
        case SpvOpMemberName:
        case SpvOpDecorate:
        case SpvOpMemberDecorate:
            return true;
        default:
            return false;
    }
}

void SPIRVCodeGenerator::writeOpCode(SpvOp_ opCode, int length, OutputStream& out) {
    SkASSERT(opCode != SpvOpLoad || &out != &fConstantBuffer);
    SkASSERT(opCode != SpvOpUndef);
    bool foundDeadCode = false;
    if (is_control_flow_op(opCode)) {
        // This instruction causes us to leave the current block.
        foundDeadCode = (fCurrentBlock == 0);
        fCurrentBlock = 0;
    } else if (!is_globally_reachable_op(opCode)) {
        foundDeadCode = (fCurrentBlock == 0);
    }

    if (foundDeadCode) {
        // We just encountered dead code--an instruction that don't have an associated block.
        // Synthesize a label if this happens; this is necessary to satisfy the validator.
        this->writeLabel(this->nextId(nullptr), kBranchlessBlock, out);
    }

    this->writeWord((length << 16) | opCode, out);
}

void SPIRVCodeGenerator::writeLabel(SpvId label, StraightLineLabelType, OutputStream& out) {
    // The straight-line label type is not important; in any case, no caches are invalidated.
    SkASSERT(!fCurrentBlock);
    fCurrentBlock = label;
    this->writeInstruction(SpvOpLabel, label, out);
}

void SPIRVCodeGenerator::writeLabel(SpvId label, BranchingLabelType type,
                                    ConditionalOpCounts ops, OutputStream& out) {
    switch (type) {
        case kBranchIsBelow:
        case kBranchesOnBothSides:
            // With a backward or bidirectional branch, we haven't seen the code between the label
            // and the branch yet, so any stored value is potentially suspect. Without scanning
            // ahead to check, the only safe option is to ditch the store cache entirely.
            fStoreCache.reset();
            [[fallthrough]];

        case kBranchIsAbove:
            // With a forward branch, we can rely on stores that we had cached at the start of the
            // statement/expression, if they haven't been touched yet. Anything newer than that is
            // pruned.
            this->pruneConditionalOps(ops);
            break;
    }

    // Emit the label.
    this->writeLabel(label, kBranchlessBlock, out);
}

void SPIRVCodeGenerator::writeInstruction(SpvOp_ opCode, OutputStream& out) {
    this->writeOpCode(opCode, 1, out);
}

void SPIRVCodeGenerator::writeInstruction(SpvOp_ opCode, int32_t word1, OutputStream& out) {
    this->writeOpCode(opCode, 2, out);
    this->writeWord(word1, out);
}

void SPIRVCodeGenerator::writeString(std::string_view s, OutputStream& out) {
    out.write(s.data(), s.length());
    switch (s.length() % 4) {
        case 1:
            out.write8(0);
            [[fallthrough]];
        case 2:
            out.write8(0);
            [[fallthrough]];
        case 3:
            out.write8(0);
            break;
        default:
            this->writeWord(0, out);
            break;
    }
}

void SPIRVCodeGenerator::writeInstruction(SpvOp_ opCode, std::string_view string,
                                          OutputStream& out) {
    this->writeOpCode(opCode, 1 + (string.length() + 4) / 4, out);
    this->writeString(string, out);
}

void SPIRVCodeGenerator::writeInstruction(SpvOp_ opCode, int32_t word1, std::string_view string,
                                          OutputStream& out) {
    this->writeOpCode(opCode, 2 + (string.length() + 4) / 4, out);
    this->writeWord(word1, out);
    this->writeString(string, out);
}

void SPIRVCodeGenerator::writeInstruction(SpvOp_ opCode, int32_t word1, int32_t word2,
                                          std::string_view string, OutputStream& out) {
    this->writeOpCode(opCode, 3 + (string.length() + 4) / 4, out);
    this->writeWord(word1, out);
    this->writeWord(word2, out);
    this->writeString(string, out);
}

void SPIRVCodeGenerator::writeInstruction(SpvOp_ opCode, int32_t word1, int32_t word2,
                                          OutputStream& out) {
    this->writeOpCode(opCode, 3, out);
    this->writeWord(word1, out);
    this->writeWord(word2, out);
}

void SPIRVCodeGenerator::writeInstruction(SpvOp_ opCode, int32_t word1, int32_t word2,
                                          int32_t word3, OutputStream& out) {
    this->writeOpCode(opCode, 4, out);
    this->writeWord(word1, out);
    this->writeWord(word2, out);
    this->writeWord(word3, out);
}

void SPIRVCodeGenerator::writeInstruction(SpvOp_ opCode, int32_t word1, int32_t word2,
                                          int32_t word3, int32_t word4, OutputStream& out) {
    this->writeOpCode(opCode, 5, out);
    this->writeWord(word1, out);
    this->writeWord(word2, out);
    this->writeWord(word3, out);
    this->writeWord(word4, out);
}

void SPIRVCodeGenerator::writeInstruction(SpvOp_ opCode, int32_t word1, int32_t word2,
                                          int32_t word3, int32_t word4, int32_t word5,
                                          OutputStream& out) {
    this->writeOpCode(opCode, 6, out);
    this->writeWord(word1, out);
    this->writeWord(word2, out);
    this->writeWord(word3, out);
    this->writeWord(word4, out);
    this->writeWord(word5, out);
}

void SPIRVCodeGenerator::writeInstruction(SpvOp_ opCode, int32_t word1, int32_t word2,
                                          int32_t word3, int32_t word4, int32_t word5,
                                          int32_t word6, OutputStream& out) {
    this->writeOpCode(opCode, 7, out);
    this->writeWord(word1, out);
    this->writeWord(word2, out);
    this->writeWord(word3, out);
    this->writeWord(word4, out);
    this->writeWord(word5, out);
    this->writeWord(word6, out);
}

void SPIRVCodeGenerator::writeInstruction(SpvOp_ opCode, int32_t word1, int32_t word2,
                                          int32_t word3, int32_t word4, int32_t word5,
                                          int32_t word6, int32_t word7, OutputStream& out) {
    this->writeOpCode(opCode, 8, out);
    this->writeWord(word1, out);
    this->writeWord(word2, out);
    this->writeWord(word3, out);
    this->writeWord(word4, out);
    this->writeWord(word5, out);
    this->writeWord(word6, out);
    this->writeWord(word7, out);
}

void SPIRVCodeGenerator::writeInstruction(SpvOp_ opCode, int32_t word1, int32_t word2,
                                          int32_t word3, int32_t word4, int32_t word5,
                                          int32_t word6, int32_t word7, int32_t word8,
                                          OutputStream& out) {
    this->writeOpCode(opCode, 9, out);
    this->writeWord(word1, out);
    this->writeWord(word2, out);
    this->writeWord(word3, out);
    this->writeWord(word4, out);
    this->writeWord(word5, out);
    this->writeWord(word6, out);
    this->writeWord(word7, out);
    this->writeWord(word8, out);
}

SPIRVCodeGenerator::Instruction SPIRVCodeGenerator::BuildInstructionKey(
        SpvOp_ opCode, const TArray<Word>& words) {
    // Assemble a cache key for this instruction.
    Instruction key;
    key.fOp = opCode;
    key.fWords.resize(words.size());
    key.fResultKind = Word::Kind::kNone;

    for (int index = 0; index < words.size(); ++index) {
        const Word& word = words[index];
        key.fWords[index] = word.fValue;
        if (word.isResult()) {
            SkASSERT(key.fResultKind == Word::Kind::kNone);
            key.fResultKind = word.fKind;
        }
    }

    return key;
}

SpvId SPIRVCodeGenerator::writeInstruction(SpvOp_ opCode,
                                           const TArray<Word>& words,
                                           OutputStream& out) {
    // writeOpLoad and writeOpStore have dedicated code.
    SkASSERT(opCode != SpvOpLoad);
    SkASSERT(opCode != SpvOpStore);

    // If this instruction exists in our op cache, return the cached SpvId.
    Instruction key = BuildInstructionKey(opCode, words);
    if (SpvId* cachedOp = fOpCache.find(key)) {
        return *cachedOp;
    }

    SpvId result = NA;
    Precision precision = Precision::kDefault;

    switch (key.fResultKind) {
        case Word::Kind::kUniqueResult:
            // The instruction returns a SpvId, but we do not want deduplication.
            result = this->nextId(Precision::kDefault);
            fSpvIdCache.set(result, key);
            break;

        case Word::Kind::kNone:
            // The instruction doesn't return a SpvId, but we can still cache and deduplicate it.
            fOpCache.set(key, result);
            break;

        case Word::Kind::kRelaxedPrecisionResult:
            precision = Precision::kRelaxed;
            [[fallthrough]];

        case Word::Kind::kKeyedResult:
            [[fallthrough]];

        case Word::Kind::kDefaultPrecisionResult:
            // Consume a new SpvId.
            result = this->nextId(precision);
            fOpCache.set(key, result);
            fSpvIdCache.set(result, key);

            // Globally-reachable ops are not subject to the whims of flow control.
            if (!is_globally_reachable_op(opCode)) {
                fReachableOps.push_back(result);
            }
            break;

        default:
            SkDEBUGFAIL("unexpected result kind");
            break;
    }

    // Write the requested instruction.
    this->writeOpCode(opCode, words.size() + 1, out);
    for (const Word& word : words) {
        if (word.isResult()) {
            SkASSERT(result != NA);
            this->writeWord(result, out);
        } else {
            this->writeWord(word.fValue, out);
        }
    }

    // Return the result.
    return result;
}

SpvId SPIRVCodeGenerator::writeOpLoad(SpvId type,
                                      Precision precision,
                                      SpvId pointer,
                                      OutputStream& out) {
    // Look for this pointer in our load-cache.
    if (SpvId* cachedOp = fStoreCache.find(pointer)) {
        return *cachedOp;
    }

    // Write the requested OpLoad instruction.
    SpvId result = this->nextId(precision);
    this->writeInstruction(SpvOpLoad, type, result, pointer, out);
    return result;
}

void SPIRVCodeGenerator::writeOpStore(SpvStorageClass_ storageClass,
                                      SpvId pointer,
                                      SpvId value,
                                      OutputStream& out) {
    // Write the uncached SpvOpStore directly.
    this->writeInstruction(SpvOpStore, pointer, value, out);

    if (storageClass == SpvStorageClassFunction) {
        // Insert a pointer-to-SpvId mapping into the load cache. A writeOpLoad to this pointer will
        // return the cached value as-is.
        fStoreCache.set(pointer, value);
        fStoreOps.push_back(pointer);
    }
}

SpvId SPIRVCodeGenerator::writeOpConstantTrue(const Type& type) {
    return this->writeInstruction(SpvOpConstantTrue,
                                  Words{this->getType(type), Word::Result()},
                                  fConstantBuffer);
}

SpvId SPIRVCodeGenerator::writeOpConstantFalse(const Type& type) {
    return this->writeInstruction(SpvOpConstantFalse,
                                  Words{this->getType(type), Word::Result()},
                                  fConstantBuffer);
}

SpvId SPIRVCodeGenerator::writeOpConstant(const Type& type, int32_t valueBits) {
    return this->writeInstruction(
            SpvOpConstant,
            Words{this->getType(type), Word::Result(), Word::Number(valueBits)},
            fConstantBuffer);
}

SpvId SPIRVCodeGenerator::writeOpConstantComposite(const Type& type,
                                                   const TArray<SpvId>& values) {
    SkASSERT(values.size() == (type.isStruct() ? (int)type.fields().size() : type.columns()));

    Words words;
    words.push_back(this->getType(type));
    words.push_back(Word::Result());
    for (SpvId value : values) {
        words.push_back(value);
    }
    return this->writeInstruction(SpvOpConstantComposite, words, fConstantBuffer);
}

bool SPIRVCodeGenerator::toConstants(SpvId value, TArray<SpvId>* constants) {
    Instruction* instr = fSpvIdCache.find(value);
    if (!instr) {
        return false;
    }
    switch (instr->fOp) {
        case SpvOpConstant:
        case SpvOpConstantTrue:
        case SpvOpConstantFalse:
            constants->push_back(value);
            return true;

        case SpvOpConstantComposite: // OpConstantComposite ResultType ResultID Constituents...
            // Start at word 2 to skip past ResultType and ResultID.
            for (int i = 2; i < instr->fWords.size(); ++i) {
                if (!this->toConstants(instr->fWords[i], constants)) {
                    return false;
                }
            }
            return true;

        default:
            return false;
    }
}

bool SPIRVCodeGenerator::toConstants(SkSpan<const SpvId> values, TArray<SpvId>* constants) {
    for (SpvId value : values) {
        if (!this->toConstants(value, constants)) {
            return false;
        }
    }
    return true;
}

SpvId SPIRVCodeGenerator::writeOpCompositeConstruct(const Type& type,
                                                    const TArray<SpvId>& values,
                                                    OutputStream& out) {
    // If this is a vector composed entirely of literals, write a constant-composite instead.
    if (type.isVector()) {
        STArray<4, SpvId> constants;
        if (this->toConstants(SkSpan(values), &constants)) {
            // Create a vector from literals.
            return this->writeOpConstantComposite(type, constants);
        }
    }

    // If this is a matrix composed entirely of literals, constant-composite them instead.
    if (type.isMatrix()) {
        STArray<16, SpvId> constants;
        if (this->toConstants(SkSpan(values), &constants)) {
            // Create each matrix column.
            SkASSERT(type.isMatrix());
            const Type& vecType = type.componentType().toCompound(fContext,
                                                                  /*columns=*/type.rows(),
                                                                  /*rows=*/1);
            STArray<4, SpvId> columnIDs;
            for (int index=0; index < type.columns(); ++index) {
                STArray<4, SpvId> columnConstants(&constants[index * type.rows()],
                                                    type.rows());
                columnIDs.push_back(this->writeOpConstantComposite(vecType, columnConstants));
            }
            // Compose the matrix from its columns.
            return this->writeOpConstantComposite(type, columnIDs);
        }
    }

    Words words;
    words.push_back(this->getType(type));
    words.push_back(Word::Result(type));
    for (SpvId value : values) {
        words.push_back(value);
    }

    return this->writeInstruction(SpvOpCompositeConstruct, words, out);
}

SPIRVCodeGenerator::Instruction* SPIRVCodeGenerator::resultTypeForInstruction(
        const Instruction& instr) {
    // This list should contain every op that we cache that has a result and result-type.
    // (If one is missing, we will not find some optimization opportunities.)
    // Generally, the result type of an op is in the 0th word, but I'm not sure if this is
    // universally true, so it's configurable on a per-op basis.
    int resultTypeWord;
    switch (instr.fOp) {
        case SpvOpConstant:
        case SpvOpConstantTrue:
        case SpvOpConstantFalse:
        case SpvOpConstantComposite:
        case SpvOpCompositeConstruct:
        case SpvOpCompositeExtract:
        case SpvOpLoad:
            resultTypeWord = 0;
            break;

        default:
            return nullptr;
    }

    Instruction* typeInstr = fSpvIdCache.find(instr.fWords[resultTypeWord]);
    SkASSERT(typeInstr);
    return typeInstr;
}

int SPIRVCodeGenerator::numComponentsForVecInstruction(const Instruction& instr) {
    // If an instruction is in the op cache, its type should be as well.
    Instruction* typeInstr = this->resultTypeForInstruction(instr);
    SkASSERT(typeInstr);
    SkASSERT(typeInstr->fOp == SpvOpTypeVector || typeInstr->fOp == SpvOpTypeFloat ||
             typeInstr->fOp == SpvOpTypeInt || typeInstr->fOp == SpvOpTypeBool);

    // For vectors, extract their column count. Scalars have one component by definition.
    //   SpvOpTypeVector ResultID ComponentType NumComponents
    return (typeInstr->fOp == SpvOpTypeVector) ? typeInstr->fWords[2]
                                               : 1;
}

SpvId SPIRVCodeGenerator::toComponent(SpvId id, int component) {
    Instruction* instr = fSpvIdCache.find(id);
    if (!instr) {
        return NA;
    }
    if (instr->fOp == SpvOpConstantComposite) {
        // SpvOpConstantComposite ResultType ResultID [components...]
        // Add 2 to the component index to skip past ResultType and ResultID.
        return instr->fWords[2 + component];
    }
    if (instr->fOp == SpvOpCompositeConstruct) {
        // SpvOpCompositeConstruct ResultType ResultID [components...]
        // Vectors have special rules; check to see if we are composing a vector.
        Instruction* composedType = fSpvIdCache.find(instr->fWords[0]);
        SkASSERT(composedType);

        // When composing a non-vector, each instruction word maps 1:1 to the component index.
        // We can just extract out the associated component directly.
        if (composedType->fOp != SpvOpTypeVector) {
            return instr->fWords[2 + component];
        }

        // When composing a vector, components can be either scalars or vectors.
        // This means we need to check the op type on each component. (+2 to skip ResultType/Result)
        for (int index = 2; index < instr->fWords.size(); ++index) {
            int32_t currentWord = instr->fWords[index];

            // Retrieve the sub-instruction pointed to by OpCompositeConstruct.
            Instruction* subinstr = fSpvIdCache.find(currentWord);
            if (!subinstr) {
                return NA;
            }
            // If this subinstruction contains the component we're looking for...
            int numComponents = this->numComponentsForVecInstruction(*subinstr);
            if (component < numComponents) {
                if (numComponents == 1) {
                    // ... it's a scalar. Return it.
                    SkASSERT(component == 0);
                    return currentWord;
                } else {
                    // ... it's a vector. Recurse into it.
                    return this->toComponent(currentWord, component);
                }
            }
            // This sub-instruction doesn't contain our component. Keep walking forward.
            component -= numComponents;
        }
        SkDEBUGFAIL("component index goes past the end of this composite value");
        return NA;
    }
    return NA;
}

SpvId SPIRVCodeGenerator::writeOpCompositeExtract(const Type& type,
                                                  SpvId base,
                                                  int component,
                                                  OutputStream& out) {
    // If the base op is a composite, we can extract from it directly.
    SpvId result = this->toComponent(base, component);
    if (result != NA) {
        return result;
    }
    return this->writeInstruction(
            SpvOpCompositeExtract,
            {this->getType(type), Word::Result(type), base, Word::Number(component)},
            out);
}

SpvId SPIRVCodeGenerator::writeOpCompositeExtract(const Type& type,
                                                  SpvId base,
                                                  int componentA,
                                                  int componentB,
                                                  OutputStream& out) {
    // If the base op is a composite, we can extract from it directly.
    SpvId result = this->toComponent(base, componentA);
    if (result != NA) {
        return this->writeOpCompositeExtract(type, result, componentB, out);
    }
    return this->writeInstruction(SpvOpCompositeExtract,
                                  {this->getType(type),
                                   Word::Result(type),
                                   base,
                                   Word::Number(componentA),
                                   Word::Number(componentB)},
                                  out);
}

void SPIRVCodeGenerator::writeCapabilities(OutputStream& out) {
    for (uint64_t i = 0, bit = 1; i <= kLast_Capability; i++, bit <<= 1) {
        if (fCapabilities & bit) {
            this->writeInstruction(SpvOpCapability, (SpvId) i, out);
        }
    }
    this->writeInstruction(SpvOpCapability, SpvCapabilityShader, out);
}

SpvId SPIRVCodeGenerator::nextId(const Type* type) {
    return this->nextId(type && type->hasPrecision() && !type->highPrecision()
                ? Precision::kRelaxed
                : Precision::kDefault);
}

SpvId SPIRVCodeGenerator::nextId(Precision precision) {
    if (precision == Precision::kRelaxed && !fProgram.fConfig->fSettings.fForceHighPrecision) {
        this->writeInstruction(SpvOpDecorate, fIdCount, SpvDecorationRelaxedPrecision,
                               fDecorationBuffer);
    }
    return fIdCount++;
}

SpvId SPIRVCodeGenerator::writeStruct(const Type& type, const MemoryLayout& memoryLayout) {
    // If we've already written out this struct, return its existing SpvId.
    if (SpvId* cachedStructId = fStructMap.find(&type)) {
        return *cachedStructId;
    }

    // Write all of the field types first, so we don't inadvertently write them while we're in the
    // middle of writing the struct instruction.
    Words words;
    words.push_back(Word::UniqueResult());
    for (const auto& f : type.fields()) {
        words.push_back(this->getType(*f.fType, memoryLayout));
    }
    SpvId resultId = this->writeInstruction(SpvOpTypeStruct, words, fConstantBuffer);
    this->writeInstruction(SpvOpName, resultId, type.name(), fNameBuffer);
    fStructMap.set(&type, resultId);

    size_t offset = 0;
    for (int32_t i = 0; i < (int32_t) type.fields().size(); i++) {
        const Field& field = type.fields()[i];
        if (!memoryLayout.isSupported(*field.fType)) {
            fContext.fErrors->error(type.fPosition, "type '" + field.fType->displayName() +
                                                    "' is not permitted here");
            return resultId;
        }
        size_t size = memoryLayout.size(*field.fType);
        size_t alignment = memoryLayout.alignment(*field.fType);
        const Layout& fieldLayout = field.fModifiers.fLayout;
        if (fieldLayout.fOffset >= 0) {
            if (fieldLayout.fOffset < (int) offset) {
                fContext.fErrors->error(field.fPosition, "offset of field '" +
                        std::string(field.fName) + "' must be at least " + std::to_string(offset));
            }
            if (fieldLayout.fOffset % alignment) {
                fContext.fErrors->error(field.fPosition,
                                        "offset of field '" + std::string(field.fName) +
                                        "' must be a multiple of " + std::to_string(alignment));
            }
            offset = fieldLayout.fOffset;
        } else {
            size_t mod = offset % alignment;
            if (mod) {
                offset += alignment - mod;
            }
        }
        this->writeInstruction(SpvOpMemberName, resultId, i, field.fName, fNameBuffer);
        this->writeFieldLayout(fieldLayout, resultId, i);
        if (field.fModifiers.fLayout.fBuiltin < 0) {
            this->writeInstruction(SpvOpMemberDecorate, resultId, (SpvId) i, SpvDecorationOffset,
                                   (SpvId) offset, fDecorationBuffer);
        }
        if (field.fType->isMatrix()) {
            this->writeInstruction(SpvOpMemberDecorate, resultId, i, SpvDecorationColMajor,
                                   fDecorationBuffer);
            this->writeInstruction(SpvOpMemberDecorate, resultId, i, SpvDecorationMatrixStride,
                                   (SpvId) memoryLayout.stride(*field.fType),
                                   fDecorationBuffer);
        }
        if (!field.fType->highPrecision()) {
            this->writeInstruction(SpvOpMemberDecorate, resultId, (SpvId) i,
                                   SpvDecorationRelaxedPrecision, fDecorationBuffer);
        }
        offset += size;
        if ((field.fType->isArray() || field.fType->isStruct()) && offset % alignment != 0) {
            offset += alignment - offset % alignment;
        }
    }

    return resultId;
}

SpvId SPIRVCodeGenerator::getType(const Type& type) {
    return this->getType(type, fDefaultLayout);
}

SpvId SPIRVCodeGenerator::getType(const Type& rawType, const MemoryLayout& layout) {
    const Type* type = &rawType;

    switch (type->typeKind()) {
        case Type::TypeKind::kVoid: {
            return this->writeInstruction(SpvOpTypeVoid, Words{Word::Result()}, fConstantBuffer);
        }
        case Type::TypeKind::kScalar:
        case Type::TypeKind::kLiteral: {
            if (type->isBoolean()) {
                return this->writeInstruction(SpvOpTypeBool, {Word::Result()}, fConstantBuffer);
            }
            if (type->isSigned()) {
                return this->writeInstruction(
                        SpvOpTypeInt,
                        Words{Word::Result(), Word::Number(32), Word::Number(1)},
                        fConstantBuffer);
            }
            if (type->isUnsigned()) {
                return this->writeInstruction(
                        SpvOpTypeInt,
                        Words{Word::Result(), Word::Number(32), Word::Number(0)},
                        fConstantBuffer);
            }
            if (type->isFloat()) {
                return this->writeInstruction(
                        SpvOpTypeFloat,
                        Words{Word::Result(), Word::Number(32)},
                        fConstantBuffer);
            }
            SkDEBUGFAILF("unrecognized scalar type '%s'", type->description().c_str());
            return (SpvId)-1;
        }
        case Type::TypeKind::kVector: {
            SpvId scalarTypeId = this->getType(type->componentType(), layout);
            return this->writeInstruction(
                    SpvOpTypeVector,
                    Words{Word::Result(), scalarTypeId, Word::Number(type->columns())},
                    fConstantBuffer);
        }
        case Type::TypeKind::kMatrix: {
            SpvId vectorTypeId = this->getType(IndexExpression::IndexType(fContext, *type), layout);
            return this->writeInstruction(
                    SpvOpTypeMatrix,
                    Words{Word::Result(), vectorTypeId, Word::Number(type->columns())},
                    fConstantBuffer);
        }
        case Type::TypeKind::kArray: {
            if (!layout.isSupported(*type)) {
                fContext.fErrors->error(type->fPosition, "type '" + type->displayName() +
                                                         "' is not permitted here");
                return NA;
            }
            size_t stride = layout.stride(*type);
            SpvId typeId = this->getType(type->componentType(), layout);
            SpvId result = NA;
            if (type->isUnsizedArray()) {
                result = this->writeInstruction(SpvOpTypeRuntimeArray,
                                                Words{Word::KeyedResult(stride), typeId},
                                                fConstantBuffer);
            } else {
                SpvId countId = this->writeLiteral(type->columns(), *fContext.fTypes.fInt);
                result = this->writeInstruction(SpvOpTypeArray,
                                                Words{Word::KeyedResult(stride), typeId, countId},
                                                fConstantBuffer);
            }
            this->writeInstruction(SpvOpDecorate,
                                   {result, SpvDecorationArrayStride, Word::Number(stride)},
                                   fDecorationBuffer);
            return result;
        }
        case Type::TypeKind::kStruct: {
            return this->writeStruct(*type, layout);
        }
        case Type::TypeKind::kSeparateSampler: {
            return this->writeInstruction(SpvOpTypeSampler, Words{Word::Result()}, fConstantBuffer);
        }
        case Type::TypeKind::kSampler: {
            // Subpass inputs should use the Texture type, not a Sampler.
            SkASSERT(type->dimensions() != SpvDimSubpassData);
            if (SpvDimBuffer == type->dimensions()) {
                fCapabilities |= 1ULL << SpvCapabilitySampledBuffer;
            }
            SpvId imageTypeId = this->getType(type->textureType(), layout);
            return this->writeInstruction(SpvOpTypeSampledImage,
                                          Words{Word::Result(), imageTypeId},
                                          fConstantBuffer);
        }
        case Type::TypeKind::kTexture: {
            SpvId floatTypeId = this->getType(*fContext.fTypes.fFloat, layout);
            int sampled = (type->textureAccess() == Type::TextureAccess::kSample) ? 1 : 2;
            return this->writeInstruction(SpvOpTypeImage,
                                          Words{Word::Result(),
                                                floatTypeId,
                                                Word::Number(type->dimensions()),
                                                Word::Number(type->isDepth()),
                                                Word::Number(type->isArrayedTexture()),
                                                Word::Number(type->isMultisampled()),
                                                Word::Number(sampled),
                                                SpvImageFormatUnknown},
                                          fConstantBuffer);
        }
        default: {
            SkDEBUGFAILF("invalid type: %s", type->description().c_str());
            return NA;
        }
    }
}

SpvId SPIRVCodeGenerator::getFunctionType(const FunctionDeclaration& function) {
    Words words;
    words.push_back(Word::Result());
    words.push_back(this->getType(function.returnType()));
    for (const Variable* parameter : function.parameters()) {
        if (parameter->type().typeKind() == Type::TypeKind::kSampler &&
            fProgram.fConfig->fSettings.fSPIRVDawnCompatMode) {
            words.push_back(this->getFunctionParameterType(parameter->type().textureType()));
            words.push_back(this->getFunctionParameterType(*fContext.fTypes.fSampler));
        } else {
            words.push_back(this->getFunctionParameterType(parameter->type()));
        }
    }
    return this->writeInstruction(SpvOpTypeFunction, words, fConstantBuffer);
}

SpvId SPIRVCodeGenerator::getFunctionParameterType(const Type& parameterType) {
    // glslang treats all function arguments as pointers whether they need to be or
    // not. I was initially puzzled by this until I ran bizarre failures with certain
    // patterns of function calls and control constructs, as exemplified by this minimal
    // failure case:
    //
    // void sphere(float x) {
    // }
    //
    // void map() {
    //     sphere(1.0);
    // }
    //
    // void main() {
    //     for (int i = 0; i < 1; i++) {
    //         map();
    //     }
    // }
    //
    // As of this writing, compiling this in the "obvious" way (with sphere taking a float)
    // crashes. Making it take a float* and storing the argument in a temporary variable,
    // as glslang does, fixes it.
    //
    // The consensus among shader compiler authors seems to be that GPU driver generally don't
    // handle value-based parameters consistently. It is highly likely that they fit their
    // implementations to conform to glslang. We take care to do so ourselves.
    //
    // Our implementation first stores every parameter value into a function storage-class pointer
    // before calling a function. The exception is for opaque handle types (samplers and textures)
    // which must be stored in a pointer with UniformConstant storage-class. This prevents
    // unnecessary temporaries (becuase opaque handles are always rooted in a pointer variable),
    // matches glslang's behavior, and translates into WGSL more easily when targeting Dawn.
    SpvStorageClass_ storageClass;
    if (parameterType.typeKind() == Type::TypeKind::kSampler ||
        parameterType.typeKind() == Type::TypeKind::kSeparateSampler ||
        parameterType.typeKind() == Type::TypeKind::kTexture) {
        storageClass = SpvStorageClassUniformConstant;
    } else {
        storageClass = SpvStorageClassFunction;
    }
    return this->getPointerType(parameterType, storageClass);
}

SpvId SPIRVCodeGenerator::getPointerType(const Type& type, SpvStorageClass_ storageClass) {
    return this->getPointerType(
            type, this->memoryLayoutForStorageClass(storageClass), storageClass);
}

SpvId SPIRVCodeGenerator::getPointerType(const Type& type, const MemoryLayout& layout,
                                         SpvStorageClass_ storageClass) {
    return this->writeInstruction(
            SpvOpTypePointer,
            Words{Word::Result(), Word::Number(storageClass), this->getType(type, layout)},
            fConstantBuffer);
}

SpvId SPIRVCodeGenerator::writeExpression(const Expression& expr, OutputStream& out) {
    switch (expr.kind()) {
        case Expression::Kind::kBinary:
            return this->writeBinaryExpression(expr.as<BinaryExpression>(), out);
        case Expression::Kind::kConstructorArrayCast:
            return this->writeExpression(*expr.as<ConstructorArrayCast>().argument(), out);
        case Expression::Kind::kConstructorArray:
        case Expression::Kind::kConstructorStruct:
            return this->writeCompositeConstructor(expr.asAnyConstructor(), out);
        case Expression::Kind::kConstructorDiagonalMatrix:
            return this->writeConstructorDiagonalMatrix(expr.as<ConstructorDiagonalMatrix>(), out);
        case Expression::Kind::kConstructorMatrixResize:
            return this->writeConstructorMatrixResize(expr.as<ConstructorMatrixResize>(), out);
        case Expression::Kind::kConstructorScalarCast:
            return this->writeConstructorScalarCast(expr.as<ConstructorScalarCast>(), out);
        case Expression::Kind::kConstructorSplat:
            return this->writeConstructorSplat(expr.as<ConstructorSplat>(), out);
        case Expression::Kind::kConstructorCompound:
            return this->writeConstructorCompound(expr.as<ConstructorCompound>(), out);
        case Expression::Kind::kConstructorCompoundCast:
            return this->writeConstructorCompoundCast(expr.as<ConstructorCompoundCast>(), out);
        case Expression::Kind::kFieldAccess:
            return this->writeFieldAccess(expr.as<FieldAccess>(), out);
        case Expression::Kind::kFunctionCall:
            return this->writeFunctionCall(expr.as<FunctionCall>(), out);
        case Expression::Kind::kLiteral:
            return this->writeLiteral(expr.as<Literal>());
        case Expression::Kind::kPrefix:
            return this->writePrefixExpression(expr.as<PrefixExpression>(), out);
        case Expression::Kind::kPostfix:
            return this->writePostfixExpression(expr.as<PostfixExpression>(), out);
        case Expression::Kind::kSwizzle:
            return this->writeSwizzle(expr.as<Swizzle>(), out);
        case Expression::Kind::kVariableReference:
            return this->writeVariableReference(expr.as<VariableReference>(), out);
        case Expression::Kind::kTernary:
            return this->writeTernaryExpression(expr.as<TernaryExpression>(), out);
        case Expression::Kind::kIndex:
            return this->writeIndexExpression(expr.as<IndexExpression>(), out);
        case Expression::Kind::kSetting:
            return this->writeExpression(*expr.as<Setting>().toLiteral(fContext), out);
        default:
            SkDEBUGFAILF("unsupported expression: %s", expr.description().c_str());
            break;
    }
    return NA;
}

SpvId SPIRVCodeGenerator::writeIntrinsicCall(const FunctionCall& c, OutputStream& out) {
    const FunctionDeclaration& function = c.function();
    Intrinsic intrinsic = this->getIntrinsic(function.intrinsicKind());
    if (intrinsic.opKind == kInvalid_IntrinsicOpcodeKind) {
        fContext.fErrors->error(c.fPosition, "unsupported intrinsic '" + function.description() +
                "'");
        return NA;
    }
    const ExpressionArray& arguments = c.arguments();
    int32_t intrinsicId = intrinsic.floatOp;
    if (arguments.size() > 0) {
        const Type& type = arguments[0]->type();
        if (intrinsic.opKind == kSpecial_IntrinsicOpcodeKind) {
            // Keep the default float op.
        } else {
            intrinsicId = pick_by_type(type, intrinsic.floatOp, intrinsic.signedOp,
                                       intrinsic.unsignedOp, intrinsic.boolOp);
        }
    }
    switch (intrinsic.opKind) {
        case kGLSL_STD_450_IntrinsicOpcodeKind: {
            SpvId result = this->nextId(&c.type());
            TArray<SpvId> argumentIds;
<<<<<<< HEAD
=======
            argumentIds.reserve_exact(arguments.size());
>>>>>>> 46ecd1b7
            std::vector<TempVar> tempVars;
            for (int i = 0; i < arguments.size(); i++) {
                argumentIds.push_back(this->writeFunctionCallArgument(c, i, &tempVars, out));
            }
            this->writeOpCode(SpvOpExtInst, 5 + (int32_t) argumentIds.size(), out);
            this->writeWord(this->getType(c.type()), out);
            this->writeWord(result, out);
            this->writeWord(fGLSLExtendedInstructions, out);
            this->writeWord(intrinsicId, out);
            for (SpvId id : argumentIds) {
                this->writeWord(id, out);
            }
            this->copyBackTempVars(tempVars, out);
            return result;
        }
        case kSPIRV_IntrinsicOpcodeKind: {
            // GLSL supports dot(float, float), but SPIR-V does not. Convert it to FMul
            if (intrinsicId == SpvOpDot && arguments[0]->type().isScalar()) {
                intrinsicId = SpvOpFMul;
            }
            SpvId result = this->nextId(&c.type());
            TArray<SpvId> argumentIds;
<<<<<<< HEAD
=======
            argumentIds.reserve_exact(arguments.size());
>>>>>>> 46ecd1b7
            std::vector<TempVar> tempVars;
            for (int i = 0; i < arguments.size(); i++) {
                argumentIds.push_back(this->writeFunctionCallArgument(c, i, &tempVars, out));
            }
            if (!c.type().isVoid()) {
                this->writeOpCode((SpvOp_) intrinsicId, 3 + (int32_t) arguments.size(), out);
                this->writeWord(this->getType(c.type()), out);
                this->writeWord(result, out);
            } else {
                this->writeOpCode((SpvOp_) intrinsicId, 1 + (int32_t) arguments.size(), out);
            }
            for (SpvId id : argumentIds) {
                this->writeWord(id, out);
            }
            this->copyBackTempVars(tempVars, out);
            return result;
        }
        case kSpecial_IntrinsicOpcodeKind:
            return this->writeSpecialIntrinsic(c, (SpecialIntrinsic) intrinsicId, out);
        default:
            fContext.fErrors->error(c.fPosition, "unsupported intrinsic '" +
                    function.description() + "'");
            return NA;
    }
}

SpvId SPIRVCodeGenerator::vectorize(const Expression& arg, int vectorSize, OutputStream& out) {
    SkASSERT(vectorSize >= 1 && vectorSize <= 4);
    const Type& argType = arg.type();
    if (argType.isScalar() && vectorSize > 1) {
        ConstructorSplat splat{arg.fPosition,
                               argType.toCompound(fContext, vectorSize, /*rows=*/1),
                               arg.clone()};
        return this->writeConstructorSplat(splat, out);
    }

    SkASSERT(vectorSize == argType.columns());
    return this->writeExpression(arg, out);
}

TArray<SpvId> SPIRVCodeGenerator::vectorize(const ExpressionArray& args, OutputStream& out) {
    int vectorSize = 1;
    for (const auto& a : args) {
        if (a->type().isVector()) {
            if (vectorSize > 1) {
                SkASSERT(a->type().columns() == vectorSize);
            } else {
                vectorSize = a->type().columns();
            }
        }
    }
    TArray<SpvId> result;
<<<<<<< HEAD
    result.reserve_back(args.size());
=======
    result.reserve_exact(args.size());
>>>>>>> 46ecd1b7
    for (const auto& arg : args) {
        result.push_back(this->vectorize(*arg, vectorSize, out));
    }
    return result;
}

void SPIRVCodeGenerator::writeGLSLExtendedInstruction(const Type& type, SpvId id, SpvId floatInst,
                                                      SpvId signedInst, SpvId unsignedInst,
                                                      const TArray<SpvId>& args,
                                                      OutputStream& out) {
    this->writeOpCode(SpvOpExtInst, 5 + args.size(), out);
    this->writeWord(this->getType(type), out);
    this->writeWord(id, out);
    this->writeWord(fGLSLExtendedInstructions, out);
    this->writeWord(pick_by_type(type, floatInst, signedInst, unsignedInst, NA), out);
    for (SpvId a : args) {
        this->writeWord(a, out);
    }
}

SpvId SPIRVCodeGenerator::writeSpecialIntrinsic(const FunctionCall& c, SpecialIntrinsic kind,
                                                OutputStream& out) {
    const ExpressionArray& arguments = c.arguments();
    const Type& callType = c.type();
    SpvId result = this->nextId(nullptr);
    switch (kind) {
        case kAtan_SpecialIntrinsic: {
            STArray<2, SpvId> argumentIds;
            for (const std::unique_ptr<Expression>& arg : arguments) {
                argumentIds.push_back(this->writeExpression(*arg, out));
            }
            this->writeOpCode(SpvOpExtInst, 5 + (int32_t) argumentIds.size(), out);
            this->writeWord(this->getType(callType), out);
            this->writeWord(result, out);
            this->writeWord(fGLSLExtendedInstructions, out);
            this->writeWord(argumentIds.size() == 2 ? GLSLstd450Atan2 : GLSLstd450Atan, out);
            for (SpvId id : argumentIds) {
                this->writeWord(id, out);
            }
            break;
        }
        case kSampledImage_SpecialIntrinsic: {
            SkASSERT(arguments.size() == 2);
            SpvId img = this->writeExpression(*arguments[0], out);
            SpvId sampler = this->writeExpression(*arguments[1], out);
            this->writeInstruction(SpvOpSampledImage,
                                   this->getType(callType),
                                   result,
                                   img,
                                   sampler,
                                   out);
            break;
        }
        case kSubpassLoad_SpecialIntrinsic: {
            SpvId img = this->writeExpression(*arguments[0], out);
            ExpressionArray args;
            args.reserve_exact(2);
            args.push_back(Literal::MakeInt(fContext, Position(), /*value=*/0));
            args.push_back(Literal::MakeInt(fContext, Position(), /*value=*/0));
            ConstructorCompound ctor(Position(), *fContext.fTypes.fInt2, std::move(args));
            SpvId coords = this->writeExpression(ctor, out);
            if (arguments.size() == 1) {
                this->writeInstruction(SpvOpImageRead,
                                       this->getType(callType),
                                       result,
                                       img,
                                       coords,
                                       out);
            } else {
                SkASSERT(arguments.size() == 2);
                SpvId sample = this->writeExpression(*arguments[1], out);
                this->writeInstruction(SpvOpImageRead,
                                       this->getType(callType),
                                       result,
                                       img,
                                       coords,
                                       SpvImageOperandsSampleMask,
                                       sample,
                                       out);
            }
            break;
        }
        case kTexture_SpecialIntrinsic: {
            SpvOp_ op = SpvOpImageSampleImplicitLod;
            const Type& arg1Type = arguments[1]->type();
            switch (arguments[0]->type().dimensions()) {
                case SpvDim1D:
                    if (arg1Type.matches(*fContext.fTypes.fFloat2)) {
                        op = SpvOpImageSampleProjImplicitLod;
                    } else {
                        SkASSERT(arg1Type.matches(*fContext.fTypes.fFloat));
                    }
                    break;
                case SpvDim2D:
                    if (arg1Type.matches(*fContext.fTypes.fFloat3)) {
                        op = SpvOpImageSampleProjImplicitLod;
                    } else {
                        SkASSERT(arg1Type.matches(*fContext.fTypes.fFloat2));
                    }
                    break;
                case SpvDim3D:
                    if (arg1Type.matches(*fContext.fTypes.fFloat4)) {
                        op = SpvOpImageSampleProjImplicitLod;
                    } else {
                        SkASSERT(arg1Type.matches(*fContext.fTypes.fFloat3));
                    }
                    break;
                case SpvDimCube:   // fall through
                case SpvDimRect:   // fall through
                case SpvDimBuffer: // fall through
                case SpvDimSubpassData:
                    break;
            }
            SpvId type = this->getType(callType);
            SpvId sampler = this->writeExpression(*arguments[0], out);
            SpvId uv = this->writeExpression(*arguments[1], out);
            if (arguments.size() == 3) {
                this->writeInstruction(op, type, result, sampler, uv,
                                       SpvImageOperandsBiasMask,
                                       this->writeExpression(*arguments[2], out),
                                       out);
            } else {
                SkASSERT(arguments.size() == 2);
                if (fProgram.fConfig->fSettings.fSharpenTextures) {
                    SpvId lodBias = this->writeLiteral(kSharpenTexturesBias,
                                                       *fContext.fTypes.fFloat);
                    this->writeInstruction(op, type, result, sampler, uv,
                                           SpvImageOperandsBiasMask, lodBias, out);
                } else {
                    this->writeInstruction(op, type, result, sampler, uv,
                                           out);
                }
            }
            break;
        }
        case kTextureGrad_SpecialIntrinsic: {
            SpvOp_ op = SpvOpImageSampleExplicitLod;
            SkASSERT(arguments.size() == 4);
            SkASSERT(arguments[0]->type().dimensions() == SpvDim2D);
            SkASSERT(arguments[1]->type().matches(*fContext.fTypes.fFloat2));
            SkASSERT(arguments[2]->type().matches(*fContext.fTypes.fFloat2));
            SkASSERT(arguments[3]->type().matches(*fContext.fTypes.fFloat2));
            SpvId type = this->getType(callType);
            SpvId sampler = this->writeExpression(*arguments[0], out);
            SpvId uv = this->writeExpression(*arguments[1], out);
            SpvId dPdx = this->writeExpression(*arguments[2], out);
            SpvId dPdy = this->writeExpression(*arguments[3], out);
            this->writeInstruction(op, type, result, sampler, uv, SpvImageOperandsGradMask,
                                   dPdx, dPdy, out);
            break;
        }
        case kTextureLod_SpecialIntrinsic: {
            SpvOp_ op = SpvOpImageSampleExplicitLod;
            SkASSERT(arguments.size() == 3);
            SkASSERT(arguments[0]->type().dimensions() == SpvDim2D);
            SkASSERT(arguments[2]->type().matches(*fContext.fTypes.fFloat));
            const Type& arg1Type = arguments[1]->type();
            if (arg1Type.matches(*fContext.fTypes.fFloat3)) {
                op = SpvOpImageSampleProjExplicitLod;
            } else {
                SkASSERT(arg1Type.matches(*fContext.fTypes.fFloat2));
            }
            SpvId type = this->getType(callType);
            SpvId sampler = this->writeExpression(*arguments[0], out);
            SpvId uv = this->writeExpression(*arguments[1], out);
            this->writeInstruction(op, type, result, sampler, uv,
                                   SpvImageOperandsLodMask,
                                   this->writeExpression(*arguments[2], out),
                                   out);
            break;
        }
        case kMod_SpecialIntrinsic: {
            TArray<SpvId> args = this->vectorize(arguments, out);
            SkASSERT(args.size() == 2);
            const Type& operandType = arguments[0]->type();
            SpvOp_ op = pick_by_type(operandType, SpvOpFMod, SpvOpSMod, SpvOpUMod, SpvOpUndef);
            SkASSERT(op != SpvOpUndef);
            this->writeOpCode(op, 5, out);
            this->writeWord(this->getType(operandType), out);
            this->writeWord(result, out);
            this->writeWord(args[0], out);
            this->writeWord(args[1], out);
            break;
        }
        case kDFdy_SpecialIntrinsic: {
            SpvId fn = this->writeExpression(*arguments[0], out);
            this->writeOpCode(SpvOpDPdy, 4, out);
            this->writeWord(this->getType(callType), out);
            this->writeWord(result, out);
            this->writeWord(fn, out);
            if (!fProgram.fConfig->fSettings.fForceNoRTFlip) {
                this->addRTFlipUniform(c.fPosition);
                ComponentArray componentArray;
                for (int index = 0; index < callType.columns(); ++index) {
                    componentArray.push_back(SwizzleComponent::Y);
                }
                SpvId rtFlipY = this->writeSwizzle(*this->identifier(SKSL_RTFLIP_NAME),
                                                   componentArray, out);
                SpvId flipped = this->nextId(&callType);
                this->writeInstruction(SpvOpFMul, this->getType(callType), flipped, result,
                                       rtFlipY, out);
                result = flipped;
            }
            break;
        }
        case kClamp_SpecialIntrinsic: {
            TArray<SpvId> args = this->vectorize(arguments, out);
            SkASSERT(args.size() == 3);
            this->writeGLSLExtendedInstruction(callType, result, GLSLstd450FClamp, GLSLstd450SClamp,
                                               GLSLstd450UClamp, args, out);
            break;
        }
        case kMax_SpecialIntrinsic: {
            TArray<SpvId> args = this->vectorize(arguments, out);
            SkASSERT(args.size() == 2);
            this->writeGLSLExtendedInstruction(callType, result, GLSLstd450FMax, GLSLstd450SMax,
                                               GLSLstd450UMax, args, out);
            break;
        }
        case kMin_SpecialIntrinsic: {
            TArray<SpvId> args = this->vectorize(arguments, out);
            SkASSERT(args.size() == 2);
            this->writeGLSLExtendedInstruction(callType, result, GLSLstd450FMin, GLSLstd450SMin,
                                               GLSLstd450UMin, args, out);
            break;
        }
        case kMix_SpecialIntrinsic: {
            TArray<SpvId> args = this->vectorize(arguments, out);
            SkASSERT(args.size() == 3);
            if (arguments[2]->type().componentType().isBoolean()) {
                // Use OpSelect to implement Boolean mix().
                SpvId falseId     = this->writeExpression(*arguments[0], out);
                SpvId trueId      = this->writeExpression(*arguments[1], out);
                SpvId conditionId = this->writeExpression(*arguments[2], out);
                this->writeInstruction(SpvOpSelect, this->getType(arguments[0]->type()), result,
                                       conditionId, trueId, falseId, out);
            } else {
                this->writeGLSLExtendedInstruction(callType, result, GLSLstd450FMix, SpvOpUndef,
                                                   SpvOpUndef, args, out);
            }
            break;
        }
        case kSaturate_SpecialIntrinsic: {
            SkASSERT(arguments.size() == 1);
            ExpressionArray finalArgs;
            finalArgs.reserve_exact(3);
            finalArgs.push_back(arguments[0]->clone());
            finalArgs.push_back(Literal::MakeFloat(fContext, Position(), /*value=*/0));
            finalArgs.push_back(Literal::MakeFloat(fContext, Position(), /*value=*/1));
            TArray<SpvId> spvArgs = this->vectorize(finalArgs, out);
            this->writeGLSLExtendedInstruction(callType, result, GLSLstd450FClamp, GLSLstd450SClamp,
                                               GLSLstd450UClamp, spvArgs, out);
            break;
        }
        case kSmoothStep_SpecialIntrinsic: {
            TArray<SpvId> args = this->vectorize(arguments, out);
            SkASSERT(args.size() == 3);
            this->writeGLSLExtendedInstruction(callType, result, GLSLstd450SmoothStep, SpvOpUndef,
                                               SpvOpUndef, args, out);
            break;
        }
        case kStep_SpecialIntrinsic: {
            TArray<SpvId> args = this->vectorize(arguments, out);
            SkASSERT(args.size() == 2);
            this->writeGLSLExtendedInstruction(callType, result, GLSLstd450Step, SpvOpUndef,
                                               SpvOpUndef, args, out);
            break;
        }
        case kMatrixCompMult_SpecialIntrinsic: {
            SkASSERT(arguments.size() == 2);
            SpvId lhs = this->writeExpression(*arguments[0], out);
            SpvId rhs = this->writeExpression(*arguments[1], out);
            result = this->writeComponentwiseMatrixBinary(callType, lhs, rhs, SpvOpFMul, out);
            break;
        }
    }
    return result;
}

SpvId SPIRVCodeGenerator::writeFunctionCallArgument(const FunctionCall& call,
                                                    int argIndex,
                                                    std::vector<TempVar>* tempVars,
                                                    OutputStream& out,
                                                    SpvId* outSynthesizedSamplerId) {
    const FunctionDeclaration& funcDecl = call.function();
    const Expression& arg = *call.arguments()[argIndex];
    const Modifiers& paramModifiers = funcDecl.parameters()[argIndex]->modifiers();

    // ID of temporary variable that we will use to hold this argument, or 0 if it is being
    // passed directly
    SpvId tmpVar;
    // if we need a temporary var to store this argument, this is the value to store in the var
    SpvId tmpValueId = NA;

    if (is_out(paramModifiers)) {
        std::unique_ptr<LValue> lv = this->getLValue(arg, out);
        // We handle out params with a temp var that we copy back to the original variable at the
        // end of the call. GLSL guarantees that the original variable will be unchanged until the
        // end of the call, and also that out params are written back to their original variables in
        // a specific order (left-to-right), so it's unsafe to pass a pointer to the original value.
        if (is_in(paramModifiers)) {
            tmpValueId = lv->load(out);
        }
        tmpVar = this->nextId(&arg.type());
        tempVars->push_back(TempVar{tmpVar, &arg.type(), std::move(lv)});
    } else if (funcDecl.isIntrinsic()) {
        // Unlike user function calls, non-out intrinsic arguments don't need pointer parameters.
        return this->writeExpression(arg, out);
    } else if (arg.is<VariableReference>() &&
               (arg.type().typeKind() == Type::TypeKind::kSampler ||
                arg.type().typeKind() == Type::TypeKind::kSeparateSampler ||
                arg.type().typeKind() == Type::TypeKind::kTexture)) {
        // Opaque handle (sampler/texture) arguments are always declared as pointers but never
        // stored in intermediates when calling user-defined functions.
        //
        // The case for intrinsics (which take opaque arguments by value) is handled above just like
        // regular pointers.
        //
        // See getFunctionParameterType for further explanation.
        const Variable* var = arg.as<VariableReference>().variable();

        // In Dawn-mode the texture and sampler arguments are forwarded to the helper function.
        if (const auto* p = fSynthesizedSamplerMap.find(var)) {
            SkASSERT(fProgram.fConfig->fSettings.fSPIRVDawnCompatMode);
            SkASSERT(arg.type().typeKind() == Type::TypeKind::kSampler);
            SkASSERT(outSynthesizedSamplerId);

            SpvId* img = fVariableMap.find((*p)->fTexture.get());
            SpvId* sampler = fVariableMap.find((*p)->fSampler.get());
            SkASSERT(img);
            SkASSERT(sampler);

            *outSynthesizedSamplerId = *sampler;
            return *img;
        }

        SpvId* entry = fVariableMap.find(var);
        SkASSERTF(entry, "%s", arg.description().c_str());
        return *entry;
    } else {
        // We always use pointer parameters when calling user functions.
        // See getFunctionParameterType for further explanation.
        tmpValueId = this->writeExpression(arg, out);
        tmpVar = this->nextId(nullptr);
    }
    this->writeInstruction(SpvOpVariable,
                           this->getPointerType(arg.type(), SpvStorageClassFunction),
                           tmpVar,
                           SpvStorageClassFunction,
                           fVariableBuffer);
    if (tmpValueId != NA) {
        this->writeOpStore(SpvStorageClassFunction, tmpVar, tmpValueId, out);
    }
    return tmpVar;
}

void SPIRVCodeGenerator::copyBackTempVars(const std::vector<TempVar>& tempVars, OutputStream& out) {
    for (const TempVar& tempVar : tempVars) {
        SpvId load = this->nextId(tempVar.type);
        this->writeInstruction(SpvOpLoad, this->getType(*tempVar.type), load, tempVar.spvId, out);
        tempVar.lvalue->store(load, out);
    }
}

SpvId SPIRVCodeGenerator::writeFunctionCall(const FunctionCall& c, OutputStream& out) {
    const FunctionDeclaration& function = c.function();
    if (function.isIntrinsic() && !function.definition()) {
        return this->writeIntrinsicCall(c, out);
    }
    const ExpressionArray& arguments = c.arguments();
    SpvId* entry = fFunctionMap.find(&function);
    if (!entry) {
        fContext.fErrors->error(c.fPosition, "function '" + function.description() +
                "' is not defined");
        return NA;
    }
    // Temp variables are used to write back out-parameters after the function call is complete.
    std::vector<TempVar> tempVars;
    TArray<SpvId> argumentIds;
<<<<<<< HEAD
    argumentIds.reserve_back(arguments.size());
=======
    argumentIds.reserve_exact(arguments.size());
>>>>>>> 46ecd1b7
    for (int i = 0; i < arguments.size(); i++) {
        SpvId samplerId = NA;
        argumentIds.push_back(this->writeFunctionCallArgument(c, i, &tempVars, out, &samplerId));
        if (samplerId != NA) {
            argumentIds.push_back(samplerId);
        }
    }
    SpvId result = this->nextId(nullptr);
    this->writeOpCode(SpvOpFunctionCall, 4 + (int32_t)argumentIds.size(), out);
    this->writeWord(this->getType(c.type()), out);
    this->writeWord(result, out);
    this->writeWord(*entry, out);
    for (SpvId id : argumentIds) {
        this->writeWord(id, out);
    }
    // Now that the call is complete, we copy temp out-variables back to their real lvalues.
    this->copyBackTempVars(tempVars, out);
    return result;
}

SpvId SPIRVCodeGenerator::castScalarToType(SpvId inputExprId,
                                           const Type& inputType,
                                           const Type& outputType,
                                           OutputStream& out) {
    if (outputType.isFloat()) {
        return this->castScalarToFloat(inputExprId, inputType, outputType, out);
    }
    if (outputType.isSigned()) {
        return this->castScalarToSignedInt(inputExprId, inputType, outputType, out);
    }
    if (outputType.isUnsigned()) {
        return this->castScalarToUnsignedInt(inputExprId, inputType, outputType, out);
    }
    if (outputType.isBoolean()) {
        return this->castScalarToBoolean(inputExprId, inputType, outputType, out);
    }

    fContext.fErrors->error(Position(), "unsupported cast: " + inputType.description() + " to " +
            outputType.description());
    return inputExprId;
}

SpvId SPIRVCodeGenerator::writeFloatConstructor(const AnyConstructor& c, OutputStream& out) {
    SkASSERT(c.argumentSpan().size() == 1);
    SkASSERT(c.type().isFloat());
    const Expression& ctorExpr = *c.argumentSpan().front();
    SpvId expressionId = this->writeExpression(ctorExpr, out);
    return this->castScalarToFloat(expressionId, ctorExpr.type(), c.type(), out);
}

SpvId SPIRVCodeGenerator::castScalarToFloat(SpvId inputId, const Type& inputType,
                                            const Type& outputType, OutputStream& out) {
    // Casting a float to float is a no-op.
    if (inputType.isFloat()) {
        return inputId;
    }

    // Given the input type, generate the appropriate instruction to cast to float.
    SpvId result = this->nextId(&outputType);
    if (inputType.isBoolean()) {
        // Use OpSelect to convert the boolean argument to a literal 1.0 or 0.0.
        const SpvId oneID = this->writeLiteral(1.0, *fContext.fTypes.fFloat);
        const SpvId zeroID = this->writeLiteral(0.0, *fContext.fTypes.fFloat);
        this->writeInstruction(SpvOpSelect, this->getType(outputType), result,
                               inputId, oneID, zeroID, out);
    } else if (inputType.isSigned()) {
        this->writeInstruction(SpvOpConvertSToF, this->getType(outputType), result, inputId, out);
    } else if (inputType.isUnsigned()) {
        this->writeInstruction(SpvOpConvertUToF, this->getType(outputType), result, inputId, out);
    } else {
        SkDEBUGFAILF("unsupported type for float typecast: %s", inputType.description().c_str());
        return NA;
    }
    return result;
}

SpvId SPIRVCodeGenerator::writeIntConstructor(const AnyConstructor& c, OutputStream& out) {
    SkASSERT(c.argumentSpan().size() == 1);
    SkASSERT(c.type().isSigned());
    const Expression& ctorExpr = *c.argumentSpan().front();
    SpvId expressionId = this->writeExpression(ctorExpr, out);
    return this->castScalarToSignedInt(expressionId, ctorExpr.type(), c.type(), out);
}

SpvId SPIRVCodeGenerator::castScalarToSignedInt(SpvId inputId, const Type& inputType,
                                                const Type& outputType, OutputStream& out) {
    // Casting a signed int to signed int is a no-op.
    if (inputType.isSigned()) {
        return inputId;
    }

    // Given the input type, generate the appropriate instruction to cast to signed int.
    SpvId result = this->nextId(&outputType);
    if (inputType.isBoolean()) {
        // Use OpSelect to convert the boolean argument to a literal 1 or 0.
        const SpvId oneID = this->writeLiteral(1.0, *fContext.fTypes.fInt);
        const SpvId zeroID = this->writeLiteral(0.0, *fContext.fTypes.fInt);
        this->writeInstruction(SpvOpSelect, this->getType(outputType), result,
                               inputId, oneID, zeroID, out);
    } else if (inputType.isFloat()) {
        this->writeInstruction(SpvOpConvertFToS, this->getType(outputType), result, inputId, out);
    } else if (inputType.isUnsigned()) {
        this->writeInstruction(SpvOpBitcast, this->getType(outputType), result, inputId, out);
    } else {
        SkDEBUGFAILF("unsupported type for signed int typecast: %s",
                     inputType.description().c_str());
        return NA;
    }
    return result;
}

SpvId SPIRVCodeGenerator::writeUIntConstructor(const AnyConstructor& c, OutputStream& out) {
    SkASSERT(c.argumentSpan().size() == 1);
    SkASSERT(c.type().isUnsigned());
    const Expression& ctorExpr = *c.argumentSpan().front();
    SpvId expressionId = this->writeExpression(ctorExpr, out);
    return this->castScalarToUnsignedInt(expressionId, ctorExpr.type(), c.type(), out);
}

SpvId SPIRVCodeGenerator::castScalarToUnsignedInt(SpvId inputId, const Type& inputType,
                                                  const Type& outputType, OutputStream& out) {
    // Casting an unsigned int to unsigned int is a no-op.
    if (inputType.isUnsigned()) {
        return inputId;
    }

    // Given the input type, generate the appropriate instruction to cast to unsigned int.
    SpvId result = this->nextId(&outputType);
    if (inputType.isBoolean()) {
        // Use OpSelect to convert the boolean argument to a literal 1u or 0u.
        const SpvId oneID = this->writeLiteral(1.0, *fContext.fTypes.fUInt);
        const SpvId zeroID = this->writeLiteral(0.0, *fContext.fTypes.fUInt);
        this->writeInstruction(SpvOpSelect, this->getType(outputType), result,
                               inputId, oneID, zeroID, out);
    } else if (inputType.isFloat()) {
        this->writeInstruction(SpvOpConvertFToU, this->getType(outputType), result, inputId, out);
    } else if (inputType.isSigned()) {
        this->writeInstruction(SpvOpBitcast, this->getType(outputType), result, inputId, out);
    } else {
        SkDEBUGFAILF("unsupported type for unsigned int typecast: %s",
                     inputType.description().c_str());
        return NA;
    }
    return result;
}

SpvId SPIRVCodeGenerator::writeBooleanConstructor(const AnyConstructor& c, OutputStream& out) {
    SkASSERT(c.argumentSpan().size() == 1);
    SkASSERT(c.type().isBoolean());
    const Expression& ctorExpr = *c.argumentSpan().front();
    SpvId expressionId = this->writeExpression(ctorExpr, out);
    return this->castScalarToBoolean(expressionId, ctorExpr.type(), c.type(), out);
}

SpvId SPIRVCodeGenerator::castScalarToBoolean(SpvId inputId, const Type& inputType,
                                              const Type& outputType, OutputStream& out) {
    // Casting a bool to bool is a no-op.
    if (inputType.isBoolean()) {
        return inputId;
    }

    // Given the input type, generate the appropriate instruction to cast to bool.
    SpvId result = this->nextId(nullptr);
    if (inputType.isSigned()) {
        // Synthesize a boolean result by comparing the input against a signed zero literal.
        const SpvId zeroID = this->writeLiteral(0.0, *fContext.fTypes.fInt);
        this->writeInstruction(SpvOpINotEqual, this->getType(outputType), result,
                               inputId, zeroID, out);
    } else if (inputType.isUnsigned()) {
        // Synthesize a boolean result by comparing the input against an unsigned zero literal.
        const SpvId zeroID = this->writeLiteral(0.0, *fContext.fTypes.fUInt);
        this->writeInstruction(SpvOpINotEqual, this->getType(outputType), result,
                               inputId, zeroID, out);
    } else if (inputType.isFloat()) {
        // Synthesize a boolean result by comparing the input against a floating-point zero literal.
        const SpvId zeroID = this->writeLiteral(0.0, *fContext.fTypes.fFloat);
        this->writeInstruction(SpvOpFUnordNotEqual, this->getType(outputType), result,
                               inputId, zeroID, out);
    } else {
        SkDEBUGFAILF("unsupported type for boolean typecast: %s", inputType.description().c_str());
        return NA;
    }
    return result;
}

SpvId SPIRVCodeGenerator::writeMatrixCopy(SpvId src, const Type& srcType, const Type& dstType,
                                          OutputStream& out) {
    SkASSERT(srcType.isMatrix());
    SkASSERT(dstType.isMatrix());
    SkASSERT(srcType.componentType().matches(dstType.componentType()));
    const Type& srcColumnType = srcType.componentType().toCompound(fContext, srcType.rows(), 1);
    const Type& dstColumnType = dstType.componentType().toCompound(fContext, dstType.rows(), 1);
    SkASSERT(dstType.componentType().isFloat());
    SpvId dstColumnTypeId = this->getType(dstColumnType);
    const SpvId zeroId = this->writeLiteral(0.0, dstType.componentType());
    const SpvId oneId = this->writeLiteral(1.0, dstType.componentType());

    STArray<4, SpvId> columns;
    for (int i = 0; i < dstType.columns(); i++) {
        if (i < srcType.columns()) {
            // we're still inside the src matrix, copy the column
            SpvId srcColumn = this->writeOpCompositeExtract(srcColumnType, src, i, out);
            SpvId dstColumn;
            if (srcType.rows() == dstType.rows()) {
                // columns are equal size, don't need to do anything
                dstColumn = srcColumn;
            }
            else if (dstType.rows() > srcType.rows()) {
                // dst column is bigger, need to zero-pad it
                STArray<4, SpvId> values;
                values.push_back(srcColumn);
                for (int j = srcType.rows(); j < dstType.rows(); ++j) {
                    values.push_back((i == j) ? oneId : zeroId);
                }
                dstColumn = this->writeOpCompositeConstruct(dstColumnType, values, out);
            }
            else {
                // dst column is smaller, need to swizzle the src column
                dstColumn = this->nextId(&dstType);
                this->writeOpCode(SpvOpVectorShuffle, 5 + dstType.rows(), out);
                this->writeWord(dstColumnTypeId, out);
                this->writeWord(dstColumn, out);
                this->writeWord(srcColumn, out);
                this->writeWord(srcColumn, out);
                for (int j = 0; j < dstType.rows(); j++) {
                    this->writeWord(j, out);
                }
            }
            columns.push_back(dstColumn);
        } else {
            // we're past the end of the src matrix, need to synthesize an identity-matrix column
            STArray<4, SpvId> values;
            for (int j = 0; j < dstType.rows(); ++j) {
                values.push_back((i == j) ? oneId : zeroId);
            }
            columns.push_back(this->writeOpCompositeConstruct(dstColumnType, values, out));
        }
    }

    return this->writeOpCompositeConstruct(dstType, columns, out);
}

void SPIRVCodeGenerator::addColumnEntry(const Type& columnType,
                                        TArray<SpvId>* currentColumn,
                                        TArray<SpvId>* columnIds,
                                        int rows,
                                        SpvId entry,
                                        OutputStream& out) {
    SkASSERT(currentColumn->size() < rows);
    currentColumn->push_back(entry);
    if (currentColumn->size() == rows) {
        // Synthesize this column into a vector.
        SpvId columnId = this->writeOpCompositeConstruct(columnType, *currentColumn, out);
        columnIds->push_back(columnId);
        currentColumn->clear();
    }
}

SpvId SPIRVCodeGenerator::writeMatrixConstructor(const ConstructorCompound& c, OutputStream& out) {
    const Type& type = c.type();
    SkASSERT(type.isMatrix());
    SkASSERT(!c.arguments().empty());
    const Type& arg0Type = c.arguments()[0]->type();
    // go ahead and write the arguments so we don't try to write new instructions in the middle of
    // an instruction
    STArray<16, SpvId> arguments;
    for (const std::unique_ptr<Expression>& arg : c.arguments()) {
        arguments.push_back(this->writeExpression(*arg, out));
    }

    if (arguments.size() == 1 && arg0Type.isVector()) {
        // Special-case handling of float4 -> mat2x2.
        SkASSERT(type.rows() == 2 && type.columns() == 2);
        SkASSERT(arg0Type.columns() == 4);
        SpvId v[4];
        for (int i = 0; i < 4; ++i) {
            v[i] = this->writeOpCompositeExtract(type.componentType(), arguments[0], i, out);
        }
        const Type& vecType = type.componentType().toCompound(fContext, /*columns=*/2, /*rows=*/1);
        SpvId v0v1 = this->writeOpCompositeConstruct(vecType, {v[0], v[1]}, out);
        SpvId v2v3 = this->writeOpCompositeConstruct(vecType, {v[2], v[3]}, out);
        return this->writeOpCompositeConstruct(type, {v0v1, v2v3}, out);
    }

    int rows = type.rows();
    const Type& columnType = type.componentType().toCompound(fContext,
                                                             /*columns=*/rows, /*rows=*/1);
    // SpvIds of completed columns of the matrix.
    STArray<4, SpvId> columnIds;
    // SpvIds of scalars we have written to the current column so far.
    STArray<4, SpvId> currentColumn;
    for (int i = 0; i < arguments.size(); i++) {
        const Type& argType = c.arguments()[i]->type();
        if (currentColumn.empty() && argType.isVector() && argType.columns() == rows) {
            // This vector is a complete matrix column by itself and can be used as-is.
            columnIds.push_back(arguments[i]);
        } else if (argType.columns() == 1) {
            // This argument is a lone scalar and can be added to the current column as-is.
            this->addColumnEntry(columnType, &currentColumn, &columnIds, rows, arguments[i], out);
        } else {
            // This argument needs to be decomposed into its constituent scalars.
            for (int j = 0; j < argType.columns(); ++j) {
                SpvId swizzle = this->writeOpCompositeExtract(argType.componentType(),
                                                              arguments[i], j, out);
                this->addColumnEntry(columnType, &currentColumn, &columnIds, rows, swizzle, out);
            }
        }
    }
    SkASSERT(columnIds.size() == type.columns());
    return this->writeOpCompositeConstruct(type, columnIds, out);
}

SpvId SPIRVCodeGenerator::writeConstructorCompound(const ConstructorCompound& c,
                                                   OutputStream& out) {
    return c.type().isMatrix() ? this->writeMatrixConstructor(c, out)
                               : this->writeVectorConstructor(c, out);
}

SpvId SPIRVCodeGenerator::writeVectorConstructor(const ConstructorCompound& c, OutputStream& out) {
    const Type& type = c.type();
    const Type& componentType = type.componentType();
    SkASSERT(type.isVector());

    STArray<4, SpvId> arguments;
    for (int i = 0; i < c.arguments().size(); i++) {
        const Type& argType = c.arguments()[i]->type();
        SkASSERT(componentType.numberKind() == argType.componentType().numberKind());

        SpvId arg = this->writeExpression(*c.arguments()[i], out);
        if (argType.isMatrix()) {
            // CompositeConstruct cannot take a 2x2 matrix as an input, so we need to extract out
            // each scalar separately.
            SkASSERT(argType.rows() == 2);
            SkASSERT(argType.columns() == 2);
            for (int j = 0; j < 4; ++j) {
                arguments.push_back(this->writeOpCompositeExtract(componentType, arg,
                                                                  j / 2, j % 2, out));
            }
        } else if (argType.isVector()) {
            // There's a bug in the Intel Vulkan driver where OpCompositeConstruct doesn't handle
            // vector arguments at all, so we always extract each vector component and pass them
            // into OpCompositeConstruct individually.
            for (int j = 0; j < argType.columns(); j++) {
                arguments.push_back(this->writeOpCompositeExtract(componentType, arg, j, out));
            }
        } else {
            arguments.push_back(arg);
        }
    }

    return this->writeOpCompositeConstruct(type, arguments, out);
}

SpvId SPIRVCodeGenerator::writeConstructorSplat(const ConstructorSplat& c, OutputStream& out) {
    // Write the splat argument.
    SpvId argument = this->writeExpression(*c.argument(), out);

    // Generate a OpCompositeConstruct which repeats the argument N times.
    STArray<4, SpvId> values;
    values.push_back_n(/*n=*/c.type().columns(), /*t=*/argument);
    return this->writeOpCompositeConstruct(c.type(), values, out);
}

SpvId SPIRVCodeGenerator::writeCompositeConstructor(const AnyConstructor& c, OutputStream& out) {
    SkASSERT(c.type().isArray() || c.type().isStruct());
    auto ctorArgs = c.argumentSpan();

    STArray<4, SpvId> arguments;
    for (const std::unique_ptr<Expression>& arg : ctorArgs) {
        arguments.push_back(this->writeExpression(*arg, out));
    }

    return this->writeOpCompositeConstruct(c.type(), arguments, out);
}

SpvId SPIRVCodeGenerator::writeConstructorScalarCast(const ConstructorScalarCast& c,
                                                     OutputStream& out) {
    const Type& type = c.type();
    if (type.componentType().numberKind() == c.argument()->type().componentType().numberKind()) {
        return this->writeExpression(*c.argument(), out);
    }

    const Expression& ctorExpr = *c.argument();
    SpvId expressionId = this->writeExpression(ctorExpr, out);
    return this->castScalarToType(expressionId, ctorExpr.type(), type, out);
}

SpvId SPIRVCodeGenerator::writeConstructorCompoundCast(const ConstructorCompoundCast& c,
                                                       OutputStream& out) {
    const Type& ctorType = c.type();
    const Type& argType = c.argument()->type();
    SkASSERT(ctorType.isVector() || ctorType.isMatrix());

    // Write the composite that we are casting. If the actual type matches, we are done.
    SpvId compositeId = this->writeExpression(*c.argument(), out);
    if (ctorType.componentType().numberKind() == argType.componentType().numberKind()) {
        return compositeId;
    }

    // writeMatrixCopy can cast matrices to a different type.
    if (ctorType.isMatrix()) {
        return this->writeMatrixCopy(compositeId, argType, ctorType, out);
    }

    // SPIR-V doesn't support vector(vector-of-different-type) directly, so we need to extract the
    // components and convert each one manually.
    const Type& srcType = argType.componentType();
    const Type& dstType = ctorType.componentType();

    STArray<4, SpvId> arguments;
    for (int index = 0; index < argType.columns(); ++index) {
        SpvId componentId = this->writeOpCompositeExtract(srcType, compositeId, index, out);
        arguments.push_back(this->castScalarToType(componentId, srcType, dstType, out));
    }

    return this->writeOpCompositeConstruct(ctorType, arguments, out);
}

SpvId SPIRVCodeGenerator::writeConstructorDiagonalMatrix(const ConstructorDiagonalMatrix& c,
                                                         OutputStream& out) {
    const Type& type = c.type();
    SkASSERT(type.isMatrix());
    SkASSERT(c.argument()->type().isScalar());

    // Write out the scalar argument.
    SpvId diagonal = this->writeExpression(*c.argument(), out);

    // Build the diagonal matrix.
    SpvId zeroId = this->writeLiteral(0.0, *fContext.fTypes.fFloat);

    const Type& vecType = type.componentType().toCompound(fContext,
                                                          /*columns=*/type.rows(),
                                                          /*rows=*/1);
    STArray<4, SpvId> columnIds;
    STArray<4, SpvId> arguments;
    arguments.resize(type.rows());
    for (int column = 0; column < type.columns(); column++) {
        for (int row = 0; row < type.rows(); row++) {
            arguments[row] = (row == column) ? diagonal : zeroId;
        }
        columnIds.push_back(this->writeOpCompositeConstruct(vecType, arguments, out));
    }
    return this->writeOpCompositeConstruct(type, columnIds, out);
}

SpvId SPIRVCodeGenerator::writeConstructorMatrixResize(const ConstructorMatrixResize& c,
                                                       OutputStream& out) {
    // Write the input matrix.
    SpvId argument = this->writeExpression(*c.argument(), out);

    // Use matrix-copy to resize the input matrix to its new size.
    return this->writeMatrixCopy(argument, c.argument()->type(), c.type(), out);
}

static SpvStorageClass_ get_storage_class_for_global_variable(
        const Variable& var, SpvStorageClass_ fallbackStorageClass) {
    SkASSERT(var.storage() == Variable::Storage::kGlobal);

    const Modifiers& modifiers = var.modifiers();
    if (modifiers.fFlags & Modifiers::kIn_Flag) {
        SkASSERT(!(modifiers.fLayout.fFlags & Layout::kPushConstant_Flag));
        return SpvStorageClassInput;
    }
    if (modifiers.fFlags & Modifiers::kOut_Flag) {
        SkASSERT(!(modifiers.fLayout.fFlags & Layout::kPushConstant_Flag));
        return SpvStorageClassOutput;
    }
    if (modifiers.fFlags & Modifiers::kUniform_Flag) {
        if (modifiers.fLayout.fFlags & Layout::kPushConstant_Flag) {
            return SpvStorageClassPushConstant;
        }
        if (var.type().typeKind() == Type::TypeKind::kSampler ||
            var.type().typeKind() == Type::TypeKind::kSeparateSampler ||
            var.type().typeKind() == Type::TypeKind::kTexture) {
            return SpvStorageClassUniformConstant;
        }
        return SpvStorageClassUniform;
    }
    if (modifiers.fFlags & Modifiers::kBuffer_Flag) {
        // Note: In SPIR-V 1.3, a storage buffer can be declared with the "StorageBuffer"
        // storage class and the "Block" decoration and the <1.3 approach we use here ("Uniform"
        // storage class and the "BufferBlock" decoration) is deprecated. Since we target SPIR-V
        // 1.0, we have to use the deprecated approach which is well supported in Vulkan and
        // addresses SkSL use cases (notably SkSL currently doesn't support pointer features that
        // would benefit from SPV_KHR_variable_pointers capabilities).
        return SpvStorageClassUniform;
    }
    return fallbackStorageClass;
}

static SpvStorageClass_ get_storage_class(const Expression& expr) {
    switch (expr.kind()) {
        case Expression::Kind::kVariableReference: {
            const Variable& var = *expr.as<VariableReference>().variable();
            if (var.storage() != Variable::Storage::kGlobal) {
                return SpvStorageClassFunction;
            }
            return get_storage_class_for_global_variable(var, SpvStorageClassPrivate);
        }
        case Expression::Kind::kFieldAccess:
            return get_storage_class(*expr.as<FieldAccess>().base());
        case Expression::Kind::kIndex:
            return get_storage_class(*expr.as<IndexExpression>().base());
        default:
            return SpvStorageClassFunction;
    }
}

TArray<SpvId> SPIRVCodeGenerator::getAccessChain(const Expression& expr, OutputStream& out) {
    switch (expr.kind()) {
        case Expression::Kind::kIndex: {
            const IndexExpression& indexExpr = expr.as<IndexExpression>();
            if (indexExpr.base()->is<Swizzle>()) {
                // Access chains don't directly support dynamically indexing into a swizzle, but we
                // can rewrite them into a supported form.
                return this->getAccessChain(*Transform::RewriteIndexedSwizzle(fContext, indexExpr),
                                            out);
            }
            // All other index-expressions can be represented as typical access chains.
            TArray<SpvId> chain = this->getAccessChain(*indexExpr.base(), out);
            chain.push_back(this->writeExpression(*indexExpr.index(), out));
            return chain;
        }
        case Expression::Kind::kFieldAccess: {
            const FieldAccess& fieldExpr = expr.as<FieldAccess>();
            TArray<SpvId> chain = this->getAccessChain(*fieldExpr.base(), out);
            chain.push_back(this->writeLiteral(fieldExpr.fieldIndex(), *fContext.fTypes.fInt));
            return chain;
        }
        default: {
            SpvId id = this->getLValue(expr, out)->getPointer();
            SkASSERT(id != NA);
            return TArray<SpvId>{id};
        }
    }
    SkUNREACHABLE;
}

class PointerLValue : public SPIRVCodeGenerator::LValue {
public:
    PointerLValue(SPIRVCodeGenerator& gen, SpvId pointer, bool isMemoryObject, SpvId type,
                  SPIRVCodeGenerator::Precision precision, SpvStorageClass_ storageClass)
    : fGen(gen)
    , fPointer(pointer)
    , fIsMemoryObject(isMemoryObject)
    , fType(type)
    , fPrecision(precision)
    , fStorageClass(storageClass) {}

    SpvId getPointer() override {
        return fPointer;
    }

    bool isMemoryObjectPointer() const override {
        return fIsMemoryObject;
    }

    SpvId load(OutputStream& out) override {
        return fGen.writeOpLoad(fType, fPrecision, fPointer, out);
    }

    void store(SpvId value, OutputStream& out) override {
        if (!fIsMemoryObject) {
            // We are going to write into an access chain; this could represent one component of a
            // vector, or one element of an array. This has the potential to invalidate other,
            // *unknown* elements of our store cache. (e.g. if the store cache holds `%50 = myVec4`,
            // and we store `%60 = myVec4.z`, this invalidates the cached value for %50.) To avoid
            // relying on stale data, reset the store cache entirely when this happens.
            fGen.fStoreCache.reset();
        }

        fGen.writeOpStore(fStorageClass, fPointer, value, out);
    }

private:
    SPIRVCodeGenerator& fGen;
    const SpvId fPointer;
    const bool fIsMemoryObject;
    const SpvId fType;
    const SPIRVCodeGenerator::Precision fPrecision;
    const SpvStorageClass_ fStorageClass;
};

class SwizzleLValue : public SPIRVCodeGenerator::LValue {
public:
    SwizzleLValue(SPIRVCodeGenerator& gen, SpvId vecPointer, const ComponentArray& components,
                  const Type& baseType, const Type& swizzleType, SpvStorageClass_ storageClass)
    : fGen(gen)
    , fVecPointer(vecPointer)
    , fComponents(components)
    , fBaseType(&baseType)
    , fSwizzleType(&swizzleType)
    , fStorageClass(storageClass) {}

    bool applySwizzle(const ComponentArray& components, const Type& newType) override {
        ComponentArray updatedSwizzle;
        for (int8_t component : components) {
            if (component < 0 || component >= fComponents.size()) {
                SkDEBUGFAILF("swizzle accessed nonexistent component %d", (int)component);
                return false;
            }
            updatedSwizzle.push_back(fComponents[component]);
        }
        fComponents = updatedSwizzle;
        fSwizzleType = &newType;
        return true;
    }

    SpvId load(OutputStream& out) override {
        SpvId base = fGen.nextId(fBaseType);
        fGen.writeInstruction(SpvOpLoad, fGen.getType(*fBaseType), base, fVecPointer, out);
        SpvId result = fGen.nextId(fBaseType);
        fGen.writeOpCode(SpvOpVectorShuffle, 5 + (int32_t) fComponents.size(), out);
        fGen.writeWord(fGen.getType(*fSwizzleType), out);
        fGen.writeWord(result, out);
        fGen.writeWord(base, out);
        fGen.writeWord(base, out);
        for (int component : fComponents) {
            fGen.writeWord(component, out);
        }
        return result;
    }

    void store(SpvId value, OutputStream& out) override {
        // use OpVectorShuffle to mix and match the vector components. We effectively create
        // a virtual vector out of the concatenation of the left and right vectors, and then
        // select components from this virtual vector to make the result vector. For
        // instance, given:
        // float3L = ...;
        // float3R = ...;
        // L.xz = R.xy;
        // we end up with the virtual vector (L.x, L.y, L.z, R.x, R.y, R.z). Then we want
        // our result vector to look like (R.x, L.y, R.y), so we need to select indices
        // (3, 1, 4).
        SpvId base = fGen.nextId(fBaseType);
        fGen.writeInstruction(SpvOpLoad, fGen.getType(*fBaseType), base, fVecPointer, out);
        SpvId shuffle = fGen.nextId(fBaseType);
        fGen.writeOpCode(SpvOpVectorShuffle, 5 + fBaseType->columns(), out);
        fGen.writeWord(fGen.getType(*fBaseType), out);
        fGen.writeWord(shuffle, out);
        fGen.writeWord(base, out);
        fGen.writeWord(value, out);
        for (int i = 0; i < fBaseType->columns(); i++) {
            // current offset into the virtual vector, defaults to pulling the unmodified
            // value from the left side
            int offset = i;
            // check to see if we are writing this component
            for (int j = 0; j < fComponents.size(); j++) {
                if (fComponents[j] == i) {
                    // we're writing to this component, so adjust the offset to pull from
                    // the correct component of the right side instead of preserving the
                    // value from the left
                    offset = (int) (j + fBaseType->columns());
                    break;
                }
            }
            fGen.writeWord(offset, out);
        }
        fGen.writeOpStore(fStorageClass, fVecPointer, shuffle, out);
    }

private:
    SPIRVCodeGenerator& fGen;
    const SpvId fVecPointer;
    ComponentArray fComponents;
    const Type* fBaseType;
    const Type* fSwizzleType;
    const SpvStorageClass_ fStorageClass;
};

int SPIRVCodeGenerator::findUniformFieldIndex(const Variable& var) const {
    int* fieldIndex = fTopLevelUniformMap.find(&var);
    return fieldIndex ? *fieldIndex : -1;
}

std::unique_ptr<SPIRVCodeGenerator::LValue> SPIRVCodeGenerator::getLValue(const Expression& expr,
                                                                          OutputStream& out) {
    const Type& type = expr.type();
    Precision precision = type.highPrecision() ? Precision::kDefault : Precision::kRelaxed;
    switch (expr.kind()) {
        case Expression::Kind::kVariableReference: {
            const Variable& var = *expr.as<VariableReference>().variable();
            int uniformIdx = this->findUniformFieldIndex(var);
            if (uniformIdx >= 0) {
                SpvId memberId = this->nextId(nullptr);
                SpvId typeId = this->getPointerType(type, SpvStorageClassUniform);
                SpvId uniformIdxId = this->writeLiteral((double)uniformIdx, *fContext.fTypes.fInt);
                this->writeInstruction(SpvOpAccessChain, typeId, memberId, fUniformBufferId,
                                       uniformIdxId, out);
                return std::make_unique<PointerLValue>(
                        *this,
                        memberId,
                        /*isMemoryObjectPointer=*/true,
                        this->getType(type, this->memoryLayoutForVariable(var)),
                        precision,
                        SpvStorageClassUniform);
            }
            SpvId typeId = this->getType(type, this->memoryLayoutForVariable(var));
            SpvId* entry = fVariableMap.find(&var);
            SkASSERTF(entry, "%s", expr.description().c_str());
            return std::make_unique<PointerLValue>(*this, *entry,
                                                   /*isMemoryObjectPointer=*/true,
                                                   typeId, precision, get_storage_class(expr));
        }
        case Expression::Kind::kIndex: // fall through
        case Expression::Kind::kFieldAccess: {
            TArray<SpvId> chain = this->getAccessChain(expr, out);
            SpvId member = this->nextId(nullptr);
            SpvStorageClass_ storageClass = get_storage_class(expr);
            this->writeOpCode(SpvOpAccessChain, (SpvId) (3 + chain.size()), out);
            this->writeWord(this->getPointerType(type, storageClass), out);
            this->writeWord(member, out);
            for (SpvId idx : chain) {
                this->writeWord(idx, out);
            }
            return std::make_unique<PointerLValue>(
                    *this,
                    member,
                    /*isMemoryObjectPointer=*/false,
                    this->getType(type, this->memoryLayoutForStorageClass(storageClass)),
                    precision,
                    storageClass);
        }
        case Expression::Kind::kSwizzle: {
            const Swizzle& swizzle = expr.as<Swizzle>();
            std::unique_ptr<LValue> lvalue = this->getLValue(*swizzle.base(), out);
            if (lvalue->applySwizzle(swizzle.components(), type)) {
                return lvalue;
            }
            SpvId base = lvalue->getPointer();
            if (base == NA) {
                fContext.fErrors->error(swizzle.fPosition,
                        "unable to retrieve lvalue from swizzle");
            }
            SpvStorageClass_ storageClass = get_storage_class(*swizzle.base());
            if (swizzle.components().size() == 1) {
                SpvId member = this->nextId(nullptr);
                SpvId typeId = this->getPointerType(type, storageClass);
                SpvId indexId = this->writeLiteral(swizzle.components()[0], *fContext.fTypes.fInt);
                this->writeInstruction(SpvOpAccessChain, typeId, member, base, indexId, out);
                return std::make_unique<PointerLValue>(*this, member,
                                                       /*isMemoryObjectPointer=*/false,
                                                       this->getType(type),
                                                       precision, storageClass);
            } else {
                return std::make_unique<SwizzleLValue>(*this, base, swizzle.components(),
                                                       swizzle.base()->type(), type, storageClass);
            }
        }
        default: {
            // expr isn't actually an lvalue, create a placeholder variable for it. This case
            // happens due to the need to store values in temporary variables during function
            // calls (see comments in getFunctionParameterType); erroneous uses of rvalues as
            // lvalues should have been caught before code generation.
            //
            // This is with the exception of opaque handle types (textures/samplers) which are
            // always defined as UniformConstant pointers and don't need to be explicitly stored
            // into a temporary (which is handled explicitly in writeFunctionCallArgument).
            SpvId result = this->nextId(nullptr);
            SpvId pointerType = this->getPointerType(type, SpvStorageClassFunction);
            this->writeInstruction(SpvOpVariable, pointerType, result, SpvStorageClassFunction,
                                   fVariableBuffer);
            this->writeOpStore(SpvStorageClassFunction, result, this->writeExpression(expr, out),
                               out);
            return std::make_unique<PointerLValue>(*this, result, /*isMemoryObjectPointer=*/true,
                                                   this->getType(type), precision,
                                                   SpvStorageClassFunction);
        }
    }
}

std::unique_ptr<Expression> SPIRVCodeGenerator::identifier(std::string_view name) {
    std::unique_ptr<Expression> expr = ThreadContext::Compiler().convertIdentifier(Position(),name);
    return expr ? std::move(expr)
                : Poison::Make(Position(), fContext);
}

SpvId SPIRVCodeGenerator::writeVariableReference(const VariableReference& ref, OutputStream& out) {
    const Variable* variable = ref.variable();
    switch (variable->modifiers().fLayout.fBuiltin) {
        case DEVICE_FRAGCOORDS_BUILTIN: {
            // Down below, we rewrite raw references to sk_FragCoord with expressions that reference
            // DEVICE_FRAGCOORDS_BUILTIN. This is a fake variable that means we need to directly
            // access the fragcoord; do so now.
            return this->getLValue(*this->identifier("sk_FragCoord"), out)->load(out);
        }
        case DEVICE_CLOCKWISE_BUILTIN: {
            // Down below, we rewrite raw references to sk_Clockwise with expressions that reference
            // DEVICE_CLOCKWISE_BUILTIN. This is a fake variable that means we need to directly
            // access front facing; do so now.
            return this->getLValue(*this->identifier("sk_Clockwise"), out)->load(out);
        }
        case SK_SECONDARYFRAGCOLOR_BUILTIN: {
            // sk_SecondaryFragColor corresponds to gl_SecondaryFragColorEXT, which isn't supposed
            // to appear in a SPIR-V program (it's only valid in ES2). Report an error.
            fContext.fErrors->error(ref.fPosition,
                                    "sk_SecondaryFragColor is not allowed in SPIR-V");
            return NA;
        }
        case SK_FRAGCOORD_BUILTIN: {
            if (fProgram.fConfig->fSettings.fForceNoRTFlip) {
                return this->getLValue(*this->identifier("sk_FragCoord"), out)->load(out);
            }

            // Handle inserting use of uniform to flip y when referencing sk_FragCoord.
            this->addRTFlipUniform(ref.fPosition);
            // Use sk_RTAdjust to compute the flipped coordinate
            // Use a uniform to flip the Y coordinate. The new expression will be written in
            // terms of $device_FragCoords, which is a fake variable that means "access the
            // underlying fragcoords directly without flipping it".
            static constexpr char DEVICE_COORDS_NAME[] = "$device_FragCoords";
            if (!fProgram.fSymbols->find(DEVICE_COORDS_NAME)) {
                AutoAttachPoolToThread attach(fProgram.fPool.get());
                Modifiers modifiers;
                modifiers.fLayout.fBuiltin = DEVICE_FRAGCOORDS_BUILTIN;
                auto coordsVar = std::make_unique<Variable>(/*pos=*/Position(),
                                                            /*modifiersPosition=*/Position(),
                                                            fContext.fModifiersPool->add(modifiers),
                                                            DEVICE_COORDS_NAME,
                                                            fContext.fTypes.fFloat4.get(),
                                                            /*builtin=*/true,
                                                            Variable::Storage::kGlobal);
                fSPIRVBonusVariables.add(coordsVar.get());
                fProgram.fSymbols->add(std::move(coordsVar));
            }
            std::unique_ptr<Expression> deviceCoord = this->identifier(DEVICE_COORDS_NAME);
            std::unique_ptr<Expression> rtFlip = this->identifier(SKSL_RTFLIP_NAME);
            SpvId rtFlipX = this->writeSwizzle(*rtFlip, {SwizzleComponent::X}, out);
            SpvId rtFlipY = this->writeSwizzle(*rtFlip, {SwizzleComponent::Y}, out);
            SpvId deviceCoordX  = this->writeSwizzle(*deviceCoord, {SwizzleComponent::X}, out);
            SpvId deviceCoordY  = this->writeSwizzle(*deviceCoord, {SwizzleComponent::Y}, out);
            SpvId deviceCoordZW = this->writeSwizzle(*deviceCoord, {SwizzleComponent::Z,
                                                                    SwizzleComponent::W}, out);
            // Compute `flippedY = u_RTFlip.y * $device_FragCoords.y`.
            SpvId flippedY = this->writeBinaryExpression(
                                     *fContext.fTypes.fFloat, rtFlipY, OperatorKind::STAR,
                                     *fContext.fTypes.fFloat, deviceCoordY,
                                     *fContext.fTypes.fFloat, out);

            // Compute `flippedY = u_RTFlip.x + flippedY`.
            flippedY = this->writeBinaryExpression(
                               *fContext.fTypes.fFloat, rtFlipX, OperatorKind::PLUS,
                               *fContext.fTypes.fFloat, flippedY,
                               *fContext.fTypes.fFloat, out);

            // Return `float4(deviceCoord.x, flippedY, deviceCoord.zw)`.
            return this->writeOpCompositeConstruct(*fContext.fTypes.fFloat4,
                                                   {deviceCoordX, flippedY, deviceCoordZW},
                                                   out);
        }
        case SK_CLOCKWISE_BUILTIN: {
            if (fProgram.fConfig->fSettings.fForceNoRTFlip) {
                return this->getLValue(*this->identifier("sk_Clockwise"), out)->load(out);
            }

            // Apply RTFlip to sk_Clockwise.
            this->addRTFlipUniform(ref.fPosition);
            // Use a uniform to flip the Y coordinate. The new expression will be written in
            // terms of $device_Clockwise, which is a fake variable that means "access the
            // underlying FrontFacing directly".
            static constexpr char DEVICE_CLOCKWISE_NAME[] = "$device_Clockwise";
            if (!fProgram.fSymbols->find(DEVICE_CLOCKWISE_NAME)) {
                AutoAttachPoolToThread attach(fProgram.fPool.get());
                Modifiers modifiers;
                modifiers.fLayout.fBuiltin = DEVICE_CLOCKWISE_BUILTIN;
                auto clockwiseVar = std::make_unique<Variable>(
                        /*pos=*/Position(),
                        /*modifiersPosition=*/Position(),
                        fContext.fModifiersPool->add(modifiers),
                        DEVICE_CLOCKWISE_NAME,
                        fContext.fTypes.fBool.get(),
                        /*builtin=*/true,
                        Variable::Storage::kGlobal);
                fSPIRVBonusVariables.add(clockwiseVar.get());
                fProgram.fSymbols->add(std::move(clockwiseVar));
            }
            // FrontFacing in Vulkan is defined in terms of a top-down render target. In Skia,
            // we use the default convention of "counter-clockwise face is front".

            // Compute `positiveRTFlip = (rtFlip.y > 0)`.
            std::unique_ptr<Expression> rtFlip = this->identifier(SKSL_RTFLIP_NAME);
            SpvId rtFlipY = this->writeSwizzle(*rtFlip, {SwizzleComponent::Y}, out);
            SpvId zero = this->writeLiteral(0.0, *fContext.fTypes.fFloat);
            SpvId positiveRTFlip = this->writeBinaryExpression(
                                           *fContext.fTypes.fFloat, rtFlipY, OperatorKind::GT,
                                           *fContext.fTypes.fFloat, zero,
                                           *fContext.fTypes.fBool, out);

            // Compute `positiveRTFlip ^^ $device_Clockwise`.
            std::unique_ptr<Expression> deviceClockwise = this->identifier(DEVICE_CLOCKWISE_NAME);
            SpvId deviceClockwiseID = this->writeExpression(*deviceClockwise, out);
            return this->writeBinaryExpression(
                           *fContext.fTypes.fBool, positiveRTFlip, OperatorKind::LOGICALXOR,
                           *fContext.fTypes.fBool, deviceClockwiseID,
                           *fContext.fTypes.fBool, out);
        }
        default: {
            // Constant-propagate variables that have a known compile-time value.
            if (const Expression* expr = ConstantFolder::GetConstantValueOrNullForVariable(ref)) {
                return this->writeExpression(*expr, out);
            }

            // A reference to a sampler variable at global scope with synthesized texture/sampler
            // backing should construct a function-scope combined image-sampler from the synthesized
            // constituents. This is the case in which a sample intrinsic was invoked.
            //
            // Variable references to opaque handles (texture/sampler) that appear as the argument
            // of a user-defined function call are explicitly handled in writeFunctionCallArgument.
            if (const auto* p = fSynthesizedSamplerMap.find(variable)) {
                SkASSERT(fProgram.fConfig->fSettings.fSPIRVDawnCompatMode);

                SpvId* imgPtr = fVariableMap.find((*p)->fTexture.get());
                SpvId* samplerPtr = fVariableMap.find((*p)->fSampler.get());
                SkASSERT(imgPtr);
                SkASSERT(samplerPtr);

                SpvId img = this->writeOpLoad(this->getType((*p)->fTexture->type()),
                                              Precision::kDefault, *imgPtr, out);
                SpvId sampler = this->writeOpLoad(this->getType((*p)->fSampler->type()),
                                                  Precision::kDefault,
                                                  *samplerPtr,
                                                  out);
                SpvId result = this->nextId(nullptr);
                this->writeInstruction(SpvOpSampledImage,
                                       this->getType(variable->type()),
                                       result,
                                       img,
                                       sampler,
                                       out);
                return result;
            }

            return this->getLValue(ref, out)->load(out);
        }
    }
}

SpvId SPIRVCodeGenerator::writeIndexExpression(const IndexExpression& expr, OutputStream& out) {
    if (expr.base()->type().isVector()) {
        SpvId base = this->writeExpression(*expr.base(), out);
        SpvId index = this->writeExpression(*expr.index(), out);
        SpvId result = this->nextId(nullptr);
        this->writeInstruction(SpvOpVectorExtractDynamic, this->getType(expr.type()), result, base,
                               index, out);
        return result;
    }
    return getLValue(expr, out)->load(out);
}

SpvId SPIRVCodeGenerator::writeFieldAccess(const FieldAccess& f, OutputStream& out) {
    return getLValue(f, out)->load(out);
}

SpvId SPIRVCodeGenerator::writeSwizzle(const Expression& baseExpr,
                                       const ComponentArray& components,
                                       OutputStream& out) {
    size_t count = components.size();
    const Type& type = baseExpr.type().componentType().toCompound(fContext, count, /*rows=*/1);
    SpvId base = this->writeExpression(baseExpr, out);
    if (count == 1) {
        return this->writeOpCompositeExtract(type, base, components[0], out);
    }

    SpvId result = this->nextId(&type);
    this->writeOpCode(SpvOpVectorShuffle, 5 + (int32_t) count, out);
    this->writeWord(this->getType(type), out);
    this->writeWord(result, out);
    this->writeWord(base, out);
    this->writeWord(base, out);
    for (int component : components) {
        this->writeWord(component, out);
    }
    return result;
}

SpvId SPIRVCodeGenerator::writeSwizzle(const Swizzle& swizzle, OutputStream& out) {
    return this->writeSwizzle(*swizzle.base(), swizzle.components(), out);
}

SpvId SPIRVCodeGenerator::writeBinaryOperation(const Type& resultType,
                                               const Type& operandType, SpvId lhs,
                                               SpvId rhs, SpvOp_ ifFloat, SpvOp_ ifInt,
                                               SpvOp_ ifUInt, SpvOp_ ifBool, OutputStream& out) {
    SpvId result = this->nextId(&resultType);
    SpvOp_ op = pick_by_type(operandType, ifFloat, ifInt, ifUInt, ifBool);
    if (op == SpvOpUndef) {
        fContext.fErrors->error(operandType.fPosition,
                "unsupported operand for binary expression: " + operandType.description());
        return NA;
    }
    this->writeInstruction(op, this->getType(resultType), result, lhs, rhs, out);
    return result;
}

SpvId SPIRVCodeGenerator::foldToBool(SpvId id, const Type& operandType, SpvOp op,
                                     OutputStream& out) {
    if (operandType.isVector()) {
        SpvId result = this->nextId(nullptr);
        this->writeInstruction(op, this->getType(*fContext.fTypes.fBool), result, id, out);
        return result;
    }
    return id;
}

SpvId SPIRVCodeGenerator::writeMatrixComparison(const Type& operandType, SpvId lhs, SpvId rhs,
                                                SpvOp_ floatOperator, SpvOp_ intOperator,
                                                SpvOp_ vectorMergeOperator, SpvOp_ mergeOperator,
                                                OutputStream& out) {
    SpvOp_ compareOp = is_float(operandType) ? floatOperator : intOperator;
    SkASSERT(operandType.isMatrix());
    const Type& columnType = operandType.componentType().toCompound(fContext,
                                                                    operandType.rows(),
                                                                    1);
    SpvId bvecType = this->getType(fContext.fTypes.fBool->toCompound(fContext,
                                                                     operandType.rows(),
                                                                     1));
    SpvId boolType = this->getType(*fContext.fTypes.fBool);
    SpvId result = 0;
    for (int i = 0; i < operandType.columns(); i++) {
        SpvId columnL = this->writeOpCompositeExtract(columnType, lhs, i, out);
        SpvId columnR = this->writeOpCompositeExtract(columnType, rhs, i, out);
        SpvId compare = this->nextId(&operandType);
        this->writeInstruction(compareOp, bvecType, compare, columnL, columnR, out);
        SpvId merge = this->nextId(nullptr);
        this->writeInstruction(vectorMergeOperator, boolType, merge, compare, out);
        if (result != 0) {
            SpvId next = this->nextId(nullptr);
            this->writeInstruction(mergeOperator, boolType, next, result, merge, out);
            result = next;
        } else {
            result = merge;
        }
    }
    return result;
}

SpvId SPIRVCodeGenerator::writeComponentwiseMatrixUnary(const Type& operandType,
                                                        SpvId operand,
                                                        SpvOp_ op,
                                                        OutputStream& out) {
    SkASSERT(operandType.isMatrix());
    const Type& columnType = operandType.componentType().toCompound(fContext,
                                                                    /*columns=*/operandType.rows(),
                                                                    /*rows=*/1);
    SpvId columnTypeId = this->getType(columnType);

    STArray<4, SpvId> columns;
    for (int i = 0; i < operandType.columns(); i++) {
        SpvId srcColumn = this->writeOpCompositeExtract(columnType, operand, i, out);
        SpvId dstColumn = this->nextId(&operandType);
        this->writeInstruction(op, columnTypeId, dstColumn, srcColumn, out);
        columns.push_back(dstColumn);
    }

    return this->writeOpCompositeConstruct(operandType, columns, out);
}

SpvId SPIRVCodeGenerator::writeComponentwiseMatrixBinary(const Type& operandType, SpvId lhs,
                                                         SpvId rhs, SpvOp_ op, OutputStream& out) {
    SkASSERT(operandType.isMatrix());
    const Type& columnType = operandType.componentType().toCompound(fContext,
                                                                    /*columns=*/operandType.rows(),
                                                                    /*rows=*/1);
    SpvId columnTypeId = this->getType(columnType);

    STArray<4, SpvId> columns;
    for (int i = 0; i < operandType.columns(); i++) {
        SpvId columnL = this->writeOpCompositeExtract(columnType, lhs, i, out);
        SpvId columnR = this->writeOpCompositeExtract(columnType, rhs, i, out);
        columns.push_back(this->nextId(&operandType));
        this->writeInstruction(op, columnTypeId, columns[i], columnL, columnR, out);
    }
    return this->writeOpCompositeConstruct(operandType, columns, out);
}

SpvId SPIRVCodeGenerator::writeReciprocal(const Type& type, SpvId value, OutputStream& out) {
    SkASSERT(type.isFloat());
    SpvId one = this->writeLiteral(1.0, type);
    SpvId reciprocal = this->nextId(&type);
    this->writeInstruction(SpvOpFDiv, this->getType(type), reciprocal, one, value, out);
    return reciprocal;
}

SpvId SPIRVCodeGenerator::writeScalarToMatrixSplat(const Type& matrixType,
                                                   SpvId scalarId,
                                                   OutputStream& out) {
    // Splat the scalar into a vector.
    const Type& vectorType = matrixType.componentType().toCompound(fContext,
                                                                   /*columns=*/matrixType.rows(),
                                                                   /*rows=*/1);
    STArray<4, SpvId> vecArguments;
    vecArguments.push_back_n(/*n=*/matrixType.rows(), /*t=*/scalarId);
    SpvId vectorId = this->writeOpCompositeConstruct(vectorType, vecArguments, out);

    // Splat the vector into a matrix.
    STArray<4, SpvId> matArguments;
    matArguments.push_back_n(/*n=*/matrixType.columns(), /*t=*/vectorId);
    return this->writeOpCompositeConstruct(matrixType, matArguments, out);
}

static bool types_match(const Type& a, const Type& b) {
    if (a.matches(b)) {
        return true;
    }
    return (a.typeKind() == b.typeKind()) &&
           (a.isScalar() || a.isVector() || a.isMatrix()) &&
           (a.columns() == b.columns() && a.rows() == b.rows()) &&
           a.componentType().numberKind() == b.componentType().numberKind();
}

SpvId SPIRVCodeGenerator::writeBinaryExpression(const Type& leftType, SpvId lhs, Operator op,
                                                const Type& rightType, SpvId rhs,
                                                const Type& resultType, OutputStream& out) {
    // The comma operator ignores the type of the left-hand side entirely.
    if (op.kind() == Operator::Kind::COMMA) {
        return rhs;
    }
    // overall type we are operating on: float2, int, uint4...
    const Type* operandType;
    if (types_match(leftType, rightType)) {
        operandType = &leftType;
    } else {
        // IR allows mismatched types in expressions (e.g. float2 * float), but they need special
        // handling in SPIR-V
        if (leftType.isVector() && rightType.isNumber()) {
            if (resultType.componentType().isFloat()) {
                switch (op.kind()) {
                    case Operator::Kind::SLASH: {
                        rhs = this->writeReciprocal(rightType, rhs, out);
                        [[fallthrough]];
                    }
                    case Operator::Kind::STAR: {
                        SpvId result = this->nextId(&resultType);
                        this->writeInstruction(SpvOpVectorTimesScalar, this->getType(resultType),
                                               result, lhs, rhs, out);
                        return result;
                    }
                    default:
                        break;
                }
            }
            // Vectorize the right-hand side.
            STArray<4, SpvId> arguments;
            arguments.push_back_n(/*n=*/leftType.columns(), /*t=*/rhs);
            rhs = this->writeOpCompositeConstruct(leftType, arguments, out);
            operandType = &leftType;
        } else if (rightType.isVector() && leftType.isNumber()) {
            if (resultType.componentType().isFloat()) {
                if (op.kind() == Operator::Kind::STAR) {
                    SpvId result = this->nextId(&resultType);
                    this->writeInstruction(SpvOpVectorTimesScalar, this->getType(resultType),
                                           result, rhs, lhs, out);
                    return result;
                }
            }
            // Vectorize the left-hand side.
            STArray<4, SpvId> arguments;
            arguments.push_back_n(/*n=*/rightType.columns(), /*t=*/lhs);
            lhs = this->writeOpCompositeConstruct(rightType, arguments, out);
            operandType = &rightType;
        } else if (leftType.isMatrix()) {
            if (op.kind() == Operator::Kind::STAR) {
                // Matrix-times-vector and matrix-times-scalar have dedicated ops in SPIR-V.
                SpvOp_ spvop;
                if (rightType.isMatrix()) {
                    spvop = SpvOpMatrixTimesMatrix;
                } else if (rightType.isVector()) {
                    spvop = SpvOpMatrixTimesVector;
                } else {
                    SkASSERT(rightType.isScalar());
                    spvop = SpvOpMatrixTimesScalar;
                }
                SpvId result = this->nextId(&resultType);
                this->writeInstruction(spvop, this->getType(resultType), result, lhs, rhs, out);
                return result;
            } else {
                // Matrix-op-vector is not supported in GLSL/SkSL for non-multiplication ops; we
                // expect to have a scalar here.
                SkASSERT(rightType.isScalar());

                // Splat rhs across an entire matrix so we can reuse the matrix-op-matrix path.
                SpvId rhsMatrix = this->writeScalarToMatrixSplat(leftType, rhs, out);

                // Perform this operation as matrix-op-matrix.
                return this->writeBinaryExpression(leftType, lhs, op, leftType, rhsMatrix,
                                                   resultType, out);
            }
        } else if (rightType.isMatrix()) {
            if (op.kind() == Operator::Kind::STAR) {
                // Matrix-times-vector and matrix-times-scalar have dedicated ops in SPIR-V.
                SpvId result = this->nextId(&resultType);
                if (leftType.isVector()) {
                    this->writeInstruction(SpvOpVectorTimesMatrix, this->getType(resultType),
                                           result, lhs, rhs, out);
                } else {
                    SkASSERT(leftType.isScalar());
                    this->writeInstruction(SpvOpMatrixTimesScalar, this->getType(resultType),
                                           result, rhs, lhs, out);
                }
                return result;
            } else {
                // Vector-op-matrix is not supported in GLSL/SkSL for non-multiplication ops; we
                // expect to have a scalar here.
                SkASSERT(leftType.isScalar());

                // Splat lhs across an entire matrix so we can reuse the matrix-op-matrix path.
                SpvId lhsMatrix = this->writeScalarToMatrixSplat(rightType, lhs, out);

                // Perform this operation as matrix-op-matrix.
                return this->writeBinaryExpression(rightType, lhsMatrix, op, rightType, rhs,
                                                   resultType, out);
            }
        } else {
            fContext.fErrors->error(leftType.fPosition, "unsupported mixed-type expression");
            return NA;
        }
    }

    switch (op.kind()) {
        case Operator::Kind::EQEQ: {
            if (operandType->isMatrix()) {
                return this->writeMatrixComparison(*operandType, lhs, rhs, SpvOpFOrdEqual,
                                                   SpvOpIEqual, SpvOpAll, SpvOpLogicalAnd, out);
            }
            if (operandType->isStruct()) {
                return this->writeStructComparison(*operandType, lhs, op, rhs, out);
            }
            if (operandType->isArray()) {
                return this->writeArrayComparison(*operandType, lhs, op, rhs, out);
            }
            SkASSERT(resultType.isBoolean());
            const Type* tmpType;
            if (operandType->isVector()) {
                tmpType = &fContext.fTypes.fBool->toCompound(fContext,
                                                             operandType->columns(),
                                                             operandType->rows());
            } else {
                tmpType = &resultType;
            }
            if (lhs == rhs) {
                // This ignores the effects of NaN.
                return this->writeOpConstantTrue(*fContext.fTypes.fBool);
            }
            return this->foldToBool(this->writeBinaryOperation(*tmpType, *operandType, lhs, rhs,
                                                               SpvOpFOrdEqual, SpvOpIEqual,
                                                               SpvOpIEqual, SpvOpLogicalEqual, out),
                                    *operandType, SpvOpAll, out);
        }
        case Operator::Kind::NEQ:
            if (operandType->isMatrix()) {
                return this->writeMatrixComparison(*operandType, lhs, rhs, SpvOpFUnordNotEqual,
                                                   SpvOpINotEqual, SpvOpAny, SpvOpLogicalOr, out);
            }
            if (operandType->isStruct()) {
                return this->writeStructComparison(*operandType, lhs, op, rhs, out);
            }
            if (operandType->isArray()) {
                return this->writeArrayComparison(*operandType, lhs, op, rhs, out);
            }
            [[fallthrough]];
        case Operator::Kind::LOGICALXOR:
            SkASSERT(resultType.isBoolean());
            const Type* tmpType;
            if (operandType->isVector()) {
                tmpType = &fContext.fTypes.fBool->toCompound(fContext,
                                                             operandType->columns(),
                                                             operandType->rows());
            } else {
                tmpType = &resultType;
            }
            if (lhs == rhs) {
                // This ignores the effects of NaN.
                return this->writeOpConstantFalse(*fContext.fTypes.fBool);
            }
            return this->foldToBool(this->writeBinaryOperation(*tmpType, *operandType, lhs, rhs,
                                                               SpvOpFUnordNotEqual, SpvOpINotEqual,
                                                               SpvOpINotEqual, SpvOpLogicalNotEqual,
                                                               out),
                                    *operandType, SpvOpAny, out);
        case Operator::Kind::GT:
            SkASSERT(resultType.isBoolean());
            return this->writeBinaryOperation(resultType, *operandType, lhs, rhs,
                                              SpvOpFOrdGreaterThan, SpvOpSGreaterThan,
                                              SpvOpUGreaterThan, SpvOpUndef, out);
        case Operator::Kind::LT:
            SkASSERT(resultType.isBoolean());
            return this->writeBinaryOperation(resultType, *operandType, lhs, rhs, SpvOpFOrdLessThan,
                                              SpvOpSLessThan, SpvOpULessThan, SpvOpUndef, out);
        case Operator::Kind::GTEQ:
            SkASSERT(resultType.isBoolean());
            return this->writeBinaryOperation(resultType, *operandType, lhs, rhs,
                                              SpvOpFOrdGreaterThanEqual, SpvOpSGreaterThanEqual,
                                              SpvOpUGreaterThanEqual, SpvOpUndef, out);
        case Operator::Kind::LTEQ:
            SkASSERT(resultType.isBoolean());
            return this->writeBinaryOperation(resultType, *operandType, lhs, rhs,
                                              SpvOpFOrdLessThanEqual, SpvOpSLessThanEqual,
                                              SpvOpULessThanEqual, SpvOpUndef, out);
        case Operator::Kind::PLUS:
            if (leftType.isMatrix() && rightType.isMatrix()) {
                SkASSERT(leftType.matches(rightType));
                return this->writeComponentwiseMatrixBinary(leftType, lhs, rhs, SpvOpFAdd, out);
            }
            return this->writeBinaryOperation(resultType, *operandType, lhs, rhs, SpvOpFAdd,
                                              SpvOpIAdd, SpvOpIAdd, SpvOpUndef, out);
        case Operator::Kind::MINUS:
            if (leftType.isMatrix() && rightType.isMatrix()) {
                SkASSERT(leftType.matches(rightType));
                return this->writeComponentwiseMatrixBinary(leftType, lhs, rhs, SpvOpFSub, out);
            }
            return this->writeBinaryOperation(resultType, *operandType, lhs, rhs, SpvOpFSub,
                                              SpvOpISub, SpvOpISub, SpvOpUndef, out);
        case Operator::Kind::STAR:
            if (leftType.isMatrix() && rightType.isMatrix()) {
                // matrix multiply
                SpvId result = this->nextId(&resultType);
                this->writeInstruction(SpvOpMatrixTimesMatrix, this->getType(resultType), result,
                                       lhs, rhs, out);
                return result;
            }
            return this->writeBinaryOperation(resultType, *operandType, lhs, rhs, SpvOpFMul,
                                              SpvOpIMul, SpvOpIMul, SpvOpUndef, out);
        case Operator::Kind::SLASH:
            if (leftType.isMatrix() && rightType.isMatrix()) {
                SkASSERT(leftType.matches(rightType));
                return this->writeComponentwiseMatrixBinary(leftType, lhs, rhs, SpvOpFDiv, out);
            }
            return this->writeBinaryOperation(resultType, *operandType, lhs, rhs, SpvOpFDiv,
                                              SpvOpSDiv, SpvOpUDiv, SpvOpUndef, out);
        case Operator::Kind::PERCENT:
            return this->writeBinaryOperation(resultType, *operandType, lhs, rhs, SpvOpFMod,
                                              SpvOpSMod, SpvOpUMod, SpvOpUndef, out);
        case Operator::Kind::SHL:
            return this->writeBinaryOperation(resultType, *operandType, lhs, rhs, SpvOpUndef,
                                              SpvOpShiftLeftLogical, SpvOpShiftLeftLogical,
                                              SpvOpUndef, out);
        case Operator::Kind::SHR:
            return this->writeBinaryOperation(resultType, *operandType, lhs, rhs, SpvOpUndef,
                                              SpvOpShiftRightArithmetic, SpvOpShiftRightLogical,
                                              SpvOpUndef, out);
        case Operator::Kind::BITWISEAND:
            return this->writeBinaryOperation(resultType, *operandType, lhs, rhs, SpvOpUndef,
                                              SpvOpBitwiseAnd, SpvOpBitwiseAnd, SpvOpUndef, out);
        case Operator::Kind::BITWISEOR:
            return this->writeBinaryOperation(resultType, *operandType, lhs, rhs, SpvOpUndef,
                                              SpvOpBitwiseOr, SpvOpBitwiseOr, SpvOpUndef, out);
        case Operator::Kind::BITWISEXOR:
            return this->writeBinaryOperation(resultType, *operandType, lhs, rhs, SpvOpUndef,
                                              SpvOpBitwiseXor, SpvOpBitwiseXor, SpvOpUndef, out);
        default:
            fContext.fErrors->error(Position(), "unsupported token");
            return NA;
    }
}

SpvId SPIRVCodeGenerator::writeArrayComparison(const Type& arrayType, SpvId lhs, Operator op,
                                               SpvId rhs, OutputStream& out) {
    // The inputs must be arrays, and the op must be == or !=.
    SkASSERT(op.kind() == Operator::Kind::EQEQ || op.kind() == Operator::Kind::NEQ);
    SkASSERT(arrayType.isArray());
    const Type& componentType = arrayType.componentType();
    const int arraySize = arrayType.columns();
    SkASSERT(arraySize > 0);

    // Synthesize equality checks for each item in the array.
    const Type& boolType = *fContext.fTypes.fBool;
    SpvId allComparisons = NA;
    for (int index = 0; index < arraySize; ++index) {
        // Get the left and right item in the array.
        SpvId itemL = this->writeOpCompositeExtract(componentType, lhs, index, out);
        SpvId itemR = this->writeOpCompositeExtract(componentType, rhs, index, out);
        // Use `writeBinaryExpression` with the requested == or != operator on these items.
        SpvId comparison = this->writeBinaryExpression(componentType, itemL, op,
                                                       componentType, itemR, boolType, out);
        // Merge this comparison result with all the other comparisons we've done.
        allComparisons = this->mergeComparisons(comparison, allComparisons, op, out);
    }
    return allComparisons;
}

SpvId SPIRVCodeGenerator::writeStructComparison(const Type& structType, SpvId lhs, Operator op,
                                                SpvId rhs, OutputStream& out) {
    // The inputs must be structs containing fields, and the op must be == or !=.
    SkASSERT(op.kind() == Operator::Kind::EQEQ || op.kind() == Operator::Kind::NEQ);
    SkASSERT(structType.isStruct());
    SkSpan<const Field> fields = structType.fields();
    SkASSERT(!fields.empty());

    // Synthesize equality checks for each field in the struct.
    const Type& boolType = *fContext.fTypes.fBool;
    SpvId allComparisons = NA;
    for (int index = 0; index < (int)fields.size(); ++index) {
        // Get the left and right versions of this field.
        const Type& fieldType = *fields[index].fType;

        SpvId fieldL = this->writeOpCompositeExtract(fieldType, lhs, index, out);
        SpvId fieldR = this->writeOpCompositeExtract(fieldType, rhs, index, out);
        // Use `writeBinaryExpression` with the requested == or != operator on these fields.
        SpvId comparison = this->writeBinaryExpression(fieldType, fieldL, op, fieldType, fieldR,
                                                       boolType, out);
        // Merge this comparison result with all the other comparisons we've done.
        allComparisons = this->mergeComparisons(comparison, allComparisons, op, out);
    }
    return allComparisons;
}

SpvId SPIRVCodeGenerator::mergeComparisons(SpvId comparison, SpvId allComparisons, Operator op,
                                           OutputStream& out) {
    // If this is the first entry, we don't need to merge comparison results with anything.
    if (allComparisons == NA) {
        return comparison;
    }
    // Use LogicalAnd or LogicalOr to combine the comparison with all the other comparisons.
    const Type& boolType = *fContext.fTypes.fBool;
    SpvId boolTypeId = this->getType(boolType);
    SpvId logicalOp = this->nextId(&boolType);
    switch (op.kind()) {
        case Operator::Kind::EQEQ:
            this->writeInstruction(SpvOpLogicalAnd, boolTypeId, logicalOp,
                                   comparison, allComparisons, out);
            break;
        case Operator::Kind::NEQ:
            this->writeInstruction(SpvOpLogicalOr, boolTypeId, logicalOp,
                                   comparison, allComparisons, out);
            break;
        default:
            SkDEBUGFAILF("mergeComparisons only supports == and !=, not %s", op.operatorName());
            return NA;
    }
    return logicalOp;
}

SpvId SPIRVCodeGenerator::writeBinaryExpression(const BinaryExpression& b, OutputStream& out) {
    const Expression* left = b.left().get();
    const Expression* right = b.right().get();
    Operator op = b.getOperator();

    switch (op.kind()) {
        case Operator::Kind::EQ: {
            // Handles assignment.
            SpvId rhs = this->writeExpression(*right, out);
            this->getLValue(*left, out)->store(rhs, out);
            return rhs;
        }
        case Operator::Kind::LOGICALAND:
            // Handles short-circuiting; we don't necessarily evaluate both LHS and RHS.
            return this->writeLogicalAnd(*b.left(), *b.right(), out);

        case Operator::Kind::LOGICALOR:
            // Handles short-circuiting; we don't necessarily evaluate both LHS and RHS.
            return this->writeLogicalOr(*b.left(), *b.right(), out);

        default:
            break;
    }

    std::unique_ptr<LValue> lvalue;
    SpvId lhs;
    if (op.isAssignment()) {
        lvalue = this->getLValue(*left, out);
        lhs = lvalue->load(out);
    } else {
        lvalue = nullptr;
        lhs = this->writeExpression(*left, out);
    }

    SpvId rhs = this->writeExpression(*right, out);
    SpvId result = this->writeBinaryExpression(left->type(), lhs, op.removeAssignment(),
                                               right->type(), rhs, b.type(), out);
    if (lvalue) {
        lvalue->store(result, out);
    }
    return result;
}

SpvId SPIRVCodeGenerator::writeLogicalAnd(const Expression& left, const Expression& right,
                                          OutputStream& out) {
    SpvId falseConstant = this->writeLiteral(0.0, *fContext.fTypes.fBool);
    SpvId lhs = this->writeExpression(left, out);

    ConditionalOpCounts conditionalOps = this->getConditionalOpCounts();

    SpvId rhsLabel = this->nextId(nullptr);
    SpvId end = this->nextId(nullptr);
    SpvId lhsBlock = fCurrentBlock;
    this->writeInstruction(SpvOpSelectionMerge, end, SpvSelectionControlMaskNone, out);
    this->writeInstruction(SpvOpBranchConditional, lhs, rhsLabel, end, out);
    this->writeLabel(rhsLabel, kBranchIsOnPreviousLine, out);
    SpvId rhs = this->writeExpression(right, out);
    SpvId rhsBlock = fCurrentBlock;
    this->writeInstruction(SpvOpBranch, end, out);
    this->writeLabel(end, kBranchIsAbove, conditionalOps, out);
    SpvId result = this->nextId(nullptr);
    this->writeInstruction(SpvOpPhi, this->getType(*fContext.fTypes.fBool), result, falseConstant,
                           lhsBlock, rhs, rhsBlock, out);

    return result;
}

SpvId SPIRVCodeGenerator::writeLogicalOr(const Expression& left, const Expression& right,
                                         OutputStream& out) {
    SpvId trueConstant = this->writeLiteral(1.0, *fContext.fTypes.fBool);
    SpvId lhs = this->writeExpression(left, out);

    ConditionalOpCounts conditionalOps = this->getConditionalOpCounts();

    SpvId rhsLabel = this->nextId(nullptr);
    SpvId end = this->nextId(nullptr);
    SpvId lhsBlock = fCurrentBlock;
    this->writeInstruction(SpvOpSelectionMerge, end, SpvSelectionControlMaskNone, out);
    this->writeInstruction(SpvOpBranchConditional, lhs, end, rhsLabel, out);
    this->writeLabel(rhsLabel, kBranchIsOnPreviousLine, out);
    SpvId rhs = this->writeExpression(right, out);
    SpvId rhsBlock = fCurrentBlock;
    this->writeInstruction(SpvOpBranch, end, out);
    this->writeLabel(end, kBranchIsAbove, conditionalOps, out);
    SpvId result = this->nextId(nullptr);
    this->writeInstruction(SpvOpPhi, this->getType(*fContext.fTypes.fBool), result, trueConstant,
                           lhsBlock, rhs, rhsBlock, out);

    return result;
}

SpvId SPIRVCodeGenerator::writeTernaryExpression(const TernaryExpression& t, OutputStream& out) {
    const Type& type = t.type();
    SpvId test = this->writeExpression(*t.test(), out);
    if (t.ifTrue()->type().columns() == 1 &&
        Analysis::IsCompileTimeConstant(*t.ifTrue()) &&
        Analysis::IsCompileTimeConstant(*t.ifFalse())) {
        // both true and false are constants, can just use OpSelect
        SpvId result = this->nextId(nullptr);
        SpvId trueId = this->writeExpression(*t.ifTrue(), out);
        SpvId falseId = this->writeExpression(*t.ifFalse(), out);
        this->writeInstruction(SpvOpSelect, this->getType(type), result, test, trueId, falseId,
                               out);
        return result;
    }

    ConditionalOpCounts conditionalOps = this->getConditionalOpCounts();

    // was originally using OpPhi to choose the result, but for some reason that is crashing on
    // Adreno. Switched to storing the result in a temp variable as glslang does.
    SpvId var = this->nextId(nullptr);
    this->writeInstruction(SpvOpVariable, this->getPointerType(type, SpvStorageClassFunction),
                           var, SpvStorageClassFunction, fVariableBuffer);
    SpvId trueLabel = this->nextId(nullptr);
    SpvId falseLabel = this->nextId(nullptr);
    SpvId end = this->nextId(nullptr);
    this->writeInstruction(SpvOpSelectionMerge, end, SpvSelectionControlMaskNone, out);
    this->writeInstruction(SpvOpBranchConditional, test, trueLabel, falseLabel, out);
    this->writeLabel(trueLabel, kBranchIsOnPreviousLine, out);
    this->writeOpStore(SpvStorageClassFunction, var, this->writeExpression(*t.ifTrue(), out), out);
    this->writeInstruction(SpvOpBranch, end, out);
    this->writeLabel(falseLabel, kBranchIsAbove, conditionalOps, out);
    this->writeOpStore(SpvStorageClassFunction, var, this->writeExpression(*t.ifFalse(), out), out);
    this->writeInstruction(SpvOpBranch, end, out);
    this->writeLabel(end, kBranchIsAbove, conditionalOps, out);
    SpvId result = this->nextId(&type);
    this->writeInstruction(SpvOpLoad, this->getType(type), result, var, out);

    return result;
}

SpvId SPIRVCodeGenerator::writePrefixExpression(const PrefixExpression& p, OutputStream& out) {
    const Type& type = p.type();
    if (p.getOperator().kind() == Operator::Kind::MINUS) {
        SpvOp_ negateOp = pick_by_type(type, SpvOpFNegate, SpvOpSNegate, SpvOpSNegate, SpvOpUndef);
        SkASSERT(negateOp != SpvOpUndef);
        SpvId expr = this->writeExpression(*p.operand(), out);
        if (type.isMatrix()) {
            return this->writeComponentwiseMatrixUnary(type, expr, negateOp, out);
        }
        SpvId result = this->nextId(&type);
        SpvId typeId = this->getType(type);
        this->writeInstruction(negateOp, typeId, result, expr, out);
        return result;
    }
    switch (p.getOperator().kind()) {
        case Operator::Kind::PLUS:
            return this->writeExpression(*p.operand(), out);
        case Operator::Kind::PLUSPLUS: {
            std::unique_ptr<LValue> lv = this->getLValue(*p.operand(), out);
            SpvId one = this->writeLiteral(1.0, type);
            SpvId result = this->writeBinaryOperation(type, type, lv->load(out), one,
                                                      SpvOpFAdd, SpvOpIAdd, SpvOpIAdd, SpvOpUndef,
                                                      out);
            lv->store(result, out);
            return result;
        }
        case Operator::Kind::MINUSMINUS: {
            std::unique_ptr<LValue> lv = this->getLValue(*p.operand(), out);
            SpvId one = this->writeLiteral(1.0, type);
            SpvId result = this->writeBinaryOperation(type, type, lv->load(out), one, SpvOpFSub,
                                                      SpvOpISub, SpvOpISub, SpvOpUndef, out);
            lv->store(result, out);
            return result;
        }
        case Operator::Kind::LOGICALNOT: {
            SkASSERT(p.operand()->type().isBoolean());
            SpvId result = this->nextId(nullptr);
            this->writeInstruction(SpvOpLogicalNot, this->getType(type), result,
                                   this->writeExpression(*p.operand(), out), out);
            return result;
        }
        case Operator::Kind::BITWISENOT: {
            SpvId result = this->nextId(nullptr);
            this->writeInstruction(SpvOpNot, this->getType(type), result,
                                   this->writeExpression(*p.operand(), out), out);
            return result;
        }
        default:
            SkDEBUGFAILF("unsupported prefix expression: %s",
                         p.description(OperatorPrecedence::kExpression).c_str());
            return NA;
    }
}

SpvId SPIRVCodeGenerator::writePostfixExpression(const PostfixExpression& p, OutputStream& out) {
    const Type& type = p.type();
    std::unique_ptr<LValue> lv = this->getLValue(*p.operand(), out);
    SpvId result = lv->load(out);
    SpvId one = this->writeLiteral(1.0, type);
    switch (p.getOperator().kind()) {
        case Operator::Kind::PLUSPLUS: {
            SpvId temp = this->writeBinaryOperation(type, type, result, one, SpvOpFAdd,
                                                    SpvOpIAdd, SpvOpIAdd, SpvOpUndef, out);
            lv->store(temp, out);
            return result;
        }
        case Operator::Kind::MINUSMINUS: {
            SpvId temp = this->writeBinaryOperation(type, type, result, one, SpvOpFSub,
                                                    SpvOpISub, SpvOpISub, SpvOpUndef, out);
            lv->store(temp, out);
            return result;
        }
        default:
            SkDEBUGFAILF("unsupported postfix expression %s",
                         p.description(OperatorPrecedence::kExpression).c_str());
            return NA;
    }
}

SpvId SPIRVCodeGenerator::writeLiteral(const Literal& l) {
    return this->writeLiteral(l.value(), l.type());
}

SpvId SPIRVCodeGenerator::writeLiteral(double value, const Type& type) {
    switch (type.numberKind()) {
        case Type::NumberKind::kFloat: {
            float floatVal = value;
            int32_t valueBits;
            memcpy(&valueBits, &floatVal, sizeof(valueBits));
            return this->writeOpConstant(type, valueBits);
        }
        case Type::NumberKind::kBoolean: {
            return value ? this->writeOpConstantTrue(type)
                         : this->writeOpConstantFalse(type);
        }
        default: {
            return this->writeOpConstant(type, (SKSL_INT)value);
        }
    }
}

SpvId SPIRVCodeGenerator::writeFunctionStart(const FunctionDeclaration& f, OutputStream& out) {
    SpvId result = fFunctionMap[&f];
    SpvId returnTypeId = this->getType(f.returnType());
    SpvId functionTypeId = this->getFunctionType(f);
    this->writeInstruction(SpvOpFunction, returnTypeId, result,
                           SpvFunctionControlMaskNone, functionTypeId, out);
    std::string mangledName = f.mangledName();
    this->writeInstruction(SpvOpName,
                           result,
                           std::string_view(mangledName.c_str(), mangledName.size()),
                           fNameBuffer);
    for (const Variable* parameter : f.parameters()) {
        if (parameter->type().typeKind() == Type::TypeKind::kSampler &&
            fProgram.fConfig->fSettings.fSPIRVDawnCompatMode) {
            auto [texture, sampler] = this->synthesizeTextureAndSampler(*parameter);

            SpvId textureId = this->nextId(nullptr);
            SpvId samplerId = this->nextId(nullptr);
            fVariableMap.set(texture, textureId);
            fVariableMap.set(sampler, samplerId);

            SpvId textureType = this->getFunctionParameterType(texture->type());
            SpvId samplerType = this->getFunctionParameterType(sampler->type());

            this->writeInstruction(SpvOpFunctionParameter, textureType, textureId, out);
            this->writeInstruction(SpvOpFunctionParameter, samplerType, samplerId, out);
        } else {
            SpvId id = this->nextId(nullptr);
            fVariableMap.set(parameter, id);

            SpvId type = this->getFunctionParameterType(parameter->type());
            this->writeInstruction(SpvOpFunctionParameter, type, id, out);
        }
    }
    return result;
}

SpvId SPIRVCodeGenerator::writeFunction(const FunctionDefinition& f, OutputStream& out) {
    ConditionalOpCounts conditionalOps = this->getConditionalOpCounts();

    fVariableBuffer.reset();
    SpvId result = this->writeFunctionStart(f.declaration(), out);
    fCurrentBlock = 0;
    this->writeLabel(this->nextId(nullptr), kBranchlessBlock, out);
    StringStream bodyBuffer;
    this->writeBlock(f.body()->as<Block>(), bodyBuffer);
    write_stringstream(fVariableBuffer, out);
    if (f.declaration().isMain()) {
        write_stringstream(fGlobalInitializersBuffer, out);
    }
    write_stringstream(bodyBuffer, out);
    if (fCurrentBlock) {
        if (f.declaration().returnType().isVoid()) {
            this->writeInstruction(SpvOpReturn, out);
        } else {
            this->writeInstruction(SpvOpUnreachable, out);
        }
    }
    this->writeInstruction(SpvOpFunctionEnd, out);
    this->pruneConditionalOps(conditionalOps);
    return result;
}

void SPIRVCodeGenerator::writeLayout(const Layout& layout, SpvId target, Position pos) {
    bool isPushConstant = (layout.fFlags & Layout::kPushConstant_Flag);
    if (layout.fLocation >= 0) {
        this->writeInstruction(SpvOpDecorate, target, SpvDecorationLocation, layout.fLocation,
                               fDecorationBuffer);
    }
    if (layout.fBinding >= 0) {
        if (isPushConstant) {
            fContext.fErrors->error(pos, "Can't apply 'binding' to push constants");
        } else {
            this->writeInstruction(SpvOpDecorate, target, SpvDecorationBinding, layout.fBinding,
                                   fDecorationBuffer);
        }
    }
    if (layout.fIndex >= 0) {
        this->writeInstruction(SpvOpDecorate, target, SpvDecorationIndex, layout.fIndex,
                               fDecorationBuffer);
    }
    if (layout.fSet >= 0) {
        if (isPushConstant) {
            fContext.fErrors->error(pos, "Can't apply 'set' to push constants");
        } else {
            this->writeInstruction(SpvOpDecorate, target, SpvDecorationDescriptorSet, layout.fSet,
                                   fDecorationBuffer);
        }
    }
    if (layout.fInputAttachmentIndex >= 0) {
        this->writeInstruction(SpvOpDecorate, target, SpvDecorationInputAttachmentIndex,
                               layout.fInputAttachmentIndex, fDecorationBuffer);
        fCapabilities |= (((uint64_t) 1) << SpvCapabilityInputAttachment);
    }
    if (layout.fBuiltin >= 0 && layout.fBuiltin != SK_FRAGCOLOR_BUILTIN) {
        this->writeInstruction(SpvOpDecorate, target, SpvDecorationBuiltIn, layout.fBuiltin,
                               fDecorationBuffer);
    }
}

void SPIRVCodeGenerator::writeFieldLayout(const Layout& layout, SpvId target, int member) {
    // 'binding' and 'set' can not be applied to struct members
    SkASSERT(layout.fBinding == -1);
    SkASSERT(layout.fSet == -1);
    if (layout.fLocation >= 0) {
        this->writeInstruction(SpvOpMemberDecorate, target, member, SpvDecorationLocation,
                               layout.fLocation, fDecorationBuffer);
    }
    if (layout.fIndex >= 0) {
        this->writeInstruction(SpvOpMemberDecorate, target, member, SpvDecorationIndex,
                               layout.fIndex, fDecorationBuffer);
    }
    if (layout.fInputAttachmentIndex >= 0) {
        this->writeInstruction(SpvOpDecorate, target, member, SpvDecorationInputAttachmentIndex,
                               layout.fInputAttachmentIndex, fDecorationBuffer);
    }
    if (layout.fBuiltin >= 0) {
        this->writeInstruction(SpvOpMemberDecorate, target, member, SpvDecorationBuiltIn,
                               layout.fBuiltin, fDecorationBuffer);
    }
}

MemoryLayout SPIRVCodeGenerator::memoryLayoutForStorageClass(SpvStorageClass_ storageClass) {
    return storageClass == SpvStorageClassPushConstant ? MemoryLayout(MemoryLayout::Standard::k430)
                                                       : fDefaultLayout;
}

MemoryLayout SPIRVCodeGenerator::memoryLayoutForVariable(const Variable& v) const {
    bool pushConstant = ((v.modifiers().fLayout.fFlags & Layout::kPushConstant_Flag) != 0);
    return pushConstant ? MemoryLayout(MemoryLayout::Standard::k430) : fDefaultLayout;
}

SpvId SPIRVCodeGenerator::writeInterfaceBlock(const InterfaceBlock& intf, bool appendRTFlip) {
    MemoryLayout memoryLayout = this->memoryLayoutForVariable(*intf.var());
    SpvId result = this->nextId(nullptr);
    const Variable& intfVar = *intf.var();
    const Type& type = intfVar.type();
    if (!memoryLayout.isSupported(type)) {
        fContext.fErrors->error(type.fPosition, "type '" + type.displayName() +
                                                "' is not permitted here");
        return this->nextId(nullptr);
    }
    SpvStorageClass_ storageClass =
            get_storage_class_for_global_variable(intfVar, SpvStorageClassFunction);
    if (fProgram.fInterface.fUseFlipRTUniform && appendRTFlip && type.isStruct()) {
        // We can only have one interface block (because we use push_constant and that is limited
        // to one per program), so we need to append rtflip to this one rather than synthesize an
        // entirely new block when the variable is referenced. And we can't modify the existing
        // block, so we instead create a modified copy of it and write that.
        SkSpan<const Field> fieldSpan = type.fields();
        TArray<Field> fields(fieldSpan.data(), fieldSpan.size());
        fields.emplace_back(Position(),
                            Modifiers(Layout(/*flags=*/0,
                                             /*location=*/-1,
                                             fProgram.fConfig->fSettings.fRTFlipOffset,
                                             /*binding=*/-1,
                                             /*index=*/-1,
                                             /*set=*/-1,
                                             /*builtin=*/-1,
                                             /*inputAttachmentIndex=*/-1),
                                      /*flags=*/0),
                            SKSL_RTFLIP_NAME,
                            fContext.fTypes.fFloat2.get());
        {
            AutoAttachPoolToThread attach(fProgram.fPool.get());
            const Type* rtFlipStructType = fProgram.fSymbols->takeOwnershipOfSymbol(
                    Type::MakeStructType(fContext,
                                         type.fPosition,
                                         type.name(),
                                         std::move(fields),
                                         /*interfaceBlock=*/true));
            ExtendedVariable* modifiedVar = fProgram.fSymbols->takeOwnershipOfSymbol(
                    std::make_unique<ExtendedVariable>(intfVar.fPosition,
                                                       intfVar.modifiersPosition(),
                                                       &intfVar.modifiers(),
                                                       intfVar.name(),
                                                       rtFlipStructType,
                                                       intfVar.isBuiltin(),
                                                       intfVar.storage(),
                                                       /*mangledName=*/""));
            fSPIRVBonusVariables.add(modifiedVar);
            InterfaceBlock modifiedCopy(intf.fPosition, modifiedVar, intf.typeOwner());
            result = this->writeInterfaceBlock(modifiedCopy, /*appendRTFlip=*/false);
            fProgram.fSymbols->add(std::make_unique<FieldSymbol>(
                    Position(), modifiedVar, rtFlipStructType->fields().size() - 1));
        }
        fVariableMap.set(&intfVar, result);
        fWroteRTFlip = true;
        return result;
    }
    const Modifiers& intfModifiers = intfVar.modifiers();
    SpvId typeId = this->getType(type, memoryLayout);
    if (intfModifiers.fLayout.fBuiltin == -1) {
        // Note: In SPIR-V 1.3, a storage buffer can be declared with the "StorageBuffer"
        // storage class and the "Block" decoration and the <1.3 approach we use here ("Uniform"
        // storage class and the "BufferBlock" decoration) is deprecated. Since we target SPIR-V
        // 1.0, we have to use the deprecated approach which is well supported in Vulkan and
        // addresses SkSL use cases (notably SkSL currently doesn't support pointer features that
        // would benefit from SPV_KHR_variable_pointers capabilities).
        bool isStorageBuffer = intfModifiers.fFlags & Modifiers::kBuffer_Flag;
        this->writeInstruction(SpvOpDecorate,
                               typeId,
                               isStorageBuffer ? SpvDecorationBufferBlock : SpvDecorationBlock,
                               fDecorationBuffer);
    }
    SpvId ptrType = this->nextId(nullptr);
    this->writeInstruction(SpvOpTypePointer, ptrType, storageClass, typeId, fConstantBuffer);
    this->writeInstruction(SpvOpVariable, ptrType, result, storageClass, fConstantBuffer);
    Layout layout = intfModifiers.fLayout;
    if (storageClass == SpvStorageClassUniform && layout.fSet < 0) {
        layout.fSet = fProgram.fConfig->fSettings.fDefaultUniformSet;
    }
    this->writeLayout(layout, result, intfVar.fPosition);
    fVariableMap.set(&intfVar, result);
    return result;
}

bool SPIRVCodeGenerator::isDead(const Variable& var) const {
    // During SPIR-V code generation, we synthesize some extra bonus variables that don't actually
    // exist in the Program at all and aren't tracked by the ProgramUsage. They aren't dead, though.
    if (fSPIRVBonusVariables.contains(&var)) {
        return false;
    }
    ProgramUsage::VariableCounts counts = fProgram.usage()->get(var);
    if (counts.fRead || counts.fWrite) {
        return false;
    }
    // It's not entirely clear what the rules are for eliding interface variables. Generally, it
    // causes problems to elide them, even when they're dead.
    return !(var.modifiers().fFlags &
             (Modifiers::kIn_Flag | Modifiers::kOut_Flag | Modifiers::kUniform_Flag));
}

// This function determines whether to skip an OpVariable (of pointer type) declaration for
// compile-time constant scalars and vectors which we turn into OpConstant/OpConstantComposite and
// always reference by value.
//
// Accessing a matrix or array member with a dynamic index requires the use of OpAccessChain which
// requires a base operand of pointer type. However, a vector can always be accessed by value using
// OpVectorExtractDynamic (see writeIndexExpression).
//
// This is why we always emit an OpVariable for all non-scalar and non-vector types in case they get
// accessed via a dynamic index.
static bool is_vardecl_compile_time_constant(const VarDeclaration& varDecl) {
    return varDecl.var()->modifiers().fFlags & Modifiers::kConst_Flag &&
           (varDecl.var()->type().isScalar() || varDecl.var()->type().isVector()) &&
           (ConstantFolder::GetConstantValueOrNullForVariable(*varDecl.value()) ||
            Analysis::IsCompileTimeConstant(*varDecl.value()));
}

bool SPIRVCodeGenerator::writeGlobalVarDeclaration(ProgramKind kind,
                                                   const VarDeclaration& varDecl) {
    const Variable* var = varDecl.var();
    const bool inDawnMode = fProgram.fConfig->fSettings.fSPIRVDawnCompatMode;
    const int backendFlags = var->modifiers().fLayout.fFlags & Layout::kAllBackendFlagsMask;
    const int permittedBackendFlags = Layout::kSPIRV_Flag | (inDawnMode ? Layout::kWGSL_Flag : 0);
    if (backendFlags & ~permittedBackendFlags) {
        fContext.fErrors->error(var->fPosition, "incompatible backend flag in SPIR-V codegen");
        return false;
    }

    // If this global variable is a compile-time constant then we'll emit OpConstant or
    // OpConstantComposite later when the variable is referenced. Avoid declaring an OpVariable now.
    if (is_vardecl_compile_time_constant(varDecl)) {
        return true;
    }

    SpvStorageClass_ storageClass =
            get_storage_class_for_global_variable(*var, SpvStorageClassPrivate);
    if (storageClass == SpvStorageClassUniform) {
        // Top-level uniforms are emitted in writeUniformBuffer.
        fTopLevelUniforms.push_back(&varDecl);
        return true;
    }

    if (this->isDead(*var)) {
        return true;
    }

    if (var->type().typeKind() == Type::TypeKind::kSampler && inDawnMode) {
        if (var->modifiers().fLayout.fTexture == -1 || var->modifiers().fLayout.fSampler == -1 ||
            !(var->modifiers().fLayout.fFlags & Layout::kWGSL_Flag)) {
            fContext.fErrors->error(var->fPosition,
                                    "SPIR-V dawn compatibility mode requires an explicit texture "
                                    "and sampler index");
            return false;
        }
        SkASSERT(storageClass == SpvStorageClassUniformConstant);

        auto [texture, sampler] = this->synthesizeTextureAndSampler(*var);
        this->writeGlobalVar(kind, storageClass, *texture);
        this->writeGlobalVar(kind, storageClass, *sampler);

        return true;
    }

    SpvId id = this->writeGlobalVar(kind, storageClass, *var);
    if (id != NA && varDecl.value()) {
        SkASSERT(!fCurrentBlock);
        fCurrentBlock = NA;
        SpvId value = this->writeExpression(*varDecl.value(), fGlobalInitializersBuffer);
        this->writeOpStore(storageClass, id, value, fGlobalInitializersBuffer);
        fCurrentBlock = 0;
    }
    return true;
}

SpvId SPIRVCodeGenerator::writeGlobalVar(ProgramKind kind,
                                         SpvStorageClass_ storageClass,
                                         const Variable& var) {
    if (var.modifiers().fLayout.fBuiltin == SK_FRAGCOLOR_BUILTIN &&
        !ProgramConfig::IsFragment(kind)) {
        SkASSERT(!fProgram.fConfig->fSettings.fFragColorIsInOut);
        return NA;
    }

    // Add this global to the variable map.
    const Type& type = var.type();
    SpvId id = this->nextId(&type);
    fVariableMap.set(&var, id);

    Layout layout = var.modifiers().fLayout;
    if (layout.fSet < 0 && storageClass == SpvStorageClassUniformConstant) {
        layout.fSet = fProgram.fConfig->fSettings.fDefaultUniformSet;
    }

    SpvId typeId = this->getPointerType(type, storageClass);
    this->writeInstruction(SpvOpVariable, typeId, id, storageClass, fConstantBuffer);
    this->writeInstruction(SpvOpName, id, var.name(), fNameBuffer);
    this->writeLayout(layout, id, var.fPosition);
    if (var.modifiers().fFlags & Modifiers::kFlat_Flag) {
        this->writeInstruction(SpvOpDecorate, id, SpvDecorationFlat, fDecorationBuffer);
    }
    if (var.modifiers().fFlags & Modifiers::kNoPerspective_Flag) {
        this->writeInstruction(SpvOpDecorate, id, SpvDecorationNoPerspective,
                               fDecorationBuffer);
    }

    return id;
}

void SPIRVCodeGenerator::writeVarDeclaration(const VarDeclaration& varDecl, OutputStream& out) {
    // If this variable is a compile-time constant then we'll emit OpConstant or
    // OpConstantComposite later when the variable is referenced. Avoid declaring an OpVariable now.
    if (is_vardecl_compile_time_constant(varDecl)) {
        return;
    }

    const Variable* var = varDecl.var();
    SpvId id = this->nextId(&var->type());
    fVariableMap.set(var, id);
    SpvId type = this->getPointerType(var->type(), SpvStorageClassFunction);
    this->writeInstruction(SpvOpVariable, type, id, SpvStorageClassFunction, fVariableBuffer);
    this->writeInstruction(SpvOpName, id, var->name(), fNameBuffer);
    if (varDecl.value()) {
        SpvId value = this->writeExpression(*varDecl.value(), out);
        this->writeOpStore(SpvStorageClassFunction, id, value, out);
    }
}

void SPIRVCodeGenerator::writeStatement(const Statement& s, OutputStream& out) {
    switch (s.kind()) {
        case Statement::Kind::kNop:
            break;
        case Statement::Kind::kBlock:
            this->writeBlock(s.as<Block>(), out);
            break;
        case Statement::Kind::kExpression:
            this->writeExpression(*s.as<ExpressionStatement>().expression(), out);
            break;
        case Statement::Kind::kReturn:
            this->writeReturnStatement(s.as<ReturnStatement>(), out);
            break;
        case Statement::Kind::kVarDeclaration:
            this->writeVarDeclaration(s.as<VarDeclaration>(), out);
            break;
        case Statement::Kind::kIf:
            this->writeIfStatement(s.as<IfStatement>(), out);
            break;
        case Statement::Kind::kFor:
            this->writeForStatement(s.as<ForStatement>(), out);
            break;
        case Statement::Kind::kDo:
            this->writeDoStatement(s.as<DoStatement>(), out);
            break;
        case Statement::Kind::kSwitch:
            this->writeSwitchStatement(s.as<SwitchStatement>(), out);
            break;
        case Statement::Kind::kBreak:
            this->writeInstruction(SpvOpBranch, fBreakTarget.back(), out);
            break;
        case Statement::Kind::kContinue:
            this->writeInstruction(SpvOpBranch, fContinueTarget.back(), out);
            break;
        case Statement::Kind::kDiscard:
            this->writeInstruction(SpvOpKill, out);
            break;
        default:
            SkDEBUGFAILF("unsupported statement: %s", s.description().c_str());
            break;
    }
}

void SPIRVCodeGenerator::writeBlock(const Block& b, OutputStream& out) {
    for (const std::unique_ptr<Statement>& stmt : b.children()) {
        this->writeStatement(*stmt, out);
    }
}

SPIRVCodeGenerator::ConditionalOpCounts SPIRVCodeGenerator::getConditionalOpCounts() {
    return {fReachableOps.size(), fStoreOps.size()};
}

void SPIRVCodeGenerator::pruneConditionalOps(ConditionalOpCounts ops) {
    // Remove ops which are no longer reachable.
    while (fReachableOps.size() > ops.numReachableOps) {
        SpvId prunableSpvId = fReachableOps.back();
        const Instruction* prunableOp = fSpvIdCache.find(prunableSpvId);

        if (prunableOp) {
            fOpCache.remove(*prunableOp);
            fSpvIdCache.remove(prunableSpvId);
        } else {
            SkDEBUGFAIL("reachable-op list contains unrecognized SpvId");
        }

        fReachableOps.pop_back();
    }

    // Remove any cached stores that occurred during the conditional block.
    while (fStoreOps.size() > ops.numStoreOps) {
        if (fStoreCache.find(fStoreOps.back())) {
            fStoreCache.remove(fStoreOps.back());
        }
        fStoreOps.pop_back();
    }
}

void SPIRVCodeGenerator::writeIfStatement(const IfStatement& stmt, OutputStream& out) {
    SpvId test = this->writeExpression(*stmt.test(), out);
    SpvId ifTrue = this->nextId(nullptr);
    SpvId ifFalse = this->nextId(nullptr);

    ConditionalOpCounts conditionalOps = this->getConditionalOpCounts();

    if (stmt.ifFalse()) {
        SpvId end = this->nextId(nullptr);
        this->writeInstruction(SpvOpSelectionMerge, end, SpvSelectionControlMaskNone, out);
        this->writeInstruction(SpvOpBranchConditional, test, ifTrue, ifFalse, out);
        this->writeLabel(ifTrue, kBranchIsOnPreviousLine, out);
        this->writeStatement(*stmt.ifTrue(), out);
        if (fCurrentBlock) {
            this->writeInstruction(SpvOpBranch, end, out);
        }
        this->writeLabel(ifFalse, kBranchIsAbove, conditionalOps, out);
        this->writeStatement(*stmt.ifFalse(), out);
        if (fCurrentBlock) {
            this->writeInstruction(SpvOpBranch, end, out);
        }
        this->writeLabel(end, kBranchIsAbove, conditionalOps, out);
    } else {
        this->writeInstruction(SpvOpSelectionMerge, ifFalse, SpvSelectionControlMaskNone, out);
        this->writeInstruction(SpvOpBranchConditional, test, ifTrue, ifFalse, out);
        this->writeLabel(ifTrue, kBranchIsOnPreviousLine, out);
        this->writeStatement(*stmt.ifTrue(), out);
        if (fCurrentBlock) {
            this->writeInstruction(SpvOpBranch, ifFalse, out);
        }
        this->writeLabel(ifFalse, kBranchIsAbove, conditionalOps, out);
    }
}

void SPIRVCodeGenerator::writeForStatement(const ForStatement& f, OutputStream& out) {
    if (f.initializer()) {
        this->writeStatement(*f.initializer(), out);
    }

    ConditionalOpCounts conditionalOps = this->getConditionalOpCounts();

    // The store cache isn't trustworthy in the presence of branches; store caching only makes sense
    // in the context of linear straight-line execution. If we wanted to be more clever, we could
    // only invalidate store cache entries for variables affected by the loop body, but for now we
    // simply clear the entire cache whenever branching occurs.
    SpvId header = this->nextId(nullptr);
    SpvId start = this->nextId(nullptr);
    SpvId body = this->nextId(nullptr);
    SpvId next = this->nextId(nullptr);
    fContinueTarget.push_back(next);
    SpvId end = this->nextId(nullptr);
    fBreakTarget.push_back(end);
    this->writeInstruction(SpvOpBranch, header, out);
    this->writeLabel(header, kBranchIsBelow, conditionalOps, out);
    this->writeInstruction(SpvOpLoopMerge, end, next, SpvLoopControlMaskNone, out);
    this->writeInstruction(SpvOpBranch, start, out);
    this->writeLabel(start, kBranchIsOnPreviousLine, out);
    if (f.test()) {
        SpvId test = this->writeExpression(*f.test(), out);
        this->writeInstruction(SpvOpBranchConditional, test, body, end, out);
    } else {
        this->writeInstruction(SpvOpBranch, body, out);
    }
    this->writeLabel(body, kBranchIsOnPreviousLine, out);
    this->writeStatement(*f.statement(), out);
    if (fCurrentBlock) {
        this->writeInstruction(SpvOpBranch, next, out);
    }
    this->writeLabel(next, kBranchIsAbove, conditionalOps, out);
    if (f.next()) {
        this->writeExpression(*f.next(), out);
    }
    this->writeInstruction(SpvOpBranch, header, out);
    this->writeLabel(end, kBranchIsAbove, conditionalOps, out);
    fBreakTarget.pop_back();
    fContinueTarget.pop_back();
}

void SPIRVCodeGenerator::writeDoStatement(const DoStatement& d, OutputStream& out) {
    ConditionalOpCounts conditionalOps = this->getConditionalOpCounts();

    // The store cache isn't trustworthy in the presence of branches; store caching only makes sense
    // in the context of linear straight-line execution. If we wanted to be more clever, we could
    // only invalidate store cache entries for variables affected by the loop body, but for now we
    // simply clear the entire cache whenever branching occurs.
    SpvId header = this->nextId(nullptr);
    SpvId start = this->nextId(nullptr);
    SpvId next = this->nextId(nullptr);
    SpvId continueTarget = this->nextId(nullptr);
    fContinueTarget.push_back(continueTarget);
    SpvId end = this->nextId(nullptr);
    fBreakTarget.push_back(end);
    this->writeInstruction(SpvOpBranch, header, out);
    this->writeLabel(header, kBranchIsBelow, conditionalOps, out);
    this->writeInstruction(SpvOpLoopMerge, end, continueTarget, SpvLoopControlMaskNone, out);
    this->writeInstruction(SpvOpBranch, start, out);
    this->writeLabel(start, kBranchIsOnPreviousLine, out);
    this->writeStatement(*d.statement(), out);
    if (fCurrentBlock) {
        this->writeInstruction(SpvOpBranch, next, out);
        this->writeLabel(next, kBranchIsOnPreviousLine, out);
        this->writeInstruction(SpvOpBranch, continueTarget, out);
    }
    this->writeLabel(continueTarget, kBranchIsAbove, conditionalOps, out);
    SpvId test = this->writeExpression(*d.test(), out);
    this->writeInstruction(SpvOpBranchConditional, test, header, end, out);
    this->writeLabel(end, kBranchIsAbove, conditionalOps, out);
    fBreakTarget.pop_back();
    fContinueTarget.pop_back();
}

void SPIRVCodeGenerator::writeSwitchStatement(const SwitchStatement& s, OutputStream& out) {
    SpvId value = this->writeExpression(*s.value(), out);

    ConditionalOpCounts conditionalOps = this->getConditionalOpCounts();

    // The store cache isn't trustworthy in the presence of branches; store caching only makes sense
    // in the context of linear straight-line execution. If we wanted to be more clever, we could
    // only invalidate store cache entries for variables affected by the switch body, but for now we
    // simply clear the entire cache whenever branching occurs.
    TArray<SpvId> labels;
    SpvId end = this->nextId(nullptr);
    SpvId defaultLabel = end;
    fBreakTarget.push_back(end);
    int size = 3;
    const StatementArray& cases = s.cases();
    for (const std::unique_ptr<Statement>& stmt : cases) {
        const SwitchCase& c = stmt->as<SwitchCase>();
        SpvId label = this->nextId(nullptr);
        labels.push_back(label);
        if (!c.isDefault()) {
            size += 2;
        } else {
            defaultLabel = label;
        }
    }

    // We should have exactly one label for each case.
    SkASSERT(labels.size() == cases.size());

    // Collapse adjacent switch-cases into one; that is, reduce `case 1: case 2: case 3:` into a
    // single OpLabel. The Tint SPIR-V reader does not support switch-case fallthrough, but it
    // does support multiple switch-cases branching to the same label.
    SkBitSet caseIsCollapsed(cases.size());
    for (int index = cases.size() - 2; index >= 0; index--) {
        if (cases[index]->as<SwitchCase>().statement()->isEmpty()) {
            caseIsCollapsed.set(index);
            labels[index] = labels[index + 1];
        }
    }

    labels.push_back(end);

    this->writeInstruction(SpvOpSelectionMerge, end, SpvSelectionControlMaskNone, out);
    this->writeOpCode(SpvOpSwitch, size, out);
    this->writeWord(value, out);
    this->writeWord(defaultLabel, out);
    for (int i = 0; i < cases.size(); ++i) {
        const SwitchCase& c = cases[i]->as<SwitchCase>();
        if (c.isDefault()) {
            continue;
        }
        this->writeWord(c.value(), out);
        this->writeWord(labels[i], out);
    }
    for (int i = 0; i < cases.size(); ++i) {
        if (caseIsCollapsed.test(i)) {
            continue;
        }
        const SwitchCase& c = cases[i]->as<SwitchCase>();
        if (i == 0) {
            this->writeLabel(labels[i], kBranchIsOnPreviousLine, out);
        } else {
            this->writeLabel(labels[i], kBranchIsAbove, conditionalOps, out);
        }
        this->writeStatement(*c.statement(), out);
        if (fCurrentBlock) {
            this->writeInstruction(SpvOpBranch, labels[i + 1], out);
        }
    }
    this->writeLabel(end, kBranchIsAbove, conditionalOps, out);
    fBreakTarget.pop_back();
}

void SPIRVCodeGenerator::writeReturnStatement(const ReturnStatement& r, OutputStream& out) {
    if (r.expression()) {
        this->writeInstruction(SpvOpReturnValue, this->writeExpression(*r.expression(), out),
                               out);
    } else {
        this->writeInstruction(SpvOpReturn, out);
    }
}

// Given any function, returns the top-level symbol table (OUTSIDE of the function's scope).
static std::shared_ptr<SymbolTable> get_top_level_symbol_table(const FunctionDeclaration& anyFunc) {
    return anyFunc.definition()->body()->as<Block>().symbolTable()->fParent;
}

SPIRVCodeGenerator::EntrypointAdapter SPIRVCodeGenerator::writeEntrypointAdapter(
        const FunctionDeclaration& main) {
    // Our goal is to synthesize a tiny helper function which looks like this:
    //     void _entrypoint() { sk_FragColor = main(); }

    // Fish a symbol table out of main().
    std::shared_ptr<SymbolTable> symbolTable = get_top_level_symbol_table(main);

    // Get `sk_FragColor` as a writable reference.
    const Symbol* skFragColorSymbol = symbolTable->find("sk_FragColor");
    SkASSERT(skFragColorSymbol);
    const Variable& skFragColorVar = skFragColorSymbol->as<Variable>();
    auto skFragColorRef = std::make_unique<VariableReference>(Position(), &skFragColorVar,
                                                              VariableReference::RefKind::kWrite);
    // Synthesize a call to the `main()` function.
    if (!main.returnType().matches(skFragColorRef->type())) {
        fContext.fErrors->error(main.fPosition, "SPIR-V does not support returning '" +
                main.returnType().description() + "' from main()");
        return {};
    }
    ExpressionArray args;
    if (main.parameters().size() == 1) {
        if (!main.parameters()[0]->type().matches(*fContext.fTypes.fFloat2)) {
            fContext.fErrors->error(main.fPosition,
                    "SPIR-V does not support parameter of type '" +
                    main.parameters()[0]->type().description() + "' to main()");
            return {};
        }
        double kZero[2] = {0.0, 0.0};
        args.push_back(ConstructorCompound::MakeFromConstants(fContext, Position{},
                                                              *fContext.fTypes.fFloat2, kZero));
    }
    auto callMainFn = std::make_unique<FunctionCall>(Position(), &main.returnType(), &main,
                                                     std::move(args));

    // Synthesize `skFragColor = main()` as a BinaryExpression.
    auto assignmentStmt = std::make_unique<ExpressionStatement>(std::make_unique<BinaryExpression>(
            Position(),
            std::move(skFragColorRef),
            Operator::Kind::EQ,
            std::move(callMainFn),
            &main.returnType()));

    // Function bodies are always wrapped in a Block.
    StatementArray entrypointStmts;
    entrypointStmts.push_back(std::move(assignmentStmt));
    auto entrypointBlock = Block::Make(Position(), std::move(entrypointStmts),
                                       Block::Kind::kBracedScope, symbolTable);
    // Declare an entrypoint function.
    EntrypointAdapter adapter;
    adapter.fLayout = {};
    adapter.fModifiers = Modifiers{adapter.fLayout, Modifiers::kNo_Flag};
    adapter.entrypointDecl =
            std::make_unique<FunctionDeclaration>(Position(),
                                                  &adapter.fModifiers,
                                                  "_entrypoint",
                                                  /*parameters=*/TArray<Variable*>{},
                                                  /*returnType=*/fContext.fTypes.fVoid.get(),
                                                  /*builtin=*/false);
    // Define it.
    adapter.entrypointDef = FunctionDefinition::Convert(fContext,
                                                        Position(),
                                                        *adapter.entrypointDecl,
                                                        std::move(entrypointBlock),
                                                        /*builtin=*/false);

    adapter.entrypointDecl->setDefinition(adapter.entrypointDef.get());
    return adapter;
}

void SPIRVCodeGenerator::writeUniformBuffer(std::shared_ptr<SymbolTable> topLevelSymbolTable) {
    SkASSERT(!fTopLevelUniforms.empty());
    static constexpr char kUniformBufferName[] = "_UniformBuffer";

    // Convert the list of top-level uniforms into a matching struct named _UniformBuffer, and build
    // a lookup table of variables to UniformBuffer field indices.
    TArray<Field> fields;
    fields.reserve_exact(fTopLevelUniforms.size());
    for (const VarDeclaration* topLevelUniform : fTopLevelUniforms) {
        const Variable* var = topLevelUniform->var();
        fTopLevelUniformMap.set(var, (int)fields.size());
        Modifiers modifiers = var->modifiers();
        modifiers.fFlags &= ~Modifiers::kUniform_Flag;
        fields.emplace_back(var->fPosition, modifiers, var->name(), &var->type());
    }
    fUniformBuffer.fStruct = Type::MakeStructType(fContext,
                                                  Position(),
                                                  kUniformBufferName,
                                                  std::move(fields),
                                                  /*interfaceBlock=*/true);

    // Create a global variable to contain this struct.
    Layout layout;
    layout.fBinding = fProgram.fConfig->fSettings.fDefaultUniformBinding;
    layout.fSet     = fProgram.fConfig->fSettings.fDefaultUniformSet;
    Modifiers modifiers{layout, Modifiers::kUniform_Flag};

    fUniformBuffer.fInnerVariable = std::make_unique<ExtendedVariable>(
            /*pos=*/Position(),
            /*modifiersPosition=*/Position(),
            fContext.fModifiersPool->add(modifiers),
            kUniformBufferName,
            fUniformBuffer.fStruct.get(),
            /*builtin=*/false,
            Variable::Storage::kGlobal,
            /*mangledName=*/"");

    // Create an interface block object for this global variable.
    fUniformBuffer.fInterfaceBlock =
            std::make_unique<InterfaceBlock>(Position(),
                                             fUniformBuffer.fInnerVariable.get(),
                                             topLevelSymbolTable);

    // Generate an interface block and hold onto its ID.
    fUniformBufferId = this->writeInterfaceBlock(*fUniformBuffer.fInterfaceBlock);
}

void SPIRVCodeGenerator::addRTFlipUniform(Position pos) {
    SkASSERT(!fProgram.fConfig->fSettings.fForceNoRTFlip);

    if (fWroteRTFlip) {
        return;
    }
    // Flip variable hasn't been written yet. This means we don't have an existing
    // interface block, so we're free to just synthesize one.
    fWroteRTFlip = true;
    TArray<Field> fields;
    if (fProgram.fConfig->fSettings.fRTFlipOffset < 0) {
        fContext.fErrors->error(pos, "RTFlipOffset is negative");
    }
    fields.emplace_back(pos,
                        Modifiers(Layout(/*flags=*/0,
                                         /*location=*/-1,
                                         fProgram.fConfig->fSettings.fRTFlipOffset,
                                         /*binding=*/-1,
                                         /*index=*/-1,
                                         /*set=*/-1,
                                         /*builtin=*/-1,
                                         /*inputAttachmentIndex=*/-1),
                                  /*flags=*/0),
                        SKSL_RTFLIP_NAME,
                        fContext.fTypes.fFloat2.get());
    std::string_view name = "sksl_synthetic_uniforms";
    const Type* intfStruct = fSynthetics.takeOwnershipOfSymbol(Type::MakeStructType(
            fContext, Position(), name, std::move(fields), /*interfaceBlock=*/true));
    bool usePushConstants = fProgram.fConfig->fSettings.fUsePushConstants;
    int binding = -1, set = -1;
    if (!usePushConstants) {
        binding = fProgram.fConfig->fSettings.fRTFlipBinding;
        if (binding == -1) {
            fContext.fErrors->error(pos, "layout(binding=...) is required in SPIR-V");
        }
        set = fProgram.fConfig->fSettings.fRTFlipSet;
        if (set == -1) {
            fContext.fErrors->error(pos, "layout(set=...) is required in SPIR-V");
        }
    }
    int flags = usePushConstants ? Layout::Flag::kPushConstant_Flag : 0;
    const Modifiers* modsPtr;
    {
        AutoAttachPoolToThread attach(fProgram.fPool.get());
        Modifiers modifiers(Layout(flags,
                                   /*location=*/-1,
                                   /*offset=*/-1,
                                   binding,
                                   /*index=*/-1,
                                   set,
                                   /*builtin=*/-1,
                                   /*inputAttachmentIndex=*/-1),
                            Modifiers::kUniform_Flag);
        modsPtr = fContext.fModifiersPool->add(modifiers);
    }
    ExtendedVariable* intfVar = fSynthetics.takeOwnershipOfSymbol(
            std::make_unique<ExtendedVariable>(/*pos=*/Position(),
                                               /*modifiersPosition=*/Position(),
                                               modsPtr,
                                               name,
                                               intfStruct,
                                               /*builtin=*/false,
                                               Variable::Storage::kGlobal,
                                               /*mangledName=*/""));
    fSPIRVBonusVariables.add(intfVar);
    {
        AutoAttachPoolToThread attach(fProgram.fPool.get());
        fProgram.fSymbols->add(std::make_unique<FieldSymbol>(Position(), intfVar, /*field=*/0));
    }
    InterfaceBlock intf(Position(), intfVar, std::make_shared<SymbolTable>(/*builtin=*/false));
    this->writeInterfaceBlock(intf, false);
}

std::tuple<const Variable*, const Variable*> SPIRVCodeGenerator::synthesizeTextureAndSampler(
        const Variable& combinedSampler) {
    SkASSERT(fProgram.fConfig->fSettings.fSPIRVDawnCompatMode);
    SkASSERT(combinedSampler.type().typeKind() == Type::TypeKind::kSampler);

    const Modifiers& modifiers = combinedSampler.modifiers();

    auto data = std::make_unique<SynthesizedTextureSamplerPair>();

    Modifiers texModifiers = modifiers;
    texModifiers.fLayout.fBinding = modifiers.fLayout.fTexture;
    data->fTextureName = std::string(combinedSampler.name()) + "_texture";
    auto texture = std::make_unique<Variable>(/*pos=*/Position(),
                                              /*modifierPosition=*/Position(),
                                              fContext.fModifiersPool->add(texModifiers),
                                              data->fTextureName,
                                              &combinedSampler.type().textureType(),
                                              /*builtin=*/false,
                                              Variable::Storage::kGlobal);

    Modifiers samplerModifiers = modifiers;
    samplerModifiers.fLayout.fBinding = modifiers.fLayout.fSampler;
    data->fSamplerName = std::string(combinedSampler.name()) + "_sampler";
    auto sampler = std::make_unique<Variable>(/*pos=*/Position(),
                                              /*modifierPosition=*/Position(),
                                              fContext.fModifiersPool->add(samplerModifiers),
                                              data->fSamplerName,
                                              fContext.fTypes.fSampler.get(),
                                              /*builtin=*/false,
                                              Variable::Storage::kGlobal);

    const Variable* t = texture.get();
    const Variable* s = sampler.get();
    data->fTexture = std::move(texture);
    data->fSampler = std::move(sampler);
    fSynthesizedSamplerMap.set(&combinedSampler, std::move(data));

    return {t, s};
}

void SPIRVCodeGenerator::writeInstructions(const Program& program, OutputStream& out) {
    fGLSLExtendedInstructions = this->nextId(nullptr);
    StringStream body;
    // Assign SpvIds to functions.
    const FunctionDeclaration* main = nullptr;
    for (const ProgramElement* e : program.elements()) {
        if (e->is<FunctionDefinition>()) {
            const FunctionDefinition& funcDef = e->as<FunctionDefinition>();
            const FunctionDeclaration& funcDecl = funcDef.declaration();
            fFunctionMap.set(&funcDecl, this->nextId(nullptr));
            if (funcDecl.isMain()) {
                main = &funcDecl;
            }
        }
    }
    // Make sure we have a main() function.
    if (!main) {
        fContext.fErrors->error(Position(), "program does not contain a main() function");
        return;
    }
    // Emit interface blocks.
    std::set<SpvId> interfaceVars;
    for (const ProgramElement* e : program.elements()) {
        if (e->is<InterfaceBlock>()) {
            const InterfaceBlock& intf = e->as<InterfaceBlock>();
            SpvId id = this->writeInterfaceBlock(intf);

            const Modifiers& modifiers = intf.var()->modifiers();
            if ((modifiers.fFlags & (Modifiers::kIn_Flag | Modifiers::kOut_Flag)) &&
                modifiers.fLayout.fBuiltin == -1 && !this->isDead(*intf.var())) {
                interfaceVars.insert(id);
            }
        }
    }
    // Emit global variable declarations.
    for (const ProgramElement* e : program.elements()) {
        if (e->is<GlobalVarDeclaration>()) {
            if (!this->writeGlobalVarDeclaration(program.fConfig->fKind,
                                                 e->as<GlobalVarDeclaration>().varDeclaration())) {
                return;
            }
        }
    }
    // Emit top-level uniforms into a dedicated uniform buffer.
    if (!fTopLevelUniforms.empty()) {
        this->writeUniformBuffer(get_top_level_symbol_table(*main));
    }
    // If main() returns a half4, synthesize a tiny entrypoint function which invokes the real
    // main() and stores the result into sk_FragColor.
    EntrypointAdapter adapter;
    if (main->returnType().matches(*fContext.fTypes.fHalf4)) {
        adapter = this->writeEntrypointAdapter(*main);
        if (adapter.entrypointDecl) {
            fFunctionMap.set(adapter.entrypointDecl.get(), this->nextId(nullptr));
            this->writeFunction(*adapter.entrypointDef, body);
            main = adapter.entrypointDecl.get();
        }
    }
    // Emit all the functions.
    for (const ProgramElement* e : program.elements()) {
        if (e->is<FunctionDefinition>()) {
            this->writeFunction(e->as<FunctionDefinition>(), body);
        }
    }
    // Add global in/out variables to the list of interface variables.
    for (const auto& [var, spvId] : fVariableMap) {
        if (var->storage() == Variable::Storage::kGlobal &&
            (var->modifiers().fFlags & (Modifiers::kIn_Flag | Modifiers::kOut_Flag)) &&
            !this->isDead(*var)) {
            interfaceVars.insert(spvId);
        }
    }
    this->writeCapabilities(out);
    this->writeInstruction(SpvOpExtInstImport, fGLSLExtendedInstructions, "GLSL.std.450", out);
    this->writeInstruction(SpvOpMemoryModel, SpvAddressingModelLogical, SpvMemoryModelGLSL450, out);
    this->writeOpCode(SpvOpEntryPoint, (SpvId) (3 + (main->name().length() + 4) / 4) +
                      (int32_t) interfaceVars.size(), out);
    if (ProgramConfig::IsVertex(program.fConfig->fKind)) {
        this->writeWord(SpvExecutionModelVertex, out);
    } else if (ProgramConfig::IsFragment(program.fConfig->fKind)) {
        this->writeWord(SpvExecutionModelFragment, out);
    } else {
        SK_ABORT("cannot write this kind of program to SPIR-V\n");
    }
    SpvId entryPoint = fFunctionMap[main];
    this->writeWord(entryPoint, out);
    this->writeString(main->name(), out);
    for (int var : interfaceVars) {
        this->writeWord(var, out);
    }
    if (ProgramConfig::IsFragment(program.fConfig->fKind)) {
        this->writeInstruction(SpvOpExecutionMode,
                               fFunctionMap[main],
                               SpvExecutionModeOriginUpperLeft,
                               out);
    }
    for (const ProgramElement* e : program.elements()) {
        if (e->is<Extension>()) {
            this->writeInstruction(SpvOpSourceExtension, e->as<Extension>().name(), out);
        }
    }

    write_stringstream(fNameBuffer, out);
    write_stringstream(fDecorationBuffer, out);
    write_stringstream(fConstantBuffer, out);
    write_stringstream(body, out);
}

bool SPIRVCodeGenerator::generateCode() {
    SkASSERT(!fContext.fErrors->errorCount());
    this->writeWord(SpvMagicNumber, *fOut);
    this->writeWord(SpvVersion, *fOut);
    this->writeWord(SKSL_MAGIC, *fOut);
    StringStream buffer;
    this->writeInstructions(fProgram, buffer);
    this->writeWord(fIdCount, *fOut);
    this->writeWord(0, *fOut); // reserved, always zero
    write_stringstream(buffer, *fOut);
    return fContext.fErrors->errorCount() == 0;
}

}  // namespace SkSL<|MERGE_RESOLUTION|>--- conflicted
+++ resolved
@@ -1292,10 +1292,7 @@
         case kGLSL_STD_450_IntrinsicOpcodeKind: {
             SpvId result = this->nextId(&c.type());
             TArray<SpvId> argumentIds;
-<<<<<<< HEAD
-=======
             argumentIds.reserve_exact(arguments.size());
->>>>>>> 46ecd1b7
             std::vector<TempVar> tempVars;
             for (int i = 0; i < arguments.size(); i++) {
                 argumentIds.push_back(this->writeFunctionCallArgument(c, i, &tempVars, out));
@@ -1318,10 +1315,7 @@
             }
             SpvId result = this->nextId(&c.type());
             TArray<SpvId> argumentIds;
-<<<<<<< HEAD
-=======
             argumentIds.reserve_exact(arguments.size());
->>>>>>> 46ecd1b7
             std::vector<TempVar> tempVars;
             for (int i = 0; i < arguments.size(); i++) {
                 argumentIds.push_back(this->writeFunctionCallArgument(c, i, &tempVars, out));
@@ -1374,11 +1368,7 @@
         }
     }
     TArray<SpvId> result;
-<<<<<<< HEAD
-    result.reserve_back(args.size());
-=======
     result.reserve_exact(args.size());
->>>>>>> 46ecd1b7
     for (const auto& arg : args) {
         result.push_back(this->vectorize(*arg, vectorSize, out));
     }
@@ -1758,11 +1748,7 @@
     // Temp variables are used to write back out-parameters after the function call is complete.
     std::vector<TempVar> tempVars;
     TArray<SpvId> argumentIds;
-<<<<<<< HEAD
-    argumentIds.reserve_back(arguments.size());
-=======
     argumentIds.reserve_exact(arguments.size());
->>>>>>> 46ecd1b7
     for (int i = 0; i < arguments.size(); i++) {
         SpvId samplerId = NA;
         argumentIds.push_back(this->writeFunctionCallArgument(c, i, &tempVars, out, &samplerId));
