/*
 * Copyright 2016 Google Inc.
 *
 * Use of this source code is governed by a BSD-style license that can be
 * found in the LICENSE file.
 */

#include "src/sksl/codegen/SkSLMetalCodeGenerator.h"

#include "include/core/SkSpan.h"
#include "include/core/SkTypes.h"
#include "include/private/base/SkTo.h"
#include "src/base/SkScopeExit.h"
#include "src/sksl/SkSLAnalysis.h"
#include "src/sksl/SkSLBuiltinTypes.h"
#include "src/sksl/SkSLCompiler.h"
#include "src/sksl/SkSLContext.h"
#include "src/sksl/SkSLErrorReporter.h"
#include "src/sksl/SkSLIntrinsicList.h"
#include "src/sksl/SkSLMemoryLayout.h"
#include "src/sksl/SkSLOperator.h"
#include "src/sksl/SkSLOutputStream.h"
#include "src/sksl/SkSLPosition.h"
#include "src/sksl/SkSLProgramSettings.h"
#include "src/sksl/SkSLString.h"
#include "src/sksl/SkSLUtil.h"
#include "src/sksl/analysis/SkSLProgramVisitor.h"
#include "src/sksl/ir/SkSLBinaryExpression.h"
#include "src/sksl/ir/SkSLBlock.h"
#include "src/sksl/ir/SkSLConstructor.h"
#include "src/sksl/ir/SkSLConstructorArrayCast.h"
#include "src/sksl/ir/SkSLConstructorCompound.h"
#include "src/sksl/ir/SkSLConstructorMatrixResize.h"
#include "src/sksl/ir/SkSLDoStatement.h"
#include "src/sksl/ir/SkSLExpression.h"
#include "src/sksl/ir/SkSLExpressionStatement.h"
#include "src/sksl/ir/SkSLExtension.h"
#include "src/sksl/ir/SkSLFieldAccess.h"
#include "src/sksl/ir/SkSLForStatement.h"
#include "src/sksl/ir/SkSLFunctionCall.h"
#include "src/sksl/ir/SkSLFunctionDeclaration.h"
#include "src/sksl/ir/SkSLFunctionDefinition.h"
#include "src/sksl/ir/SkSLFunctionPrototype.h"
#include "src/sksl/ir/SkSLIRNode.h"
#include "src/sksl/ir/SkSLIfStatement.h"
#include "src/sksl/ir/SkSLIndexExpression.h"
#include "src/sksl/ir/SkSLInterfaceBlock.h"
#include "src/sksl/ir/SkSLLayout.h"
#include "src/sksl/ir/SkSLLiteral.h"
#include "src/sksl/ir/SkSLModifiers.h"
#include "src/sksl/ir/SkSLModifiersDeclaration.h"
#include "src/sksl/ir/SkSLNop.h"
#include "src/sksl/ir/SkSLPostfixExpression.h"
#include "src/sksl/ir/SkSLPrefixExpression.h"
#include "src/sksl/ir/SkSLProgram.h"
#include "src/sksl/ir/SkSLProgramElement.h"
#include "src/sksl/ir/SkSLReturnStatement.h"
#include "src/sksl/ir/SkSLSetting.h"
#include "src/sksl/ir/SkSLStatement.h"
#include "src/sksl/ir/SkSLStructDefinition.h"
#include "src/sksl/ir/SkSLSwitchCase.h"
#include "src/sksl/ir/SkSLSwitchStatement.h"
#include "src/sksl/ir/SkSLSwizzle.h"
#include "src/sksl/ir/SkSLTernaryExpression.h"
#include "src/sksl/ir/SkSLType.h"
#include "src/sksl/ir/SkSLVarDeclarations.h"
#include "src/sksl/ir/SkSLVariable.h"
#include "src/sksl/ir/SkSLVariableReference.h"
#include "src/sksl/spirv.h"

#include <algorithm>
#include <cstddef>
#include <functional>
#include <limits>
#include <memory>
#include <vector>

using namespace skia_private;

namespace SkSL {

static const char* operator_name(Operator op) {
    switch (op.kind()) {
        case Operator::Kind::LOGICALXOR:  return " != ";
        default:                          return op.operatorName();
    }
}

class MetalCodeGenerator::GlobalStructVisitor {
public:
    virtual ~GlobalStructVisitor() = default;
    virtual void visitInterfaceBlock(const InterfaceBlock& block, std::string_view blockName) {}
    virtual void visitTexture(const Type& type, const Modifiers& modifiers,
                              std::string_view name) {}
    virtual void visitSampler(const Type& type, std::string_view name) {}
    virtual void visitConstantVariable(const VarDeclaration& decl) {}
    virtual void visitNonconstantVariable(const Variable& var, const Expression* value) {}
};

class MetalCodeGenerator::ThreadgroupStructVisitor {
public:
    virtual ~ThreadgroupStructVisitor() = default;
    virtual void visitNonconstantVariable(const Variable& var) = 0;
};

void MetalCodeGenerator::write(std::string_view s) {
    if (s.empty()) {
        return;
    }
    if (fAtLineStart) {
        for (int i = 0; i < fIndentation; i++) {
            fOut->writeText("    ");
        }
    }
    fOut->writeText(std::string(s).c_str());
    fAtLineStart = false;
}

void MetalCodeGenerator::writeLine(std::string_view s) {
    this->write(s);
    fOut->writeText(fLineEnding);
    fAtLineStart = true;
}

void MetalCodeGenerator::finishLine() {
    if (!fAtLineStart) {
        this->writeLine();
    }
}

void MetalCodeGenerator::writeExtension(const Extension& ext) {
    this->writeLine("#extension " + std::string(ext.name()) + " : enable");
}

std::string MetalCodeGenerator::typeName(const Type& type) {
    // we need to know the modifiers for textures
    switch (type.typeKind()) {
        case Type::TypeKind::kArray:
            SkASSERT(!type.isUnsizedArray());
            SkASSERTF(type.columns() > 0, "invalid array size: %s", type.description().c_str());
            return String::printf("array<%s, %d>",
                                  this->typeName(type.componentType()).c_str(), type.columns());

        case Type::TypeKind::kVector:
            return this->typeName(type.componentType()) + std::to_string(type.columns());

        case Type::TypeKind::kMatrix:
            return this->typeName(type.componentType()) + std::to_string(type.columns()) + "x" +
                                  std::to_string(type.rows());

        case Type::TypeKind::kSampler:
            if (type.dimensions() != SpvDim2D) {
                fContext.fErrors->error(Position(), "Unsupported texture dimensions");
            }
            return "sampler2D";

        case Type::TypeKind::kTexture:
            switch (type.textureAccess()) {
                case Type::TextureAccess::kSample:    return "texture2d<half>";
                case Type::TextureAccess::kRead:      return "texture2d<half, access::read>";
                case Type::TextureAccess::kWrite:     return "texture2d<half, access::write>";
                case Type::TextureAccess::kReadWrite: return "texture2d<half, access::read_write>";
                default:                              break;
            }
            SkUNREACHABLE;
        case Type::TypeKind::kAtomic:
            // SkSL currently only supports the atomicUint type.
            SkASSERT(type.matches(*fContext.fTypes.fAtomicUInt));
            return "atomic_uint";
        default:
            return std::string(type.name());
    }
}

void MetalCodeGenerator::writeStructDefinition(const StructDefinition& s) {
    const Type& type = s.type();
    this->writeLine("struct " + type.displayName() + " {");
    fIndentation++;
    this->writeFields(type.fields(), type.fPosition);
    fIndentation--;
    this->writeLine("};");
}

void MetalCodeGenerator::writeType(const Type& type) {
    this->write(this->typeName(type));
}

void MetalCodeGenerator::writeExpression(const Expression& expr, Precedence parentPrecedence) {
    switch (expr.kind()) {
        case Expression::Kind::kBinary:
            this->writeBinaryExpression(expr.as<BinaryExpression>(), parentPrecedence);
            break;
        case Expression::Kind::kConstructorArray:
        case Expression::Kind::kConstructorStruct:
            this->writeAnyConstructor(expr.asAnyConstructor(), "{", "}", parentPrecedence);
            break;
        case Expression::Kind::kConstructorArrayCast:
            this->writeConstructorArrayCast(expr.as<ConstructorArrayCast>(), parentPrecedence);
            break;
        case Expression::Kind::kConstructorCompound:
            this->writeConstructorCompound(expr.as<ConstructorCompound>(), parentPrecedence);
            break;
        case Expression::Kind::kConstructorDiagonalMatrix:
        case Expression::Kind::kConstructorSplat:
            this->writeAnyConstructor(expr.asAnyConstructor(), "(", ")", parentPrecedence);
            break;
        case Expression::Kind::kConstructorMatrixResize:
            this->writeConstructorMatrixResize(expr.as<ConstructorMatrixResize>(),
                                               parentPrecedence);
            break;
        case Expression::Kind::kConstructorScalarCast:
        case Expression::Kind::kConstructorCompoundCast:
            this->writeCastConstructor(expr.asAnyConstructor(), "(", ")", parentPrecedence);
            break;
        case Expression::Kind::kFieldAccess:
            this->writeFieldAccess(expr.as<FieldAccess>());
            break;
        case Expression::Kind::kLiteral:
            this->writeLiteral(expr.as<Literal>());
            break;
        case Expression::Kind::kFunctionCall:
            this->writeFunctionCall(expr.as<FunctionCall>());
            break;
        case Expression::Kind::kPrefix:
            this->writePrefixExpression(expr.as<PrefixExpression>(), parentPrecedence);
            break;
        case Expression::Kind::kPostfix:
            this->writePostfixExpression(expr.as<PostfixExpression>(), parentPrecedence);
            break;
        case Expression::Kind::kSetting:
            this->writeExpression(*expr.as<Setting>().toLiteral(fContext), parentPrecedence);
            break;
        case Expression::Kind::kSwizzle:
            this->writeSwizzle(expr.as<Swizzle>());
            break;
        case Expression::Kind::kVariableReference:
            this->writeVariableReference(expr.as<VariableReference>());
            break;
        case Expression::Kind::kTernary:
            this->writeTernaryExpression(expr.as<TernaryExpression>(), parentPrecedence);
            break;
        case Expression::Kind::kIndex:
            this->writeIndexExpression(expr.as<IndexExpression>());
            break;
        default:
            SkDEBUGFAILF("unsupported expression: %s", expr.description().c_str());
            break;
    }
}

// returns true if we should pass by reference instead of by value
static bool pass_by_reference(const Type& type, const Modifiers& modifiers) {
    return (modifiers.fFlags & Modifiers::kOut_Flag) && !type.isUnsizedArray();
}

// returns true if we need to specify an address space modifier
static bool needs_address_space(const Type& type, const Modifiers& modifiers) {
    return type.isUnsizedArray() || pass_by_reference(type, modifiers);
}

// returns true if the InterfaceBlock has the `buffer` modifier
static bool is_buffer(const InterfaceBlock& block) {
    return block.var()->modifiers().fFlags & Modifiers::kBuffer_Flag;
}

// returns true if the InterfaceBlock has the `readonly` modifier
static bool is_readonly(const InterfaceBlock& block) {
    return block.var()->modifiers().fFlags & Modifiers::kReadOnly_Flag;
}

std::string MetalCodeGenerator::getOutParamHelper(const FunctionCall& call,
                                                  const ExpressionArray& arguments,
                                                  const TArray<VariableReference*>& outVars) {
    // It's possible for out-param function arguments to contain an out-param function call
    // expression. Emit the function into a temporary stream to prevent the nested helper from
    // clobbering the current helper as we recursively evaluate argument expressions.
    StringStream tmpStream;
    AutoOutputStream outputToExtraFunctions(this, &tmpStream, &fIndentation);

    const FunctionDeclaration& function = call.function();

    std::string name = "_skOutParamHelper" + std::to_string(fSwizzleHelperCount++) +
                       "_" + function.mangledName();
    const char* separator = "";

    // Emit a prototype for the function we'll be calling through to in our helper.
    if (!function.isBuiltin()) {
        this->writeFunctionDeclaration(function);
        this->writeLine(";");
    }

    // Synthesize a helper function that takes the same inputs as `function`, except in places where
    // `outVars` is non-null; in those places, we take the type of the VariableReference.
    //
    // float _skOutParamHelper0_originalFuncName(float _var0, float _var1, float& outParam) {
    this->writeType(call.type());
    this->write(" ");
    this->write(name);
    this->write("(");
    this->writeFunctionRequirementParams(function, separator);

    SkASSERT(outVars.size() == arguments.size());
    SkASSERT(SkToSizeT(outVars.size()) == function.parameters().size());

    // We need to detect cases where the caller passes the same variable as an out-param more than
    // once, and avoid reusing the variable name. (In those cases we can actually just ignore the
    // redundant input parameter entirely, and not give it any name.)
    THashSet<const Variable*> writtenVars;

    for (int index = 0; index < arguments.size(); ++index) {
        this->write(separator);
        separator = ", ";

        const Variable* param = function.parameters()[index];
        this->writeModifiers(param->modifiers());

        const Type* type = outVars[index] ? &outVars[index]->type() : &arguments[index]->type();
        this->writeType(*type);

        if (pass_by_reference(param->type(), param->modifiers())) {
            this->write("&");
        }
        if (outVars[index]) {
            const Variable* var = outVars[index]->variable();
            if (!writtenVars.contains(var)) {
                writtenVars.add(var);

                this->write(" ");
                fIgnoreVariableReferenceModifiers = true;
                this->writeVariableReference(*outVars[index]);
                fIgnoreVariableReferenceModifiers = false;
            }
        } else {
            this->write(" _var");
            this->write(std::to_string(index));
        }
    }
    this->writeLine(") {");

    ++fIndentation;
    for (int index = 0; index < outVars.size(); ++index) {
        if (!outVars[index]) {
            continue;
        }
        // float3 _var2[ = outParam.zyx];
        this->writeType(arguments[index]->type());
        this->write(" _var");
        this->write(std::to_string(index));

        const Variable* param = function.parameters()[index];
        if (param->modifiers().fFlags & Modifiers::kIn_Flag) {
            this->write(" = ");
            fIgnoreVariableReferenceModifiers = true;
            this->writeExpression(*arguments[index], Precedence::kAssignment);
            fIgnoreVariableReferenceModifiers = false;
        }

        this->writeLine(";");
    }

    // [int _skResult = ] myFunction(inputs, outputs, _globals, _var0, _var1, _var2, _var3);
    bool hasResult = (call.type().name() != "void");
    if (hasResult) {
        this->writeType(call.type());
        this->write(" _skResult = ");
    }

    this->writeName(function.mangledName());
    this->write("(");
    separator = "";
    this->writeFunctionRequirementArgs(function, separator);

    for (int index = 0; index < arguments.size(); ++index) {
        this->write(separator);
        separator = ", ";

        this->write("_var");
        this->write(std::to_string(index));
    }
    this->writeLine(");");

    for (int index = 0; index < outVars.size(); ++index) {
        if (!outVars[index]) {
            continue;
        }
        // outParam.zyx = _var2;
        fIgnoreVariableReferenceModifiers = true;
        this->writeExpression(*arguments[index], Precedence::kAssignment);
        fIgnoreVariableReferenceModifiers = false;
        this->write(" = _var");
        this->write(std::to_string(index));
        this->writeLine(";");
    }

    if (hasResult) {
        this->writeLine("return _skResult;");
    }

    --fIndentation;
    this->writeLine("}");

    // Write the function out to `fExtraFunctions`.
    write_stringstream(tmpStream, fExtraFunctions);

    return name;
}

std::string MetalCodeGenerator::getBitcastIntrinsic(const Type& outType) {
    return "as_type<" +  outType.displayName() + ">";
}

void MetalCodeGenerator::writeFunctionCall(const FunctionCall& c) {
    const FunctionDeclaration& function = c.function();

    // Many intrinsics need to be rewritten in Metal.
    if (function.isIntrinsic()) {
        if (this->writeIntrinsicCall(c, function.intrinsicKind())) {
            return;
        }
    }

    // Determine whether or not we need to emulate GLSL's out-param semantics for Metal using a
    // helper function. (Specifically, out-parameters in GLSL are only written back to the original
    // variable at the end of the function call; also, swizzles are supported, whereas Metal doesn't
    // allow a swizzle to be passed to a `floatN&`.)
    const ExpressionArray& arguments = c.arguments();
    SkSpan<Variable* const> parameters = function.parameters();
    SkASSERT(SkToSizeT(arguments.size()) == parameters.size());

    bool foundOutParam = false;
    STArray<16, VariableReference*> outVars;
    outVars.push_back_n(arguments.size(), (VariableReference*)nullptr);

    for (int index = 0; index < arguments.size(); ++index) {
        // If this is an out parameter...
        if (parameters[index]->modifiers().fFlags & Modifiers::kOut_Flag) {
            // Find the expression's inner variable being written to.
            Analysis::AssignmentInfo info;
            // Assignability was verified at IRGeneration time, so this should always succeed.
            SkAssertResult(Analysis::IsAssignable(*arguments[index], &info));
            outVars[index] = info.fAssignedVar;
            foundOutParam = true;
        }
    }

    if (foundOutParam) {
        // Out parameters need to be written back to at the end of the function. To do this, we
        // synthesize a helper function which evaluates the out-param expression into a temporary
        // variable, calls the original function, then writes the temp var back into the out param
        // using the original out-param expression. (This lets us support things like swizzles and
        // array indices.)
        this->write(getOutParamHelper(c, arguments, outVars));
    } else {
        this->write(function.mangledName());
    }

    this->write("(");
    const char* separator = "";
    this->writeFunctionRequirementArgs(function, separator);
    for (int i = 0; i < arguments.size(); ++i) {
        this->write(separator);
        separator = ", ";

        if (outVars[i]) {
            this->writeExpression(*outVars[i], Precedence::kSequence);
        } else {
            this->writeExpression(*arguments[i], Precedence::kSequence);
        }
    }
    this->write(")");
}

static constexpr char kInverse2x2[] = R"(
template <typename T>
matrix<T, 2, 2> mat2_inverse(matrix<T, 2, 2> m) {
return matrix<T, 2, 2>(m[1].y, -m[0].y, -m[1].x, m[0].x) * (1/determinant(m));
}
)";

static constexpr char kInverse3x3[] = R"(
template <typename T>
matrix<T, 3, 3> mat3_inverse(matrix<T, 3, 3> m) {
T
 a00 = m[0].x, a01 = m[0].y, a02 = m[0].z,
 a10 = m[1].x, a11 = m[1].y, a12 = m[1].z,
 a20 = m[2].x, a21 = m[2].y, a22 = m[2].z,
 b01 =  a22*a11 - a12*a21,
 b11 = -a22*a10 + a12*a20,
 b21 =  a21*a10 - a11*a20,
 det = a00*b01 + a01*b11 + a02*b21;
return matrix<T, 3, 3>(
 b01, (-a22*a01 + a02*a21), ( a12*a01 - a02*a11),
 b11, ( a22*a00 - a02*a20), (-a12*a00 + a02*a10),
 b21, (-a21*a00 + a01*a20), ( a11*a00 - a01*a10)) * (1/det);
}
)";

static constexpr char kInverse4x4[] = R"(
template <typename T>
matrix<T, 4, 4> mat4_inverse(matrix<T, 4, 4> m) {
T
 a00 = m[0].x, a01 = m[0].y, a02 = m[0].z, a03 = m[0].w,
 a10 = m[1].x, a11 = m[1].y, a12 = m[1].z, a13 = m[1].w,
 a20 = m[2].x, a21 = m[2].y, a22 = m[2].z, a23 = m[2].w,
 a30 = m[3].x, a31 = m[3].y, a32 = m[3].z, a33 = m[3].w,
 b00 = a00*a11 - a01*a10,
 b01 = a00*a12 - a02*a10,
 b02 = a00*a13 - a03*a10,
 b03 = a01*a12 - a02*a11,
 b04 = a01*a13 - a03*a11,
 b05 = a02*a13 - a03*a12,
 b06 = a20*a31 - a21*a30,
 b07 = a20*a32 - a22*a30,
 b08 = a20*a33 - a23*a30,
 b09 = a21*a32 - a22*a31,
 b10 = a21*a33 - a23*a31,
 b11 = a22*a33 - a23*a32,
 det = b00*b11 - b01*b10 + b02*b09 + b03*b08 - b04*b07 + b05*b06;
return matrix<T, 4, 4>(
 a11*b11 - a12*b10 + a13*b09,
 a02*b10 - a01*b11 - a03*b09,
 a31*b05 - a32*b04 + a33*b03,
 a22*b04 - a21*b05 - a23*b03,
 a12*b08 - a10*b11 - a13*b07,
 a00*b11 - a02*b08 + a03*b07,
 a32*b02 - a30*b05 - a33*b01,
 a20*b05 - a22*b02 + a23*b01,
 a10*b10 - a11*b08 + a13*b06,
 a01*b08 - a00*b10 - a03*b06,
 a30*b04 - a31*b02 + a33*b00,
 a21*b02 - a20*b04 - a23*b00,
 a11*b07 - a10*b09 - a12*b06,
 a00*b09 - a01*b07 + a02*b06,
 a31*b01 - a30*b03 - a32*b00,
 a20*b03 - a21*b01 + a22*b00) * (1/det);
}
)";

std::string MetalCodeGenerator::getInversePolyfill(const ExpressionArray& arguments) {
    // Only use polyfills for a function taking a single-argument square matrix.
    SkASSERT(arguments.size() == 1);
    const Type& type = arguments.front()->type();
    if (type.isMatrix() && type.rows() == type.columns()) {
        switch (type.rows()) {
            case 2:
                if (!fWrittenInverse2) {
                    fWrittenInverse2 = true;
                    fExtraFunctions.writeText(kInverse2x2);
                }
                return "mat2_inverse";
            case 3:
                if (!fWrittenInverse3) {
                    fWrittenInverse3 = true;
                    fExtraFunctions.writeText(kInverse3x3);
                }
                return "mat3_inverse";
            case 4:
                if (!fWrittenInverse4) {
                    fWrittenInverse4 = true;
                    fExtraFunctions.writeText(kInverse4x4);
                }
                return "mat4_inverse";
        }
    }
    SkDEBUGFAILF("no polyfill for inverse(%s)", type.description().c_str());
    return "inverse";
}

void MetalCodeGenerator::writeMatrixCompMult() {
    static constexpr char kMatrixCompMult[] = R"(
template <typename T, int C, int R>
matrix<T, C, R> matrixCompMult(matrix<T, C, R> a, const matrix<T, C, R> b) {
 for (int c = 0; c < C; ++c) { a[c] *= b[c]; }
 return a;
}
)";
    if (!fWrittenMatrixCompMult) {
        fWrittenMatrixCompMult = true;
        fExtraFunctions.writeText(kMatrixCompMult);
    }
}

void MetalCodeGenerator::writeOuterProduct() {
    static constexpr char kOuterProduct[] = R"(
template <typename T, int C, int R>
matrix<T, C, R> outerProduct(const vec<T, R> a, const vec<T, C> b) {
 matrix<T, C, R> m;
 for (int c = 0; c < C; ++c) { m[c] = a * b[c]; }
 return m;
}
)";
    if (!fWrittenOuterProduct) {
        fWrittenOuterProduct = true;
        fExtraFunctions.writeText(kOuterProduct);
    }
}

std::string MetalCodeGenerator::getTempVariable(const Type& type) {
    std::string tempVar = "_skTemp" + std::to_string(fVarCount++);
    this->fFunctionHeader += "    " + this->typeName(type) + " " + tempVar + ";\n";
    return tempVar;
}

void MetalCodeGenerator::writeSimpleIntrinsic(const FunctionCall& c) {
    // Write out an intrinsic function call exactly as-is. No muss no fuss.
    this->write(c.function().name());
    this->writeArgumentList(c.arguments());
}

void MetalCodeGenerator::writeArgumentList(const ExpressionArray& arguments) {
    this->write("(");
    const char* separator = "";
    for (const std::unique_ptr<Expression>& arg : arguments) {
        this->write(separator);
        separator = ", ";
        this->writeExpression(*arg, Precedence::kSequence);
    }
    this->write(")");
}

bool MetalCodeGenerator::writeIntrinsicCall(const FunctionCall& c, IntrinsicKind kind) {
    const ExpressionArray& arguments = c.arguments();
    switch (kind) {
<<<<<<< HEAD
        case k_read_IntrinsicKind: {
=======
        case k_textureRead_IntrinsicKind: {
>>>>>>> 46ecd1b7
            this->writeExpression(*arguments[0], Precedence::kExpression);
            this->write(".read(");
            this->writeExpression(*arguments[1], Precedence::kSequence);
            this->write(")");
            return true;
        }
<<<<<<< HEAD
        case k_write_IntrinsicKind: {
=======
        case k_textureWrite_IntrinsicKind: {
>>>>>>> 46ecd1b7
            this->writeExpression(*arguments[0], Precedence::kExpression);
            this->write(".write(");
            this->writeExpression(*arguments[2], Precedence::kSequence);
            this->write(", ");
            this->writeExpression(*arguments[1], Precedence::kSequence);
            this->write(")");
            return true;
        }
<<<<<<< HEAD
        case k_width_IntrinsicKind: {
=======
        case k_textureWidth_IntrinsicKind: {
>>>>>>> 46ecd1b7
            this->writeExpression(*arguments[0], Precedence::kExpression);
            this->write(".get_width()");
            return true;
        }
<<<<<<< HEAD
        case k_height_IntrinsicKind: {
=======
        case k_textureHeight_IntrinsicKind: {
>>>>>>> 46ecd1b7
            this->writeExpression(*arguments[0], Precedence::kExpression);
            this->write(".get_height()");
            return true;
        }
        case k_mod_IntrinsicKind: {
            // fmod(x, y) in metal calculates x - y * trunc(x / y) instead of x - y * floor(x / y)
            std::string tmpX = this->getTempVariable(arguments[0]->type());
            std::string tmpY = this->getTempVariable(arguments[1]->type());
            this->write("(" + tmpX + " = ");
            this->writeExpression(*arguments[0], Precedence::kSequence);
            this->write(", " + tmpY + " = ");
            this->writeExpression(*arguments[1], Precedence::kSequence);
            this->write(", " + tmpX + " - " + tmpY + " * floor(" + tmpX + " / " + tmpY + "))");
            return true;
        }
        // GLSL declares scalar versions of most geometric intrinsics, but these don't exist in MSL
        case k_distance_IntrinsicKind: {
            if (arguments[0]->type().columns() == 1) {
                this->write("abs(");
                this->writeExpression(*arguments[0], Precedence::kAdditive);
                this->write(" - ");
                this->writeExpression(*arguments[1], Precedence::kAdditive);
                this->write(")");
            } else {
                this->writeSimpleIntrinsic(c);
            }
            return true;
        }
        case k_dot_IntrinsicKind: {
            if (arguments[0]->type().columns() == 1) {
                this->write("(");
                this->writeExpression(*arguments[0], Precedence::kMultiplicative);
                this->write(" * ");
                this->writeExpression(*arguments[1], Precedence::kMultiplicative);
                this->write(")");
            } else {
                this->writeSimpleIntrinsic(c);
            }
            return true;
        }
        case k_faceforward_IntrinsicKind: {
            if (arguments[0]->type().columns() == 1) {
                // ((((Nref) * (I) < 0) ? 1 : -1) * (N))
                this->write("((((");
                this->writeExpression(*arguments[2], Precedence::kSequence);
                this->write(") * (");
                this->writeExpression(*arguments[1], Precedence::kSequence);
                this->write(") < 0) ? 1 : -1) * (");
                this->writeExpression(*arguments[0], Precedence::kSequence);
                this->write("))");
            } else {
                this->writeSimpleIntrinsic(c);
            }
            return true;
        }
        case k_length_IntrinsicKind: {
            this->write(arguments[0]->type().columns() == 1 ? "abs(" : "length(");
            this->writeExpression(*arguments[0], Precedence::kSequence);
            this->write(")");
            return true;
        }
        case k_normalize_IntrinsicKind: {
            this->write(arguments[0]->type().columns() == 1 ? "sign(" : "normalize(");
            this->writeExpression(*arguments[0], Precedence::kSequence);
            this->write(")");
            return true;
        }
        case k_packUnorm2x16_IntrinsicKind: {
            this->write("pack_float_to_unorm2x16(");
            this->writeExpression(*arguments[0], Precedence::kSequence);
            this->write(")");
            return true;
        }
        case k_unpackUnorm2x16_IntrinsicKind: {
            this->write("unpack_unorm2x16_to_float(");
            this->writeExpression(*arguments[0], Precedence::kSequence);
            this->write(")");
            return true;
        }
        case k_packSnorm2x16_IntrinsicKind: {
            this->write("pack_float_to_snorm2x16(");
            this->writeExpression(*arguments[0], Precedence::kSequence);
            this->write(")");
            return true;
        }
        case k_unpackSnorm2x16_IntrinsicKind: {
            this->write("unpack_snorm2x16_to_float(");
            this->writeExpression(*arguments[0], Precedence::kSequence);
            this->write(")");
            return true;
        }
        case k_packUnorm4x8_IntrinsicKind: {
            this->write("pack_float_to_unorm4x8(");
            this->writeExpression(*arguments[0], Precedence::kSequence);
            this->write(")");
            return true;
        }
        case k_unpackUnorm4x8_IntrinsicKind: {
            this->write("unpack_unorm4x8_to_float(");
            this->writeExpression(*arguments[0], Precedence::kSequence);
            this->write(")");
            return true;
        }
        case k_packSnorm4x8_IntrinsicKind: {
            this->write("pack_float_to_snorm4x8(");
            this->writeExpression(*arguments[0], Precedence::kSequence);
            this->write(")");
            return true;
        }
        case k_unpackSnorm4x8_IntrinsicKind: {
            this->write("unpack_snorm4x8_to_float(");
            this->writeExpression(*arguments[0], Precedence::kSequence);
            this->write(")");
            return true;
        }
        case k_packHalf2x16_IntrinsicKind: {
            this->write("as_type<uint>(half2(");
            this->writeExpression(*arguments[0], Precedence::kSequence);
            this->write("))");
            return true;
        }
        case k_unpackHalf2x16_IntrinsicKind: {
            this->write("float2(as_type<half2>(");
            this->writeExpression(*arguments[0], Precedence::kSequence);
            this->write("))");
            return true;
        }
        case k_floatBitsToInt_IntrinsicKind:
        case k_floatBitsToUint_IntrinsicKind:
        case k_intBitsToFloat_IntrinsicKind:
        case k_uintBitsToFloat_IntrinsicKind: {
            this->write(this->getBitcastIntrinsic(c.type()));
            this->write("(");
            this->writeExpression(*arguments[0], Precedence::kSequence);
            this->write(")");
            return true;
        }
        case k_degrees_IntrinsicKind: {
            this->write("((");
            this->writeExpression(*arguments[0], Precedence::kSequence);
            this->write(") * 57.2957795)");
            return true;
        }
        case k_radians_IntrinsicKind: {
            this->write("((");
            this->writeExpression(*arguments[0], Precedence::kSequence);
            this->write(") * 0.0174532925)");
            return true;
        }
        case k_dFdx_IntrinsicKind: {
            this->write("dfdx");
            this->writeArgumentList(c.arguments());
            return true;
        }
        case k_dFdy_IntrinsicKind: {
            if (!fRTFlipName.empty()) {
                this->write("(" + fRTFlipName + ".y * dfdy");
            } else {
                this->write("(dfdy");
            }
            this->writeArgumentList(c.arguments());
            this->write(")");
            return true;
        }
        case k_inverse_IntrinsicKind: {
            this->write(this->getInversePolyfill(arguments));
            this->writeArgumentList(c.arguments());
            return true;
        }
        case k_inversesqrt_IntrinsicKind: {
            this->write("rsqrt");
            this->writeArgumentList(c.arguments());
            return true;
        }
        case k_atan_IntrinsicKind: {
            this->write(c.arguments().size() == 2 ? "atan2" : "atan");
            this->writeArgumentList(c.arguments());
            return true;
        }
        case k_reflect_IntrinsicKind: {
            if (arguments[0]->type().columns() == 1) {
                // We need to synthesize `I - 2 * N * I * N`.
                std::string tmpI = this->getTempVariable(arguments[0]->type());
                std::string tmpN = this->getTempVariable(arguments[1]->type());

                // (_skTempI = ...
                this->write("(" + tmpI + " = ");
                this->writeExpression(*arguments[0], Precedence::kSequence);

                // , _skTempN = ...
                this->write(", " + tmpN + " = ");
                this->writeExpression(*arguments[1], Precedence::kSequence);

                // , _skTempI - 2 * _skTempN * _skTempI * _skTempN)
                this->write(", " + tmpI + " - 2 * " + tmpN + " * " + tmpI + " * " + tmpN + ")");
            } else {
                this->writeSimpleIntrinsic(c);
            }
            return true;
        }
        case k_refract_IntrinsicKind: {
            if (arguments[0]->type().columns() == 1) {
                // Metal does implement refract for vectors; rather than reimplementing refract from
                // scratch, we can replace the call with `refract(float2(I,0), float2(N,0), eta).x`.
                this->write("(refract(float2(");
                this->writeExpression(*arguments[0], Precedence::kSequence);
                this->write(", 0), float2(");
                this->writeExpression(*arguments[1], Precedence::kSequence);
                this->write(", 0), ");
                this->writeExpression(*arguments[2], Precedence::kSequence);
                this->write(").x)");
            } else {
                this->writeSimpleIntrinsic(c);
            }
            return true;
        }
        case k_roundEven_IntrinsicKind: {
            this->write("rint");
            this->writeArgumentList(c.arguments());
            return true;
        }
        case k_bitCount_IntrinsicKind: {
            this->write("popcount(");
            this->writeExpression(*arguments[0], Precedence::kSequence);
            this->write(")");
            return true;
        }
        case k_findLSB_IntrinsicKind: {
            // Create a temp variable to store the expression, to avoid double-evaluating it.
            std::string skTemp = this->getTempVariable(arguments[0]->type());
            std::string exprType = this->typeName(arguments[0]->type());

            // ctz returns numbits(type) on zero inputs; GLSL documents it as generating -1 instead.
            // Use select to detect zero inputs and force a -1 result.

            // (_skTemp1 = (.....), select(ctz(_skTemp1), int4(-1), _skTemp1 == int4(0)))
            this->write("(");
            this->write(skTemp);
            this->write(" = (");
            this->writeExpression(*arguments[0], Precedence::kSequence);
            this->write("), select(ctz(");
            this->write(skTemp);
            this->write("), ");
            this->write(exprType);
            this->write("(-1), ");
            this->write(skTemp);
            this->write(" == ");
            this->write(exprType);
            this->write("(0)))");
            return true;
        }
        case k_findMSB_IntrinsicKind: {
            // Create a temp variable to store the expression, to avoid double-evaluating it.
            std::string skTemp1 = this->getTempVariable(arguments[0]->type());
            std::string exprType = this->typeName(arguments[0]->type());

            // GLSL findMSB is actually quite different from Metal's clz:
            // - For signed negative numbers, it returns the first zero bit, not the first one bit!
            // - For an empty input (0/~0 depending on sign), findMSB gives -1; clz is numbits(type)

            // (_skTemp1 = (.....),
            this->write("(");
            this->write(skTemp1);
            this->write(" = (");
            this->writeExpression(*arguments[0], Precedence::kSequence);
            this->write("), ");

            // Signed input types might be negative; we need another helper variable to negate the
            // input (since we can only find one bits, not zero bits).
            std::string skTemp2;
            if (arguments[0]->type().isSigned()) {
                // ... _skTemp2 = (select(_skTemp1, ~_skTemp1, _skTemp1 < 0)),
                skTemp2 = this->getTempVariable(arguments[0]->type());
                this->write(skTemp2);
                this->write(" = (select(");
                this->write(skTemp1);
                this->write(", ~");
                this->write(skTemp1);
                this->write(", ");
                this->write(skTemp1);
                this->write(" < 0)), ");
            } else {
                skTemp2 = skTemp1;
            }

            // ... select(int4(clz(_skTemp2)), int4(-1), _skTemp2 == int4(0)))
            this->write("select(");
            this->write(this->typeName(c.type()));
            this->write("(clz(");
            this->write(skTemp2);
            this->write(")), ");
            this->write(this->typeName(c.type()));
            this->write("(-1), ");
            this->write(skTemp2);
            this->write(" == ");
            this->write(exprType);
            this->write("(0)))");
            return true;
        }
        case k_sign_IntrinsicKind: {
            if (arguments[0]->type().componentType().isInteger()) {
                // Create a temp variable to store the expression, to avoid double-evaluating it.
                std::string skTemp = this->getTempVariable(arguments[0]->type());
                std::string exprType = this->typeName(arguments[0]->type());

                // (_skTemp = (.....),
                this->write("(");
                this->write(skTemp);
                this->write(" = (");
                this->writeExpression(*arguments[0], Precedence::kSequence);
                this->write("), ");

                // ... select(select(int4(0), int4(-1), _skTemp < 0), int4(1), _skTemp > 0))
                this->write("select(select(");
                this->write(exprType);
                this->write("(0), ");
                this->write(exprType);
                this->write("(-1), ");
                this->write(skTemp);
                this->write(" < 0), ");
                this->write(exprType);
                this->write("(1), ");
                this->write(skTemp);
                this->write(" > 0))");
            } else {
                this->writeSimpleIntrinsic(c);
            }
            return true;
        }
        case k_matrixCompMult_IntrinsicKind: {
            this->writeMatrixCompMult();
            this->writeSimpleIntrinsic(c);
            return true;
        }
        case k_outerProduct_IntrinsicKind: {
            this->writeOuterProduct();
            this->writeSimpleIntrinsic(c);
            return true;
        }
        case k_mix_IntrinsicKind: {
            SkASSERT(c.arguments().size() == 3);
            if (arguments[2]->type().componentType().isBoolean()) {
                // The Boolean forms of GLSL mix() use the select() intrinsic in Metal.
                this->write("select");
                this->writeArgumentList(c.arguments());
                return true;
            }
            // The basic form of mix() is supported by Metal as-is.
            this->writeSimpleIntrinsic(c);
            return true;
        }
        case k_equal_IntrinsicKind:
        case k_greaterThan_IntrinsicKind:
        case k_greaterThanEqual_IntrinsicKind:
        case k_lessThan_IntrinsicKind:
        case k_lessThanEqual_IntrinsicKind:
        case k_notEqual_IntrinsicKind: {
            this->write("(");
            this->writeExpression(*c.arguments()[0], Precedence::kRelational);
            switch (kind) {
                case k_equal_IntrinsicKind:
                    this->write(" == ");
                    break;
                case k_notEqual_IntrinsicKind:
                    this->write(" != ");
                    break;
                case k_lessThan_IntrinsicKind:
                    this->write(" < ");
                    break;
                case k_lessThanEqual_IntrinsicKind:
                    this->write(" <= ");
                    break;
                case k_greaterThan_IntrinsicKind:
                    this->write(" > ");
                    break;
                case k_greaterThanEqual_IntrinsicKind:
                    this->write(" >= ");
                    break;
                default:
                    SK_ABORT("unsupported comparison intrinsic kind");
            }
            this->writeExpression(*c.arguments()[1], Precedence::kRelational);
            this->write(")");
            return true;
        }
        case k_storageBarrier_IntrinsicKind:
            this->write("threadgroup_barrier(mem_flags::mem_device)");
            return true;
        case k_workgroupBarrier_IntrinsicKind:
            this->write("threadgroup_barrier(mem_flags::mem_threadgroup)");
            return true;
        case k_atomicAdd_IntrinsicKind:
            this->write("atomic_fetch_add_explicit(&");
            this->writeExpression(*c.arguments()[0], Precedence::kSequence);
            this->write(", ");
            this->writeExpression(*c.arguments()[1], Precedence::kSequence);
            this->write(", memory_order_relaxed)");
            return true;
        case k_atomicLoad_IntrinsicKind:
            this->write("atomic_load_explicit(&");
            this->writeExpression(*c.arguments()[0], Precedence::kSequence);
            this->write(", memory_order_relaxed)");
            return true;
        case k_atomicStore_IntrinsicKind:
            this->write("atomic_store_explicit(&");
            this->writeExpression(*c.arguments()[0], Precedence::kSequence);
            this->write(", ");
            this->writeExpression(*c.arguments()[1], Precedence::kSequence);
            this->write(", memory_order_relaxed)");
            return true;
        default:
            return false;
    }
}

// Assembles a matrix of type floatRxC by resizing another matrix named `x0`.
// Cells that don't exist in the source matrix will be populated with identity-matrix values.
void MetalCodeGenerator::assembleMatrixFromMatrix(const Type& sourceMatrix, int rows, int columns) {
    SkASSERT(rows <= 4);
    SkASSERT(columns <= 4);

    std::string matrixType = this->typeName(sourceMatrix.componentType());

    const char* separator = "";
    for (int c = 0; c < columns; ++c) {
        fExtraFunctions.printf("%s%s%d(", separator, matrixType.c_str(), rows);
        separator = "), ";

        // Determine how many values to take from the source matrix for this row.
        int swizzleLength = 0;
        if (c < sourceMatrix.columns()) {
            swizzleLength = std::min<>(rows, sourceMatrix.rows());
        }

        // Emit all the values from the source matrix row.
        bool firstItem;
        switch (swizzleLength) {
            case 0:  firstItem = true;                                            break;
            case 1:  firstItem = false; fExtraFunctions.printf("x0[%d].x", c);    break;
            case 2:  firstItem = false; fExtraFunctions.printf("x0[%d].xy", c);   break;
            case 3:  firstItem = false; fExtraFunctions.printf("x0[%d].xyz", c);  break;
            case 4:  firstItem = false; fExtraFunctions.printf("x0[%d].xyzw", c); break;
            default: SkUNREACHABLE;
        }

        // Emit the placeholder identity-matrix cells.
        for (int r = swizzleLength; r < rows; ++r) {
            fExtraFunctions.printf("%s%s", firstItem ? "" : ", ", (r == c) ? "1.0" : "0.0");
            firstItem = false;
        }
    }

    fExtraFunctions.writeText(")");
}

// Assembles a matrix of type floatCxR by concatenating an arbitrary mix of values, named `x0`,
// `x1`, etc. An error is written if the expression list don't contain exactly C*R scalars.
void MetalCodeGenerator::assembleMatrixFromExpressions(const AnyConstructor& ctor,
                                                       int columns, int rows) {
    SkASSERT(rows <= 4);
    SkASSERT(columns <= 4);

    std::string matrixType = this->typeName(ctor.type().componentType());
    size_t argIndex = 0;
    int argPosition = 0;
    auto args = ctor.argumentSpan();

    static constexpr char kSwizzle[] = "xyzw";
    const char* separator = "";
    for (int c = 0; c < columns; ++c) {
        fExtraFunctions.printf("%s%s%d(", separator, matrixType.c_str(), rows);
        separator = "), ";

        const char* columnSeparator = "";
        for (int r = 0; r < rows;) {
            fExtraFunctions.writeText(columnSeparator);
            columnSeparator = ", ";

            if (argIndex < args.size()) {
                const Type& argType = args[argIndex]->type();
                switch (argType.typeKind()) {
                    case Type::TypeKind::kScalar: {
                        fExtraFunctions.printf("x%zu", argIndex);
                        ++r;
                        ++argPosition;
                        break;
                    }
                    case Type::TypeKind::kVector: {
                        fExtraFunctions.printf("x%zu.", argIndex);
                        do {
                            fExtraFunctions.write8(kSwizzle[argPosition]);
                            ++r;
                            ++argPosition;
                        } while (r < rows && argPosition < argType.columns());
                        break;
                    }
                    case Type::TypeKind::kMatrix: {
                        fExtraFunctions.printf("x%zu[%d].", argIndex, argPosition / argType.rows());
                        do {
                            fExtraFunctions.write8(kSwizzle[argPosition]);
                            ++r;
                            ++argPosition;
                        } while (r < rows && (argPosition % argType.rows()) != 0);
                        break;
                    }
                    default: {
                        SkDEBUGFAIL("incorrect type of argument for matrix constructor");
                        fExtraFunctions.writeText("<error>");
                        break;
                    }
                }

                if (argPosition >= argType.columns() * argType.rows()) {
                    ++argIndex;
                    argPosition = 0;
                }
            } else {
                SkDEBUGFAIL("not enough arguments for matrix constructor");
                fExtraFunctions.writeText("<error>");
            }
        }
    }

    if (argPosition != 0 || argIndex != args.size()) {
        SkDEBUGFAIL("incorrect number of arguments for matrix constructor");
        fExtraFunctions.writeText(", <error>");
    }

    fExtraFunctions.writeText(")");
}

// Generates a constructor for 'matrix' which reorganizes the input arguments into the proper shape.
// Keeps track of previously generated constructors so that we won't generate more than one
// constructor for any given permutation of input argument types. Returns the name of the
// generated constructor method.
std::string MetalCodeGenerator::getMatrixConstructHelper(const AnyConstructor& c) {
    const Type& type = c.type();
    int columns = type.columns();
    int rows = type.rows();
    auto args = c.argumentSpan();
    std::string typeName = this->typeName(type);

    // Create the helper-method name and use it as our lookup key.
    std::string name = String::printf("%s_from", typeName.c_str());
    for (const std::unique_ptr<Expression>& expr : args) {
        String::appendf(&name, "_%s", this->typeName(expr->type()).c_str());
    }

    // If a helper-method has not been synthesized yet, create it now.
    if (!fHelpers.contains(name)) {
        fHelpers.add(name);

        // Unlike GLSL, Metal requires that matrices are initialized with exactly R vectors of C
        // components apiece. (In Metal 2.0, you can also supply R*C scalars, but you still cannot
        // supply a mixture of scalars and vectors.)
        fExtraFunctions.printf("%s %s(", typeName.c_str(), name.c_str());

        size_t argIndex = 0;
        const char* argSeparator = "";
        for (const std::unique_ptr<Expression>& expr : args) {
            fExtraFunctions.printf("%s%s x%zu", argSeparator,
                                   this->typeName(expr->type()).c_str(), argIndex++);
            argSeparator = ", ";
        }

        fExtraFunctions.printf(") {\n    return %s(", typeName.c_str());

        if (args.size() == 1 && args.front()->type().isMatrix()) {
            this->assembleMatrixFromMatrix(args.front()->type(), rows, columns);
        } else {
            this->assembleMatrixFromExpressions(c, columns, rows);
        }

        fExtraFunctions.writeText(");\n}\n");
    }
    return name;
}

bool MetalCodeGenerator::matrixConstructHelperIsNeeded(const ConstructorCompound& c) {
    SkASSERT(c.type().isMatrix());

    // GLSL is fairly free-form about inputs to its matrix constructors, but Metal is not; it
    // expects exactly R vectors of C components apiece. (Metal 2.0 also allows a list of R*C
    // scalars.) Some cases are simple to translate and so we handle those inline--e.g. a list of
    // scalars can be constructed trivially. In more complex cases, we generate a helper function
    // that converts our inputs into a properly-shaped matrix.
    // A matrix construct helper method is always used if any input argument is a matrix.
    // Helper methods are also necessary when any argument would span multiple rows. For instance:
    //
    // float2 x = (1, 2);
    // float3x2(x, 3, 4, 5, 6) = | 1 3 5 | = no helper needed; conversion can be done inline
    //                           | 2 4 6 |
    //
    // float2 x = (2, 3);
    // float3x2(1, x, 4, 5, 6) = | 1 3 5 | = x spans multiple rows; a helper method will be used
    //                           | 2 4 6 |
    //
    // float4 x = (1, 2, 3, 4);
    // float2x2(x) = | 1 3 | = x spans multiple rows; a helper method will be used
    //               | 2 4 |
    //

    int position = 0;
    for (const std::unique_ptr<Expression>& expr : c.arguments()) {
        // If an input argument is a matrix, we need a helper function.
        if (expr->type().isMatrix()) {
            return true;
        }
        position += expr->type().columns();
        if (position > c.type().rows()) {
            // An input argument would span multiple rows; a helper function is required.
            return true;
        }
        if (position == c.type().rows()) {
            // We've advanced to the end of a row. Wrap to the start of the next row.
            position = 0;
        }
    }

    return false;
}

void MetalCodeGenerator::writeConstructorMatrixResize(const ConstructorMatrixResize& c,
                                                      Precedence parentPrecedence) {
    // Matrix-resize via casting doesn't natively exist in Metal at all, so we always need to use a
    // matrix-construct helper here.
    this->write(this->getMatrixConstructHelper(c));
    this->write("(");
    this->writeExpression(*c.argument(), Precedence::kSequence);
    this->write(")");
}

void MetalCodeGenerator::writeConstructorCompound(const ConstructorCompound& c,
                                                  Precedence parentPrecedence) {
    if (c.type().isVector()) {
        this->writeConstructorCompoundVector(c, parentPrecedence);
    } else if (c.type().isMatrix()) {
        this->writeConstructorCompoundMatrix(c, parentPrecedence);
    } else {
        fContext.fErrors->error(c.fPosition, "unsupported compound constructor");
    }
}

void MetalCodeGenerator::writeConstructorArrayCast(const ConstructorArrayCast& c,
                                                   Precedence parentPrecedence) {
    const Type& inType = c.argument()->type().componentType();
    const Type& outType = c.type().componentType();
    std::string inTypeName = this->typeName(inType);
    std::string outTypeName = this->typeName(outType);

    std::string name = "array_of_" + outTypeName + "_from_" + inTypeName;
    if (!fHelpers.contains(name)) {
        fHelpers.add(name);
        fExtraFunctions.printf(R"(
template <size_t N>
array<%s, N> %s(thread const array<%s, N>& x) {
    array<%s, N> result;
    for (int i = 0; i < N; ++i) {
        result[i] = %s(x[i]);
    }
    return result;
}
)",
                               outTypeName.c_str(), name.c_str(), inTypeName.c_str(),
                               outTypeName.c_str(),
                               outTypeName.c_str());
    }

    this->write(name);
    this->write("(");
    this->writeExpression(*c.argument(), Precedence::kSequence);
    this->write(")");
}

std::string MetalCodeGenerator::getVectorFromMat2x2ConstructorHelper(const Type& matrixType) {
    SkASSERT(matrixType.isMatrix());
    SkASSERT(matrixType.rows() == 2);
    SkASSERT(matrixType.columns() == 2);

    std::string baseType = this->typeName(matrixType.componentType());
    std::string name = String::printf("%s4_from_%s2x2", baseType.c_str(), baseType.c_str());
    if (!fHelpers.contains(name)) {
        fHelpers.add(name);

        fExtraFunctions.printf(R"(
%s4 %s(%s2x2 x) {
    return %s4(x[0].xy, x[1].xy);
}
)", baseType.c_str(), name.c_str(), baseType.c_str(), baseType.c_str());
    }

    return name;
}

void MetalCodeGenerator::writeConstructorCompoundVector(const ConstructorCompound& c,
                                                        Precedence parentPrecedence) {
    SkASSERT(c.type().isVector());

    // Metal supports constructing vectors from a mix of scalars and vectors, but not matrices.
    // GLSL supports vec4(mat2x2), so we detect that case here and emit a helper function.
    if (c.type().columns() == 4 && c.argumentSpan().size() == 1) {
        const Expression& expr = *c.argumentSpan().front();
        if (expr.type().isMatrix()) {
            this->write(this->getVectorFromMat2x2ConstructorHelper(expr.type()));
            this->write("(");
            this->writeExpression(expr, Precedence::kSequence);
            this->write(")");
            return;
        }
    }

    this->writeAnyConstructor(c, "(", ")", parentPrecedence);
}

void MetalCodeGenerator::writeConstructorCompoundMatrix(const ConstructorCompound& c,
                                                        Precedence parentPrecedence) {
    SkASSERT(c.type().isMatrix());

    // Emit and invoke a matrix-constructor helper method if one is necessary.
    if (this->matrixConstructHelperIsNeeded(c)) {
        this->write(this->getMatrixConstructHelper(c));
        this->write("(");
        const char* separator = "";
        for (const std::unique_ptr<Expression>& expr : c.arguments()) {
            this->write(separator);
            separator = ", ";
            this->writeExpression(*expr, Precedence::kSequence);
        }
        this->write(")");
        return;
    }

    // Metal doesn't allow creating matrices by passing in scalars and vectors in a jumble; it
    // requires your scalars to be grouped up into columns. Because `matrixConstructHelperIsNeeded`
    // returned false, we know that none of our scalars/vectors "wrap" across across a column, so we
    // can group our inputs up and synthesize a constructor for each column.
    const Type& matrixType = c.type();
    const Type& columnType = matrixType.componentType().toCompound(
            fContext, /*columns=*/matrixType.rows(), /*rows=*/1);

    this->writeType(matrixType);
    this->write("(");
    const char* separator = "";
    int scalarCount = 0;
    for (const std::unique_ptr<Expression>& arg : c.arguments()) {
        this->write(separator);
        separator = ", ";
        if (arg->type().columns() < matrixType.rows()) {
            // Write a `floatN(` constructor to group scalars and smaller vectors together.
            if (!scalarCount) {
                this->writeType(columnType);
                this->write("(");
            }
            scalarCount += arg->type().columns();
        }
        this->writeExpression(*arg, Precedence::kSequence);
        if (scalarCount && scalarCount == matrixType.rows()) {
            // Close our `floatN(...` constructor block from above.
            this->write(")");
            scalarCount = 0;
        }
    }
    this->write(")");
}

void MetalCodeGenerator::writeAnyConstructor(const AnyConstructor& c,
                                             const char* leftBracket,
                                             const char* rightBracket,
                                             Precedence parentPrecedence) {
    this->writeType(c.type());
    this->write(leftBracket);
    const char* separator = "";
    for (const std::unique_ptr<Expression>& arg : c.argumentSpan()) {
        this->write(separator);
        separator = ", ";
        this->writeExpression(*arg, Precedence::kSequence);
    }
    this->write(rightBracket);
}

void MetalCodeGenerator::writeCastConstructor(const AnyConstructor& c,
                                              const char* leftBracket,
                                              const char* rightBracket,
                                              Precedence parentPrecedence) {
    return this->writeAnyConstructor(c, leftBracket, rightBracket, parentPrecedence);
}

void MetalCodeGenerator::writeFragCoord() {
    if (!fRTFlipName.empty()) {
        this->write("float4(_fragCoord.x, ");
        this->write(fRTFlipName.c_str());
        this->write(".x + ");
        this->write(fRTFlipName.c_str());
        this->write(".y * _fragCoord.y, 0.0, _fragCoord.w)");
    } else {
        this->write("float4(_fragCoord.x, _fragCoord.y, 0.0, _fragCoord.w)");
    }
}

static bool is_compute_builtin(const Variable& var) {
    switch (var.modifiers().fLayout.fBuiltin) {
        case SK_NUMWORKGROUPS_BUILTIN:
        case SK_WORKGROUPID_BUILTIN:
        case SK_LOCALINVOCATIONID_BUILTIN:
        case SK_GLOBALINVOCATIONID_BUILTIN:
        case SK_LOCALINVOCATIONINDEX_BUILTIN:
            return true;
        default:
            break;
    }
    return false;
}

// true if the var is part of the Inputs struct
static bool is_input(const Variable& var) {
    SkASSERT(var.storage() == VariableStorage::kGlobal);
    return var.modifiers().fFlags & Modifiers::kIn_Flag &&
           (var.modifiers().fLayout.fBuiltin == -1 || is_compute_builtin(var)) &&
           var.type().typeKind() != Type::TypeKind::kTexture;
}

// true if the var is part of the Outputs struct
static bool is_output(const Variable& var) {
    SkASSERT(var.storage() == VariableStorage::kGlobal);
    // inout vars get written into the Inputs struct, so we exclude them from Outputs
    return (var.modifiers().fFlags & Modifiers::kOut_Flag) &&
            !(var.modifiers().fFlags & Modifiers::kIn_Flag) &&
              var.modifiers().fLayout.fBuiltin == -1 &&
            var.type().typeKind() != Type::TypeKind::kTexture;
}

// true if the var is part of the Uniforms struct
static bool is_uniforms(const Variable& var) {
    SkASSERT(var.storage() == VariableStorage::kGlobal);
    return var.modifiers().fFlags & Modifiers::kUniform_Flag &&
           var.type().typeKind() != Type::TypeKind::kSampler;
}

// true if the var is part of the Threadgroups struct
static bool is_threadgroup(const Variable& var) {
    SkASSERT(var.storage() == VariableStorage::kGlobal);
    return var.modifiers().fFlags & Modifiers::kWorkgroup_Flag;
}

// true if the var is part of the Globals struct
static bool is_in_globals(const Variable& var) {
    SkASSERT(var.storage() == VariableStorage::kGlobal);
    return !(var.modifiers().fFlags & Modifiers::kConst_Flag);
}

void MetalCodeGenerator::writeVariableReference(const VariableReference& ref) {
    // When assembling out-param helper functions, we copy variables into local clones with matching
    // names. We never want to prepend "_in." or "_globals." when writing these variables since
    // we're actually targeting the clones.
    if (fIgnoreVariableReferenceModifiers) {
        this->writeName(ref.variable()->mangledName());
        return;
    }

    switch (ref.variable()->modifiers().fLayout.fBuiltin) {
        case SK_FRAGCOLOR_BUILTIN:
            this->write("_out.sk_FragColor");
            break;
        case SK_SECONDARYFRAGCOLOR_BUILTIN:
            if (fContext.fCaps->fDualSourceBlendingSupport) {
                this->write("_out.sk_SecondaryFragColor");
            } else {
                fContext.fErrors->error(ref.fPosition, "dual-src blending not supported");
            }
            break;
        case SK_FRAGCOORD_BUILTIN:
            this->writeFragCoord();
            break;
        case SK_VERTEXID_BUILTIN:
            this->write("sk_VertexID");
            break;
        case SK_INSTANCEID_BUILTIN:
            this->write("sk_InstanceID");
            break;
        case SK_CLOCKWISE_BUILTIN:
            // We'd set the front facing winding in the MTLRenderCommandEncoder to be counter
            // clockwise to match Skia convention.
            if (!fRTFlipName.empty()) {
                this->write("(" + fRTFlipName + ".y < 0 ? _frontFacing : !_frontFacing)");
            } else {
                this->write("_frontFacing");
            }
            break;
        case SK_LASTFRAGCOLOR_BUILTIN:
            if (fContext.fCaps->fFBFetchSupport) {
                this->write(fContext.fCaps->fFBFetchColorName);
            } else {
                fContext.fErrors->error(ref.fPosition, "framebuffer fetch not supported");
            }
            break;
        default:
            const Variable& var = *ref.variable();
            if (var.storage() == Variable::Storage::kGlobal) {
                if (is_input(var)) {
                    this->write("_in.");
                } else if (is_output(var)) {
                    this->write("_out.");
                } else if (is_uniforms(var)) {
                    this->write("_uniforms.");
                } else if (is_threadgroup(var)) {
                    this->write("_threadgroups.");
                } else if (is_in_globals(var)) {
                    this->write("_globals.");
                }
            }
            this->writeName(var.mangledName());
    }
}

void MetalCodeGenerator::writeIndexExpression(const IndexExpression& expr) {
    // Metal does not seem to handle assignment into `vec.zyx[i]` properly--it compiles, but the
    // results are wrong. We rewrite the expression as `vec[uint3(2,1,0)[i]]` instead. (Filed with
    // Apple as FB12055941.)
    if (expr.base()->is<Swizzle>()) {
        const Swizzle& swizzle = expr.base()->as<Swizzle>();
        if (swizzle.components().size() > 1) {
            this->writeExpression(*swizzle.base(), Precedence::kPostfix);
            this->write("[uint" + std::to_string(swizzle.components().size()) + "(");
            auto separator = SkSL::String::Separator();
            for (int8_t component : swizzle.components()) {
                this->write(separator());
                this->write(std::to_string(component));
            }
            this->write(")[");
            this->writeExpression(*expr.index(), Precedence::kExpression);
            this->write("]]");
            return;
        }
    }

    this->writeExpression(*expr.base(), Precedence::kPostfix);
    this->write("[");
    this->writeExpression(*expr.index(), Precedence::kExpression);
    this->write("]");
}

void MetalCodeGenerator::writeFieldAccess(const FieldAccess& f) {
    const Field* field = &f.base()->type().fields()[f.fieldIndex()];
    if (FieldAccess::OwnerKind::kDefault == f.ownerKind()) {
        this->writeExpression(*f.base(), Precedence::kPostfix);
        this->write(".");
    }
    switch (field->fModifiers.fLayout.fBuiltin) {
        case SK_POSITION_BUILTIN:
            this->write("_out.sk_Position");
            break;
        case SK_POINTSIZE_BUILTIN:
            this->write("_out.sk_PointSize");
            break;
        default:
            if (FieldAccess::OwnerKind::kAnonymousInterfaceBlock == f.ownerKind()) {
                this->write("_globals.");
                this->write(fInterfaceBlockNameMap[fInterfaceBlockMap[field]]);
                this->write("->");
            }
            this->writeName(field->fName);
    }
}

void MetalCodeGenerator::writeSwizzle(const Swizzle& swizzle) {
    this->writeExpression(*swizzle.base(), Precedence::kPostfix);
    this->write(".");
    this->write(Swizzle::MaskString(swizzle.components()));
}

void MetalCodeGenerator::writeMatrixTimesEqualHelper(const Type& left, const Type& right,
                                                     const Type& result) {
    SkASSERT(left.isMatrix());
    SkASSERT(right.isMatrix());
    SkASSERT(result.isMatrix());

    std::string key = "Matrix *= " + this->typeName(left) + ":" + this->typeName(right);

    if (!fHelpers.contains(key)) {
        fHelpers.add(key);
        fExtraFunctions.printf("thread %s& operator*=(thread %s& left, thread const %s& right) {\n"
                               "    left = left * right;\n"
                               "    return left;\n"
                               "}\n",
                               this->typeName(result).c_str(), this->typeName(left).c_str(),
                               this->typeName(right).c_str());
    }
}

void MetalCodeGenerator::writeMatrixEqualityHelpers(const Type& left, const Type& right) {
    SkASSERT(left.isMatrix());
    SkASSERT(right.isMatrix());
    SkASSERT(left.rows() == right.rows());
    SkASSERT(left.columns() == right.columns());

    std::string key = "Matrix == " + this->typeName(left) + ":" + this->typeName(right);

    if (!fHelpers.contains(key)) {
        fHelpers.add(key);
        fExtraFunctionPrototypes.printf(R"(
thread bool operator==(const %s left, const %s right);
thread bool operator!=(const %s left, const %s right);
)",
                                        this->typeName(left).c_str(),
                                        this->typeName(right).c_str(),
                                        this->typeName(left).c_str(),
                                        this->typeName(right).c_str());

        fExtraFunctions.printf(
                "thread bool operator==(const %s left, const %s right) {\n"
                "    return ",
                this->typeName(left).c_str(), this->typeName(right).c_str());

        const char* separator = "";
        for (int index=0; index<left.columns(); ++index) {
            fExtraFunctions.printf("%sall(left[%d] == right[%d])", separator, index, index);
            separator = " &&\n           ";
        }

        fExtraFunctions.printf(
                ";\n"
                "}\n"
                "thread bool operator!=(const %s left, const %s right) {\n"
                "    return !(left == right);\n"
                "}\n",
                this->typeName(left).c_str(), this->typeName(right).c_str());
    }
}

void MetalCodeGenerator::writeMatrixDivisionHelpers(const Type& type) {
    SkASSERT(type.isMatrix());

    std::string key = "Matrix / " + this->typeName(type);

    if (!fHelpers.contains(key)) {
        fHelpers.add(key);
        std::string typeName = this->typeName(type);

        fExtraFunctions.printf(
                "thread %s operator/(const %s left, const %s right) {\n"
                "    return %s(",
                typeName.c_str(), typeName.c_str(), typeName.c_str(), typeName.c_str());

        const char* separator = "";
        for (int index=0; index<type.columns(); ++index) {
            fExtraFunctions.printf("%sleft[%d] / right[%d]", separator, index, index);
            separator = ", ";
        }

        fExtraFunctions.printf(");\n"
                               "}\n"
                               "thread %s& operator/=(thread %s& left, thread const %s& right) {\n"
                               "    left = left / right;\n"
                               "    return left;\n"
                               "}\n",
                               typeName.c_str(), typeName.c_str(), typeName.c_str());
    }
}

void MetalCodeGenerator::writeArrayEqualityHelpers(const Type& type) {
    SkASSERT(type.isArray());

    // If the array's component type needs a helper as well, we need to emit that one first.
    this->writeEqualityHelpers(type.componentType(), type.componentType());

    std::string key = "ArrayEquality []";
    if (!fHelpers.contains(key)) {
        fHelpers.add(key);
        fExtraFunctionPrototypes.writeText(R"(
template <typename T1, typename T2>
bool operator==(const array_ref<T1> left, const array_ref<T2> right);
template <typename T1, typename T2>
bool operator!=(const array_ref<T1> left, const array_ref<T2> right);
)");
        fExtraFunctions.writeText(R"(
template <typename T1, typename T2>
bool operator==(const array_ref<T1> left, const array_ref<T2> right) {
    if (left.size() != right.size()) {
        return false;
    }
    for (size_t index = 0; index < left.size(); ++index) {
        if (!all(left[index] == right[index])) {
            return false;
        }
    }
    return true;
}

template <typename T1, typename T2>
bool operator!=(const array_ref<T1> left, const array_ref<T2> right) {
    return !(left == right);
}
)");
    }
}

void MetalCodeGenerator::writeStructEqualityHelpers(const Type& type) {
    SkASSERT(type.isStruct());
    std::string key = "StructEquality " + this->typeName(type);

    if (!fHelpers.contains(key)) {
        fHelpers.add(key);
        // If one of the struct's fields needs a helper as well, we need to emit that one first.
        for (const Field& field : type.fields()) {
            this->writeEqualityHelpers(*field.fType, *field.fType);
        }

        // Write operator== and operator!= for this struct, since those are assumed to exist in SkSL
        // and GLSL but do not exist by default in Metal.
        fExtraFunctionPrototypes.printf(R"(
thread bool operator==(thread const %s& left, thread const %s& right);
thread bool operator!=(thread const %s& left, thread const %s& right);
)",
                                        this->typeName(type).c_str(),
                                        this->typeName(type).c_str(),
                                        this->typeName(type).c_str(),
                                        this->typeName(type).c_str());

        fExtraFunctions.printf(
                "thread bool operator==(thread const %s& left, thread const %s& right) {\n"
                "    return ",
                this->typeName(type).c_str(),
                this->typeName(type).c_str());

        const char* separator = "";
        for (const Field& field : type.fields()) {
            if (field.fType->isArray()) {
                fExtraFunctions.printf(
                        "%s(make_array_ref(left.%.*s) == make_array_ref(right.%.*s))",
                        separator,
                        (int)field.fName.size(), field.fName.data(),
                        (int)field.fName.size(), field.fName.data());
            } else {
                fExtraFunctions.printf("%sall(left.%.*s == right.%.*s)",
                                       separator,
                                       (int)field.fName.size(), field.fName.data(),
                                       (int)field.fName.size(), field.fName.data());
            }
            separator = " &&\n           ";
        }
        fExtraFunctions.printf(
                ";\n"
                "}\n"
                "thread bool operator!=(thread const %s& left, thread const %s& right) {\n"
                "    return !(left == right);\n"
                "}\n",
                this->typeName(type).c_str(),
                this->typeName(type).c_str());
    }
}

void MetalCodeGenerator::writeEqualityHelpers(const Type& leftType, const Type& rightType) {
    if (leftType.isArray() && rightType.isArray()) {
        this->writeArrayEqualityHelpers(leftType);
        return;
    }
    if (leftType.isStruct() && rightType.isStruct()) {
        this->writeStructEqualityHelpers(leftType);
        return;
    }
    if (leftType.isMatrix() && rightType.isMatrix()) {
        this->writeMatrixEqualityHelpers(leftType, rightType);
        return;
    }
}

void MetalCodeGenerator::writeNumberAsMatrix(const Expression& expr, const Type& matrixType) {
    SkASSERT(expr.type().isNumber());
    SkASSERT(matrixType.isMatrix());

    // Componentwise multiply the scalar against a matrix of the desired size which contains all 1s.
    this->write("(");
    this->writeType(matrixType);
    this->write("(");

    const char* separator = "";
    for (int index = matrixType.slotCount(); index--;) {
        this->write(separator);
        this->write("1.0");
        separator = ", ";
    }

    this->write(") * ");
    this->writeExpression(expr, Precedence::kMultiplicative);
    this->write(")");
}

void MetalCodeGenerator::writeBinaryExpressionElement(const Expression& expr,
                                                      Operator op,
                                                      const Expression& other,
                                                      Precedence precedence) {
    bool needMatrixSplatOnScalar = other.type().isMatrix() && expr.type().isNumber() &&
                                   op.isValidForMatrixOrVector() &&
                                   op.removeAssignment().kind() != Operator::Kind::STAR;
    if (needMatrixSplatOnScalar) {
        this->writeNumberAsMatrix(expr, other.type());
    } else if (op.isEquality() && expr.type().isArray()) {
        this->write("make_array_ref(");
        this->writeExpression(expr, precedence);
        this->write(")");
    } else {
        this->writeExpression(expr, precedence);
    }
}

void MetalCodeGenerator::writeBinaryExpression(const BinaryExpression& b,
                                               Precedence parentPrecedence) {
    const Expression& left = *b.left();
    const Expression& right = *b.right();
    const Type& leftType = left.type();
    const Type& rightType = right.type();
    Operator op = b.getOperator();
    Precedence precedence = op.getBinaryPrecedence();
    bool needParens = precedence >= parentPrecedence;
    switch (op.kind()) {
        case Operator::Kind::EQEQ:
            this->writeEqualityHelpers(leftType, rightType);
            if (leftType.isVector()) {
                this->write("all");
                needParens = true;
            }
            break;
        case Operator::Kind::NEQ:
            this->writeEqualityHelpers(leftType, rightType);
            if (leftType.isVector()) {
                this->write("any");
                needParens = true;
            }
            break;
        default:
            break;
    }
    if (leftType.isMatrix() && rightType.isMatrix() && op.kind() == Operator::Kind::STAREQ) {
        this->writeMatrixTimesEqualHelper(leftType, rightType, b.type());
    }
    if (op.removeAssignment().kind() == Operator::Kind::SLASH &&
        ((leftType.isMatrix() && rightType.isMatrix()) ||
         (leftType.isScalar() && rightType.isMatrix()) ||
         (leftType.isMatrix() && rightType.isScalar()))) {
        this->writeMatrixDivisionHelpers(leftType.isMatrix() ? leftType : rightType);
    }

    if (needParens) {
        this->write("(");
    }

    this->writeBinaryExpressionElement(left, op, right, precedence);

    if (op.kind() != Operator::Kind::EQ && op.isAssignment() &&
        left.kind() == Expression::Kind::kSwizzle && !Analysis::HasSideEffects(left)) {
        // This doesn't compile in Metal:
        // float4 x = float4(1);
        // x.xy *= float2x2(...);
        // with the error message "non-const reference cannot bind to vector element",
        // but switching it to x.xy = x.xy * float2x2(...) fixes it. We perform this tranformation
        // as long as the LHS has no side effects, and hope for the best otherwise.
        this->write(" = ");
        this->writeExpression(left, Precedence::kAssignment);
        this->write(operator_name(op.removeAssignment()));
        precedence = op.removeAssignment().getBinaryPrecedence();
    } else {
        this->write(operator_name(op));
    }

    this->writeBinaryExpressionElement(right, op, left, precedence);

    if (needParens) {
        this->write(")");
    }
}

void MetalCodeGenerator::writeTernaryExpression(const TernaryExpression& t,
                                               Precedence parentPrecedence) {
    if (Precedence::kTernary >= parentPrecedence) {
        this->write("(");
    }
    this->writeExpression(*t.test(), Precedence::kTernary);
    this->write(" ? ");
    this->writeExpression(*t.ifTrue(), Precedence::kTernary);
    this->write(" : ");
    this->writeExpression(*t.ifFalse(), Precedence::kTernary);
    if (Precedence::kTernary >= parentPrecedence) {
        this->write(")");
    }
}

void MetalCodeGenerator::writePrefixExpression(const PrefixExpression& p,
                                               Precedence parentPrecedence) {
    // According to the MSL specification, the arithmetic unary operators (+ and –) do not act
    // upon matrix type operands. We treat the unary "+" as a no-op for all operands.
    const Operator op = p.getOperator();
    if (op.kind() == Operator::Kind::PLUS) {
        this->writeExpression(*p.operand(), Precedence::kPrefix);
        return;
    }

    if (op.kind() == Operator::Kind::MINUS && p.operand()->type().isMatrix()) {
        // Transform the unary "-" on a matrix type to a multiplication by -1.
        this->write(p.type().componentType().highPrecision() ? "(-1.0 * "
                                                             : "(-1.0h * ");
        this->writeExpression(*p.operand(), Precedence::kMultiplicative);
        this->write(")");
        return;
    }

    if (Precedence::kPrefix >= parentPrecedence) {
        this->write("(");
    }

    this->write(p.getOperator().tightOperatorName());
    this->writeExpression(*p.operand(), Precedence::kPrefix);

    if (Precedence::kPrefix >= parentPrecedence) {
        this->write(")");
    }
}

void MetalCodeGenerator::writePostfixExpression(const PostfixExpression& p,
                                                Precedence parentPrecedence) {
    if (Precedence::kPostfix >= parentPrecedence) {
        this->write("(");
    }
    this->writeExpression(*p.operand(), Precedence::kPostfix);
    this->write(p.getOperator().tightOperatorName());
    if (Precedence::kPostfix >= parentPrecedence) {
        this->write(")");
    }
}

void MetalCodeGenerator::writeLiteral(const Literal& l) {
    const Type& type = l.type();
    if (type.isFloat()) {
        this->write(l.description(OperatorPrecedence::kExpression));
        if (!l.type().highPrecision()) {
            this->write("h");
        }
        return;
    }
    if (type.isInteger()) {
        if (type.matches(*fContext.fTypes.fUInt)) {
            this->write(std::to_string(l.intValue() & 0xffffffff));
            this->write("u");
        } else if (type.matches(*fContext.fTypes.fUShort)) {
            this->write(std::to_string(l.intValue() & 0xffff));
            this->write("u");
        } else {
            this->write(std::to_string(l.intValue()));
        }
        return;
    }
    SkASSERT(type.isBoolean());
    this->write(l.description(OperatorPrecedence::kExpression));
}

void MetalCodeGenerator::writeFunctionRequirementArgs(const FunctionDeclaration& f,
                                                      const char*& separator) {
    Requirements requirements = this->requirements(f);
    if (requirements & kInputs_Requirement) {
        this->write(separator);
        this->write("_in");
        separator = ", ";
    }
    if (requirements & kOutputs_Requirement) {
        this->write(separator);
        this->write("_out");
        separator = ", ";
    }
    if (requirements & kUniforms_Requirement) {
        this->write(separator);
        this->write("_uniforms");
        separator = ", ";
    }
    if (requirements & kGlobals_Requirement) {
        this->write(separator);
        this->write("_globals");
        separator = ", ";
    }
    if (requirements & kFragCoord_Requirement) {
        this->write(separator);
        this->write("_fragCoord");
        separator = ", ";
    }
    if (requirements & kThreadgroups_Requirement) {
        this->write(separator);
        this->write("_threadgroups");
        separator = ", ";
    }
}

void MetalCodeGenerator::writeFunctionRequirementParams(const FunctionDeclaration& f,
                                                        const char*& separator) {
    Requirements requirements = this->requirements(f);
    if (requirements & kInputs_Requirement) {
        this->write(separator);
        this->write("Inputs _in");
        separator = ", ";
    }
    if (requirements & kOutputs_Requirement) {
        this->write(separator);
        this->write("thread Outputs& _out");
        separator = ", ";
    }
    if (requirements & kUniforms_Requirement) {
        this->write(separator);
        this->write("Uniforms _uniforms");
        separator = ", ";
    }
    if (requirements & kGlobals_Requirement) {
        this->write(separator);
        this->write("thread Globals& _globals");
        separator = ", ";
    }
    if (requirements & kFragCoord_Requirement) {
        this->write(separator);
        this->write("float4 _fragCoord");
        separator = ", ";
    }
    if (requirements & kThreadgroups_Requirement) {
        this->write(separator);
        this->write("threadgroup Threadgroups& _threadgroups");
        separator = ", ";
    }
}

int MetalCodeGenerator::getUniformBinding(const Modifiers& m) {
    return (m.fLayout.fBinding >= 0) ? m.fLayout.fBinding
                                     : fProgram.fConfig->fSettings.fDefaultUniformBinding;
}

int MetalCodeGenerator::getUniformSet(const Modifiers& m) {
    return (m.fLayout.fSet >= 0) ? m.fLayout.fSet
                                 : fProgram.fConfig->fSettings.fDefaultUniformSet;
}

bool MetalCodeGenerator::writeFunctionDeclaration(const FunctionDeclaration& f) {
    fRTFlipName = fProgram.fInterface.fUseFlipRTUniform
                          ? "_globals._anonInterface0->" SKSL_RTFLIP_NAME
                          : "";
    const char* separator = "";
    if (f.isMain()) {
        if (ProgramConfig::IsFragment(fProgram.fConfig->fKind)) {
            this->write("fragment Outputs fragmentMain");
        } else if (ProgramConfig::IsVertex(fProgram.fConfig->fKind)) {
            this->write("vertex Outputs vertexMain");
        } else if (ProgramConfig::IsCompute(fProgram.fConfig->fKind)) {
            this->write("kernel void computeMain");
        } else {
            fContext.fErrors->error(Position(), "unsupported kind of program");
            return false;
        }
        this->write("(");
        if (!ProgramConfig::IsCompute(fProgram.fConfig->fKind)) {
            this->write("Inputs _in [[stage_in]]");
            separator = ", ";
        }
        if (-1 != fUniformBuffer) {
            this->write(separator);
            this->write("constant Uniforms& _uniforms [[buffer(" +
                        std::to_string(fUniformBuffer) + ")]]");
            separator = ", ";
        }
        for (const ProgramElement* e : fProgram.elements()) {
            if (e->is<GlobalVarDeclaration>()) {
                const GlobalVarDeclaration& decls = e->as<GlobalVarDeclaration>();
                const VarDeclaration& decl = decls.varDeclaration();
                const Variable* var = decl.var();
                const SkSL::Type::TypeKind varKind = var->type().typeKind();

                if (varKind == Type::TypeKind::kSampler || varKind == Type::TypeKind::kTexture) {
                    if (var->type().dimensions() != SpvDim2D) {
                        // Not yet implemented--Skia currently only uses 2D textures.
                        fContext.fErrors->error(decls.fPosition, "Unsupported texture dimensions");
                        return false;
                    }

                    int binding = getUniformBinding(var->modifiers());
                    this->write(separator);
                    separator = ", ";

                    if (varKind == Type::TypeKind::kSampler) {
                        this->writeType(var->type().textureType());
                        this->write(" ");
                        this->writeName(var->mangledName());
                        this->write(kTextureSuffix);
                        this->write(" [[texture(");
                        this->write(std::to_string(binding));
                        this->write(")]], sampler ");
                        this->writeName(var->mangledName());
                        this->write(kSamplerSuffix);
                        this->write(" [[sampler(");
                        this->write(std::to_string(binding));
                        this->write(")]]");
                    } else {
                        SkASSERT(varKind == Type::TypeKind::kTexture);
                        this->writeType(var->type());
                        this->write(" ");
                        this->writeName(var->mangledName());
                        this->write(" [[texture(");
                        this->write(std::to_string(binding));
                        this->write(")]]");
                    }
                } else if (ProgramConfig::IsCompute(fProgram.fConfig->fKind)) {
                    std::string type, attr;
                    switch (var->modifiers().fLayout.fBuiltin) {
                        case SK_NUMWORKGROUPS_BUILTIN:
                            type = "uint3 ";
                            attr = " [[threadgroups_per_grid]]";
                            break;
                        case SK_WORKGROUPID_BUILTIN:
                            type = "uint3 ";
                            attr = " [[threadgroup_position_in_grid]]";
                            break;
                        case SK_LOCALINVOCATIONID_BUILTIN:
                            type = "uint3 ";
                            attr = " [[thread_position_in_threadgroup]]";
                            break;
                        case SK_GLOBALINVOCATIONID_BUILTIN:
                            type = "uint3 ";
                            attr = " [[thread_position_in_grid]]";
                            break;
                        case SK_LOCALINVOCATIONINDEX_BUILTIN:
                            type = "uint ";
                            attr = " [[thread_index_in_threadgroup]]";
                            break;
                        default:
                            break;
                    }
                    if (!attr.empty()) {
                        this->write(separator);
                        this->write(type);
                        this->write(var->name());
                        this->write(attr);
                        separator = ", ";
                    }
                }
            } else if (e->is<InterfaceBlock>()) {
                const InterfaceBlock& intf = e->as<InterfaceBlock>();
                if (intf.typeName() == "sk_PerVertex") {
                    continue;
                }
                this->write(separator);
                if (is_readonly(intf)) {
                    this->write("const ");
                }
                this->write(is_buffer(intf) ? "device " : "constant ");
                this->writeType(intf.var()->type());
                this->write("& " );
                this->write(fInterfaceBlockNameMap[&intf]);
                this->write(" [[buffer(");
                this->write(std::to_string(this->getUniformBinding(intf.var()->modifiers())));
                this->write(")]]");
                separator = ", ";
            }
        }
        if (ProgramConfig::IsFragment(fProgram.fConfig->fKind)) {
            if (fProgram.fInterface.fUseFlipRTUniform && fInterfaceBlockNameMap.empty()) {
                this->write(separator);
                this->write("constant sksl_synthetic_uniforms& _anonInterface0 [[buffer(1)]]");
                fRTFlipName = "_anonInterface0." SKSL_RTFLIP_NAME;
                separator = ", ";
            }
            this->write(separator);
            this->write("bool _frontFacing [[front_facing]]");
            this->write(", float4 _fragCoord [[position]]");
            if (fProgram.fInterface.fUseLastFragColor) {
                if (fContext.fCaps->fFBFetchSupport) {
                    this->write(", half4 " + std::string(fContext.fCaps->fFBFetchColorName) +
                                " [[color(0)]]\n");
                } else {
                    fContext.fErrors->error({}, "framebuffer fetch not supported");
                }
            }
            separator = ", ";
        } else if (ProgramConfig::IsVertex(fProgram.fConfig->fKind)) {
            this->write(separator);
            this->write("uint sk_VertexID [[vertex_id]], uint sk_InstanceID [[instance_id]]");
            separator = ", ";
        }
    } else {
        this->writeType(f.returnType());
        this->write(" ");
        this->writeName(f.mangledName());
        this->write("(");
        this->writeFunctionRequirementParams(f, separator);
    }
    for (const Variable* param : f.parameters()) {
        if (f.isMain() && param->modifiers().fLayout.fBuiltin != -1) {
            continue;
        }
        this->write(separator);
        separator = ", ";
        this->writeModifiers(param->modifiers());
        this->writeType(param->type());
        if (pass_by_reference(param->type(), param->modifiers())) {
            this->write("&");
        }
        this->write(" ");
        this->writeName(param->mangledName());
    }
    this->write(")");
    return true;
}

void MetalCodeGenerator::writeFunctionPrototype(const FunctionPrototype& f) {
    this->writeFunctionDeclaration(f.declaration());
    this->writeLine(";");
}

static bool is_block_ending_with_return(const Statement* stmt) {
    // This function detects (potentially nested) blocks that end in a return statement.
    if (!stmt->is<Block>()) {
        return false;
    }
    const StatementArray& block = stmt->as<Block>().children();
    for (int index = block.size(); index--; ) {
        stmt = block[index].get();
        if (stmt->is<ReturnStatement>()) {
            return true;
        }
        if (stmt->is<Block>()) {
            return is_block_ending_with_return(stmt);
        }
        if (!stmt->is<Nop>()) {
            break;
        }
    }
    return false;
}

void MetalCodeGenerator::writeComputeMainInputs() {
    // Compute shaders only have input variables (e.g. sk_GlobalInvocationID) and access program
    // inputs/outputs via the Globals and Uniforms structs. We collect the allowed "in" parameters
    // into an Input struct here, since the rest of the code expects the normal _in / _out pattern.
    this->write("Inputs _in = { ");
    const char* separator = "";
    for (const ProgramElement* e : fProgram.elements()) {
        if (e->is<GlobalVarDeclaration>()) {
            const GlobalVarDeclaration& decls = e->as<GlobalVarDeclaration>();
            const Variable* var = decls.varDeclaration().var();
            if (is_input(*var)) {
                this->write(separator);
                separator = ", ";
                this->writeName(var->mangledName());
            }
        }
    }
    this->writeLine(" };");
}

void MetalCodeGenerator::writeFunction(const FunctionDefinition& f) {
    SkASSERT(!fProgram.fConfig->fSettings.fFragColorIsInOut);

    if (!this->writeFunctionDeclaration(f.declaration())) {
        return;
    }

    fCurrentFunction = &f.declaration();
    SkScopeExit clearCurrentFunction([&] { fCurrentFunction = nullptr; });

    this->writeLine(" {");

    if (f.declaration().isMain()) {
        fIndentation++;
        this->writeGlobalInit();
        if (ProgramConfig::IsCompute(fProgram.fConfig->fKind)) {
            this->writeThreadgroupInit();
            this->writeComputeMainInputs();
        }
        else {
            this->writeLine("Outputs _out;");
            this->writeLine("(void)_out;");
        }
        fIndentation--;
    }

    fFunctionHeader.clear();
    StringStream buffer;
    {
        AutoOutputStream outputToBuffer(this, &buffer);
        fIndentation++;
        for (const std::unique_ptr<Statement>& stmt : f.body()->as<Block>().children()) {
            if (!stmt->isEmpty()) {
                this->writeStatement(*stmt);
                this->finishLine();
            }
        }
        if (f.declaration().isMain()) {
            // If the main function doesn't end with a return, we need to synthesize one here.
            if (!is_block_ending_with_return(f.body().get())) {
                this->writeReturnStatementFromMain();
                this->finishLine();
            }
        }
        fIndentation--;
        this->writeLine("}");
    }
    this->write(fFunctionHeader);
    this->write(buffer.str());
}

void MetalCodeGenerator::writeModifiers(const Modifiers& modifiers) {
    if (ProgramConfig::IsCompute(fProgram.fConfig->fKind) &&
            (modifiers.fFlags & (Modifiers::kIn_Flag | Modifiers::kOut_Flag))) {
        this->write("device ");
    } else if (modifiers.fFlags & Modifiers::kOut_Flag) {
        this->write("thread ");
    }
    if (modifiers.fFlags & Modifiers::kConst_Flag) {
        this->write("const ");
    }
}

void MetalCodeGenerator::writeInterfaceBlock(const InterfaceBlock& intf) {
    if (intf.typeName() == "sk_PerVertex") {
        return;
    }
    const Type* structType = &intf.var()->type().componentType();
    this->writeModifiers(intf.var()->modifiers());
    this->write("struct ");
    this->writeType(*structType);
    this->writeLine(" {");
    fIndentation++;
    this->writeFields(structType->fields(), structType->fPosition, &intf);
    if (fProgram.fInterface.fUseFlipRTUniform) {
        this->writeLine("float2 " SKSL_RTFLIP_NAME ";");
    }
    fIndentation--;
    this->write("}");
    if (intf.instanceName().size()) {
        this->write(" ");
        this->write(intf.instanceName());
        if (intf.arraySize() > 0) {
            this->write("[");
            this->write(std::to_string(intf.arraySize()));
            this->write("]");
        }
        fInterfaceBlockNameMap.set(&intf, intf.instanceName());
    } else {
        fInterfaceBlockNameMap.set(&intf, *fProgram.fSymbols->takeOwnershipOfString(
                "_anonInterface" + std::to_string(fAnonInterfaceCount++)));
    }
    this->writeLine(";");
}

void MetalCodeGenerator::writeFields(SkSpan<const Field> fields,
                                     Position parentPos,
                                     const InterfaceBlock* parentIntf) {
    MemoryLayout memoryLayout(MemoryLayout::Standard::kMetal);
    int currentOffset = 0;
    for (const Field& field : fields) {
        int fieldOffset = field.fModifiers.fLayout.fOffset;
        const Type* fieldType = field.fType;
        if (!memoryLayout.isSupported(*fieldType)) {
            fContext.fErrors->error(parentPos, "type '" + std::string(fieldType->name()) +
                                                "' is not permitted here");
            return;
        }
        if (fieldOffset != -1) {
            if (currentOffset > fieldOffset) {
                fContext.fErrors->error(field.fPosition,
                                        "offset of field '" + std::string(field.fName) +
                                        "' must be at least " + std::to_string(currentOffset));
                return;
            } else if (currentOffset < fieldOffset) {
                this->write("char pad");
                this->write(std::to_string(fPaddingCount++));
                this->write("[");
                this->write(std::to_string(fieldOffset - currentOffset));
                this->writeLine("];");
                currentOffset = fieldOffset;
            }
            int alignment = memoryLayout.alignment(*fieldType);
            if (fieldOffset % alignment) {
                fContext.fErrors->error(field.fPosition,
                                        "offset of field '" + std::string(field.fName) +
                                        "' must be a multiple of " + std::to_string(alignment));
                return;
            }
        }
        if (fieldType->isUnsizedArray()) {
            // An unsized array always appears as the last member of a storage block. We declare
            // it as a one-element array and allow dereferencing past the capacity.
            // TODO(armansito): This is because C++ does not support flexible array members like C99
            // does. This generally works but it can lead to UB as compilers are free to insert
            // padding past the first element of the array. An alternative approach is to declare
            // the struct without the unsized array member and replace variable references with a
            // buffer offset calculation based on sizeof().
            this->writeModifiers(field.fModifiers);
            this->writeType(fieldType->componentType());
            this->write(" ");
            this->writeName(field.fName);
            this->write("[1]");
        } else {
            size_t fieldSize = memoryLayout.size(*fieldType);
            if (fieldSize > static_cast<size_t>(std::numeric_limits<int>::max() - currentOffset)) {
                fContext.fErrors->error(parentPos, "field offset overflow");
                return;
            }
            currentOffset += fieldSize;
            this->writeModifiers(field.fModifiers);
            this->writeType(*fieldType);
            this->write(" ");
            this->writeName(field.fName);
        }
        this->writeLine(";");
        if (parentIntf) {
            fInterfaceBlockMap.set(&field, parentIntf);
        }
    }
}

void MetalCodeGenerator::writeVarInitializer(const Variable& var, const Expression& value) {
    this->writeExpression(value, Precedence::kExpression);
}

void MetalCodeGenerator::writeName(std::string_view name) {
    if (fReservedWords.contains(name)) {
        this->write("_"); // adding underscore before name to avoid conflict with reserved words
    }
    this->write(name);
}

void MetalCodeGenerator::writeVarDeclaration(const VarDeclaration& varDecl) {
    this->writeModifiers(varDecl.var()->modifiers());
    this->writeType(varDecl.var()->type());
    this->write(" ");
    this->writeName(varDecl.var()->mangledName());
    if (varDecl.value()) {
        this->write(" = ");
        this->writeVarInitializer(*varDecl.var(), *varDecl.value());
    }
    this->write(";");
}

void MetalCodeGenerator::writeStatement(const Statement& s) {
    switch (s.kind()) {
        case Statement::Kind::kBlock:
            this->writeBlock(s.as<Block>());
            break;
        case Statement::Kind::kExpression:
            this->writeExpressionStatement(s.as<ExpressionStatement>());
            break;
        case Statement::Kind::kReturn:
            this->writeReturnStatement(s.as<ReturnStatement>());
            break;
        case Statement::Kind::kVarDeclaration:
            this->writeVarDeclaration(s.as<VarDeclaration>());
            break;
        case Statement::Kind::kIf:
            this->writeIfStatement(s.as<IfStatement>());
            break;
        case Statement::Kind::kFor:
            this->writeForStatement(s.as<ForStatement>());
            break;
        case Statement::Kind::kDo:
            this->writeDoStatement(s.as<DoStatement>());
            break;
        case Statement::Kind::kSwitch:
            this->writeSwitchStatement(s.as<SwitchStatement>());
            break;
        case Statement::Kind::kBreak:
            this->write("break;");
            break;
        case Statement::Kind::kContinue:
            this->write("continue;");
            break;
        case Statement::Kind::kDiscard:
            this->write("discard_fragment();");
            break;
        case Statement::Kind::kNop:
            this->write(";");
            break;
        default:
            SkDEBUGFAILF("unsupported statement: %s", s.description().c_str());
            break;
    }
}

void MetalCodeGenerator::writeBlock(const Block& b) {
    // Write scope markers if this block is a scope, or if the block is empty (since we need to emit
    // something here to make the code valid).
    bool isScope = b.isScope() || b.isEmpty();
    if (isScope) {
        this->writeLine("{");
        fIndentation++;
    }
    for (const std::unique_ptr<Statement>& stmt : b.children()) {
        if (!stmt->isEmpty()) {
            this->writeStatement(*stmt);
            this->finishLine();
        }
    }
    if (isScope) {
        fIndentation--;
        this->write("}");
    }
}

void MetalCodeGenerator::writeIfStatement(const IfStatement& stmt) {
    this->write("if (");
    this->writeExpression(*stmt.test(), Precedence::kExpression);
    this->write(") ");
    this->writeStatement(*stmt.ifTrue());
    if (stmt.ifFalse()) {
        this->write(" else ");
        this->writeStatement(*stmt.ifFalse());
    }
}

void MetalCodeGenerator::writeForStatement(const ForStatement& f) {
    // Emit loops of the form 'for(;test;)' as 'while(test)', which is probably how they started
    if (!f.initializer() && f.test() && !f.next()) {
        this->write("while (");
        this->writeExpression(*f.test(), Precedence::kExpression);
        this->write(") ");
        this->writeStatement(*f.statement());
        return;
    }

    this->write("for (");
    if (f.initializer() && !f.initializer()->isEmpty()) {
        this->writeStatement(*f.initializer());
    } else {
        this->write("; ");
    }
    if (f.test()) {
        this->writeExpression(*f.test(), Precedence::kExpression);
    }
    this->write("; ");
    if (f.next()) {
        this->writeExpression(*f.next(), Precedence::kExpression);
    }
    this->write(") ");
    this->writeStatement(*f.statement());
}

void MetalCodeGenerator::writeDoStatement(const DoStatement& d) {
    this->write("do ");
    this->writeStatement(*d.statement());
    this->write(" while (");
    this->writeExpression(*d.test(), Precedence::kExpression);
    this->write(");");
}

void MetalCodeGenerator::writeExpressionStatement(const ExpressionStatement& s) {
    if (fProgram.fConfig->fSettings.fOptimize && !Analysis::HasSideEffects(*s.expression())) {
        // Don't emit dead expressions.
        return;
    }
    this->writeExpression(*s.expression(), Precedence::kStatement);
    this->write(";");
}

void MetalCodeGenerator::writeSwitchStatement(const SwitchStatement& s) {
    this->write("switch (");
    this->writeExpression(*s.value(), Precedence::kExpression);
    this->writeLine(") {");
    fIndentation++;
    for (const std::unique_ptr<Statement>& stmt : s.cases()) {
        const SwitchCase& c = stmt->as<SwitchCase>();
        if (c.isDefault()) {
            this->writeLine("default:");
        } else {
            this->write("case ");
            this->write(std::to_string(c.value()));
            this->writeLine(":");
        }
        if (!c.statement()->isEmpty()) {
            fIndentation++;
            this->writeStatement(*c.statement());
            this->finishLine();
            fIndentation--;
        }
    }
    fIndentation--;
    this->write("}");
}

void MetalCodeGenerator::writeReturnStatementFromMain() {
    // main functions in Metal return a magic _out parameter that doesn't exist in SkSL.
    if (ProgramConfig::IsVertex(fProgram.fConfig->fKind) ||
        ProgramConfig::IsFragment(fProgram.fConfig->fKind)) {
        this->write("return _out;");
    } else if (ProgramConfig::IsCompute(fProgram.fConfig->fKind)) {
        this->write("return;");
    } else {
        SkDEBUGFAIL("unsupported kind of program");
    }
}

void MetalCodeGenerator::writeReturnStatement(const ReturnStatement& r) {
    if (fCurrentFunction && fCurrentFunction->isMain()) {
        if (r.expression()) {
            if (r.expression()->type().matches(*fContext.fTypes.fHalf4)) {
                this->write("_out.sk_FragColor = ");
                this->writeExpression(*r.expression(), Precedence::kExpression);
                this->writeLine(";");
            } else {
                fContext.fErrors->error(r.fPosition,
                        "Metal does not support returning '" +
                        r.expression()->type().description() + "' from main()");
            }
        }
        this->writeReturnStatementFromMain();
        return;
    }

    this->write("return");
    if (r.expression()) {
        this->write(" ");
        this->writeExpression(*r.expression(), Precedence::kExpression);
    }
    this->write(";");
}

void MetalCodeGenerator::writeHeader() {
    this->write("#include <metal_stdlib>\n");
    this->write("#include <simd/simd.h>\n");
    this->write("using namespace metal;\n");
}

void MetalCodeGenerator::writeSampler2DPolyfill() {
    class : public GlobalStructVisitor {
    public:
        void visitSampler(const Type&, std::string_view) override {
            if (fWrotePolyfill) {
                return;
            }
            fWrotePolyfill = true;

            std::string polyfill = SkSL::String::printf(R"(
struct sampler2D {
    texture2d<half> tex;
    sampler smp;
};
half4 sample(sampler2D i, float2 p, float b=%g) { return i.tex.sample(i.smp, p, bias(b)); }
half4 sample(sampler2D i, float3 p, float b=%g) { return i.tex.sample(i.smp, p.xy / p.z, bias(b)); }
half4 sampleLod(sampler2D i, float2 p, float lod) { return i.tex.sample(i.smp, p, level(lod)); }
half4 sampleLod(sampler2D i, float3 p, float lod) {
    return i.tex.sample(i.smp, p.xy / p.z, level(lod));
}
half4 sampleGrad(sampler2D i, float2 p, float2 dPdx, float2 dPdy) {
    return i.tex.sample(i.smp, p, gradient2d(dPdx, dPdy));
}

)",
                                                        fTextureBias,
                                                        fTextureBias);
            fCodeGen->write(polyfill.c_str());
        }

        MetalCodeGenerator* fCodeGen = nullptr;
        float fTextureBias = 0.0f;
        bool fWrotePolyfill = false;
    } visitor;

    visitor.fCodeGen = this;
    visitor.fTextureBias = fProgram.fConfig->fSettings.fSharpenTextures ? kSharpenTexturesBias
                                                                        : 0.0f;
    this->visitGlobalStruct(&visitor);
}

void MetalCodeGenerator::writeUniformStruct() {
    for (const ProgramElement* e : fProgram.elements()) {
        if (e->is<GlobalVarDeclaration>()) {
            const GlobalVarDeclaration& decls = e->as<GlobalVarDeclaration>();
            const Variable& var = *decls.varDeclaration().var();
            if (var.modifiers().fFlags & Modifiers::kUniform_Flag &&
                var.type().typeKind() != Type::TypeKind::kSampler &&
                var.type().typeKind() != Type::TypeKind::kTexture) {
                int uniformSet = this->getUniformSet(var.modifiers());
                // Make sure that the program's uniform-set value is consistent throughout.
                if (-1 == fUniformBuffer) {
                    this->write("struct Uniforms {\n");
                    fUniformBuffer = uniformSet;
                } else if (uniformSet != fUniformBuffer) {
                    fContext.fErrors->error(decls.fPosition,
                            "Metal backend requires all uniforms to have the same "
                            "'layout(set=...)'");
                }
                this->write("    ");
                this->writeType(var.type());
                this->write(" ");
                this->writeName(var.mangledName());
                this->write(";\n");
            }
        }
    }
    if (-1 != fUniformBuffer) {
        this->write("};\n");
    }
}

void MetalCodeGenerator::writeInputStruct() {
    this->write("struct Inputs {\n");
    for (const ProgramElement* e : fProgram.elements()) {
        if (e->is<GlobalVarDeclaration>()) {
            const GlobalVarDeclaration& decls = e->as<GlobalVarDeclaration>();
            const Variable& var = *decls.varDeclaration().var();
            if (is_input(var)) {
                this->write("    ");
                if (ProgramConfig::IsCompute(fProgram.fConfig->fKind) &&
                    needs_address_space(var.type(), var.modifiers())) {
                    // TODO: address space support
                    this->write("device ");
                }
                this->writeType(var.type());
                if (pass_by_reference(var.type(), var.modifiers())) {
                    this->write("&");
                }
                this->write(" ");
                this->writeName(var.mangledName());
                if (-1 != var.modifiers().fLayout.fLocation) {
                    if (ProgramConfig::IsVertex(fProgram.fConfig->fKind)) {
                        this->write("  [[attribute(" +
                                    std::to_string(var.modifiers().fLayout.fLocation) + ")]]");
                    } else if (ProgramConfig::IsFragment(fProgram.fConfig->fKind)) {
                        this->write("  [[user(locn" +
                                    std::to_string(var.modifiers().fLayout.fLocation) + ")]]");
                    }
                }
                this->write(";\n");
            }
        }
    }
    this->write("};\n");
}

void MetalCodeGenerator::writeOutputStruct() {
    this->write("struct Outputs {\n");
    if (ProgramConfig::IsVertex(fProgram.fConfig->fKind)) {
        this->write("    float4 sk_Position [[position]];\n");
    } else if (ProgramConfig::IsFragment(fProgram.fConfig->fKind)) {
        this->write("    half4 sk_FragColor [[color(0)]];\n");
        if (fProgram.fInterface.fOutputSecondaryColor) {
            if (fContext.fCaps->fDualSourceBlendingSupport) {
                this->write("    half4 sk_SecondaryFragColor [[color(0), index(1)]];\n");
            } else {
                fContext.fErrors->error({}, "dual-src blending not supported");
            }
        }
    }
    for (const ProgramElement* e : fProgram.elements()) {
        if (e->is<GlobalVarDeclaration>()) {
            const GlobalVarDeclaration& decls = e->as<GlobalVarDeclaration>();
            const Variable& var = *decls.varDeclaration().var();
            if (is_output(var)) {
                this->write("    ");
                if (ProgramConfig::IsCompute(fProgram.fConfig->fKind) &&
                    needs_address_space(var.type(), var.modifiers())) {
                    // TODO: address space support
                    this->write("device ");
                }
                this->writeType(var.type());
                if (ProgramConfig::IsCompute(fProgram.fConfig->fKind) &&
                    pass_by_reference(var.type(), var.modifiers())) {
                    this->write("&");
                }
                this->write(" ");
                this->writeName(var.mangledName());

                int location = var.modifiers().fLayout.fLocation;
                if (!ProgramConfig::IsCompute(fProgram.fConfig->fKind) && location < 0 &&
                        var.type().typeKind() != Type::TypeKind::kTexture) {
                    fContext.fErrors->error(var.fPosition,
                            "Metal out variables must have 'layout(location=...)'");
                } else if (ProgramConfig::IsVertex(fProgram.fConfig->fKind)) {
                    this->write(" [[user(locn" + std::to_string(location) + ")]]");
                } else if (ProgramConfig::IsFragment(fProgram.fConfig->fKind)) {
                    this->write(" [[color(" + std::to_string(location) + ")");
                    int colorIndex = var.modifiers().fLayout.fIndex;
                    if (colorIndex) {
                        this->write(", index(" + std::to_string(colorIndex) + ")");
                    }
                    this->write("]]");
                }
                this->write(";\n");
            }
        }
    }
    if (ProgramConfig::IsVertex(fProgram.fConfig->fKind)) {
        this->write("    float sk_PointSize [[point_size]];\n");
    }
    this->write("};\n");
}

void MetalCodeGenerator::writeInterfaceBlocks() {
    bool wroteInterfaceBlock = false;
    for (const ProgramElement* e : fProgram.elements()) {
        if (e->is<InterfaceBlock>()) {
            this->writeInterfaceBlock(e->as<InterfaceBlock>());
            wroteInterfaceBlock = true;
        }
    }
    if (!wroteInterfaceBlock && fProgram.fInterface.fUseFlipRTUniform) {
        this->writeLine("struct sksl_synthetic_uniforms {");
        this->writeLine("    float2 " SKSL_RTFLIP_NAME ";");
        this->writeLine("};");
    }
}

void MetalCodeGenerator::writeStructDefinitions() {
    for (const ProgramElement* e : fProgram.elements()) {
        if (e->is<StructDefinition>()) {
            this->writeStructDefinition(e->as<StructDefinition>());
        }
    }
}

void MetalCodeGenerator::writeConstantVariables() {
    class : public GlobalStructVisitor {
    public:
        void visitConstantVariable(const VarDeclaration& decl) override {
            fCodeGen->write("constant ");
            fCodeGen->writeVarDeclaration(decl);
            fCodeGen->finishLine();
        }

        MetalCodeGenerator* fCodeGen = nullptr;
    } visitor;

    visitor.fCodeGen = this;
    this->visitGlobalStruct(&visitor);
}

void MetalCodeGenerator::visitGlobalStruct(GlobalStructVisitor* visitor) {
    for (const ProgramElement* element : fProgram.elements()) {
        if (element->is<InterfaceBlock>()) {
            const auto* ib = &element->as<InterfaceBlock>();
            if (ib->typeName() != "sk_PerVertex") {
                visitor->visitInterfaceBlock(*ib, fInterfaceBlockNameMap[ib]);
            }
            continue;
        }
        if (!element->is<GlobalVarDeclaration>()) {
            continue;
        }
        const GlobalVarDeclaration& global = element->as<GlobalVarDeclaration>();
        const VarDeclaration& decl = global.varDeclaration();
        const Variable& var = *decl.var();
        if (var.type().typeKind() == Type::TypeKind::kSampler) {
            visitor->visitSampler(var.type(), var.mangledName());
            continue;
        }
        if (var.type().typeKind() == Type::TypeKind::kTexture) {
            visitor->visitTexture(var.type(), var.modifiers(), var.mangledName());
            continue;
        }
        if (!(var.modifiers().fFlags & ~Modifiers::kConst_Flag) &&
            var.modifiers().fLayout.fBuiltin == -1) {
            if (is_in_globals(var)) {
                // Visit a regular global variable.
                visitor->visitNonconstantVariable(var, decl.value().get());
            } else {
                // Visit a constant-expression variable.
                SkASSERT(var.modifiers().fFlags & Modifiers::kConst_Flag);
                visitor->visitConstantVariable(decl);
            }
        }
    }
}

void MetalCodeGenerator::writeGlobalStruct() {
    class : public GlobalStructVisitor {
    public:
        void visitInterfaceBlock(const InterfaceBlock& block,
                                 std::string_view blockName) override {
            this->addElement();
            fCodeGen->write("    ");
            if (is_readonly(block)) {
                fCodeGen->write("const ");
            }
            fCodeGen->write(is_buffer(block) ? "device " : "constant ");
            fCodeGen->write(block.typeName());
            fCodeGen->write("* ");
            fCodeGen->writeName(blockName);
            fCodeGen->write(";\n");
        }
        void visitTexture(const Type& type, const Modifiers& modifiers,
                          std::string_view name) override {
            this->addElement();
            fCodeGen->write("    ");
            fCodeGen->writeType(type);
            fCodeGen->write(" ");
            fCodeGen->writeName(name);
            fCodeGen->write(";\n");
        }
        void visitSampler(const Type&, std::string_view name) override {
            this->addElement();
            fCodeGen->write("    sampler2D ");
            fCodeGen->writeName(name);
            fCodeGen->write(";\n");
        }
        void visitConstantVariable(const VarDeclaration& decl) override {
            // Constants aren't added to the global struct.
        }
        void visitNonconstantVariable(const Variable& var, const Expression* value) override {
            this->addElement();
            fCodeGen->write("    ");
            fCodeGen->writeModifiers(var.modifiers());
            fCodeGen->writeType(var.type());
            fCodeGen->write(" ");
            fCodeGen->writeName(var.mangledName());
            fCodeGen->write(";\n");
        }
        void addElement() {
            if (fFirst) {
                fCodeGen->write("struct Globals {\n");
                fFirst = false;
            }
        }
        void finish() {
            if (!fFirst) {
                fCodeGen->writeLine("};");
                fFirst = true;
            }
        }

        MetalCodeGenerator* fCodeGen = nullptr;
        bool fFirst = true;
    } visitor;

    visitor.fCodeGen = this;
    this->visitGlobalStruct(&visitor);
    visitor.finish();
}

void MetalCodeGenerator::writeGlobalInit() {
    class : public GlobalStructVisitor {
    public:
        void visitInterfaceBlock(const InterfaceBlock& blockType,
                                 std::string_view blockName) override {
            this->addElement();
            fCodeGen->write("&");
            fCodeGen->writeName(blockName);
        }
        void visitTexture(const Type&, const Modifiers& modifiers, std::string_view name) override {
            this->addElement();
            fCodeGen->writeName(name);
        }
        void visitSampler(const Type&, std::string_view name) override {
            this->addElement();
            fCodeGen->write("{");
            fCodeGen->writeName(name);
            fCodeGen->write(kTextureSuffix);
            fCodeGen->write(", ");
            fCodeGen->writeName(name);
            fCodeGen->write(kSamplerSuffix);
            fCodeGen->write("}");
        }
        void visitConstantVariable(const VarDeclaration& decl) override {
            // Constant-expression variables aren't put in the global struct.
        }
        void visitNonconstantVariable(const Variable& var, const Expression* value) override {
            this->addElement();
            if (value) {
                fCodeGen->writeVarInitializer(var, *value);
            } else {
                fCodeGen->write("{}");
            }
        }
        void addElement() {
            if (fFirst) {
                fCodeGen->write("Globals _globals{");
                fFirst = false;
            } else {
                fCodeGen->write(", ");
            }
        }
        void finish() {
            if (!fFirst) {
                fCodeGen->writeLine("};");
                fCodeGen->writeLine("(void)_globals;");
            }
        }
        MetalCodeGenerator* fCodeGen = nullptr;
        bool fFirst = true;
    } visitor;

    visitor.fCodeGen = this;
    this->visitGlobalStruct(&visitor);
    visitor.finish();
}

void MetalCodeGenerator::visitThreadgroupStruct(ThreadgroupStructVisitor* visitor) {
    for (const ProgramElement* element : fProgram.elements()) {
        if (!element->is<GlobalVarDeclaration>()) {
            continue;
        }
        const GlobalVarDeclaration& global = element->as<GlobalVarDeclaration>();
        const VarDeclaration& decl = global.varDeclaration();
        const Variable& var = *decl.var();
        if (var.modifiers().fFlags & Modifiers::kWorkgroup_Flag) {
            SkASSERT(!decl.value());
            SkASSERT(!(var.modifiers().fFlags & Modifiers::kConst_Flag));
            visitor->visitNonconstantVariable(var);
        }
    }
}

void MetalCodeGenerator::writeThreadgroupStruct() {
    class : public ThreadgroupStructVisitor {
    public:
        void visitNonconstantVariable(const Variable& var) override {
            this->addElement();
            fCodeGen->write("    ");
            fCodeGen->writeModifiers(var.modifiers());
            fCodeGen->writeType(var.type());
            fCodeGen->write(" ");
            fCodeGen->writeName(var.mangledName());
            fCodeGen->write(";\n");
        }
        void addElement() {
            if (fFirst) {
                fCodeGen->write("struct Threadgroups {\n");
                fFirst = false;
            }
        }
        void finish() {
            if (!fFirst) {
                fCodeGen->writeLine("};");
                fFirst = true;
            }
        }

        MetalCodeGenerator* fCodeGen = nullptr;
        bool fFirst = true;
    } visitor;

    visitor.fCodeGen = this;
    this->visitThreadgroupStruct(&visitor);
    visitor.finish();
}

void MetalCodeGenerator::writeThreadgroupInit() {
    class : public ThreadgroupStructVisitor {
    public:
        void visitNonconstantVariable(const Variable& var) override {
            this->addElement();
            fCodeGen->write("{}");
        }
        void addElement() {
            if (fFirst) {
                fCodeGen->write("threadgroup Threadgroups _threadgroups{");
                fFirst = false;
            } else {
                fCodeGen->write(", ");
            }
        }
        void finish() {
            if (!fFirst) {
                fCodeGen->writeLine("};");
                fCodeGen->writeLine("(void)_threadgroups;");
            }
        }
        MetalCodeGenerator* fCodeGen = nullptr;
        bool fFirst = true;
    } visitor;

    visitor.fCodeGen = this;
    this->visitThreadgroupStruct(&visitor);
    visitor.finish();
}

void MetalCodeGenerator::writeProgramElement(const ProgramElement& e) {
    switch (e.kind()) {
        case ProgramElement::Kind::kExtension:
            break;
        case ProgramElement::Kind::kGlobalVar:
            break;
        case ProgramElement::Kind::kInterfaceBlock:
            // handled in writeInterfaceBlocks, do nothing
            break;
        case ProgramElement::Kind::kStructDefinition:
            // Handled in writeStructDefinitions. Do nothing.
            break;
        case ProgramElement::Kind::kFunction:
            this->writeFunction(e.as<FunctionDefinition>());
            break;
        case ProgramElement::Kind::kFunctionPrototype:
            this->writeFunctionPrototype(e.as<FunctionPrototype>());
            break;
        case ProgramElement::Kind::kModifiers:
            this->writeModifiers(e.as<ModifiersDeclaration>().modifiers());
            this->writeLine(";");
            break;
        default:
            SkDEBUGFAILF("unsupported program element: %s\n", e.description().c_str());
            break;
    }
}

MetalCodeGenerator::Requirements MetalCodeGenerator::requirements(const Statement* s) {
    class RequirementsVisitor : public ProgramVisitor {
    public:
        using ProgramVisitor::visitStatement;

        bool visitExpression(const Expression& e) override {
            switch (e.kind()) {
                case Expression::Kind::kFunctionCall: {
                    const FunctionCall& f = e.as<FunctionCall>();
                    fRequirements |= fCodeGen->requirements(f.function());
                    break;
                }
                case Expression::Kind::kFieldAccess: {
                    const FieldAccess& f = e.as<FieldAccess>();
                    if (f.ownerKind() == FieldAccess::OwnerKind::kAnonymousInterfaceBlock) {
                        fRequirements |= kGlobals_Requirement;
                        return false;  // don't recurse into the base variable
                    }
                    break;
                }
                case Expression::Kind::kVariableReference: {
                    const Variable& var = *e.as<VariableReference>().variable();

                    if (var.modifiers().fLayout.fBuiltin == SK_FRAGCOORD_BUILTIN) {
                        fRequirements |= kGlobals_Requirement | kFragCoord_Requirement;
                    } else if (var.storage() == Variable::Storage::kGlobal) {
                        if (is_input(var)) {
                            fRequirements |= kInputs_Requirement;
                        } else if (is_output(var)) {
                            fRequirements |= kOutputs_Requirement;
                        } else if (is_uniforms(var)) {
                            fRequirements |= kUniforms_Requirement;
                        } else if (is_threadgroup(var)) {
                            fRequirements |= kThreadgroups_Requirement;
                        } else if (is_in_globals(var)) {
                            fRequirements |= kGlobals_Requirement;
                        }
                    }
                    break;
                }
                default:
                    break;
            }
            return INHERITED::visitExpression(e);
        }

        MetalCodeGenerator* fCodeGen;
        Requirements fRequirements = kNo_Requirements;
        using INHERITED = ProgramVisitor;
    };

    RequirementsVisitor visitor;
    if (s) {
        visitor.fCodeGen = this;
        visitor.visitStatement(*s);
    }
    return visitor.fRequirements;
}

MetalCodeGenerator::Requirements MetalCodeGenerator::requirements(const FunctionDeclaration& f) {
    Requirements* found = fRequirements.find(&f);
    if (!found) {
        fRequirements.set(&f, kNo_Requirements);
        for (const ProgramElement* e : fProgram.elements()) {
            if (e->is<FunctionDefinition>()) {
                const FunctionDefinition& def = e->as<FunctionDefinition>();
                if (&def.declaration() == &f) {
                    Requirements reqs = this->requirements(def.body().get());
                    fRequirements.set(&f, reqs);
                    return reqs;
                }
            }
        }
        // We never found a definition for this declared function, but it's legal to prototype a
        // function without ever giving a definition, as long as you don't call it.
        return kNo_Requirements;
    }
    return *found;
}

bool MetalCodeGenerator::generateCode() {
    StringStream header;
    {
        AutoOutputStream outputToHeader(this, &header, &fIndentation);
        this->writeHeader();
        this->writeConstantVariables();
        this->writeSampler2DPolyfill();
        this->writeStructDefinitions();
        this->writeUniformStruct();
        this->writeInputStruct();
        if (!ProgramConfig::IsCompute(fProgram.fConfig->fKind)) {
            this->writeOutputStruct();
        }
        this->writeInterfaceBlocks();
        this->writeGlobalStruct();
        this->writeThreadgroupStruct();

        // Emit prototypes for every built-in function; these aren't always added in perfect order.
        for (const ProgramElement* e : fProgram.fSharedElements) {
            if (e->is<FunctionDefinition>()) {
                this->writeFunctionDeclaration(e->as<FunctionDefinition>().declaration());
                this->writeLine(";");
            }
        }
    }
    StringStream body;
    {
        AutoOutputStream outputToBody(this, &body, &fIndentation);

        for (const ProgramElement* e : fProgram.elements()) {
            this->writeProgramElement(*e);
        }
    }
    write_stringstream(header, *fOut);
    write_stringstream(fExtraFunctionPrototypes, *fOut);
    write_stringstream(fExtraFunctions, *fOut);
    write_stringstream(body, *fOut);
    return fContext.fErrors->errorCount() == 0;
}

}  // namespace SkSL<|MERGE_RESOLUTION|>--- conflicted
+++ resolved
@@ -621,22 +621,14 @@
 bool MetalCodeGenerator::writeIntrinsicCall(const FunctionCall& c, IntrinsicKind kind) {
     const ExpressionArray& arguments = c.arguments();
     switch (kind) {
-<<<<<<< HEAD
-        case k_read_IntrinsicKind: {
-=======
         case k_textureRead_IntrinsicKind: {
->>>>>>> 46ecd1b7
             this->writeExpression(*arguments[0], Precedence::kExpression);
             this->write(".read(");
             this->writeExpression(*arguments[1], Precedence::kSequence);
             this->write(")");
             return true;
         }
-<<<<<<< HEAD
-        case k_write_IntrinsicKind: {
-=======
         case k_textureWrite_IntrinsicKind: {
->>>>>>> 46ecd1b7
             this->writeExpression(*arguments[0], Precedence::kExpression);
             this->write(".write(");
             this->writeExpression(*arguments[2], Precedence::kSequence);
@@ -645,20 +637,12 @@
             this->write(")");
             return true;
         }
-<<<<<<< HEAD
-        case k_width_IntrinsicKind: {
-=======
         case k_textureWidth_IntrinsicKind: {
->>>>>>> 46ecd1b7
             this->writeExpression(*arguments[0], Precedence::kExpression);
             this->write(".get_width()");
             return true;
         }
-<<<<<<< HEAD
-        case k_height_IntrinsicKind: {
-=======
         case k_textureHeight_IntrinsicKind: {
->>>>>>> 46ecd1b7
             this->writeExpression(*arguments[0], Precedence::kExpression);
             this->write(".get_height()");
             return true;
