--- conflicted
+++ resolved
@@ -34,13 +34,8 @@
 class ConstructorCompound;
 class ConstructorDiagonalMatrix;
 class ConstructorMatrixResize;
-<<<<<<< HEAD
-class Expression;
-class ExpressionStatement;
-=======
 class DoStatement;
 class Expression;
->>>>>>> 46ecd1b7
 struct Field;
 class FieldAccess;
 class ForStatement;
@@ -50,10 +45,7 @@
 class GlobalVarDeclaration;
 class IfStatement;
 class IndexExpression;
-<<<<<<< HEAD
-=======
 enum IntrinsicKind : int8_t;
->>>>>>> 46ecd1b7
 class Literal;
 class MemoryLayout;
 struct Modifiers;
@@ -61,30 +53,18 @@
 class Position;
 class PostfixExpression;
 class PrefixExpression;
-<<<<<<< HEAD
-=======
 struct Program;
->>>>>>> 46ecd1b7
 class ProgramElement;
 class ReturnStatement;
 class Statement;
 class StructDefinition;
-<<<<<<< HEAD
-=======
 class SwitchCase;
 class SwitchStatement;
->>>>>>> 46ecd1b7
 class Swizzle;
 class TernaryExpression;
 class Type;
 class VarDeclaration;
 class VariableReference;
-<<<<<<< HEAD
-enum class OperatorPrecedence : uint8_t;
-struct Modifiers;
-struct Program;
-=======
->>>>>>> 46ecd1b7
 
 /**
  * Convert a Program into WGSL code.
@@ -215,14 +195,6 @@
     void writeSwitchCaseList(SkSpan<const SwitchCase* const> cases);
     void writeVarDeclaration(const VarDeclaration& varDecl);
 
-<<<<<<< HEAD
-    // Writers for expressions. These return the final expression text as a string, and emit any
-    // necessary setup code directly into the program as necessary.
-    std::string assembleExpression(const Expression& e, Precedence parentPrecedence);
-    std::string assembleBinaryExpression(const BinaryExpression& b, Precedence parentPrecedence);
-    std::string assembleFieldAccess(const FieldAccess& f);
-    std::string assembleFunctionCall(const FunctionCall&);
-=======
     // Synthesizes an LValue for an expression.
     class LValue;
     class PointerLValue;
@@ -244,7 +216,6 @@
                                          Precedence parentPrecedence);
     std::string assembleFieldAccess(const FieldAccess& f);
     std::string assembleFunctionCall(const FunctionCall& call, Precedence parentPrecedence);
->>>>>>> 46ecd1b7
     std::string assembleIndexExpression(const IndexExpression& i);
     std::string assembleLiteral(const Literal& l);
     std::string assemblePostfixExpression(const PostfixExpression& p, Precedence parentPrecedence);
@@ -253,8 +224,6 @@
     std::string assembleTernaryExpression(const TernaryExpression& t, Precedence parentPrecedence);
     std::string assembleVariableReference(const VariableReference& r);
     std::string assembleName(std::string_view name);
-<<<<<<< HEAD
-=======
 
     // Intrinsic helper functions.
     std::string assembleIntrinsicCall(const FunctionCall& call,
@@ -269,7 +238,6 @@
                                           Precedence parentPrecedence);
     std::string assembleVectorizedIntrinsic(std::string_view intrinsicName,
                                             const FunctionCall& call);
->>>>>>> 46ecd1b7
 
     // Constructor expressions
     std::string assembleAnyConstructor(const AnyConstructor& c, Precedence parentPrecedence);
@@ -281,28 +249,6 @@
                                                   Precedence parentPrecedence);
     std::string assembleConstructorDiagonalMatrix(const ConstructorDiagonalMatrix& c,
                                                   Precedence parentPrecedence);
-<<<<<<< HEAD
-    std::string assembleConstructorMatrixResize(const ConstructorMatrixResize& c,
-                                                Precedence parentPrecedence);
-
-    // Matrix constructor helpers.
-    bool isMatrixConstructorHelperNeeded(const ConstructorCompound& c);
-    std::string getMatrixConstructorHelper(const AnyConstructor& c);
-    void writeMatrixFromMatrixArgs(const Type& sourceMatrix, int columns, int rows);
-    void writeMatrixFromScalarAndVectorArgs(const AnyConstructor& ctor, int columns, int rows);
-
-    // Synthesized helper functions for comparison operators that are not supported by WGSL.
-    std::string assembleMatrixEqualityExpression(const Expression& left, const Expression& right);
-
-    // Writes a scratch variable into the program and returns its name (e.g. `_skTemp123`).
-    std::string writeScratchVar(const Type& type);
-
-    // Adds a pointer to an lvalue into the program, e.g.:
-    //     let _skTemp123 = &(myArray[index]);
-    // The expression must be addressable; for instance, swizzles will not work.
-    // The returned name is a dereference of the pointer, e.g. `(*_skTemp123)`.
-    std::string writeScratchPtr(const Expression& lvalue);
-=======
     std::string assembleConstructorMatrixResize(const ConstructorMatrixResize& ctor,
                                                 Precedence parentPrecedence);
 
@@ -329,7 +275,6 @@
     // expression. Compile-time constants and plain variable references will return the expression
     // directly and omit the let-variable.
     std::string writeNontrivialScratchLet(const Expression& expr, Precedence parentPrecedence);
->>>>>>> 46ecd1b7
 
     // Generic recursive ProgramElement visitor.
     void writeProgramElement(const ProgramElement& e);
@@ -368,31 +313,12 @@
     std::string functionDependencyArgs(const FunctionDeclaration&);
     bool writeFunctionDependencyParams(const FunctionDeclaration&);
 
-<<<<<<< HEAD
-    // Generate an out-parameter helper function for the given call and return its name.
-    std::string writeOutParamHelper(const FunctionCall&,
-                                    const ExpressionArray& args,
-                                    const skia_private::TArray<VariableReference*>& outVars);
-
-=======
->>>>>>> 46ecd1b7
     // Stores the disallowed identifier names.
     skia_private::THashSet<std::string_view> fReservedWords;
     ProgramRequirements fRequirements;
     int fPipelineInputCount = 0;
     bool fDeclaredUniformsStruct = false;
 
-<<<<<<< HEAD
-    // Out-parameters to functions are declared as pointers. While we process the arguments to a
-    // out-parameter helper function, we need to temporarily track that they are re-declared as
-    // pointer-parameters in the helper, so that expression-tree processing can know to correctly
-    // dereference them when the variable is referenced. The contents of this set are expected to
-    // be uniquely scoped for each out-param helper and will be cleared every time a new out-param
-    // helper function has been emitted.
-    skia_private::THashSet<const Variable*> fOutParamArgVars;
-
-=======
->>>>>>> 46ecd1b7
     // Output processing state.
     int fIndentation = 0;
     bool fAtLineStart = false;
@@ -401,11 +327,6 @@
     int fConditionalScopeDepth = 0;
 
     int fScratchCount = 0;
-<<<<<<< HEAD
-    StringStream fExtraFunctions;      // all internally synthesized helpers are written here
-    skia_private::THashSet<std::string> fHelpers;  // all synthesized helper functions, by name
-=======
->>>>>>> 46ecd1b7
 };
 
 }  // namespace SkSL
