/*
 * Copyright 2016 Google Inc.
 *
 * Use of this source code is governed by a BSD-style license that can be
 * found in the LICENSE file.
 */

#ifndef SKSL_POSITION
#define SKSL_POSITION

<<<<<<< HEAD
=======
#include "src/sksl/SkSLString.h"
>>>>>>> 40be567a
#include "src/sksl/SkSLUtil.h"

namespace SkSL {

/**
 * Represents a position in the source code. Both line and column are one-based. Column is currently
 * ignored.
 */
struct Position {
    Position()
    : fLine(-1)
    , fColumn(-1) {}

    Position(int line, int column)
    : fLine(line)
    , fColumn(column) {}

    String description() const {
        return to_string(fLine);
    }

    int fLine;
    int fColumn;
};

} // namespace

#endif<|MERGE_RESOLUTION|>--- conflicted
+++ resolved
@@ -8,10 +8,7 @@
 #ifndef SKSL_POSITION
 #define SKSL_POSITION
 
-<<<<<<< HEAD
-=======
 #include "src/sksl/SkSLString.h"
->>>>>>> 40be567a
 #include "src/sksl/SkSLUtil.h"
 
 namespace SkSL {
