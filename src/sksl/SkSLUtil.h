--- conflicted
+++ resolved
@@ -14,11 +14,6 @@
 #include "string.h"
 #include "src/sksl/SkSLDefines.h"
 #include "src/sksl/SkSLLexer.h"
-<<<<<<< HEAD
-#include "src/sksl/SkSLString.h"
-#include "src/sksl/SkSLStringStream.h"
-=======
->>>>>>> 40be567a
 
 #ifndef SKSL_STANDALONE
 #include "include/core/SkTypes.h"
@@ -35,13 +30,6 @@
 class OutputStream;
 class StringStream;
 
-<<<<<<< HEAD
-#ifdef SKSL_STANDALONE
-#define SK_API
-#endif
-
-=======
->>>>>>> 40be567a
 #if defined(SKSL_STANDALONE) || !SK_SUPPORT_GPU
 
 // we're being compiled standalone, so we don't have access to caps...
@@ -120,10 +108,6 @@
         return false;
     }
 
-    bool mustDoOpBetweenFloorAndAbs() const {
-        return false;
-    }
-
     bool mustEnableAdvBlendEqs() const {
         return false;
     }
@@ -165,14 +149,6 @@
     }
 
     const char* gsInvocationsExtensionString() const {
-        return nullptr;
-    }
-
-    const char* externalTextureExtensionString() const {
-        return nullptr;
-    }
-
-    const char* secondExternalTextureExtensionString() const {
         return nullptr;
     }
 
@@ -348,10 +324,6 @@
         result->fVersionDeclString = "#version 400";
         result->fExternalTextureSupport = true;
         result->fFBFetchSupport = false;
-<<<<<<< HEAD
-        result->fDropsTileOnZeroDivide = true;
-=======
->>>>>>> 40be567a
         result->fCanUseAnyFunctionInShader = false;
         return result;
     }
