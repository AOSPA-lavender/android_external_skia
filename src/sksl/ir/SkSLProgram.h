/*
 * Copyright 2016 Google Inc.
 *
 * Use of this source code is governed by a BSD-style license that can be
 * found in the LICENSE file.
 */

#ifndef SKSL_PROGRAM
#define SKSL_PROGRAM

#include <vector>
#include <memory>

#include "src/sksl/ir/SkSLBoolLiteral.h"
#include "src/sksl/ir/SkSLExpression.h"
#include "src/sksl/ir/SkSLFloatLiteral.h"
#include "src/sksl/ir/SkSLIntLiteral.h"
#include "src/sksl/ir/SkSLModifiers.h"
#include "src/sksl/ir/SkSLProgramElement.h"
#include "src/sksl/ir/SkSLSymbolTable.h"

<<<<<<< HEAD
=======
#ifdef SK_VULKAN
#include "src/gpu/vk/GrVkCaps.h"
#endif

>>>>>>> 40be567a
// name of the render target width uniform
#define SKSL_RTWIDTH_NAME "u_skRTWidth"

// name of the render target height uniform
#define SKSL_RTHEIGHT_NAME "u_skRTHeight"

namespace SkSL {

class Context;

/**
 * Represents a fully-digested program, ready for code generation.
 */
struct Program {
    struct Settings {
        struct Value {
            Value(bool b)
            : fKind(kBool_Kind)
            , fValue(b) {}

            Value(int i)
            : fKind(kInt_Kind)
            , fValue(i) {}

            Value(unsigned int i)
            : fKind(kInt_Kind)
            , fValue(i) {}

            Value(float f)
            : fKind(kFloat_Kind)
            , fValue(f) {}

            std::unique_ptr<Expression> literal(const Context& context, int offset) const {
                switch (fKind) {
                    case Program::Settings::Value::kBool_Kind:
                        return std::unique_ptr<Expression>(new BoolLiteral(context,
                                                                           offset,
                                                                           fValue));
                    case Program::Settings::Value::kInt_Kind:
                        return std::unique_ptr<Expression>(new IntLiteral(context,
                                                                          offset,
                                                                          fValue));
                    case Program::Settings::Value::kFloat_Kind:
                        return std::unique_ptr<Expression>(new FloatLiteral(context,
                                                                          offset,
                                                                          fValue));
                    default:
                        SkASSERT(false);
                        return nullptr;
                }
            }

            enum {
                kBool_Kind,
                kInt_Kind,
                kFloat_Kind,
            } fKind;

            int fValue;
        };

#if defined(SKSL_STANDALONE) || !SK_SUPPORT_GPU
        const StandaloneShaderCaps* fCaps = &standaloneCaps;
#else
        const GrShaderCaps* fCaps = nullptr;
#ifdef SK_VULKAN
        const GrVkCaps* fVkCaps = nullptr;
#endif
#endif
        // if false, sk_FragCoord is exactly the same as gl_FragCoord. If true, the y coordinate
        // must be flipped.
        bool fFlipY = false;
        // If true the destination fragment color is read sk_FragColor. It must be declared inout.
        bool fFragColorIsInOut = false;
        // if true, Setting objects (e.g. sk_Caps.fbFetchSupport) should be replaced with their
        // constant equivalents during compilation
        bool fReplaceSettings = true;
        // if true, all halfs are forced to be floats
        bool fForceHighPrecision = false;
        // if true, add -0.5 bias to LOD of all texture lookups
        bool fSharpenTextures = false;
        // if the program needs to create an RTHeight uniform, this is its offset in the uniform
        // buffer
        int fRTHeightOffset = -1;
        std::unordered_map<String, Value> fArgs;
    };

    struct Inputs {
        // if true, this program requires the render target width uniform to be defined
        bool fRTWidth;

        // if true, this program requires the render target height uniform to be defined
        bool fRTHeight;

        // if true, this program must be recompiled if the flipY setting changes. If false, the
        // program will compile to the same code regardless of the flipY setting.
        bool fFlipY;

        void reset() {
            fRTWidth = false;
            fRTHeight = false;
            fFlipY = false;
        }

        bool isEmpty() {
            return !fRTWidth && !fRTHeight && !fFlipY;
<<<<<<< HEAD
        }
    };

    class iterator {
    public:
        ProgramElement& operator*() {
            if (fIter1 != fEnd1) {
                return **fIter1;
            }
            return **fIter2;
        }

        iterator& operator++() {
            if (fIter1 != fEnd1) {
                ++fIter1;
                return *this;
            }
            ++fIter2;
            return *this;
        }

        bool operator==(const iterator& other) const {
            return fIter1 == other.fIter1 && fIter2 == other.fIter2;
        }

        bool operator!=(const iterator& other) const {
            return !(*this == other);
        }

    private:
        using inner = std::vector<std::unique_ptr<ProgramElement>>::iterator;

        iterator(inner begin1, inner end1, inner begin2, inner end2)
        : fIter1(begin1)
        , fEnd1(end1)
        , fIter2(begin2)
        , fEnd2(end2) {}

        inner fIter1;
        inner fEnd1;
        inner fIter2;
        inner fEnd2;

        friend struct Program;
    };

    class const_iterator {
    public:
        const ProgramElement& operator*() {
            if (fIter1 != fEnd1) {
                return **fIter1;
            }
            return **fIter2;
        }

        const_iterator& operator++() {
            if (fIter1 != fEnd1) {
                ++fIter1;
                return *this;
            }
            ++fIter2;
            return *this;
        }

        bool operator==(const const_iterator& other) const {
            return fIter1 == other.fIter1 && fIter2 == other.fIter2;
=======
>>>>>>> 40be567a
        }

        bool operator!=(const const_iterator& other) const {
            return !(*this == other);
        }

    private:
        using inner = std::vector<std::unique_ptr<ProgramElement>>::const_iterator;

        const_iterator(inner begin1, inner end1, inner begin2, inner end2)
        : fIter1(begin1)
        , fEnd1(end1)
        , fIter2(begin2)
        , fEnd2(end2) {}

        inner fIter1;
        inner fEnd1;
        inner fIter2;
        inner fEnd2;

        friend struct Program;
    };

    class iterator {
    public:
        ProgramElement& operator*() {
            if (fIter1 != fEnd1) {
                return **fIter1;
            }
            return **fIter2;
        }

        iterator& operator++() {
            if (fIter1 != fEnd1) {
                ++fIter1;
                return *this;
            }
            ++fIter2;
            return *this;
        }

        bool operator==(const iterator& other) const {
            return fIter1 == other.fIter1 && fIter2 == other.fIter2;
        }

        bool operator!=(const iterator& other) const {
            return !(*this == other);
        }

    private:
        using inner = std::vector<std::unique_ptr<ProgramElement>>::iterator;

        iterator(inner begin1, inner end1, inner begin2, inner end2)
        : fIter1(begin1)
        , fEnd1(end1)
        , fIter2(begin2)
        , fEnd2(end2) {}

        inner fIter1;
        inner fEnd1;
        inner fIter2;
        inner fEnd2;

        friend struct Program;
    };

    class const_iterator {
    public:
        const ProgramElement& operator*() {
            if (fIter1 != fEnd1) {
                return **fIter1;
            }
            return **fIter2;
        }

        const_iterator& operator++() {
            if (fIter1 != fEnd1) {
                ++fIter1;
                return *this;
            }
            ++fIter2;
            return *this;
        }

        bool operator==(const const_iterator& other) const {
            return fIter1 == other.fIter1 && fIter2 == other.fIter2;
        }

        bool operator!=(const const_iterator& other) const {
            return !(*this == other);
        }

    private:
        using inner = std::vector<std::unique_ptr<ProgramElement>>::const_iterator;

        const_iterator(inner begin1, inner end1, inner begin2, inner end2)
        : fIter1(begin1)
        , fEnd1(end1)
        , fIter2(begin2)
        , fEnd2(end2) {}

        inner fIter1;
        inner fEnd1;
        inner fIter2;
        inner fEnd2;

        friend struct Program;
    };

    enum Kind {
        kFragment_Kind,
        kVertex_Kind,
        kGeometry_Kind,
        kFragmentProcessor_Kind,
        kPipelineStage_Kind,
        kGeneric_Kind,
    };

    Program(Kind kind,
            std::unique_ptr<String> source,
            Settings settings,
            std::shared_ptr<Context> context,
            std::vector<std::unique_ptr<ProgramElement>>* inheritedElements,
            std::vector<std::unique_ptr<ProgramElement>> elements,
            std::shared_ptr<SymbolTable> symbols,
            Inputs inputs)
    : fKind(kind)
    , fSource(std::move(source))
    , fSettings(settings)
    , fContext(context)
    , fSymbols(symbols)
    , fInputs(inputs)
    , fInheritedElements(inheritedElements)
    , fElements(std::move(elements)) {}

    iterator begin() {
        if (fInheritedElements) {
            return iterator(fInheritedElements->begin(), fInheritedElements->end(),
                            fElements.begin(), fElements.end());
        }
        return iterator(fElements.begin(), fElements.end(), fElements.end(), fElements.end());
    }

    iterator end() {
        if (fInheritedElements) {
            return iterator(fInheritedElements->end(), fInheritedElements->end(),
                            fElements.end(), fElements.end());
        }
        return iterator(fElements.end(), fElements.end(), fElements.end(), fElements.end());
    }

    const_iterator begin() const {
        if (fInheritedElements) {
            return const_iterator(fInheritedElements->begin(), fInheritedElements->end(),
                                  fElements.begin(), fElements.end());
        }
        return const_iterator(fElements.begin(), fElements.end(), fElements.end(), fElements.end());
    }

    const_iterator end() const {
        if (fInheritedElements) {
            return const_iterator(fInheritedElements->end(), fInheritedElements->end(),
                                  fElements.end(), fElements.end());
        }
        return const_iterator(fElements.end(), fElements.end(), fElements.end(), fElements.end());
    }

    Kind fKind;
    std::unique_ptr<String> fSource;
    Settings fSettings;
    std::shared_ptr<Context> fContext;
    // it's important to keep fElements defined after (and thus destroyed before) fSymbols,
    // because destroying elements can modify reference counts in symbols
    std::shared_ptr<SymbolTable> fSymbols;
    Inputs fInputs;
    bool fIsOptimized = false;

private:
    std::vector<std::unique_ptr<ProgramElement>>* fInheritedElements;
    std::vector<std::unique_ptr<ProgramElement>> fElements;

    friend class Compiler;
};

} // namespace

#endif<|MERGE_RESOLUTION|>--- conflicted
+++ resolved
@@ -19,13 +19,10 @@
 #include "src/sksl/ir/SkSLProgramElement.h"
 #include "src/sksl/ir/SkSLSymbolTable.h"
 
-<<<<<<< HEAD
-=======
 #ifdef SK_VULKAN
 #include "src/gpu/vk/GrVkCaps.h"
 #endif
 
->>>>>>> 40be567a
 // name of the render target width uniform
 #define SKSL_RTWIDTH_NAME "u_skRTWidth"
 
@@ -132,96 +129,7 @@
 
         bool isEmpty() {
             return !fRTWidth && !fRTHeight && !fFlipY;
-<<<<<<< HEAD
-        }
-    };
-
-    class iterator {
-    public:
-        ProgramElement& operator*() {
-            if (fIter1 != fEnd1) {
-                return **fIter1;
-            }
-            return **fIter2;
-        }
-
-        iterator& operator++() {
-            if (fIter1 != fEnd1) {
-                ++fIter1;
-                return *this;
-            }
-            ++fIter2;
-            return *this;
-        }
-
-        bool operator==(const iterator& other) const {
-            return fIter1 == other.fIter1 && fIter2 == other.fIter2;
-        }
-
-        bool operator!=(const iterator& other) const {
-            return !(*this == other);
-        }
-
-    private:
-        using inner = std::vector<std::unique_ptr<ProgramElement>>::iterator;
-
-        iterator(inner begin1, inner end1, inner begin2, inner end2)
-        : fIter1(begin1)
-        , fEnd1(end1)
-        , fIter2(begin2)
-        , fEnd2(end2) {}
-
-        inner fIter1;
-        inner fEnd1;
-        inner fIter2;
-        inner fEnd2;
-
-        friend struct Program;
-    };
-
-    class const_iterator {
-    public:
-        const ProgramElement& operator*() {
-            if (fIter1 != fEnd1) {
-                return **fIter1;
-            }
-            return **fIter2;
-        }
-
-        const_iterator& operator++() {
-            if (fIter1 != fEnd1) {
-                ++fIter1;
-                return *this;
-            }
-            ++fIter2;
-            return *this;
-        }
-
-        bool operator==(const const_iterator& other) const {
-            return fIter1 == other.fIter1 && fIter2 == other.fIter2;
-=======
->>>>>>> 40be567a
-        }
-
-        bool operator!=(const const_iterator& other) const {
-            return !(*this == other);
-        }
-
-    private:
-        using inner = std::vector<std::unique_ptr<ProgramElement>>::const_iterator;
-
-        const_iterator(inner begin1, inner end1, inner begin2, inner end2)
-        : fIter1(begin1)
-        , fEnd1(end1)
-        , fIter2(begin2)
-        , fEnd2(end2) {}
-
-        inner fIter1;
-        inner fEnd1;
-        inner fIter2;
-        inner fEnd2;
-
-        friend struct Program;
+        }
     };
 
     class iterator {
