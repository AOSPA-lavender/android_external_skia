/*
 * Copyright 2021 Google LLC
 *
 * Use of this source code is governed by a BSD-style license that can be
 * found in the LICENSE file.
 */

#include "src/sksl/ir/SkSLConstructorCompound.h"

#include "include/core/SkTypes.h"
#include "include/private/base/SkTArray.h"
#include "src/sksl/SkSLAnalysis.h"
#include "src/sksl/SkSLConstantFolder.h"
#include "src/sksl/SkSLContext.h"
#include "src/sksl/SkSLProgramSettings.h"
#include "src/sksl/ir/SkSLConstructorSplat.h"
#include "src/sksl/ir/SkSLExpression.h"
#include "src/sksl/ir/SkSLLiteral.h"
#include "src/sksl/ir/SkSLType.h"

#include <algorithm>
#include <cstddef>
#include <numeric>
#include <string>

namespace SkSL {

static bool is_safe_to_eliminate(const Type& type, const Expression& arg) {
    if (type.isScalar()) {
        // A scalar "compound type" with a single scalar argument is a no-op and can be eliminated.
        // (Pedantically, this isn't a compound at all, but it's harmless to allow and simplifies
        // call sites which need to narrow a vector and may sometimes end up with a scalar.)
        SkASSERTF(arg.type().matches(type), "Creating type '%s' from '%s'",
                  type.description().c_str(), arg.type().description().c_str());
        return true;
    }
    if (type.isVector() && arg.type().matches(type)) {
        // A vector compound constructor containing a single argument of matching type can trivially
        // be eliminated.
        return true;
    }
    // This is a meaningful single-argument compound constructor (e.g. vector-from-matrix,
    // matrix-from-vector).
    return false;
}

static const Expression* make_splat_from_arguments(const Type& type, const ExpressionArray& args) {
    // Splats cannot represent a matrix.
    if (type.isMatrix()) {
        return nullptr;
    }
    const Expression* splatExpression = nullptr;
    for (int index = 0; index < args.size(); ++index) {
        // Arguments must only be scalars or a splat constructors (which can only contain scalars).
        const Expression* expr;
        if (args[index]->type().isScalar()) {
            expr = args[index].get();
        } else if (args[index]->is<ConstructorSplat>()) {
            expr = args[index]->as<ConstructorSplat>().argument().get();
        } else {
            return nullptr;
        }
        // On the first iteration, just remember the expression we encountered.
        if (index == 0) {
            splatExpression = expr;
            continue;
        }
        // On subsequent iterations, ensure that the expression we found matches the first one.
        // (Note that IsSameExpressionTree will always reject an Expression with side effects.)
        if (!Analysis::IsSameExpressionTree(*expr, *splatExpression)) {
            return nullptr;
        }
    }

    return splatExpression;
}

std::unique_ptr<Expression> ConstructorCompound::Make(const Context& context,
                                                      Position pos,
                                                      const Type& type,
                                                      ExpressionArray args) {
    SkASSERT(type.isAllowedInES2(context));

    // All the arguments must have matching component type.
    SkASSERT(std::all_of(args.begin(), args.end(), [&](const std::unique_ptr<Expression>& arg) {
        const Type& argType = arg->type();
        return (argType.isScalar() || argType.isVector() || argType.isMatrix()) &&
               (argType.componentType().matches(type.componentType()));
    }));

    // The slot count of the combined argument list must match the composite type's slot count.
    SkASSERT(type.slotCount() ==
             std::accumulate(args.begin(), args.end(), /*initial value*/ (size_t)0,
                             [](size_t n, const std::unique_ptr<Expression>& arg) {
                                 return n + arg->type().slotCount();
                             }));
    // No-op compound constructors (containing a single argument of the same type) are eliminated.
    // (Even though this is a "compound constructor," we let scalars pass through here; it's
    // harmless to allow and simplifies call sites which need to narrow a vector and may sometimes
    // end up with a scalar.)
    if (args.size() == 1 && is_safe_to_eliminate(type, *args.front())) {
        args.front()->fPosition = pos;
        return std::move(args.front());
    }
    // Beyond this point, the type must be a vector or matrix.
    SkASSERT(type.isVector() || type.isMatrix());

    if (context.fConfig->fSettings.fOptimize) {
        // Find ConstructorCompounds embedded inside other ConstructorCompounds and flatten them.
        //   -  float4(float2(1, 2), 3, 4)                -->  float4(1, 2, 3, 4)
        //   -  float4(w, float3(sin(x), cos(y), tan(z))) -->  float4(w, sin(x), cos(y), tan(z))
        //   -  mat2(float2(a, b), float2(c, d))          -->  mat2(a, b, c, d)

        // See how many fields we would have if composite constructors were flattened out.
        int fields = 0;
        for (const std::unique_ptr<Expression>& arg : args) {
            fields += arg->is<ConstructorCompound>()
                              ? arg->as<ConstructorCompound>().arguments().size()
                              : 1;
        }

        // If we added up more fields than we're starting with, we found at least one input that can
        // be flattened out.
        if (fields > args.size()) {
            ExpressionArray flattened;
            flattened.reserve_exact(fields);
            for (std::unique_ptr<Expression>& arg : args) {
                // For non-ConstructorCompound fields, move them over as-is.
                if (!arg->is<ConstructorCompound>()) {
                    flattened.push_back(std::move(arg));
                    continue;
                }
                // For ConstructorCompound fields, move over their inner arguments individually.
                ConstructorCompound& compositeCtor = arg->as<ConstructorCompound>();
                for (std::unique_ptr<Expression>& innerArg : compositeCtor.arguments()) {
                    flattened.push_back(std::move(innerArg));
                }
            }
            args = std::move(flattened);
        }
    }

    // Replace constant variables with their corresponding values, so `float2(one, two)` can
    // compile down to `float2(1.0, 2.0)` (the latter is a compile-time constant).
    for (std::unique_ptr<Expression>& arg : args) {
        arg = ConstantFolder::MakeConstantValueForVariable(pos, std::move(arg));
    }

    if (context.fConfig->fSettings.fOptimize) {
        // Reduce compound constructors to splats where possible.
        if (const Expression* splat = make_splat_from_arguments(type, args)) {
            return ConstructorSplat::Make(context, pos, type, splat->clone());
        }
    }

    return std::make_unique<ConstructorCompound>(pos, type, std::move(args));
}

std::unique_ptr<Expression> ConstructorCompound::MakeFromConstants(const Context& context,
                                                                   Position pos,
                                                                   const Type& returnType,
                                                                   const double value[]) {
    int numSlots = returnType.slotCount();
    ExpressionArray array;
<<<<<<< HEAD
    array.reserve_back(numSlots);
=======
    array.reserve_exact(numSlots);
>>>>>>> 46ecd1b7
    for (int index = 0; index < numSlots; ++index) {
        array.push_back(Literal::Make(pos, value[index], &returnType.componentType()));
    }
    return ConstructorCompound::Make(context, pos, returnType, std::move(array));
}

}  // namespace SkSL<|MERGE_RESOLUTION|>--- conflicted
+++ resolved
@@ -162,11 +162,7 @@
                                                                    const double value[]) {
     int numSlots = returnType.slotCount();
     ExpressionArray array;
-<<<<<<< HEAD
-    array.reserve_back(numSlots);
-=======
     array.reserve_exact(numSlots);
->>>>>>> 46ecd1b7
     for (int index = 0; index < numSlots; ++index) {
         array.push_back(Literal::Make(pos, value[index], &returnType.componentType()));
     }
