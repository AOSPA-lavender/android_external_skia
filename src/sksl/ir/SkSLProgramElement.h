/*
 * Copyright 2016 Google Inc.
 *
 * Use of this source code is governed by a BSD-style license that can be
 * found in the LICENSE file.
 */

#ifndef SKSL_PROGRAMELEMENT
#define SKSL_PROGRAMELEMENT

#include "src/sksl/ir/SkSLIRNode.h"
<<<<<<< HEAD
=======

#include <memory>
>>>>>>> 40be567a

namespace SkSL {

/**
 * Represents a top-level element (e.g. function or global variable) in a program.
 */
struct ProgramElement : public IRNode {
    enum Kind {
        kEnum_Kind,
        kExtension_Kind,
        kFunction_Kind,
        kInterfaceBlock_Kind,
        kModifiers_Kind,
        kSection_Kind,
        kVar_Kind
    };

    ProgramElement(int offset, Kind kind)
    : INHERITED(offset)
    , fKind(kind) {}

    Kind fKind;

    virtual std::unique_ptr<ProgramElement> clone() const = 0;

    typedef IRNode INHERITED;
};

} // namespace

#endif<|MERGE_RESOLUTION|>--- conflicted
+++ resolved
@@ -9,11 +9,8 @@
 #define SKSL_PROGRAMELEMENT
 
 #include "src/sksl/ir/SkSLIRNode.h"
-<<<<<<< HEAD
-=======
 
 #include <memory>
->>>>>>> 40be567a
 
 namespace SkSL {
 
