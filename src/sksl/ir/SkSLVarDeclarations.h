--- conflicted
+++ resolved
@@ -60,12 +60,8 @@
     // errors if needed. This method is implicitly called during Convert(), but is also explicitly
     // called while processing interface block fields.
     static void ErrorCheck(const Context& context, Position pos, Position modifiersPosition,
-<<<<<<< HEAD
-                           const Modifiers& modifiers, const Type* type, Variable::Storage storage);
-=======
                            const Modifiers& modifiers, const Type* type, const Type* baseType,
                            Variable::Storage storage);
->>>>>>> 46ecd1b7
 
     // For use when no Variable yet exists. The newly-created variable will be added to the active
     // symbol table. Performs proper error checking and type coercion; reports errors via
