/*
 * Copyright 2016 Google Inc.
 *
 * Use of this source code is governed by a BSD-style license that can be
 * found in the LICENSE file.
 */

#include "src/sksl/SkSLGLSLCodeGenerator.h"

#include "src/sksl/SkSLCompiler.h"
#include "src/sksl/ir/SkSLExpressionStatement.h"
#include "src/sksl/ir/SkSLExtension.h"
#include "src/sksl/ir/SkSLIndexExpression.h"
#include "src/sksl/ir/SkSLModifiersDeclaration.h"
#include "src/sksl/ir/SkSLNop.h"
#include "src/sksl/ir/SkSLVariableReference.h"

#ifndef SKSL_STANDALONE
#include "include/private/SkOnce.h"
#endif

namespace SkSL {

void GLSLCodeGenerator::write(const char* s) {
    if (s[0] == 0) {
        return;
    }
    if (fAtLineStart) {
        for (int i = 0; i < fIndentation; i++) {
            fOut->writeText("    ");
        }
    }
    fOut->writeText(s);
    fAtLineStart = false;
}

void GLSLCodeGenerator::writeLine(const char* s) {
    this->write(s);
    fOut->writeText(fLineEnding);
    fAtLineStart = true;
}

void GLSLCodeGenerator::write(const String& s) {
    this->write(s.c_str());
}

void GLSLCodeGenerator::write(StringFragment s) {
    if (!s.fLength) {
        return;
    }
    if (fAtLineStart) {
        for (int i = 0; i < fIndentation; i++) {
            fOut->writeText("    ");
        }
    }
    fOut->write(s.fChars, s.fLength);
    fAtLineStart = false;
}

void GLSLCodeGenerator::writeLine(const String& s) {
    this->writeLine(s.c_str());
}

void GLSLCodeGenerator::writeLine() {
    this->writeLine("");
}

void GLSLCodeGenerator::writeExtension(const String& name) {
    this->writeExtension(name, true);
}

void GLSLCodeGenerator::writeExtension(const String& name, bool require) {
    fExtensions.writeText("#extension ");
    fExtensions.write(name.c_str(), name.length());
    fExtensions.writeText(require ? " : require\n" : " : enable\n");
}

bool GLSLCodeGenerator::usesPrecisionModifiers() const {
    return fProgram.fSettings.fCaps->usesPrecisionModifiers();
}

String GLSLCodeGenerator::getTypeName(const Type& type) {
    switch (type.kind()) {
        case Type::kVector_Kind: {
            Type component = type.componentType();
            String result;
            if (component == *fContext.fFloat_Type || component == *fContext.fHalf_Type) {
                result = "vec";
            }
            else if (component == *fContext.fDouble_Type) {
                result = "dvec";
            }
            else if (component.isSigned()) {
                result = "ivec";
            }
            else if (component.isUnsigned()) {
                result = "uvec";
            }
            else if (component == *fContext.fBool_Type) {
                result = "bvec";
            }
            else {
                ABORT("unsupported vector type");
            }
            result += to_string(type.columns());
            return result;
        }
        case Type::kMatrix_Kind: {
            String result;
            Type component = type.componentType();
            if (component == *fContext.fFloat_Type || component == *fContext.fHalf_Type) {
                result = "mat";
            }
            else if (component == *fContext.fDouble_Type) {
                result = "dmat";
            }
            else {
                ABORT("unsupported matrix type");
            }
            result += to_string(type.columns());
            if (type.columns() != type.rows()) {
                result += "x";
                result += to_string(type.rows());
            }
            return result;
        }
        case Type::kArray_Kind: {
            String result = this->getTypeName(type.componentType()) + "[";
            if (type.columns() != -1) {
                result += to_string(type.columns());
            }
            result += "]";
            return result;
        }
        case Type::kScalar_Kind: {
            if (type == *fContext.fHalf_Type) {
                return "float";
            }
            else if (type == *fContext.fShort_Type) {
                return "int";
            }
            else if (type == *fContext.fUShort_Type) {
                return "uint";
            }
            else if (type == *fContext.fByte_Type) {
                return "int";
            }
            else if (type == *fContext.fUByte_Type) {
                return "uint";
            }
            else {
                return type.name();
            }
            break;
        }
        default:
            return type.name();
    }
}

void GLSLCodeGenerator::writeType(const Type& type) {
    if (type.kind() == Type::kStruct_Kind) {
        for (const Type* search : fWrittenStructs) {
            if (*search == type) {
                // already written
                this->write(type.fName);
                return;
            }
        }
        fWrittenStructs.push_back(&type);
        this->write("struct ");
        this->write(type.fName);
        this->writeLine(" {");
        fIndentation++;
        for (const auto& f : type.fields()) {
            this->writeModifiers(f.fModifiers, false);
            this->writeTypePrecision(*f.fType);
            // sizes (which must be static in structs) are part of the type name here
            this->writeType(*f.fType);
            this->write(" ");
            this->write(f.fName);
            this->writeLine(";");
        }
        fIndentation--;
        this->write("}");
    } else {
        this->write(this->getTypeName(type));
    }
}

void GLSLCodeGenerator::writeExpression(const Expression& expr, Precedence parentPrecedence) {
    switch (expr.fKind) {
        case Expression::kBinary_Kind:
            this->writeBinaryExpression((BinaryExpression&) expr, parentPrecedence);
            break;
        case Expression::kBoolLiteral_Kind:
            this->writeBoolLiteral((BoolLiteral&) expr);
            break;
        case Expression::kConstructor_Kind:
            this->writeConstructor((Constructor&) expr, parentPrecedence);
            break;
        case Expression::kIntLiteral_Kind:
            this->writeIntLiteral((IntLiteral&) expr);
            break;
        case Expression::kFieldAccess_Kind:
            this->writeFieldAccess(((FieldAccess&) expr));
            break;
        case Expression::kFloatLiteral_Kind:
            this->writeFloatLiteral(((FloatLiteral&) expr));
            break;
        case Expression::kFunctionCall_Kind:
            this->writeFunctionCall((FunctionCall&) expr);
            break;
        case Expression::kPrefix_Kind:
            this->writePrefixExpression((PrefixExpression&) expr, parentPrecedence);
            break;
        case Expression::kPostfix_Kind:
            this->writePostfixExpression((PostfixExpression&) expr, parentPrecedence);
            break;
        case Expression::kSetting_Kind:
            this->writeSetting((Setting&) expr);
            break;
        case Expression::kSwizzle_Kind:
            this->writeSwizzle((Swizzle&) expr);
            break;
        case Expression::kVariableReference_Kind:
            this->writeVariableReference((VariableReference&) expr);
            break;
        case Expression::kTernary_Kind:
            this->writeTernaryExpression((TernaryExpression&) expr, parentPrecedence);
            break;
        case Expression::kIndex_Kind:
            this->writeIndexExpression((IndexExpression&) expr);
            break;
        default:
            ABORT("unsupported expression: %s", expr.description().c_str());
    }
}

static bool is_abs(Expression& expr) {
    if (expr.fKind != Expression::kFunctionCall_Kind) {
        return false;
    }
    return ((FunctionCall&) expr).fFunction.fName == "abs";
}

// turns min(abs(x), y) into ((tmpVar1 = abs(x)) < (tmpVar2 = y) ? tmpVar1 : tmpVar2) to avoid a
// Tegra3 compiler bug.
void GLSLCodeGenerator::writeMinAbsHack(Expression& absExpr, Expression& otherExpr) {
    SkASSERT(!fProgram.fSettings.fCaps->canUseMinAndAbsTogether());
    String tmpVar1 = "minAbsHackVar" + to_string(fVarCount++);
    String tmpVar2 = "minAbsHackVar" + to_string(fVarCount++);
    this->fFunctionHeader += String("    ") + this->getTypePrecision(absExpr.fType) +
                             this->getTypeName(absExpr.fType) + " " + tmpVar1 + ";\n";
    this->fFunctionHeader += String("    ") + this->getTypePrecision(otherExpr.fType) +
                             this->getTypeName(otherExpr.fType) + " " + tmpVar2 + ";\n";
    this->write("((" + tmpVar1 + " = ");
    this->writeExpression(absExpr, kTopLevel_Precedence);
    this->write(") < (" + tmpVar2 + " = ");
    this->writeExpression(otherExpr, kAssignment_Precedence);
    this->write(") ? " + tmpVar1 + " : " + tmpVar2 + ")");
}

void GLSLCodeGenerator::writeInverseSqrtHack(const Expression& x) {
    this->write("(1.0 / sqrt(");
    this->writeExpression(x, kTopLevel_Precedence);
    this->write("))");
}

void GLSLCodeGenerator::writeDeterminantHack(const Expression& mat) {
    String name;
    if (mat.fType == *fContext.fFloat2x2_Type || mat.fType == *fContext.fHalf2x2_Type) {
        name = "_determinant2";
        if (fWrittenIntrinsics.find(name) == fWrittenIntrinsics.end()) {
            fWrittenIntrinsics.insert(name);
            fExtraFunctions.writeText((
                "float " + name + "(mat2 m) {"
                "    return m[0][0] * m[1][1] - m[0][1] * m[1][0];"
                "}"
            ).c_str());
        }
    }
    else if (mat.fType == *fContext.fFloat3x3_Type || mat.fType == *fContext.fHalf3x3_Type) {
        name = "_determinant3";
        if (fWrittenIntrinsics.find(name) == fWrittenIntrinsics.end()) {
            fWrittenIntrinsics.insert(name);
            fExtraFunctions.writeText((
                "float " + name + "(mat3 m) {"
                "    float a00 = m[0][0], a01 = m[0][1], a02 = m[0][2];"
                "    float a10 = m[1][0], a11 = m[1][1], a12 = m[1][2];"
                "    float a20 = m[2][0], a21 = m[2][1], a22 = m[2][2];"
                "    float b01 = a22 * a11 - a12 * a21;"
                "    float b11 = -a22 * a10 + a12 * a20;"
                "    float b21 = a21 * a10 - a11 * a20;"
                "    return a00 * b01 + a01 * b11 + a02 * b21;"
                "}"
            ).c_str());
        }
    }
    else if (mat.fType == *fContext.fFloat4x4_Type || mat.fType == *fContext.fHalf4x4_Type) {
        name = "_determinant3";
        if (fWrittenIntrinsics.find(name) == fWrittenIntrinsics.end()) {
            fWrittenIntrinsics.insert(name);
            fExtraFunctions.writeText((
                "mat4 " + name + "(mat4 m) {"
                "    float a00 = m[0][0], a01 = m[0][1], a02 = m[0][2], a03 = m[0][3];"
                "    float a10 = m[1][0], a11 = m[1][1], a12 = m[1][2], a13 = m[1][3];"
                "    float a20 = m[2][0], a21 = m[2][1], a22 = m[2][2], a23 = m[2][3];"
                "    float a30 = m[3][0], a31 = m[3][1], a32 = m[3][2], a33 = m[3][3];"
                "    float b00 = a00 * a11 - a01 * a10;"
                "    float b01 = a00 * a12 - a02 * a10;"
                "    float b02 = a00 * a13 - a03 * a10;"
                "    float b03 = a01 * a12 - a02 * a11;"
                "    float b04 = a01 * a13 - a03 * a11;"
                "    float b05 = a02 * a13 - a03 * a12;"
                "    float b06 = a20 * a31 - a21 * a30;"
                "    float b07 = a20 * a32 - a22 * a30;"
                "    float b08 = a20 * a33 - a23 * a30;"
                "    float b09 = a21 * a32 - a22 * a31;"
                "    float b10 = a21 * a33 - a23 * a31;"
                "    float b11 = a22 * a33 - a23 * a32;"
                "    return b00 * b11 - b01 * b10 + b02 * b09 + b03 * b08 - b04 * b07 + b05 * b06;"
                "}"
            ).c_str());
        }
    }
    else {
        SkASSERT(false);
    }
    this->write(name + "(");
    this->writeExpression(mat, kTopLevel_Precedence);
    this->write(")");
}

void GLSLCodeGenerator::writeInverseHack(const Expression& mat) {
    String name;
    if (mat.fType == *fContext.fFloat2x2_Type || mat.fType == *fContext.fHalf2x2_Type) {
        name = "_inverse2";
        if (fWrittenIntrinsics.find(name) == fWrittenIntrinsics.end()) {
            fWrittenIntrinsics.insert(name);
            fExtraFunctions.writeText((
                "mat2 " + name + "(mat2 m) {"
                "    return mat2(m[1][1], -m[0][1], -m[1][0], m[0][0]) / "
                               "(m[0][0] * m[1][1] - m[0][1] * m[1][0]);"
                "}"
            ).c_str());
        }
    }
    else if (mat.fType == *fContext.fFloat3x3_Type || mat.fType == *fContext.fHalf3x3_Type) {
        name = "_inverse3";
        if (fWrittenIntrinsics.find(name) == fWrittenIntrinsics.end()) {
            fWrittenIntrinsics.insert(name);
            fExtraFunctions.writeText((
                "mat3 " +  name + "(mat3 m) {"
                "    float a00 = m[0][0], a01 = m[0][1], a02 = m[0][2];"
                "    float a10 = m[1][0], a11 = m[1][1], a12 = m[1][2];"
                "    float a20 = m[2][0], a21 = m[2][1], a22 = m[2][2];"
                "    float b01 = a22 * a11 - a12 * a21;"
                "    float b11 = -a22 * a10 + a12 * a20;"
                "    float b21 = a21 * a10 - a11 * a20;"
                "    float det = a00 * b01 + a01 * b11 + a02 * b21;"
                "    return mat3(b01, (-a22 * a01 + a02 * a21), (a12 * a01 - a02 * a11),"
                "                b11, (a22 * a00 - a02 * a20), (-a12 * a00 + a02 * a10),"
                "                b21, (-a21 * a00 + a01 * a20), (a11 * a00 - a01 * a10)) / det;"
                "}"
            ).c_str());
        }
    }
    else if (mat.fType == *fContext.fFloat4x4_Type || mat.fType == *fContext.fHalf4x4_Type) {
        name = "_inverse4";
        if (fWrittenIntrinsics.find(name) == fWrittenIntrinsics.end()) {
            fWrittenIntrinsics.insert(name);
            fExtraFunctions.writeText((
                "mat4 " + name + "(mat4 m) {"
                "    float a00 = m[0][0], a01 = m[0][1], a02 = m[0][2], a03 = m[0][3];"
                "    float a10 = m[1][0], a11 = m[1][1], a12 = m[1][2], a13 = m[1][3];"
                "    float a20 = m[2][0], a21 = m[2][1], a22 = m[2][2], a23 = m[2][3];"
                "    float a30 = m[3][0], a31 = m[3][1], a32 = m[3][2], a33 = m[3][3];"
                "    float b00 = a00 * a11 - a01 * a10;"
                "    float b01 = a00 * a12 - a02 * a10;"
                "    float b02 = a00 * a13 - a03 * a10;"
                "    float b03 = a01 * a12 - a02 * a11;"
                "    float b04 = a01 * a13 - a03 * a11;"
                "    float b05 = a02 * a13 - a03 * a12;"
                "    float b06 = a20 * a31 - a21 * a30;"
                "    float b07 = a20 * a32 - a22 * a30;"
                "    float b08 = a20 * a33 - a23 * a30;"
                "    float b09 = a21 * a32 - a22 * a31;"
                "    float b10 = a21 * a33 - a23 * a31;"
                "    float b11 = a22 * a33 - a23 * a32;"
                "    float det = b00 * b11 - b01 * b10 + b02 * b09 + b03 * b08 - "
                "                b04 * b07 + b05 * b06;"
                "    return mat4("
                "        a11 * b11 - a12 * b10 + a13 * b09,"
                "        a02 * b10 - a01 * b11 - a03 * b09,"
                "        a31 * b05 - a32 * b04 + a33 * b03,"
                "        a22 * b04 - a21 * b05 - a23 * b03,"
                "        a12 * b08 - a10 * b11 - a13 * b07,"
                "        a00 * b11 - a02 * b08 + a03 * b07,"
                "        a32 * b02 - a30 * b05 - a33 * b01,"
                "        a20 * b05 - a22 * b02 + a23 * b01,"
                "        a10 * b10 - a11 * b08 + a13 * b06,"
                "        a01 * b08 - a00 * b10 - a03 * b06,"
                "        a30 * b04 - a31 * b02 + a33 * b00,"
                "        a21 * b02 - a20 * b04 - a23 * b00,"
                "        a11 * b07 - a10 * b09 - a12 * b06,"
                "        a00 * b09 - a01 * b07 + a02 * b06,"
                "        a31 * b01 - a30 * b03 - a32 * b00,"
                "        a20 * b03 - a21 * b01 + a22 * b00) / det;"
                "}"
            ).c_str());
        }
    }
    else {
        SkASSERT(false);
    }
    this->write(name + "(");
    this->writeExpression(mat, kTopLevel_Precedence);
    this->write(")");
}

void GLSLCodeGenerator::writeTransposeHack(const Expression& mat) {
    String name = "transpose" + to_string(mat.fType.columns()) + to_string(mat.fType.rows());
    if (fWrittenIntrinsics.find(name) == fWrittenIntrinsics.end()) {
        fWrittenIntrinsics.insert(name);
        String type = this->getTypeName(mat.fType);
        const Type& base = mat.fType.componentType();
        String transposed =  this->getTypeName(base.toCompound(fContext,
                                                               mat.fType.rows(),
                                                               mat.fType.columns()));
        fExtraFunctions.writeText((transposed + " " + name + "(" + type + " m) {\nreturn " +
                                  transposed + "(").c_str());
        const char* separator = "";
        for (int row = 0; row < mat.fType.rows(); ++row) {
            for (int column = 0; column < mat.fType.columns(); ++column) {
                fExtraFunctions.writeText(separator);
                fExtraFunctions.writeText(("m[" + to_string(column) + "][" + to_string(row) +
                                           "]").c_str());
                separator = ", ";
            }
        }
        fExtraFunctions.writeText("); }");
    }
    this->write(name + "(");
    this->writeExpression(mat, kTopLevel_Precedence);
    this->write(")");
}

std::unordered_map<StringFragment, GLSLCodeGenerator::FunctionClass>*
                                                      GLSLCodeGenerator::fFunctionClasses = nullptr;

void GLSLCodeGenerator::writeFunctionCall(const FunctionCall& c) {
#ifdef SKSL_STANDALONE
    if (!fFunctionClasses) {
#else
    static SkOnce once;
    once([] {
#endif
        fFunctionClasses = new std::unordered_map<StringFragment, FunctionClass>();
        (*fFunctionClasses)["abs"]         = FunctionClass::kAbs;
        (*fFunctionClasses)["atan"]        = FunctionClass::kAtan;
        (*fFunctionClasses)["determinant"] = FunctionClass::kDeterminant;
        (*fFunctionClasses)["dFdx"]        = FunctionClass::kDFdx;
        (*fFunctionClasses)["dFdy"]        = FunctionClass::kDFdy;
        (*fFunctionClasses)["fwidth"]      = FunctionClass::kFwidth;
        (*fFunctionClasses)["fma"]         = FunctionClass::kFMA;
        (*fFunctionClasses)["fract"]       = FunctionClass::kFract;
        (*fFunctionClasses)["inverse"]     = FunctionClass::kInverse;
        (*fFunctionClasses)["inverseSqrt"] = FunctionClass::kInverseSqrt;
        (*fFunctionClasses)["min"]         = FunctionClass::kMin;
        (*fFunctionClasses)["pow"]         = FunctionClass::kPow;
        (*fFunctionClasses)["saturate"]    = FunctionClass::kSaturate;
<<<<<<< HEAD
        (*fFunctionClasses)["texture"]     = FunctionClass::kTexture;
=======
        (*fFunctionClasses)["sample"]      = FunctionClass::kTexture;
>>>>>>> 40be567a
        (*fFunctionClasses)["transpose"]   = FunctionClass::kTranspose;
    }
#ifndef SKSL_STANDALONE
    );
#endif
    const auto found = c.fFunction.fBuiltin ? fFunctionClasses->find(c.fFunction.fName) :
                                              fFunctionClasses->end();
    bool isTextureFunctionWithBias = false;
    bool nameWritten = false;
    if (found != fFunctionClasses->end()) {
        switch (found->second) {
            case FunctionClass::kAbs: {
                if (!fProgram.fSettings.fCaps->emulateAbsIntFunction())
                    break;
                SkASSERT(c.fArguments.size() == 1);
                if (c.fArguments[0]->fType != *fContext.fInt_Type)
                  break;
                // abs(int) on Intel OSX is incorrect, so emulate it:
                String name = "_absemulation";
                this->write(name);
                nameWritten = true;
                if (fWrittenIntrinsics.find(name) == fWrittenIntrinsics.end()) {
                    fWrittenIntrinsics.insert(name);
                    fExtraFunctions.writeText((
                        "int " + name + "(int x) {\n"
                        "    return x * sign(x);\n"
                        "}\n"
                    ).c_str());
                }
                break;
            }
            case FunctionClass::kAtan:
                if (fProgram.fSettings.fCaps->mustForceNegatedAtanParamToFloat() &&
                    c.fArguments.size() == 2 &&
                    c.fArguments[1]->fKind == Expression::kPrefix_Kind) {
                    const PrefixExpression& p = (PrefixExpression&) *c.fArguments[1];
                    if (p.fOperator == Token::MINUS) {
                        this->write("atan(");
                        this->writeExpression(*c.fArguments[0], kSequence_Precedence);
                        this->write(", -1.0 * ");
                        this->writeExpression(*p.fOperand, kMultiplicative_Precedence);
                        this->write(")");
                        return;
                    }
                }
                break;
            case FunctionClass::kDFdy:
                if (fProgram.fSettings.fFlipY) {
                    // Flipping Y also negates the Y derivatives.
                    this->write("-dFdy");
                    nameWritten = true;
                }
                // fallthru
            case FunctionClass::kDFdx:
            case FunctionClass::kFwidth:
                if (!fFoundDerivatives &&
                    fProgram.fSettings.fCaps->shaderDerivativeExtensionString()) {
                    SkASSERT(fProgram.fSettings.fCaps->shaderDerivativeSupport());
                    this->writeExtension(fProgram.fSettings.fCaps->shaderDerivativeExtensionString());
                    fFoundDerivatives = true;
                }
                break;
            case FunctionClass::kDeterminant:
                if (fProgram.fSettings.fCaps->generation() < k150_GrGLSLGeneration) {
                    SkASSERT(c.fArguments.size() == 1);
                    this->writeDeterminantHack(*c.fArguments[0]);
                    return;
                }
                break;
            case FunctionClass::kFMA:
                if (!fProgram.fSettings.fCaps->builtinFMASupport()) {
                    SkASSERT(c.fArguments.size() == 3);
                    this->write("((");
                    this->writeExpression(*c.fArguments[0], kSequence_Precedence);
                    this->write(") * (");
                    this->writeExpression(*c.fArguments[1], kSequence_Precedence);
                    this->write(") + (");
                    this->writeExpression(*c.fArguments[2], kSequence_Precedence);
                    this->write("))");
                    return;
                }
                break;
            case FunctionClass::kFract:
                if (!fProgram.fSettings.fCaps->canUseFractForNegativeValues()) {
                    SkASSERT(c.fArguments.size() == 1);
                    this->write("(0.5 - sign(");
                    this->writeExpression(*c.fArguments[0], kSequence_Precedence);
                    this->write(") * (0.5 - fract(abs(");
                    this->writeExpression(*c.fArguments[0], kSequence_Precedence);
                    this->write("))))");
                    return;
                }
                break;
            case FunctionClass::kInverse:
                if (fProgram.fSettings.fCaps->generation() < k140_GrGLSLGeneration) {
                    SkASSERT(c.fArguments.size() == 1);
                    this->writeInverseHack(*c.fArguments[0]);
                    return;
                }
                break;
            case FunctionClass::kInverseSqrt:
                if (fProgram.fSettings.fCaps->generation() < k130_GrGLSLGeneration) {
                    SkASSERT(c.fArguments.size() == 1);
                    this->writeInverseSqrtHack(*c.fArguments[0]);
                    return;
                }
                break;
            case FunctionClass::kMin:
                if (!fProgram.fSettings.fCaps->canUseMinAndAbsTogether()) {
                    SkASSERT(c.fArguments.size() == 2);
                    if (is_abs(*c.fArguments[0])) {
                        this->writeMinAbsHack(*c.fArguments[0], *c.fArguments[1]);
                        return;
                    }
                    if (is_abs(*c.fArguments[1])) {
                        // note that this violates the GLSL left-to-right evaluation semantics.
                        // I doubt it will ever end up mattering, but it's worth calling out.
                        this->writeMinAbsHack(*c.fArguments[1], *c.fArguments[0]);
                        return;
                    }
                }
                break;
            case FunctionClass::kPow:
                if (!fProgram.fSettings.fCaps->removePowWithConstantExponent()) {
                    break;
                }
                // pow(x, y) on some NVIDIA drivers causes crashes if y is a
                // constant.  It's hard to tell what constitutes "constant" here
                // so just replace in all cases.

                // Change pow(x, y) into exp2(y * log2(x))
                this->write("exp2(");
                this->writeExpression(*c.fArguments[1], kMultiplicative_Precedence);
                this->write(" * log2(");
                this->writeExpression(*c.fArguments[0], kSequence_Precedence);
                this->write("))");
                return;
            case FunctionClass::kSaturate:
                SkASSERT(c.fArguments.size() == 1);
                this->write("clamp(");
                this->writeExpression(*c.fArguments[0], kSequence_Precedence);
                this->write(", 0.0, 1.0)");
                return;
            case FunctionClass::kTexture: {
                const char* dim = "";
                bool proj = false;
                switch (c.fArguments[0]->fType.dimensions()) {
                    case SpvDim1D:
                        dim = "1D";
                        isTextureFunctionWithBias = true;
                        if (c.fArguments[1]->fType == *fContext.fFloat_Type) {
                            proj = false;
                        } else {
                            SkASSERT(c.fArguments[1]->fType == *fContext.fFloat2_Type);
                            proj = true;
                        }
                        break;
                    case SpvDim2D:
                        dim = "2D";
                        if (c.fArguments[0]->fType != *fContext.fSamplerExternalOES_Type) {
                            isTextureFunctionWithBias = true;
                        }
                        if (c.fArguments[1]->fType == *fContext.fFloat2_Type) {
                            proj = false;
                        } else {
                            SkASSERT(c.fArguments[1]->fType == *fContext.fFloat3_Type);
                            proj = true;
                        }
                        break;
                    case SpvDim3D:
                        dim = "3D";
                        isTextureFunctionWithBias = true;
                        if (c.fArguments[1]->fType == *fContext.fFloat3_Type) {
                            proj = false;
                        } else {
                            SkASSERT(c.fArguments[1]->fType == *fContext.fFloat4_Type);
                            proj = true;
                        }
                        break;
                    case SpvDimCube:
                        dim = "Cube";
                        isTextureFunctionWithBias = true;
                        proj = false;
                        break;
                    case SpvDimRect:
                        dim = "Rect";
                        proj = false;
                        break;
                    case SpvDimBuffer:
                        SkASSERT(false); // doesn't exist
                        dim = "Buffer";
                        proj = false;
                        break;
                    case SpvDimSubpassData:
                        SkASSERT(false); // doesn't exist
                        dim = "SubpassData";
                        proj = false;
                        break;
                }
<<<<<<< HEAD
                this->write("texture");
                if (fProgram.fSettings.fCaps->generation() < k130_GrGLSLGeneration) {
                    this->write(dim);
                }
                if (proj) {
                    this->write("Proj");
=======
                if (fTextureFunctionOverride != "") {
                    this->write(fTextureFunctionOverride.c_str());
                } else {
                    this->write("texture");
                    if (fProgram.fSettings.fCaps->generation() < k130_GrGLSLGeneration) {
                        this->write(dim);
                    }
                    if (proj) {
                        this->write("Proj");
                    }
>>>>>>> 40be567a
                }
                nameWritten = true;
                break;
            }
            case FunctionClass::kTranspose:
                if (fProgram.fSettings.fCaps->generation() < k130_GrGLSLGeneration) {
                    SkASSERT(c.fArguments.size() == 1);
                    this->writeTransposeHack(*c.fArguments[0]);
                    return;
                }
                break;
        }
    }
    if (!nameWritten) {
        this->write(c.fFunction.fName);
    }
    this->write("(");
    const char* separator = "";
    for (const auto& arg : c.fArguments) {
        this->write(separator);
        separator = ", ";
        this->writeExpression(*arg, kSequence_Precedence);
    }
    if (fProgram.fSettings.fSharpenTextures && isTextureFunctionWithBias) {
        this->write(", -0.5");
    }
    this->write(")");
}

void GLSLCodeGenerator::writeConstructor(const Constructor& c, Precedence parentPrecedence) {
    if (c.fArguments.size() == 1 &&
        (this->getTypeName(c.fType) == this->getTypeName(c.fArguments[0]->fType) ||
        (c.fType.kind() == Type::kScalar_Kind &&
         c.fArguments[0]->fType == *fContext.fFloatLiteral_Type))) {
        // in cases like half(float), they're different types as far as SkSL is concerned but the
        // same type as far as GLSL is concerned. We avoid a redundant float(float) by just writing
        // out the inner expression here.
        this->writeExpression(*c.fArguments[0], parentPrecedence);
        return;
    }
    this->writeType(c.fType);
    this->write("(");
    const char* separator = "";
    for (const auto& arg : c.fArguments) {
        this->write(separator);
        separator = ", ";
        this->writeExpression(*arg, kSequence_Precedence);
    }
    this->write(")");
}

void GLSLCodeGenerator::writeFragCoord() {
    if (!fProgram.fSettings.fCaps->canUseFragCoord()) {
        if (!fSetupFragCoordWorkaround) {
            const char* precision = usesPrecisionModifiers() ? "highp " : "";
            fFunctionHeader += precision;
            fFunctionHeader += "    float sk_FragCoord_InvW = 1. / sk_FragCoord_Workaround.w;\n";
            fFunctionHeader += precision;
            fFunctionHeader += "    vec4 sk_FragCoord_Resolved = "
                "vec4(sk_FragCoord_Workaround.xyz * sk_FragCoord_InvW, sk_FragCoord_InvW);\n";
            // Ensure that we get exact .5 values for x and y.
            fFunctionHeader += "    sk_FragCoord_Resolved.xy = floor(sk_FragCoord_Resolved.xy) + "
                               "vec2(.5);\n";
            fSetupFragCoordWorkaround = true;
        }
        this->write("sk_FragCoord_Resolved");
        return;
    }

    // We only declare "gl_FragCoord" when we're in the case where we want to use layout qualifiers
    // to reverse y. Otherwise it isn't necessary and whether the "in" qualifier appears in the
    // declaration varies in earlier GLSL specs. So it is simpler to omit it.
    if (!fProgram.fSettings.fFlipY) {
        this->write("gl_FragCoord");
    } else if (const char* extension =
                                  fProgram.fSettings.fCaps->fragCoordConventionsExtensionString()) {
        if (!fSetupFragPositionGlobal) {
            if (fProgram.fSettings.fCaps->generation() < k150_GrGLSLGeneration) {
                this->writeExtension(extension);
            }
            fGlobals.writeText("layout(origin_upper_left) in vec4 gl_FragCoord;\n");
            fSetupFragPositionGlobal = true;
        }
        this->write("gl_FragCoord");
    } else {
        if (!fSetupFragPositionLocal) {
            fFunctionHeader += usesPrecisionModifiers() ? "highp " : "";
            fFunctionHeader += "    vec4 sk_FragCoord = vec4(gl_FragCoord.x, " SKSL_RTHEIGHT_NAME
                               " - gl_FragCoord.y, gl_FragCoord.z, gl_FragCoord.w);\n";
            fSetupFragPositionLocal = true;
        }
        this->write("sk_FragCoord");
    }
}

void GLSLCodeGenerator::writeVariableReference(const VariableReference& ref) {
    switch (ref.fVariable.fModifiers.fLayout.fBuiltin) {
        case SK_FRAGCOLOR_BUILTIN:
            if (fProgram.fSettings.fCaps->mustDeclareFragmentShaderOutput()) {
                this->write("sk_FragColor");
            } else {
                this->write("gl_FragColor");
            }
            break;
        case SK_FRAGCOORD_BUILTIN:
            this->writeFragCoord();
            break;
        case SK_WIDTH_BUILTIN:
            this->write("u_skRTWidth");
            break;
        case SK_HEIGHT_BUILTIN:
            this->write("u_skRTHeight");
            break;
        case SK_CLOCKWISE_BUILTIN:
            this->write(fProgram.fSettings.fFlipY ? "(!gl_FrontFacing)" : "gl_FrontFacing");
            break;
        case SK_VERTEXID_BUILTIN:
            this->write("gl_VertexID");
            break;
        case SK_INSTANCEID_BUILTIN:
            this->write("gl_InstanceID");
            break;
        case SK_CLIPDISTANCE_BUILTIN:
            this->write("gl_ClipDistance");
            break;
        case SK_IN_BUILTIN:
            this->write("gl_in");
            break;
        case SK_INVOCATIONID_BUILTIN:
            this->write("gl_InvocationID");
            break;
        case SK_LASTFRAGCOLOR_BUILTIN:
            this->write(fProgram.fSettings.fCaps->fbFetchColorName());
            break;
        default:
            this->write(ref.fVariable.fName);
    }
}

void GLSLCodeGenerator::writeIndexExpression(const IndexExpression& expr) {
    this->writeExpression(*expr.fBase, kPostfix_Precedence);
    this->write("[");
    this->writeExpression(*expr.fIndex, kTopLevel_Precedence);
    this->write("]");
}

bool is_sk_position(const FieldAccess& f) {
    return "sk_Position" == f.fBase->fType.fields()[f.fFieldIndex].fName;
}

void GLSLCodeGenerator::writeFieldAccess(const FieldAccess& f) {
    if (f.fOwnerKind == FieldAccess::kDefault_OwnerKind) {
        this->writeExpression(*f.fBase, kPostfix_Precedence);
        this->write(".");
    }
    switch (f.fBase->fType.fields()[f.fFieldIndex].fModifiers.fLayout.fBuiltin) {
        case SK_CLIPDISTANCE_BUILTIN:
            this->write("gl_ClipDistance");
            break;
        default:
            StringFragment name = f.fBase->fType.fields()[f.fFieldIndex].fName;
            if (name == "sk_Position") {
                this->write("gl_Position");
            } else if (name == "sk_PointSize") {
                this->write("gl_PointSize");
            } else {
                this->write(f.fBase->fType.fields()[f.fFieldIndex].fName);
            }
    }
}

void GLSLCodeGenerator::writeSwizzle(const Swizzle& swizzle) {
    int last = swizzle.fComponents.back();
    if (last == SKSL_SWIZZLE_0 || last == SKSL_SWIZZLE_1) {
        this->writeType(swizzle.fType);
        this->write("(");
    }
    this->writeExpression(*swizzle.fBase, kPostfix_Precedence);
    this->write(".");
    for (int c : swizzle.fComponents) {
        if (c >= 0) {
            this->write(&("x\0y\0z\0w\0"[c * 2]));
        }
    }
    if (last == SKSL_SWIZZLE_0) {
        this->write(", 0)");
    }
    else if (last == SKSL_SWIZZLE_1) {
        this->write(", 1)");
    }
}

GLSLCodeGenerator::Precedence GLSLCodeGenerator::GetBinaryPrecedence(Token::Kind op) {
    switch (op) {
        case Token::STAR:         // fall through
        case Token::SLASH:        // fall through
        case Token::PERCENT:      return GLSLCodeGenerator::kMultiplicative_Precedence;
        case Token::PLUS:         // fall through
        case Token::MINUS:        return GLSLCodeGenerator::kAdditive_Precedence;
        case Token::SHL:          // fall through
        case Token::SHR:          return GLSLCodeGenerator::kShift_Precedence;
        case Token::LT:           // fall through
        case Token::GT:           // fall through
        case Token::LTEQ:         // fall through
        case Token::GTEQ:         return GLSLCodeGenerator::kRelational_Precedence;
        case Token::EQEQ:         // fall through
        case Token::NEQ:          return GLSLCodeGenerator::kEquality_Precedence;
        case Token::BITWISEAND:   return GLSLCodeGenerator::kBitwiseAnd_Precedence;
        case Token::BITWISEXOR:   return GLSLCodeGenerator::kBitwiseXor_Precedence;
        case Token::BITWISEOR:    return GLSLCodeGenerator::kBitwiseOr_Precedence;
        case Token::LOGICALAND:   return GLSLCodeGenerator::kLogicalAnd_Precedence;
        case Token::LOGICALXOR:   return GLSLCodeGenerator::kLogicalXor_Precedence;
        case Token::LOGICALOR:    return GLSLCodeGenerator::kLogicalOr_Precedence;
        case Token::EQ:           // fall through
        case Token::PLUSEQ:       // fall through
        case Token::MINUSEQ:      // fall through
        case Token::STAREQ:       // fall through
        case Token::SLASHEQ:      // fall through
        case Token::PERCENTEQ:    // fall through
        case Token::SHLEQ:        // fall through
        case Token::SHREQ:        // fall through
        case Token::LOGICALANDEQ: // fall through
        case Token::LOGICALXOREQ: // fall through
        case Token::LOGICALOREQ:  // fall through
        case Token::BITWISEANDEQ: // fall through
        case Token::BITWISEXOREQ: // fall through
        case Token::BITWISEOREQ:  return GLSLCodeGenerator::kAssignment_Precedence;
        case Token::COMMA:        return GLSLCodeGenerator::kSequence_Precedence;
        default: ABORT("unsupported binary operator");
    }
}

void GLSLCodeGenerator::writeBinaryExpression(const BinaryExpression& b,
                                              Precedence parentPrecedence) {
    if (fProgram.fSettings.fCaps->unfoldShortCircuitAsTernary() &&
            (b.fOperator == Token::LOGICALAND || b.fOperator == Token::LOGICALOR)) {
        this->writeShortCircuitWorkaroundExpression(b, parentPrecedence);
        return;
    }

    Precedence precedence = GetBinaryPrecedence(b.fOperator);
    if (precedence >= parentPrecedence) {
        this->write("(");
    }
    bool positionWorkaround = fProgramKind == Program::Kind::kVertex_Kind &&
                              Compiler::IsAssignment(b.fOperator) &&
                              Expression::kFieldAccess_Kind == b.fLeft->fKind &&
                              is_sk_position((FieldAccess&) *b.fLeft) &&
                              !strstr(b.fRight->description().c_str(), "sk_RTAdjust") &&
                              !fProgram.fSettings.fCaps->canUseFragCoord();
    if (positionWorkaround) {
        this->write("sk_FragCoord_Workaround = (");
    }
    this->writeExpression(*b.fLeft, precedence);
    this->write(" ");
    this->write(Compiler::OperatorName(b.fOperator));
    this->write(" ");
    this->writeExpression(*b.fRight, precedence);
    if (positionWorkaround) {
        this->write(")");
    }
    if (precedence >= parentPrecedence) {
        this->write(")");
    }
}

void GLSLCodeGenerator::writeShortCircuitWorkaroundExpression(const BinaryExpression& b,
                                                              Precedence parentPrecedence) {
    if (kTernary_Precedence >= parentPrecedence) {
        this->write("(");
    }

    // Transform:
    // a && b  =>   a ? b : false
    // a || b  =>   a ? true : b
    this->writeExpression(*b.fLeft, kTernary_Precedence);
    this->write(" ? ");
    if (b.fOperator == Token::LOGICALAND) {
        this->writeExpression(*b.fRight, kTernary_Precedence);
    } else {
        BoolLiteral boolTrue(fContext, -1, true);
        this->writeBoolLiteral(boolTrue);
    }
    this->write(" : ");
    if (b.fOperator == Token::LOGICALAND) {
        BoolLiteral boolFalse(fContext, -1, false);
        this->writeBoolLiteral(boolFalse);
    } else {
        this->writeExpression(*b.fRight, kTernary_Precedence);
    }
    if (kTernary_Precedence >= parentPrecedence) {
        this->write(")");
    }
}

void GLSLCodeGenerator::writeTernaryExpression(const TernaryExpression& t,
                                               Precedence parentPrecedence) {
    if (kTernary_Precedence >= parentPrecedence) {
        this->write("(");
    }
    this->writeExpression(*t.fTest, kTernary_Precedence);
    this->write(" ? ");
    this->writeExpression(*t.fIfTrue, kTernary_Precedence);
    this->write(" : ");
    this->writeExpression(*t.fIfFalse, kTernary_Precedence);
    if (kTernary_Precedence >= parentPrecedence) {
        this->write(")");
    }
}

void GLSLCodeGenerator::writePrefixExpression(const PrefixExpression& p,
                                              Precedence parentPrecedence) {
    if (kPrefix_Precedence >= parentPrecedence) {
        this->write("(");
    }
    this->write(Compiler::OperatorName(p.fOperator));
    this->writeExpression(*p.fOperand, kPrefix_Precedence);
    if (kPrefix_Precedence >= parentPrecedence) {
        this->write(")");
    }
}

void GLSLCodeGenerator::writePostfixExpression(const PostfixExpression& p,
                                               Precedence parentPrecedence) {
    if (kPostfix_Precedence >= parentPrecedence) {
        this->write("(");
    }
    this->writeExpression(*p.fOperand, kPostfix_Precedence);
    this->write(Compiler::OperatorName(p.fOperator));
    if (kPostfix_Precedence >= parentPrecedence) {
        this->write(")");
    }
}

void GLSLCodeGenerator::writeBoolLiteral(const BoolLiteral& b) {
    this->write(b.fValue ? "true" : "false");
}

void GLSLCodeGenerator::writeIntLiteral(const IntLiteral& i) {
    if (i.fType == *fContext.fUInt_Type) {
        this->write(to_string(i.fValue & 0xffffffff) + "u");
    } else if (i.fType == *fContext.fUShort_Type) {
        this->write(to_string(i.fValue & 0xffff) + "u");
    } else if (i.fType == *fContext.fUByte_Type) {
        this->write(to_string(i.fValue & 0xff) + "u");
    } else {
        this->write(to_string((int32_t) i.fValue));
    }
}

void GLSLCodeGenerator::writeFloatLiteral(const FloatLiteral& f) {
    this->write(to_string(f.fValue));
}

void GLSLCodeGenerator::writeSetting(const Setting& s) {
    ABORT("internal error; setting was not folded to a constant during compilation\n");
}

void GLSLCodeGenerator::writeFunction(const FunctionDefinition& f) {
<<<<<<< HEAD
=======
    fSetupFragPositionLocal = false;
    fSetupFragCoordWorkaround = false;
>>>>>>> 40be567a
    if (fProgramKind != Program::kPipelineStage_Kind) {
        this->writeTypePrecision(f.fDeclaration.fReturnType);
        this->writeType(f.fDeclaration.fReturnType);
        this->write(" " + f.fDeclaration.fName + "(");
        const char* separator = "";
        for (const auto& param : f.fDeclaration.fParameters) {
            this->write(separator);
            separator = ", ";
            this->writeModifiers(param->fModifiers, false);
            std::vector<int> sizes;
            const Type* type = &param->fType;
            while (type->kind() == Type::kArray_Kind) {
                sizes.push_back(type->columns());
                type = &type->componentType();
            }
            this->writeTypePrecision(*type);
            this->writeType(*type);
            this->write(" " + param->fName);
            for (int s : sizes) {
                if (s <= 0) {
                    this->write("[]");
                } else {
                    this->write("[" + to_string(s) + "]");
                }
            }
        }
        this->writeLine(") {");
        fIndentation++;
    }
    fFunctionHeader = "";
    OutputStream* oldOut = fOut;
    StringStream buffer;
    fOut = &buffer;
    this->writeStatements(((Block&) *f.fBody).fStatements);
    if (fProgramKind != Program::kPipelineStage_Kind) {
        fIndentation--;
        this->writeLine("}");
    }

    fOut = oldOut;
    this->write(fFunctionHeader);
    this->write(buffer.str());
}

void GLSLCodeGenerator::writeModifiers(const Modifiers& modifiers,
                                       bool globalContext) {
    if (modifiers.fFlags & Modifiers::kFlat_Flag) {
        this->write("flat ");
    }
    if (modifiers.fFlags & Modifiers::kNoPerspective_Flag) {
        this->write("noperspective ");
    }
    String layout = modifiers.fLayout.description();
    if (layout.size()) {
        this->write(layout + " ");
    }
    if (modifiers.fFlags & Modifiers::kReadOnly_Flag) {
        this->write("readonly ");
    }
    if (modifiers.fFlags & Modifiers::kWriteOnly_Flag) {
        this->write("writeonly ");
    }
    if (modifiers.fFlags & Modifiers::kCoherent_Flag) {
        this->write("coherent ");
    }
    if (modifiers.fFlags & Modifiers::kVolatile_Flag) {
        this->write("volatile ");
    }
    if (modifiers.fFlags & Modifiers::kRestrict_Flag) {
        this->write("restrict ");
    }
    if ((modifiers.fFlags & Modifiers::kIn_Flag) &&
        (modifiers.fFlags & Modifiers::kOut_Flag)) {
        this->write("inout ");
    } else if (modifiers.fFlags & Modifiers::kIn_Flag) {
        if (globalContext &&
            fProgram.fSettings.fCaps->generation() < GrGLSLGeneration::k130_GrGLSLGeneration) {
            this->write(fProgramKind == Program::kVertex_Kind ? "attribute "
                                                              : "varying ");
        } else {
            this->write("in ");
        }
    } else if (modifiers.fFlags & Modifiers::kOut_Flag) {
        if (globalContext &&
            fProgram.fSettings.fCaps->generation() < GrGLSLGeneration::k130_GrGLSLGeneration) {
            this->write("varying ");
        } else {
            this->write("out ");
        }
    }
    if (modifiers.fFlags & Modifiers::kUniform_Flag) {
        this->write("uniform ");
    }
    if (modifiers.fFlags & Modifiers::kConst_Flag) {
        this->write("const ");
    }
    if (modifiers.fFlags & Modifiers::kPLS_Flag) {
        this->write("__pixel_localEXT ");
    }
    if (modifiers.fFlags & Modifiers::kPLSIn_Flag) {
        this->write("__pixel_local_inEXT ");
    }
    if (modifiers.fFlags & Modifiers::kPLSOut_Flag) {
        this->write("__pixel_local_outEXT ");
    }
    switch (modifiers.fLayout.fFormat) {
        case Layout::Format::kUnspecified:
            break;
<<<<<<< HEAD
        case Layout::Format::kRGBA32F: // fall through
        case Layout::Format::kR32F:
            this->write("highp ");
            break;
        case Layout::Format::kRGBA16F: // fall through
        case Layout::Format::kR16F:    // fall through
        case Layout::Format::kRG16F:
            this->write("mediump ");
            break;
        case Layout::Format::kRGBA8:  // fall through
        case Layout::Format::kR8:     // fall through
        case Layout::Format::kRGBA8I: // fall through
=======
        case Layout::Format::kRGBA32F:      // fall through
        case Layout::Format::kR32F:
            this->write("highp ");
            break;
        case Layout::Format::kRGBA16F:      // fall through
        case Layout::Format::kR16F:         // fall through
        case Layout::Format::kLUMINANCE16F: // fall through
        case Layout::Format::kRG16F:
            this->write("mediump ");
            break;
        case Layout::Format::kRGBA8:        // fall through
        case Layout::Format::kR8:           // fall through
        case Layout::Format::kRGBA8I:       // fall through
>>>>>>> 40be567a
        case Layout::Format::kR8I:
            this->write("lowp ");
            break;
    }
}

void GLSLCodeGenerator::writeInterfaceBlock(const InterfaceBlock& intf) {
    if (intf.fTypeName == "sk_PerVertex") {
        return;
    }
    this->writeModifiers(intf.fVariable.fModifiers, true);
    this->writeLine(intf.fTypeName + " {");
    fIndentation++;
    const Type* structType = &intf.fVariable.fType;
    while (structType->kind() == Type::kArray_Kind) {
        structType = &structType->componentType();
    }
    for (const auto& f : structType->fields()) {
        this->writeModifiers(f.fModifiers, false);
        this->writeTypePrecision(*f.fType);
        this->writeType(*f.fType);
        this->writeLine(" " + f.fName + ";");
    }
    fIndentation--;
    this->write("}");
    if (intf.fInstanceName.size()) {
        this->write(" ");
        this->write(intf.fInstanceName);
        for (const auto& size : intf.fSizes) {
            this->write("[");
            if (size) {
                this->writeExpression(*size, kTopLevel_Precedence);
            }
            this->write("]");
        }
    }
    this->writeLine(";");
}

void GLSLCodeGenerator::writeVarInitializer(const Variable& var, const Expression& value) {
    this->writeExpression(value, kTopLevel_Precedence);
}

const char* GLSLCodeGenerator::getTypePrecision(const Type& type) {
    if (usesPrecisionModifiers()) {
        switch (type.kind()) {
            case Type::kScalar_Kind:
                if (type == *fContext.fShort_Type || type == *fContext.fUShort_Type ||
                    type == *fContext.fByte_Type || type == *fContext.fUByte_Type) {
                    if (fProgram.fSettings.fForceHighPrecision ||
                            fProgram.fSettings.fCaps->incompleteShortIntPrecision()) {
                        return "highp ";
                    }
                    return "mediump ";
                }
                if (type == *fContext.fHalf_Type) {
                    return fProgram.fSettings.fForceHighPrecision ? "highp " : "mediump ";
                }
                if (type == *fContext.fFloat_Type || type == *fContext.fInt_Type ||
                        type == *fContext.fUInt_Type) {
                    return "highp ";
                }
                return "";
            case Type::kVector_Kind: // fall through
            case Type::kMatrix_Kind:
                return this->getTypePrecision(type.componentType());
            default:
                break;
        }
    }
    return "";
}

void GLSLCodeGenerator::writeTypePrecision(const Type& type) {
    this->write(this->getTypePrecision(type));
}

void GLSLCodeGenerator::writeVarDeclarations(const VarDeclarations& decl, bool global) {
    if (!decl.fVars.size()) {
        return;
    }
    bool wroteType = false;
    for (const auto& stmt : decl.fVars) {
        VarDeclaration& var = (VarDeclaration&) *stmt;
        if (wroteType) {
            this->write(", ");
        } else {
            this->writeModifiers(var.fVar->fModifiers, global);
            this->writeTypePrecision(decl.fBaseType);
            this->writeType(decl.fBaseType);
            this->write(" ");
            wroteType = true;
        }
        this->write(var.fVar->fName);
        for (const auto& size : var.fSizes) {
            this->write("[");
            if (size) {
                this->writeExpression(*size, kTopLevel_Precedence);
            }
            this->write("]");
        }
        if (var.fValue) {
            this->write(" = ");
            this->writeVarInitializer(*var.fVar, *var.fValue);
        }
<<<<<<< HEAD
        if (!fFoundImageDecl && var.fVar->fType == *fContext.fImage2D_Type) {
            if (fProgram.fSettings.fCaps->imageLoadStoreExtensionString()) {
                this->writeExtension(fProgram.fSettings.fCaps->imageLoadStoreExtensionString());
=======
        if (!fFoundExternalSamplerDecl && var.fVar->fType == *fContext.fSamplerExternalOES_Type) {
            if (fProgram.fSettings.fCaps->externalTextureExtensionString()) {
                this->writeExtension(fProgram.fSettings.fCaps->externalTextureExtensionString());
            }
            if (fProgram.fSettings.fCaps->secondExternalTextureExtensionString()) {
                this->writeExtension(
                                  fProgram.fSettings.fCaps->secondExternalTextureExtensionString());
>>>>>>> 40be567a
            }
            fFoundExternalSamplerDecl = true;
        }
        if (!fFoundRectSamplerDecl && var.fVar->fType == *fContext.fSampler2DRect_Type) {
            fFoundRectSamplerDecl = true;
        }
        if (!fFoundExternalSamplerDecl && var.fVar->fType == *fContext.fSamplerExternalOES_Type) {
            if (fProgram.fSettings.fCaps->externalTextureExtensionString()) {
                this->writeExtension(fProgram.fSettings.fCaps->externalTextureExtensionString());
            }
            if (fProgram.fSettings.fCaps->secondExternalTextureExtensionString()) {
                this->writeExtension(
                                  fProgram.fSettings.fCaps->secondExternalTextureExtensionString());
            }
            fFoundExternalSamplerDecl = true;
        }
    }
    if (wroteType) {
        this->write(";");
    }
}

void GLSLCodeGenerator::writeStatement(const Statement& s) {
    switch (s.fKind) {
        case Statement::kBlock_Kind:
            this->writeBlock((Block&) s);
            break;
        case Statement::kExpression_Kind:
            this->writeExpression(*((ExpressionStatement&) s).fExpression, kTopLevel_Precedence);
            this->write(";");
            break;
        case Statement::kReturn_Kind:
            this->writeReturnStatement((ReturnStatement&) s);
            break;
        case Statement::kVarDeclarations_Kind:
            this->writeVarDeclarations(*((VarDeclarationsStatement&) s).fDeclaration, false);
            break;
        case Statement::kIf_Kind:
            this->writeIfStatement((IfStatement&) s);
            break;
        case Statement::kFor_Kind:
            this->writeForStatement((ForStatement&) s);
            break;
        case Statement::kWhile_Kind:
            this->writeWhileStatement((WhileStatement&) s);
            break;
        case Statement::kDo_Kind:
            this->writeDoStatement((DoStatement&) s);
            break;
        case Statement::kSwitch_Kind:
            this->writeSwitchStatement((SwitchStatement&) s);
            break;
        case Statement::kBreak_Kind:
            this->write("break;");
            break;
        case Statement::kContinue_Kind:
            this->write("continue;");
            break;
        case Statement::kDiscard_Kind:
            this->write("discard;");
            break;
        case Statement::kNop_Kind:
            this->write(";");
            break;
        default:
            ABORT("unsupported statement: %s", s.description().c_str());
    }
}

void GLSLCodeGenerator::writeStatements(const std::vector<std::unique_ptr<Statement>>& statements) {
    for (const auto& s : statements) {
        if (!s->isEmpty()) {
            this->writeStatement(*s);
            this->writeLine();
        }
    }
}

void GLSLCodeGenerator::writeBlock(const Block& b) {
    this->writeLine("{");
    fIndentation++;
    this->writeStatements(b.fStatements);
    fIndentation--;
    this->write("}");
}

void GLSLCodeGenerator::writeIfStatement(const IfStatement& stmt) {
    this->write("if (");
    this->writeExpression(*stmt.fTest, kTopLevel_Precedence);
    this->write(") ");
    this->writeStatement(*stmt.fIfTrue);
    if (stmt.fIfFalse) {
        this->write(" else ");
        this->writeStatement(*stmt.fIfFalse);
    }
}

void GLSLCodeGenerator::writeForStatement(const ForStatement& f) {
    this->write("for (");
    if (f.fInitializer && !f.fInitializer->isEmpty()) {
        this->writeStatement(*f.fInitializer);
    } else {
        this->write("; ");
    }
    if (f.fTest) {
        if (fProgram.fSettings.fCaps->addAndTrueToLoopCondition()) {
            std::unique_ptr<Expression> and_true(new BinaryExpression(
                    -1, f.fTest->clone(), Token::LOGICALAND,
                    std::unique_ptr<BoolLiteral>(new BoolLiteral(fContext, -1,
                                                                 true)),
                    *fContext.fBool_Type));
            this->writeExpression(*and_true, kTopLevel_Precedence);
        } else {
            this->writeExpression(*f.fTest, kTopLevel_Precedence);
        }
    }
    this->write("; ");
    if (f.fNext) {
        this->writeExpression(*f.fNext, kTopLevel_Precedence);
    }
    this->write(") ");
    this->writeStatement(*f.fStatement);
}

void GLSLCodeGenerator::writeWhileStatement(const WhileStatement& w) {
    this->write("while (");
    this->writeExpression(*w.fTest, kTopLevel_Precedence);
    this->write(") ");
    this->writeStatement(*w.fStatement);
}

void GLSLCodeGenerator::writeDoStatement(const DoStatement& d) {
    if (!fProgram.fSettings.fCaps->rewriteDoWhileLoops()) {
        this->write("do ");
        this->writeStatement(*d.fStatement);
        this->write(" while (");
        this->writeExpression(*d.fTest, kTopLevel_Precedence);
        this->write(");");
        return;
    }

    // Otherwise, do the do while loop workaround, to rewrite loops of the form:
    //     do {
    //         CODE;
    //     } while (CONDITION)
    //
    // to loops of the form
    //     bool temp = false;
    //     while (true) {
    //         if (temp) {
    //             if (!CONDITION) {
    //                 break;
    //             }
    //         }
    //         temp = true;
    //         CODE;
    //     }
    String tmpVar = "_tmpLoopSeenOnce" + to_string(fVarCount++);
    this->write("bool ");
    this->write(tmpVar);
    this->writeLine(" = false;");
    this->writeLine("while (true) {");
    fIndentation++;
    this->write("if (");
    this->write(tmpVar);
    this->writeLine(") {");
    fIndentation++;
    this->write("if (!");
    this->writeExpression(*d.fTest, kPrefix_Precedence);
    this->writeLine(") {");
    fIndentation++;
    this->writeLine("break;");
    fIndentation--;
    this->writeLine("}");
    fIndentation--;
    this->writeLine("}");
    this->write(tmpVar);
    this->writeLine(" = true;");
    this->writeStatement(*d.fStatement);
    this->writeLine();
    fIndentation--;
    this->write("}");
}

void GLSLCodeGenerator::writeSwitchStatement(const SwitchStatement& s) {
    this->write("switch (");
    this->writeExpression(*s.fValue, kTopLevel_Precedence);
    this->writeLine(") {");
    fIndentation++;
    for (const auto& c : s.fCases) {
        if (c->fValue) {
            this->write("case ");
            this->writeExpression(*c->fValue, kTopLevel_Precedence);
            this->writeLine(":");
        } else {
            this->writeLine("default:");
        }
        fIndentation++;
        for (const auto& stmt : c->fStatements) {
            this->writeStatement(*stmt);
            this->writeLine();
        }
        fIndentation--;
    }
    fIndentation--;
    this->write("}");
}

void GLSLCodeGenerator::writeReturnStatement(const ReturnStatement& r) {
    this->write("return");
    if (r.fExpression) {
        this->write(" ");
        this->writeExpression(*r.fExpression, kTopLevel_Precedence);
    }
    this->write(";");
}

void GLSLCodeGenerator::writeHeader() {
    this->write(fProgram.fSettings.fCaps->versionDeclString());
    this->writeLine();
}

void GLSLCodeGenerator::writeProgramElement(const ProgramElement& e) {
    switch (e.fKind) {
        case ProgramElement::kExtension_Kind:
            this->writeExtension(((Extension&) e).fName);
            break;
        case ProgramElement::kVar_Kind: {
            VarDeclarations& decl = (VarDeclarations&) e;
            if (decl.fVars.size() > 0) {
                int builtin = ((VarDeclaration&) *decl.fVars[0]).fVar->fModifiers.fLayout.fBuiltin;
                if (builtin == -1) {
                    // normal var
                    this->writeVarDeclarations(decl, true);
                    this->writeLine();
                } else if (builtin == SK_FRAGCOLOR_BUILTIN &&
                           fProgram.fSettings.fCaps->mustDeclareFragmentShaderOutput() &&
                           ((VarDeclaration&) *decl.fVars[0]).fVar->fWriteCount) {
                    if (fProgram.fSettings.fFragColorIsInOut) {
                        this->write("inout ");
                    } else {
                        this->write("out ");
                    }
                    if (usesPrecisionModifiers()) {
                        this->write("mediump ");
                    }
                    this->writeLine("vec4 sk_FragColor;");
                }
            }
            break;
        }
        case ProgramElement::kInterfaceBlock_Kind:
            this->writeInterfaceBlock((InterfaceBlock&) e);
            break;
        case ProgramElement::kFunction_Kind:
            this->writeFunction((FunctionDefinition&) e);
            break;
        case ProgramElement::kModifiers_Kind: {
            const Modifiers& modifiers = ((ModifiersDeclaration&) e).fModifiers;
            if (!fFoundGSInvocations && modifiers.fLayout.fInvocations >= 0) {
                if (fProgram.fSettings.fCaps->gsInvocationsExtensionString()) {
                    this->writeExtension(fProgram.fSettings.fCaps->gsInvocationsExtensionString());
                }
                fFoundGSInvocations = true;
            }
            this->writeModifiers(modifiers, true);
            this->writeLine(";");
            break;
        }
        case ProgramElement::kEnum_Kind:
            break;
        default:
            printf("%s\n", e.description().c_str());
            ABORT("unsupported program element");
    }
}

void GLSLCodeGenerator::writeInputVars() {
    if (fProgram.fInputs.fRTWidth) {
        const char* precision = usesPrecisionModifiers() ? "highp " : "";
        fGlobals.writeText("uniform ");
        fGlobals.writeText(precision);
        fGlobals.writeText("float " SKSL_RTWIDTH_NAME ";\n");
    }
    if (fProgram.fInputs.fRTHeight) {
        const char* precision = usesPrecisionModifiers() ? "highp " : "";
        fGlobals.writeText("uniform ");
        fGlobals.writeText(precision);
        fGlobals.writeText("float " SKSL_RTHEIGHT_NAME ";\n");
    }
}

bool GLSLCodeGenerator::generateCode() {
    if (fProgramKind != Program::kPipelineStage_Kind) {
        this->writeHeader();
    }
    if (Program::kGeometry_Kind == fProgramKind &&
        fProgram.fSettings.fCaps->geometryShaderExtensionString()) {
        this->writeExtension(fProgram.fSettings.fCaps->geometryShaderExtensionString());
    }
    OutputStream* rawOut = fOut;
    StringStream body;
    fOut = &body;
    for (const auto& e : fProgram) {
        this->writeProgramElement(e);
    }
    fOut = rawOut;

    write_stringstream(fExtensions, *rawOut);
    this->writeInputVars();
    write_stringstream(fGlobals, *rawOut);

    if (!fProgram.fSettings.fCaps->canUseFragCoord()) {
        Layout layout;
        switch (fProgram.fKind) {
            case Program::kVertex_Kind: {
                Modifiers modifiers(layout, Modifiers::kOut_Flag);
                this->writeModifiers(modifiers, true);
                if (this->usesPrecisionModifiers()) {
                    this->write("highp ");
                }
                this->write("vec4 sk_FragCoord_Workaround;\n");
                break;
            }
            case Program::kFragment_Kind: {
                Modifiers modifiers(layout, Modifiers::kIn_Flag);
                this->writeModifiers(modifiers, true);
                if (this->usesPrecisionModifiers()) {
                    this->write("highp ");
                }
                this->write("vec4 sk_FragCoord_Workaround;\n");
                break;
            }
            default:
                break;
        }
    }

    if (this->usesPrecisionModifiers()) {
        this->writeLine("precision mediump float;");
        this->writeLine("precision mediump sampler2D;");
        if (fFoundExternalSamplerDecl &&
            !fProgram.fSettings.fCaps->noDefaultPrecisionForExternalSamplers()) {
            this->writeLine("precision mediump samplerExternalOES;");
        }
        if (fFoundRectSamplerDecl) {
            this->writeLine("precision mediump sampler2DRect;");
        }
    }
    write_stringstream(fExtraFunctions, *rawOut);
    write_stringstream(body, *rawOut);
    return true;
}

}<|MERGE_RESOLUTION|>--- conflicted
+++ resolved
@@ -470,11 +470,7 @@
         (*fFunctionClasses)["min"]         = FunctionClass::kMin;
         (*fFunctionClasses)["pow"]         = FunctionClass::kPow;
         (*fFunctionClasses)["saturate"]    = FunctionClass::kSaturate;
-<<<<<<< HEAD
-        (*fFunctionClasses)["texture"]     = FunctionClass::kTexture;
-=======
         (*fFunctionClasses)["sample"]      = FunctionClass::kTexture;
->>>>>>> 40be567a
         (*fFunctionClasses)["transpose"]   = FunctionClass::kTranspose;
     }
 #ifndef SKSL_STANDALONE
@@ -674,14 +670,6 @@
                         proj = false;
                         break;
                 }
-<<<<<<< HEAD
-                this->write("texture");
-                if (fProgram.fSettings.fCaps->generation() < k130_GrGLSLGeneration) {
-                    this->write(dim);
-                }
-                if (proj) {
-                    this->write("Proj");
-=======
                 if (fTextureFunctionOverride != "") {
                     this->write(fTextureFunctionOverride.c_str());
                 } else {
@@ -692,7 +680,6 @@
                     if (proj) {
                         this->write("Proj");
                     }
->>>>>>> 40be567a
                 }
                 nameWritten = true;
                 break;
@@ -1052,11 +1039,8 @@
 }
 
 void GLSLCodeGenerator::writeFunction(const FunctionDefinition& f) {
-<<<<<<< HEAD
-=======
     fSetupFragPositionLocal = false;
     fSetupFragCoordWorkaround = false;
->>>>>>> 40be567a
     if (fProgramKind != Program::kPipelineStage_Kind) {
         this->writeTypePrecision(f.fDeclaration.fReturnType);
         this->writeType(f.fDeclaration.fReturnType);
@@ -1165,20 +1149,6 @@
     switch (modifiers.fLayout.fFormat) {
         case Layout::Format::kUnspecified:
             break;
-<<<<<<< HEAD
-        case Layout::Format::kRGBA32F: // fall through
-        case Layout::Format::kR32F:
-            this->write("highp ");
-            break;
-        case Layout::Format::kRGBA16F: // fall through
-        case Layout::Format::kR16F:    // fall through
-        case Layout::Format::kRG16F:
-            this->write("mediump ");
-            break;
-        case Layout::Format::kRGBA8:  // fall through
-        case Layout::Format::kR8:     // fall through
-        case Layout::Format::kRGBA8I: // fall through
-=======
         case Layout::Format::kRGBA32F:      // fall through
         case Layout::Format::kR32F:
             this->write("highp ");
@@ -1192,7 +1162,6 @@
         case Layout::Format::kRGBA8:        // fall through
         case Layout::Format::kR8:           // fall through
         case Layout::Format::kRGBA8I:       // fall through
->>>>>>> 40be567a
         case Layout::Format::kR8I:
             this->write("lowp ");
             break;
@@ -1298,11 +1267,6 @@
             this->write(" = ");
             this->writeVarInitializer(*var.fVar, *var.fValue);
         }
-<<<<<<< HEAD
-        if (!fFoundImageDecl && var.fVar->fType == *fContext.fImage2D_Type) {
-            if (fProgram.fSettings.fCaps->imageLoadStoreExtensionString()) {
-                this->writeExtension(fProgram.fSettings.fCaps->imageLoadStoreExtensionString());
-=======
         if (!fFoundExternalSamplerDecl && var.fVar->fType == *fContext.fSamplerExternalOES_Type) {
             if (fProgram.fSettings.fCaps->externalTextureExtensionString()) {
                 this->writeExtension(fProgram.fSettings.fCaps->externalTextureExtensionString());
@@ -1310,22 +1274,11 @@
             if (fProgram.fSettings.fCaps->secondExternalTextureExtensionString()) {
                 this->writeExtension(
                                   fProgram.fSettings.fCaps->secondExternalTextureExtensionString());
->>>>>>> 40be567a
             }
             fFoundExternalSamplerDecl = true;
         }
         if (!fFoundRectSamplerDecl && var.fVar->fType == *fContext.fSampler2DRect_Type) {
             fFoundRectSamplerDecl = true;
-        }
-        if (!fFoundExternalSamplerDecl && var.fVar->fType == *fContext.fSamplerExternalOES_Type) {
-            if (fProgram.fSettings.fCaps->externalTextureExtensionString()) {
-                this->writeExtension(fProgram.fSettings.fCaps->externalTextureExtensionString());
-            }
-            if (fProgram.fSettings.fCaps->secondExternalTextureExtensionString()) {
-                this->writeExtension(
-                                  fProgram.fSettings.fCaps->secondExternalTextureExtensionString());
-            }
-            fFoundExternalSamplerDecl = true;
         }
     }
     if (wroteType) {
