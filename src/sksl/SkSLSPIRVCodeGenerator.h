/*
 * Copyright 2016 Google Inc.
 *
 * Use of this source code is governed by a BSD-style license that can be
 * found in the LICENSE file.
 */

#ifndef SKSL_SPIRVCODEGENERATOR
#define SKSL_SPIRVCODEGENERATOR

#include <stack>
#include <tuple>
#include <unordered_map>

#include "src/sksl/SkSLCodeGenerator.h"
#include "src/sksl/SkSLMemoryLayout.h"
<<<<<<< HEAD
=======
#include "src/sksl/SkSLStringStream.h"
>>>>>>> 40be567a
#include "src/sksl/ir/SkSLBinaryExpression.h"
#include "src/sksl/ir/SkSLBoolLiteral.h"
#include "src/sksl/ir/SkSLConstructor.h"
#include "src/sksl/ir/SkSLDoStatement.h"
#include "src/sksl/ir/SkSLFieldAccess.h"
#include "src/sksl/ir/SkSLFloatLiteral.h"
#include "src/sksl/ir/SkSLForStatement.h"
#include "src/sksl/ir/SkSLFunctionCall.h"
#include "src/sksl/ir/SkSLFunctionDeclaration.h"
#include "src/sksl/ir/SkSLFunctionDefinition.h"
#include "src/sksl/ir/SkSLIfStatement.h"
#include "src/sksl/ir/SkSLIndexExpression.h"
#include "src/sksl/ir/SkSLIntLiteral.h"
#include "src/sksl/ir/SkSLInterfaceBlock.h"
#include "src/sksl/ir/SkSLPostfixExpression.h"
#include "src/sksl/ir/SkSLPrefixExpression.h"
#include "src/sksl/ir/SkSLProgramElement.h"
#include "src/sksl/ir/SkSLReturnStatement.h"
#include "src/sksl/ir/SkSLStatement.h"
#include "src/sksl/ir/SkSLSwitchStatement.h"
#include "src/sksl/ir/SkSLSwizzle.h"
#include "src/sksl/ir/SkSLTernaryExpression.h"
#include "src/sksl/ir/SkSLVarDeclarations.h"
#include "src/sksl/ir/SkSLVarDeclarationsStatement.h"
#include "src/sksl/ir/SkSLVariableReference.h"
#include "src/sksl/ir/SkSLWhileStatement.h"
#include "src/sksl/spirv.h"

union ConstantValue {
    ConstantValue(int64_t i)
        : fInt(i) {}

    ConstantValue(double d)
        : fDouble(d) {}

    bool operator==(const ConstantValue& other) const {
        return fInt == other.fInt;
    }

    int64_t fInt;
    double fDouble;
};

enum class ConstantType {
    kInt,
    kUInt,
    kShort,
    kUShort,
    kFloat,
    kDouble,
    kHalf,
};

namespace std {

template <>
struct hash<std::pair<ConstantValue, ConstantType>> {
    size_t operator()(const std::pair<ConstantValue, ConstantType>& key) const {
        return key.first.fInt ^ (int) key.second;
    }
};

}

namespace SkSL {

#define kLast_Capability SpvCapabilityMultiViewport

/**
 * Converts a Program into a SPIR-V binary.
 */
class SPIRVCodeGenerator : public CodeGenerator {
public:
    class LValue {
    public:
        virtual ~LValue() {}

        // returns a pointer to the lvalue, if possible. If the lvalue cannot be directly referenced
        // by a pointer (e.g. vector swizzles), returns 0.
        virtual SpvId getPointer() = 0;

        virtual SpvId load(OutputStream& out) = 0;

        virtual void store(SpvId value, OutputStream& out) = 0;
    };

    SPIRVCodeGenerator(const Context* context, const Program* program, ErrorReporter* errors,
                       OutputStream* out)
    : INHERITED(program, errors, out)
    , fContext(*context)
    , fDefaultLayout(MemoryLayout::k140_Standard)
    , fCapabilities(0)
    , fIdCount(1)
    , fBoolTrue(0)
    , fBoolFalse(0)
    , fSetupFragPosition(false)
    , fCurrentBlock(0)
    , fSynthetics(nullptr, errors) {
        this->setupIntrinsics();
    }

    bool generateCode() override;

private:
    enum IntrinsicKind {
        kGLSL_STD_450_IntrinsicKind,
        kSPIRV_IntrinsicKind,
        kSpecial_IntrinsicKind
    };

    enum SpecialIntrinsic {
        kAtan_SpecialIntrinsic,
        kClamp_SpecialIntrinsic,
        kMax_SpecialIntrinsic,
        kMin_SpecialIntrinsic,
        kMix_SpecialIntrinsic,
        kMod_SpecialIntrinsic,
        kDFdy_SpecialIntrinsic,
        kSaturate_SpecialIntrinsic,
<<<<<<< HEAD
=======
        kSampledImage_SpecialIntrinsic,
>>>>>>> 40be567a
        kSubpassLoad_SpecialIntrinsic,
        kTexture_SpecialIntrinsic,
    };

    enum class Precision {
        kLow,
        kHigh,
    };

    void setupIntrinsics();

    SpvId nextId();

    Type getActualType(const Type& type);

    SpvId getType(const Type& type);

    SpvId getType(const Type& type, const MemoryLayout& layout);

    SpvId getImageType(const Type& type);

    SpvId getFunctionType(const FunctionDeclaration& function);

    SpvId getPointerType(const Type& type, SpvStorageClass_ storageClass);

    SpvId getPointerType(const Type& type, const MemoryLayout& layout,
                         SpvStorageClass_ storageClass);

    void writePrecisionModifier(Precision precision, SpvId id);

    void writePrecisionModifier(const Type& type, SpvId id);

    std::vector<SpvId> getAccessChain(const Expression& expr, OutputStream& out);

    void writeLayout(const Layout& layout, SpvId target);

    void writeLayout(const Layout& layout, SpvId target, int member);

    void writeStruct(const Type& type, const MemoryLayout& layout, SpvId resultId);

    void writeProgramElement(const ProgramElement& pe, OutputStream& out);

    SpvId writeInterfaceBlock(const InterfaceBlock& intf);

    SpvId writeFunctionStart(const FunctionDeclaration& f, OutputStream& out);

    SpvId writeFunctionDeclaration(const FunctionDeclaration& f, OutputStream& out);

    SpvId writeFunction(const FunctionDefinition& f, OutputStream& out);

    void writeGlobalVars(Program::Kind kind, const VarDeclarations& v, OutputStream& out);

    void writeVarDeclarations(const VarDeclarations& decl, OutputStream& out);

    SpvId writeVariableReference(const VariableReference& ref, OutputStream& out);

    std::unique_ptr<LValue> getLValue(const Expression& value, OutputStream& out);

    SpvId writeExpression(const Expression& expr, OutputStream& out);

    SpvId writeIntrinsicCall(const FunctionCall& c, OutputStream& out);

    SpvId writeFunctionCall(const FunctionCall& c, OutputStream& out);


    void writeGLSLExtendedInstruction(const Type& type, SpvId id, SpvId floatInst,
                                      SpvId signedInst, SpvId unsignedInst,
                                      const std::vector<SpvId>& args, OutputStream& out);

    /**
     * Given a list of potentially mixed scalars and vectors, promotes the scalars to match the
     * size of the vectors and returns the ids of the written expressions. e.g. given (float, vec2),
     * returns (vec2(float), vec2). It is an error to use mismatched vector sizes, e.g. (float,
     * vec2, vec3).
     */
    std::vector<SpvId> vectorize(const std::vector<std::unique_ptr<Expression>>& args,
                                 OutputStream& out);

    SpvId writeSpecialIntrinsic(const FunctionCall& c, SpecialIntrinsic kind, OutputStream& out);

    SpvId writeConstantVector(const Constructor& c);

    SpvId writeFloatConstructor(const Constructor& c, OutputStream& out);

    SpvId writeIntConstructor(const Constructor& c, OutputStream& out);

    SpvId writeUIntConstructor(const Constructor& c, OutputStream& out);

    /**
     * Writes a matrix with the diagonal entries all equal to the provided expression, and all other
     * entries equal to zero.
     */
    void writeUniformScaleMatrix(SpvId id, SpvId diagonal, const Type& type, OutputStream& out);

    /**
     * Writes a potentially-different-sized copy of a matrix. Entries which do not exist in the
     * source matrix are filled with zero; entries which do not exist in the destination matrix are
     * ignored.
     */
    void writeMatrixCopy(SpvId id, SpvId src, const Type& srcType, const Type& dstType,
                         OutputStream& out);

    void addColumnEntry(SpvId columnType, Precision precision, std::vector<SpvId>* currentColumn,
                        std::vector<SpvId>* columnIds, int* currentCount, int rows, SpvId entry,
                        OutputStream& out);

    SpvId writeMatrixConstructor(const Constructor& c, OutputStream& out);

    SpvId writeVectorConstructor(const Constructor& c, OutputStream& out);

    SpvId writeArrayConstructor(const Constructor& c, OutputStream& out);

    SpvId writeConstructor(const Constructor& c, OutputStream& out);

    SpvId writeFieldAccess(const FieldAccess& f, OutputStream& out);

    SpvId writeSwizzle(const Swizzle& swizzle, OutputStream& out);

    /**
     * Folds the potentially-vector result of a logical operation down to a single bool. If
     * operandType is a vector type, assumes that the intermediate result in id is a bvec of the
     * same dimensions, and applys all() to it to fold it down to a single bool value. Otherwise,
     * returns the original id value.
     */
    SpvId foldToBool(SpvId id, const Type& operandType, SpvOp op, OutputStream& out);

    SpvId writeMatrixComparison(const Type& operandType, SpvId lhs, SpvId rhs, SpvOp_ floatOperator,
                                SpvOp_ intOperator, SpvOp_ vectorMergeOperator,
                                SpvOp_ mergeOperator, OutputStream& out);

    SpvId writeComponentwiseMatrixBinary(const Type& operandType, SpvId lhs, SpvId rhs,
                                         SpvOp_ floatOperator, SpvOp_ intOperator,
                                         OutputStream& out);

    SpvId writeBinaryOperation(const Type& resultType, const Type& operandType, SpvId lhs,
                               SpvId rhs, SpvOp_ ifFloat, SpvOp_ ifInt, SpvOp_ ifUInt,
                               SpvOp_ ifBool, OutputStream& out);

    SpvId writeBinaryOperation(const BinaryExpression& expr, SpvOp_ ifFloat, SpvOp_ ifInt,
                               SpvOp_ ifUInt, OutputStream& out);

    SpvId writeBinaryExpression(const Type& leftType, SpvId lhs, Token::Kind op,
                                const Type& rightType, SpvId rhs, const Type& resultType,
                                OutputStream& out);

    SpvId writeBinaryExpression(const BinaryExpression& b, OutputStream& out);

    SpvId writeTernaryExpression(const TernaryExpression& t, OutputStream& out);

    SpvId writeIndexExpression(const IndexExpression& expr, OutputStream& out);

    SpvId writeLogicalAnd(const BinaryExpression& b, OutputStream& out);

    SpvId writeLogicalOr(const BinaryExpression& o, OutputStream& out);

    SpvId writePrefixExpression(const PrefixExpression& p, OutputStream& out);

    SpvId writePostfixExpression(const PostfixExpression& p, OutputStream& out);

    SpvId writeBoolLiteral(const BoolLiteral& b);

    SpvId writeIntLiteral(const IntLiteral& i);

    SpvId writeFloatLiteral(const FloatLiteral& f);

    void writeStatement(const Statement& s, OutputStream& out);

    void writeBlock(const Block& b, OutputStream& out);

    void writeIfStatement(const IfStatement& stmt, OutputStream& out);

    void writeForStatement(const ForStatement& f, OutputStream& out);

    void writeWhileStatement(const WhileStatement& w, OutputStream& out);

    void writeDoStatement(const DoStatement& d, OutputStream& out);

    void writeSwitchStatement(const SwitchStatement& s, OutputStream& out);

    void writeReturnStatement(const ReturnStatement& r, OutputStream& out);

    void writeCapabilities(OutputStream& out);

    void writeInstructions(const Program& program, OutputStream& out);

    void writeOpCode(SpvOp_ opCode, int length, OutputStream& out);

    void writeWord(int32_t word, OutputStream& out);

    void writeString(const char* string, size_t length, OutputStream& out);

    void writeLabel(SpvId id, OutputStream& out);

    void writeInstruction(SpvOp_ opCode, OutputStream& out);

    void writeInstruction(SpvOp_ opCode, StringFragment string, OutputStream& out);

    void writeInstruction(SpvOp_ opCode, int32_t word1, OutputStream& out);

    void writeInstruction(SpvOp_ opCode, int32_t word1, StringFragment string, OutputStream& out);

    void writeInstruction(SpvOp_ opCode, int32_t word1, int32_t word2, StringFragment string,
                          OutputStream& out);

    void writeInstruction(SpvOp_ opCode, int32_t word1, int32_t word2, OutputStream& out);

    void writeInstruction(SpvOp_ opCode, int32_t word1, int32_t word2, int32_t word3,
                          OutputStream& out);

    void writeInstruction(SpvOp_ opCode, int32_t word1, int32_t word2, int32_t word3, int32_t word4,
                          OutputStream& out);

    void writeInstruction(SpvOp_ opCode, int32_t word1, int32_t word2, int32_t word3, int32_t word4,
                          int32_t word5, OutputStream& out);

    void writeInstruction(SpvOp_ opCode, int32_t word1, int32_t word2, int32_t word3, int32_t word4,
                          int32_t word5, int32_t word6, OutputStream& out);

    void writeInstruction(SpvOp_ opCode, int32_t word1, int32_t word2, int32_t word3, int32_t word4,
                          int32_t word5, int32_t word6, int32_t word7, OutputStream& out);

    void writeInstruction(SpvOp_ opCode, int32_t word1, int32_t word2, int32_t word3, int32_t word4,
                          int32_t word5, int32_t word6, int32_t word7, int32_t word8,
                          OutputStream& out);

    void writeGeometryShaderExecutionMode(SpvId entryPoint, OutputStream& out);

    const Context& fContext;
    const MemoryLayout fDefaultLayout;

    uint64_t fCapabilities;
    SpvId fIdCount;
    SpvId fGLSLExtendedInstructions;
    typedef std::tuple<IntrinsicKind, int32_t, int32_t, int32_t, int32_t> Intrinsic;
    std::unordered_map<String, Intrinsic> fIntrinsicMap;
    std::unordered_map<const FunctionDeclaration*, SpvId> fFunctionMap;
    std::unordered_map<const Variable*, SpvId> fVariableMap;
    std::unordered_map<const Variable*, int32_t> fInterfaceBlockMap;
    std::unordered_map<String, SpvId> fImageTypeMap;
    std::unordered_map<String, SpvId> fTypeMap;
    StringStream fCapabilitiesBuffer;
    StringStream fGlobalInitializersBuffer;
    StringStream fConstantBuffer;
    StringStream fExtraGlobalsBuffer;
    StringStream fExternalFunctionsBuffer;
    StringStream fVariableBuffer;
    StringStream fNameBuffer;
    StringStream fDecorationBuffer;

    SpvId fBoolTrue;
    SpvId fBoolFalse;
    std::unordered_map<std::pair<ConstantValue, ConstantType>, SpvId> fNumberConstants;
    // The constant float2(0, 1), used in swizzling
    SpvId fConstantZeroOneVector = 0;
    bool fSetupFragPosition;
    // label of the current block, or 0 if we are not in a block
    SpvId fCurrentBlock;
    std::stack<SpvId> fBreakTarget;
    std::stack<SpvId> fContinueTarget;
    SpvId fRTHeightStructId = (SpvId) -1;
    SpvId fRTHeightFieldIndex = (SpvId) -1;
    // holds variables synthesized during output, for lifetime purposes
    SymbolTable fSynthetics;
    int fSkInCount = 1;

    friend class PointerLValue;
    friend class SwizzleLValue;

    typedef CodeGenerator INHERITED;
};

}

#endif<|MERGE_RESOLUTION|>--- conflicted
+++ resolved
@@ -14,10 +14,7 @@
 
 #include "src/sksl/SkSLCodeGenerator.h"
 #include "src/sksl/SkSLMemoryLayout.h"
-<<<<<<< HEAD
-=======
 #include "src/sksl/SkSLStringStream.h"
->>>>>>> 40be567a
 #include "src/sksl/ir/SkSLBinaryExpression.h"
 #include "src/sksl/ir/SkSLBoolLiteral.h"
 #include "src/sksl/ir/SkSLConstructor.h"
@@ -137,10 +134,7 @@
         kMod_SpecialIntrinsic,
         kDFdy_SpecialIntrinsic,
         kSaturate_SpecialIntrinsic,
-<<<<<<< HEAD
-=======
         kSampledImage_SpecialIntrinsic,
->>>>>>> 40be567a
         kSubpassLoad_SpecialIntrinsic,
         kTexture_SpecialIntrinsic,
     };
