/*
 * Copyright 2014 Google Inc.
 *
 * Use of this source code is governed by a BSD-style license that can be
 * found in the LICENSE file.
 */

#ifndef SkCanvasPriv_DEFINED
#define SkCanvasPriv_DEFINED

#include "include/core/SkCanvas.h"
#include "include/core/SkScalar.h"
#include "include/private/base/SkNoncopyable.h"

#include <cstddef>

class SkBaseDevice;
class SkImageFilter;
class SkMatrix;
class SkPaint;
class SkReadBuffer;
class SkWriteBuffer;
<<<<<<< HEAD

#if GR_TEST_UTILS && defined(SK_GANESH)
namespace skgpu::ganesh {
class SurfaceDrawContext;
class SurfaceFillContext;
}  // namespace skgpu::ganesh
#endif

// This declaration must match the one in SkDeferredDisplayList.h
#if defined(SK_GANESH)
class GrRenderTargetProxy;
#else
using GrRenderTargetProxy = SkRefCnt;
#endif // defined(SK_GANESH)
=======
struct SkRect;
>>>>>>> 46ecd1b7

#if GRAPHITE_TEST_UTILS
namespace skgpu::graphite {
    class TextureProxy;
}
#endif

class SkAutoCanvasMatrixPaint : SkNoncopyable {
public:
    SkAutoCanvasMatrixPaint(SkCanvas*, const SkMatrix*, const SkPaint*, const SkRect& bounds);
    ~SkAutoCanvasMatrixPaint();

private:
    SkCanvas*   fCanvas;
    int         fSaveCount;
};

class SkCanvasPriv {
public:
    // The lattice has pointers directly into the readbuffer
    static bool ReadLattice(SkReadBuffer&, SkCanvas::Lattice*);

    static void WriteLattice(SkWriteBuffer&, const SkCanvas::Lattice&);

    // return the byte-size of the lattice, even if the buffer is null
    // storage must be 4-byte aligned
    static size_t WriteLattice(void* storage, const SkCanvas::Lattice&);

    static int SaveBehind(SkCanvas* canvas, const SkRect* subset) {
        return canvas->only_axis_aligned_saveBehind(subset);
    }
    static void DrawBehind(SkCanvas* canvas, const SkPaint& paint) {
        canvas->drawClippedToSaveBehind(paint);
    }

    // Exposed for testing on non-Android framework builds
    static void ResetClip(SkCanvas* canvas) {
        canvas->internal_private_resetClip();
    }

    static SkBaseDevice* TopDevice(const SkCanvas* canvas) {
        return canvas->topDevice();
    }

<<<<<<< HEAD
#if GR_TEST_UTILS && defined(SK_GANESH)
    static skgpu::ganesh::SurfaceDrawContext* TopDeviceSurfaceDrawContext(SkCanvas*);
    static skgpu::ganesh::SurfaceFillContext* TopDeviceSurfaceFillContext(SkCanvas*);
#endif
    static GrRenderTargetProxy* TopDeviceTargetProxy(SkCanvas*);

=======
>>>>>>> 46ecd1b7
#if GRAPHITE_TEST_UTILS
    static skgpu::graphite::TextureProxy* TopDeviceGraphiteTargetProxy(SkCanvas*);
#endif

    // The experimental_DrawEdgeAAImageSet API accepts separate dstClips and preViewMatrices arrays,
    // where entries refer into them, but no explicit size is provided. Given a set of entries,
    // computes the minimum length for these arrays that would provide index access errors.
    static void GetDstClipAndMatrixCounts(const SkCanvas::ImageSetEntry set[], int count,
                                          int* totalDstClipCount, int* totalMatrixCount);

    static SkCanvas::SaveLayerRec ScaledBackdropLayer(const SkRect* bounds,
                                                      const SkPaint* paint,
                                                      const SkImageFilter* backdrop,
                                                      SkScalar backdropScale,
                                                      SkCanvas::SaveLayerFlags saveLayerFlags) {
        return SkCanvas::SaveLayerRec(bounds, paint, backdrop, backdropScale, saveLayerFlags);
    }

    static SkScalar GetBackdropScaleFactor(const SkCanvas::SaveLayerRec& rec) {
        return rec.fExperimentalBackdropScale;
    }

    static void SetBackdropScaleFactor(SkCanvas::SaveLayerRec* rec, SkScalar scale) {
        rec->fExperimentalBackdropScale = scale;
    }
};

/**
 *  This constant is trying to balance the speed of ref'ing a subpicture into a parent picture,
 *  against the playback cost of recursing into the subpicture to get at its actual ops.
 *
 *  For now we pick a conservatively small value, though measurement (and other heuristics like
 *  the type of ops contained) may justify changing this value.
 */
constexpr int kMaxPictureOpsToUnrollInsteadOfRef = 1;

#endif<|MERGE_RESOLUTION|>--- conflicted
+++ resolved
@@ -20,24 +20,7 @@
 class SkPaint;
 class SkReadBuffer;
 class SkWriteBuffer;
-<<<<<<< HEAD
-
-#if GR_TEST_UTILS && defined(SK_GANESH)
-namespace skgpu::ganesh {
-class SurfaceDrawContext;
-class SurfaceFillContext;
-}  // namespace skgpu::ganesh
-#endif
-
-// This declaration must match the one in SkDeferredDisplayList.h
-#if defined(SK_GANESH)
-class GrRenderTargetProxy;
-#else
-using GrRenderTargetProxy = SkRefCnt;
-#endif // defined(SK_GANESH)
-=======
 struct SkRect;
->>>>>>> 46ecd1b7
 
 #if GRAPHITE_TEST_UTILS
 namespace skgpu::graphite {
@@ -82,15 +65,6 @@
         return canvas->topDevice();
     }
 
-<<<<<<< HEAD
-#if GR_TEST_UTILS && defined(SK_GANESH)
-    static skgpu::ganesh::SurfaceDrawContext* TopDeviceSurfaceDrawContext(SkCanvas*);
-    static skgpu::ganesh::SurfaceFillContext* TopDeviceSurfaceFillContext(SkCanvas*);
-#endif
-    static GrRenderTargetProxy* TopDeviceTargetProxy(SkCanvas*);
-
-=======
->>>>>>> 46ecd1b7
 #if GRAPHITE_TEST_UTILS
     static skgpu::graphite::TextureProxy* TopDeviceGraphiteTargetProxy(SkCanvas*);
 #endif
