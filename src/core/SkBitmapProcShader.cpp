
/*
 * Copyright 2011 Google Inc.
 *
 * Use of this source code is governed by a BSD-style license that can be
 * found in the LICENSE file.
 */
#include "SkColorPriv.h"
#include "SkReadBuffer.h"
#include "SkWriteBuffer.h"
#include "SkPixelRef.h"
#include "SkErrorInternals.h"
#include "SkBitmapProcShader.h"

#if SK_SUPPORT_GPU
#include "effects/GrSimpleTextureEffect.h"
#include "effects/GrBicubicEffect.h"
#endif

bool SkBitmapProcShader::CanDo(const SkBitmap& bm, TileMode tx, TileMode ty) {
    switch (bm.colorType()) {
        case kAlpha_8_SkColorType:
        case kRGB_565_SkColorType:
        case kIndex_8_SkColorType:
        case kN32_SkColorType:
    //        if (tx == ty && (kClamp_TileMode == tx || kRepeat_TileMode == tx))
                return true;
        default:
            break;
    }
    return false;
}

SkBitmapProcShader::SkBitmapProcShader(const SkBitmap& src, TileMode tmx, TileMode tmy,
                                       const SkMatrix* localMatrix)
        : INHERITED(localMatrix) {
    fRawBitmap = src;
    fTileModeX = (uint8_t)tmx;
    fTileModeY = (uint8_t)tmy;
}

SkShader::BitmapType SkBitmapProcShader::asABitmap(SkBitmap* texture,
                                                   SkMatrix* texM,
                                                   TileMode xy[]) const {
    if (texture) {
        *texture = fRawBitmap;
    }
    if (texM) {
        texM->reset();
    }
    if (xy) {
        xy[0] = (TileMode)fTileModeX;
        xy[1] = (TileMode)fTileModeY;
    }
    return kDefault_BitmapType;
}

SkFlattenable* SkBitmapProcShader::CreateProc(SkReadBuffer& buffer) {
    SkMatrix lm;
    buffer.readMatrix(&lm);
    SkBitmap bm;
    if (!buffer.readBitmap(&bm)) {
        return NULL;
    }
    bm.setImmutable();
    TileMode mx = (TileMode)buffer.readUInt();
    TileMode my = (TileMode)buffer.readUInt();
    return SkShader::CreateBitmapShader(bm, mx, my, &lm);
}

void SkBitmapProcShader::flatten(SkWriteBuffer& buffer) const {
    buffer.writeMatrix(this->getLocalMatrix());
    buffer.writeBitmap(fRawBitmap);
    buffer.writeUInt(fTileModeX);
    buffer.writeUInt(fTileModeY);
}

static bool only_scale_and_translate(const SkMatrix& matrix) {
    unsigned mask = SkMatrix::kTranslate_Mask | SkMatrix::kScale_Mask;
    return (matrix.getType() & ~mask) == 0;
}

bool SkBitmapProcShader::isOpaque() const {
    return fRawBitmap.isOpaque();
}

SkShader::Context* SkBitmapProcShader::onCreateContext(const ContextRec& rec, void* storage) const {
    SkMatrix totalInverse;
    // Do this first, so we know the matrix can be inverted.
    if (!this->computeTotalInverse(rec, &totalInverse)) {
        return NULL;
    }

    void* stateStorage = (char*)storage + sizeof(BitmapProcShaderContext);
    SkBitmapProcState* state = SkNEW_PLACEMENT(stateStorage, SkBitmapProcState);

    SkASSERT(state);
    state->fTileModeX = fTileModeX;
    state->fTileModeY = fTileModeY;
    state->fOrigBitmap = fRawBitmap;
    if (!state->chooseProcs(totalInverse, *rec.fPaint)) {
        state->~SkBitmapProcState();
        return NULL;
    }

    return SkNEW_PLACEMENT_ARGS(storage, BitmapProcShaderContext, (*this, rec, state));
}

size_t SkBitmapProcShader::contextSize() const {
    // The SkBitmapProcState is stored outside of the context object, with the context holding
    // a pointer to it.
    return sizeof(BitmapProcShaderContext) + sizeof(SkBitmapProcState);
}

SkBitmapProcShader::BitmapProcShaderContext::BitmapProcShaderContext(
        const SkBitmapProcShader& shader, const ContextRec& rec, SkBitmapProcState* state)
    : INHERITED(shader, rec)
    , fState(state)
{
    const SkPixmap& pixmap = fState->fPixmap;
    bool isOpaque = pixmap.isOpaque();

    // update fFlags
    uint32_t flags = 0;
    if (isOpaque && (255 == this->getPaintAlpha())) {
        flags |= kOpaqueAlpha_Flag;
    }

    switch (pixmap.colorType()) {
        case kRGB_565_SkColorType:
            flags |= (kHasSpan16_Flag | kIntrinsicly16_Flag);
            break;
        case kIndex_8_SkColorType:
        case kN32_SkColorType:
            if (isOpaque) {
                flags |= kHasSpan16_Flag;
            }
            break;
        case kAlpha_8_SkColorType:
            break;  // never set kHasSpan16_Flag
        default:
            break;
    }

    if (rec.fPaint->isDither() && pixmap.colorType() != kRGB_565_SkColorType) {
        // gradients can auto-dither in their 16bit sampler, but we don't so
        // we clear the flag here.
        flags &= ~kHasSpan16_Flag;
    }

    // if we're only 1-pixel high, and we don't rotate, then we can claim this
    if (1 == pixmap.height() &&
            only_scale_and_translate(this->getTotalInverse())) {
        flags |= kConstInY32_Flag;
        if (flags & kHasSpan16_Flag) {
            flags |= kConstInY16_Flag;
        }
    }

    fFlags = flags;
}

SkBitmapProcShader::BitmapProcShaderContext::~BitmapProcShaderContext() {
    // The bitmap proc state has been created outside of the context on memory that will be freed
    // elsewhere. Only call the destructor but leave the freeing of the memory to the caller.
    fState->~SkBitmapProcState();
}

#define BUF_MAX     128

#define TEST_BUFFER_OVERRITEx

#ifdef TEST_BUFFER_OVERRITE
    #define TEST_BUFFER_EXTRA   32
    #define TEST_PATTERN    0x88888888
#else
    #define TEST_BUFFER_EXTRA   0
#endif

void SkBitmapProcShader::BitmapProcShaderContext::shadeSpan(int x, int y, SkPMColor dstC[],
                                                            int count) {
    const SkBitmapProcState& state = *fState;
    if (state.getShaderProc32()) {
        state.getShaderProc32()(state, x, y, dstC, count);
        return;
    }

    uint32_t buffer[BUF_MAX + TEST_BUFFER_EXTRA];
    SkBitmapProcState::MatrixProc   mproc = state.getMatrixProc();
    SkBitmapProcState::SampleProc32 sproc = state.getSampleProc32();
    int max = state.maxCountForBufferSize(sizeof(buffer[0]) * BUF_MAX);

    SkASSERT(state.fPixmap.addr());

    for (;;) {
        int n = count;
        if (n > max) {
            n = max;
        }
        SkASSERT(n > 0 && n < BUF_MAX*2);
#ifdef TEST_BUFFER_OVERRITE
        for (int i = 0; i < TEST_BUFFER_EXTRA; i++) {
            buffer[BUF_MAX + i] = TEST_PATTERN;
        }
#endif
        mproc(state, buffer, n, x, y);
#ifdef TEST_BUFFER_OVERRITE
        for (int j = 0; j < TEST_BUFFER_EXTRA; j++) {
            SkASSERT(buffer[BUF_MAX + j] == TEST_PATTERN);
        }
#endif
        sproc(state, buffer, n, dstC);

        if ((count -= n) == 0) {
            break;
        }
        SkASSERT(count > 0);
        x += n;
        dstC += n;
    }
}

SkShader::Context::ShadeProc SkBitmapProcShader::BitmapProcShaderContext::asAShadeProc(void** ctx) {
    if (fState->getShaderProc32()) {
        *ctx = fState;
        return (ShadeProc)fState->getShaderProc32();
    }
    return NULL;
}

void SkBitmapProcShader::BitmapProcShaderContext::shadeSpan16(int x, int y, uint16_t dstC[],
                                                              int count) {
    const SkBitmapProcState& state = *fState;
    if (state.getShaderProc16()) {
        state.getShaderProc16()(state, x, y, dstC, count);
        return;
    }

    uint32_t buffer[BUF_MAX];
    SkBitmapProcState::MatrixProc   mproc = state.getMatrixProc();
    SkBitmapProcState::SampleProc16 sproc = state.getSampleProc16();
    int max = state.maxCountForBufferSize(sizeof(buffer));

    SkASSERT(state.fPixmap.addr());

    for (;;) {
        int n = count;
        if (n > max) {
            n = max;
        }
        mproc(state, buffer, n, x, y);
        sproc(state, buffer, n, dstC);

        if ((count -= n) == 0) {
            break;
        }
        x += n;
        dstC += n;
    }
}

///////////////////////////////////////////////////////////////////////////////

#include "SkUnPreMultiply.h"
#include "SkColorShader.h"
#include "SkEmptyShader.h"

// returns true and set color if the bitmap can be drawn as a single color
// (for efficiency)
static bool canUseColorShader(const SkBitmap& bm, SkColor* color) {
#ifdef SK_BUILD_FOR_ANDROID_FRAMEWORK
<<<<<<< HEAD
    // Android expects SkShaders constructed from a Bitmap to always be queryable with
    // SkShader::asABitmap()
=======
    // HWUI does not support color shaders (see b/22390304)
>>>>>>> e6e8f454
    return false;
#endif

    if (1 != bm.width() || 1 != bm.height()) {
        return false;
    }

    SkAutoLockPixels alp(bm);
    if (!bm.readyToDraw()) {
        return false;
    }

    switch (bm.colorType()) {
        case kN32_SkColorType:
            *color = SkUnPreMultiply::PMColorToColor(*bm.getAddr32(0, 0));
            return true;
        case kRGB_565_SkColorType:
            *color = SkPixel16ToColor(*bm.getAddr16(0, 0));
            return true;
        case kIndex_8_SkColorType:
            *color = SkUnPreMultiply::PMColorToColor(bm.getIndex8Color(0, 0));
            return true;
        default: // just skip the other configs for now
            break;
    }
    return false;
}

static bool bitmapIsTooBig(const SkBitmap& bm) {
    // SkBitmapProcShader stores bitmap coordinates in a 16bit buffer, as it
    // communicates between its matrix-proc and its sampler-proc. Until we can
    // widen that, we have to reject bitmaps that are larger.
    //
    const int maxSize = 65535;

    return bm.width() > maxSize || bm.height() > maxSize;
}

SkShader* SkCreateBitmapShader(const SkBitmap& src, SkShader::TileMode tmx,
                               SkShader::TileMode tmy, const SkMatrix* localMatrix,
                               SkTBlitterAllocator* allocator) {
    SkShader* shader;
    SkColor color;
    if (src.isNull() || bitmapIsTooBig(src)) {
        if (NULL == allocator) {
            shader = SkNEW(SkEmptyShader);
        } else {
            shader = allocator->createT<SkEmptyShader>();
        }
    }
    else if (canUseColorShader(src, &color)) {
        if (NULL == allocator) {
            shader = SkNEW_ARGS(SkColorShader, (color));
        } else {
            shader = allocator->createT<SkColorShader>(color);
        }
    } else {
        if (NULL == allocator) {
            shader = SkNEW_ARGS(SkBitmapProcShader, (src, tmx, tmy, localMatrix));
        } else {
            shader = allocator->createT<SkBitmapProcShader>(src, tmx, tmy, localMatrix);
        }
    }
    return shader;
}

///////////////////////////////////////////////////////////////////////////////

#ifndef SK_IGNORE_TO_STRING
void SkBitmapProcShader::toString(SkString* str) const {
    static const char* gTileModeName[SkShader::kTileModeCount] = {
        "clamp", "repeat", "mirror"
    };

    str->append("BitmapShader: (");

    str->appendf("(%s, %s)",
                 gTileModeName[fTileModeX],
                 gTileModeName[fTileModeY]);

    str->append(" ");
    fRawBitmap.toString(str);

    this->INHERITED::toString(str);

    str->append(")");
}
#endif

///////////////////////////////////////////////////////////////////////////////

#if SK_SUPPORT_GPU

#include "GrTextureAccess.h"
#include "effects/GrSimpleTextureEffect.h"
#include "SkGr.h"

bool SkBitmapProcShader::asFragmentProcessor(GrContext* context, const SkPaint& paint,
                                             const SkMatrix& viewM,
                                             const SkMatrix* localMatrix, GrColor* paintColor,
                                             GrProcessorDataManager* procDataManager,
                                             GrFragmentProcessor** fp) const {
    SkMatrix matrix;
    matrix.setIDiv(fRawBitmap.width(), fRawBitmap.height());

    SkMatrix lmInverse;
    if (!this->getLocalMatrix().invert(&lmInverse)) {
        return false;
    }
    if (localMatrix) {
        SkMatrix inv;
        if (!localMatrix->invert(&inv)) {
            return false;
        }
        lmInverse.postConcat(inv);
    }
    matrix.preConcat(lmInverse);

    SkShader::TileMode tm[] = {
        (TileMode)fTileModeX,
        (TileMode)fTileModeY,
    };

    // Must set wrap and filter on the sampler before requesting a texture. In two places below
    // we check the matrix scale factors to determine how to interpret the filter quality setting.
    // This completely ignores the complexity of the drawVertices case where explicit local coords
    // are provided by the caller.
    bool useBicubic = false;
    GrTextureParams::FilterMode textureFilterMode;
    switch(paint.getFilterQuality()) {
        case kNone_SkFilterQuality:
            textureFilterMode = GrTextureParams::kNone_FilterMode;
            break;
        case kLow_SkFilterQuality:
            textureFilterMode = GrTextureParams::kBilerp_FilterMode;
            break;
        case kMedium_SkFilterQuality: {
            SkMatrix matrix;
            matrix.setConcat(viewM, this->getLocalMatrix());
            if (matrix.getMinScale() < SK_Scalar1) {
                textureFilterMode = GrTextureParams::kMipMap_FilterMode;
            } else {
                // Don't trigger MIP level generation unnecessarily.
                textureFilterMode = GrTextureParams::kBilerp_FilterMode;
            }
            break;
        }
        case kHigh_SkFilterQuality: {
            SkMatrix matrix;
            matrix.setConcat(viewM, this->getLocalMatrix());
            useBicubic = GrBicubicEffect::ShouldUseBicubic(matrix, &textureFilterMode);
            break;
        }
        default:
            SkErrorInternals::SetError( kInvalidPaint_SkError,
                                        "Sorry, I don't understand the filtering "
                                        "mode you asked for.  Falling back to "
                                        "MIPMaps.");
            textureFilterMode = GrTextureParams::kMipMap_FilterMode;
            break;

    }
    GrTextureParams params(tm, textureFilterMode);
    SkAutoTUnref<GrTexture> texture(GrRefCachedBitmapTexture(context, fRawBitmap, &params));

    if (!texture) {
        SkErrorInternals::SetError( kInternalError_SkError,
                                    "Couldn't convert bitmap to texture.");
        return false;
    }

    *paintColor = (kAlpha_8_SkColorType == fRawBitmap.colorType()) ?
                                                SkColor2GrColor(paint.getColor()) :
                                                SkColor2GrColorJustAlpha(paint.getColor());

    if (useBicubic) {
        *fp = GrBicubicEffect::Create(procDataManager, texture, matrix, tm);
    } else {
        *fp = GrSimpleTextureEffect::Create(procDataManager, texture, matrix, params);
    }

    return true;
}

#else

bool SkBitmapProcShader::asFragmentProcessor(GrContext*, const SkPaint&, const SkMatrix&,
                                             const SkMatrix*, GrColor*, GrProcessorDataManager*,
                                             GrFragmentProcessor**) const {
    SkDEBUGFAIL("Should not call in GPU-less build");
    return false;
}

#endif<|MERGE_RESOLUTION|>--- conflicted
+++ resolved
@@ -269,12 +269,7 @@
 // (for efficiency)
 static bool canUseColorShader(const SkBitmap& bm, SkColor* color) {
 #ifdef SK_BUILD_FOR_ANDROID_FRAMEWORK
-<<<<<<< HEAD
-    // Android expects SkShaders constructed from a Bitmap to always be queryable with
-    // SkShader::asABitmap()
-=======
     // HWUI does not support color shaders (see b/22390304)
->>>>>>> e6e8f454
     return false;
 #endif
 
