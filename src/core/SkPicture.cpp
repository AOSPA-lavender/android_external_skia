/*
 * Copyright 2007 The Android Open Source Project
 *
 * Use of this source code is governed by a BSD-style license that can be
 * found in the LICENSE file.
 */

#include "include/core/SkPicture.h"

#include "include/core/SkImageGenerator.h"
#include "include/core/SkPictureRecorder.h"
#include "include/core/SkSerialProcs.h"
#include "include/private/SkTo.h"
#include "src/core/SkMathPriv.h"
#include "src/core/SkPictureCommon.h"
#include "src/core/SkPictureData.h"
#include "src/core/SkPicturePlayback.h"
#include "src/core/SkPicturePriv.h"
#include "src/core/SkPictureRecord.h"
#include <atomic>

// When we read/write the SkPictInfo via a stream, we have a sentinel byte right after the info.
// Note: in the read/write buffer versions, we have a slightly different convention:
//      We have a sentinel int32_t:
//          0 : failure
//          1 : PictureData
//         <0 : -size of the custom data
enum {
    kFailure_TrailingStreamByteAfterPictInfo     = 0,   // nothing follows
    kPictureData_TrailingStreamByteAfterPictInfo = 1,   // SkPictureData follows
    kCustom_TrailingStreamByteAfterPictInfo      = 2,   // -size32 follows
};

/* SkPicture impl.  This handles generic responsibilities like unique IDs and serialization. */

SkPicture::SkPicture() {
    static std::atomic<uint32_t> nextID{1};
    do {
        fUniqueID = nextID.fetch_add(+1, std::memory_order_relaxed);
    } while (fUniqueID == 0);
}

static const char kMagic[] = { 's', 'k', 'i', 'a', 'p', 'i', 'c', 't' };

SkPictInfo SkPicture::createHeader() const {
    SkPictInfo info;
    // Copy magic bytes at the beginning of the header
    static_assert(sizeof(kMagic) == 8, "");
    static_assert(sizeof(kMagic) == sizeof(info.fMagic), "");
    memcpy(info.fMagic, kMagic, sizeof(kMagic));

    // Set picture info after magic bytes in the header
    info.setVersion(SkPicturePriv::kCurrent_Version);
    info.fCullRect = this->cullRect();
    return info;
}

bool SkPicture::IsValidPictInfo(const SkPictInfo& info) {
    if (0 != memcmp(info.fMagic, kMagic, sizeof(kMagic))) {
        return false;
    }
    if (info.getVersion() < SkPicturePriv::kMin_Version ||
        info.getVersion() > SkPicturePriv::kCurrent_Version) {
        return false;
    }
    return true;
}

bool SkPicture::StreamIsSKP(SkStream* stream, SkPictInfo* pInfo) {
    if (!stream) {
        return false;
    }

    SkPictInfo info;
    SkASSERT(sizeof(kMagic) == sizeof(info.fMagic));
    if (stream->read(&info.fMagic, sizeof(kMagic)) != sizeof(kMagic)) {
        return false;
    }

    uint32_t version;
    if (!stream->readU32(&version)) { return false; }
    info.setVersion(version);
    if (!stream->readScalar(&info.fCullRect.fLeft  )) { return false; }
    if (!stream->readScalar(&info.fCullRect.fTop   )) { return false; }
    if (!stream->readScalar(&info.fCullRect.fRight )) { return false; }
    if (!stream->readScalar(&info.fCullRect.fBottom)) { return false; }
<<<<<<< HEAD
    if (info.getVersion() < SkReadBuffer::kRemoveHeaderFlags_Version) {
=======
    if (info.getVersion() < SkPicturePriv::kRemoveHeaderFlags_Version) {
>>>>>>> 40be567a
        if (!stream->readU32(nullptr)) { return false; }
    }

    if (!IsValidPictInfo(info)) { return false; }

    if (pInfo) { *pInfo = info; }
    return true;
}
bool SkPicture_StreamIsSKP(SkStream* stream, SkPictInfo* pInfo) {
    return SkPicture::StreamIsSKP(stream, pInfo);
}

bool SkPicture::BufferIsSKP(SkReadBuffer* buffer, SkPictInfo* pInfo) {
    SkPictInfo info;
    SkASSERT(sizeof(kMagic) == sizeof(info.fMagic));
    if (!buffer->readByteArray(&info.fMagic, sizeof(kMagic))) {
        return false;
    }

    info.setVersion(buffer->readUInt());
    buffer->readRect(&info.fCullRect);
    if (info.getVersion() < SkPicturePriv::kRemoveHeaderFlags_Version) {
        (void)buffer->readUInt();   // used to be flags
    }

    if (IsValidPictInfo(info)) {
        if (pInfo) { *pInfo = info; }
        return true;
    }
    return false;
}

sk_sp<SkPicture> SkPicture::Forwardport(const SkPictInfo& info,
                                        const SkPictureData* data,
                                        SkReadBuffer* buffer) {
    if (!data) {
        return nullptr;
    }
    if (!data->opData()) {
        return nullptr;
    }
    SkPicturePlayback playback(data);
    SkPictureRecorder r;
    playback.draw(r.beginRecording(info.fCullRect), nullptr/*no callback*/, buffer);
    return r.finishRecordingAsPicture();
}

sk_sp<SkPicture> SkPicture::MakeFromStream(SkStream* stream, const SkDeserialProcs* procs) {
    return MakeFromStream(stream, procs, nullptr);
}

sk_sp<SkPicture> SkPicture::MakeFromData(const void* data, size_t size,
                                         const SkDeserialProcs* procs) {
    if (!data) {
        return nullptr;
    }
    SkMemoryStream stream(data, size);
    return MakeFromStream(&stream, procs, nullptr);
}

sk_sp<SkPicture> SkPicture::MakeFromData(const SkData* data, const SkDeserialProcs* procs) {
    if (!data) {
        return nullptr;
    }
    SkMemoryStream stream(data->data(), data->size());
    return MakeFromStream(&stream, procs, nullptr);
}

sk_sp<SkPicture> SkPicture::MakeFromStream(SkStream* stream, const SkDeserialProcs* procsPtr,
                                           SkTypefacePlayback* typefaces) {
    SkPictInfo info;
    if (!StreamIsSKP(stream, &info)) {
        return nullptr;
    }

    SkDeserialProcs procs;
    if (procsPtr) {
        procs = *procsPtr;
    }

    uint8_t trailingStreamByteAfterPictInfo;
    if (!stream->readU8(&trailingStreamByteAfterPictInfo)) { return nullptr; }
    switch (trailingStreamByteAfterPictInfo) {
        case kPictureData_TrailingStreamByteAfterPictInfo: {
            std::unique_ptr<SkPictureData> data(
                    SkPictureData::CreateFromStream(stream, info, procs, typefaces));
            return Forwardport(info, data.get(), nullptr);
        }
        case kCustom_TrailingStreamByteAfterPictInfo: {
            int32_t ssize;
            if (!stream->readS32(&ssize) || ssize >= 0 || !procs.fPictureProc) {
                return nullptr;
            }
            size_t size = sk_negate_to_size_t(ssize);
            auto data = SkData::MakeUninitialized(size);
            if (stream->read(data->writable_data(), size) != size) {
                return nullptr;
            }
            return procs.fPictureProc(data->data(), size, procs.fPictureCtx);
        }
        default:    // fall through to error return
            break;
    }
    return nullptr;
}

sk_sp<SkPicture> SkPicturePriv::MakeFromBuffer(SkReadBuffer& buffer) {
    SkPictInfo info;
    if (!SkPicture::BufferIsSKP(&buffer, &info)) {
        return nullptr;
    }
    // size should be 0, 1, or negative
    int32_t ssize = buffer.read32();
    if (ssize < 0) {
        const SkDeserialProcs& procs = buffer.getDeserialProcs();
        if (!procs.fPictureProc) {
            return nullptr;
        }
        size_t size = sk_negate_to_size_t(ssize);
        return procs.fPictureProc(buffer.skip(size), size, procs.fPictureCtx);
    }
    if (ssize != 1) {
        // 1 is the magic 'size' that means SkPictureData follows
        return nullptr;
    }
   std::unique_ptr<SkPictureData> data(SkPictureData::CreateFromBuffer(buffer, info));
    return SkPicture::Forwardport(info, data.get(), &buffer);
}

SkPictureData* SkPicture::backport() const {
    SkPictInfo info = this->createHeader();
    SkPictureRecord rec(SkISize::Make(info.fCullRect.width(), info.fCullRect.height()), 0/*flags*/);
    rec.beginRecording();
        this->playback(&rec);
    rec.endRecording();
    return new SkPictureData(rec, info);
}

void SkPicture::serialize(SkWStream* stream, const SkSerialProcs* procs) const {
    this->serialize(stream, procs, nullptr);
}

sk_sp<SkData> SkPicture::serialize(const SkSerialProcs* procs) const {
    SkDynamicMemoryWStream stream;
    this->serialize(&stream, procs, nullptr);
    return stream.detachAsData();
}

static sk_sp<SkData> custom_serialize(const SkPicture* picture, const SkSerialProcs& procs) {
    if (procs.fPictureProc) {
        auto data = procs.fPictureProc(const_cast<SkPicture*>(picture), procs.fPictureCtx);
        if (data) {
            size_t size = data->size();
            if (!SkTFitsIn<int32_t>(size) || size <= 1) {
                return SkData::MakeEmpty();
            }
            return data;
        }
    }
    return nullptr;
}

static bool write_pad32(SkWStream* stream, const void* data, size_t size) {
    if (!stream->write(data, size)) {
        return false;
    }
    if (size & 3) {
        uint32_t zero = 0;
        return stream->write(&zero, 4 - (size & 3));
    }
    return true;
}

// Private serialize.
// SkPictureData::serialize makes a first pass on all subpictures, indicatewd by textBlobsOnly=true,
// to fill typefaceSet.
void SkPicture::serialize(SkWStream* stream, const SkSerialProcs* procsPtr,
                          SkRefCntSet* typefaceSet, bool textBlobsOnly) const {
    SkSerialProcs procs;
    if (procsPtr) {
        procs = *procsPtr;
    }

    SkPictInfo info = this->createHeader();
    stream->write(&info, sizeof(info));

    if (auto custom = custom_serialize(this, procs)) {
        int32_t size = SkToS32(custom->size());
        if (size == 0) {
            stream->write8(kFailure_TrailingStreamByteAfterPictInfo);
            return;
        }
        stream->write8(kCustom_TrailingStreamByteAfterPictInfo);
        stream->write32(-size);    // negative for custom format
        write_pad32(stream, custom->data(), size);
        return;
    }

    std::unique_ptr<SkPictureData> data(this->backport());
    if (data) {
        stream->write8(kPictureData_TrailingStreamByteAfterPictInfo);
        data->serialize(stream, procs, typefaceSet, textBlobsOnly);
    } else {
        stream->write8(kFailure_TrailingStreamByteAfterPictInfo);
    }
}

void SkPicturePriv::Flatten(const sk_sp<const SkPicture> picture, SkWriteBuffer& buffer) {
    SkPictInfo info = picture->createHeader();
    std::unique_ptr<SkPictureData> data(picture->backport());

    buffer.writeByteArray(&info.fMagic, sizeof(info.fMagic));
    buffer.writeUInt(info.getVersion());
    buffer.writeRect(info.fCullRect);

    if (auto custom = custom_serialize(picture.get(), buffer.fProcs)) {
        int32_t size = SkToS32(custom->size());
        buffer.write32(-size);    // negative for custom format
        buffer.writePad32(custom->data(), size);
        return;
    }

    if (data) {
        buffer.write32(1); // special size meaning SkPictureData
        data->flatten(buffer);
    } else {
        buffer.write32(0); // signal no content
    }
}

sk_sp<SkPicture> SkPicture::MakePlaceholder(SkRect cull) {
    struct Placeholder : public SkPicture {
          explicit Placeholder(SkRect cull) : fCull(cull) {}

          void playback(SkCanvas*, AbortCallback*) const override { }

          // approximateOpCount() needs to be greater than kMaxPictureOpsToUnrollInsteadOfRef
          // in SkCanvas.cpp to avoid that unrolling.  SK_MaxS32 can't not be big enough!
          int    approximateOpCount()   const override { return SK_MaxS32; }
          size_t approximateBytesUsed() const override { return sizeof(*this); }
          SkRect cullRect()             const override { return fCull; }

          SkRect fCull;
    };
    return sk_make_sp<Placeholder>(cull);
}<|MERGE_RESOLUTION|>--- conflicted
+++ resolved
@@ -84,11 +84,7 @@
     if (!stream->readScalar(&info.fCullRect.fTop   )) { return false; }
     if (!stream->readScalar(&info.fCullRect.fRight )) { return false; }
     if (!stream->readScalar(&info.fCullRect.fBottom)) { return false; }
-<<<<<<< HEAD
-    if (info.getVersion() < SkReadBuffer::kRemoveHeaderFlags_Version) {
-=======
     if (info.getVersion() < SkPicturePriv::kRemoveHeaderFlags_Version) {
->>>>>>> 40be567a
         if (!stream->readU32(nullptr)) { return false; }
     }
 
