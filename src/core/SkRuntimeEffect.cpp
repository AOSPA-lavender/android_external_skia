--- conflicted
+++ resolved
@@ -25,42 +25,24 @@
 #include "include/private/base/SkTArray.h"
 #include "src/base/SkArenaAlloc.h"
 #include "src/base/SkNoDestructor.h"
-<<<<<<< HEAD
-#include "src/base/SkTLazy.h"
 #include "src/core/SkBlenderBase.h"
 #include "src/core/SkChecksum.h"
-#include "src/core/SkColorFilterBase.h"
-=======
-#include "src/core/SkBlenderBase.h"
-#include "src/core/SkChecksum.h"
->>>>>>> 46ecd1b7
 #include "src/core/SkColorSpacePriv.h"
 #include "src/core/SkColorSpaceXformSteps.h"
 #include "src/core/SkEffectPriv.h"
 #include "src/core/SkFilterColorProgram.h"
 #include "src/core/SkLRUCache.h"
-<<<<<<< HEAD
-#include "src/core/SkPicturePriv.h"
-=======
->>>>>>> 46ecd1b7
 #include "src/core/SkRasterPipeline.h"
 #include "src/core/SkRasterPipelineOpList.h"
 #include "src/core/SkReadBuffer.h"
 #include "src/core/SkRuntimeBlender.h"
-<<<<<<< HEAD
-#include "src/core/SkRuntimeColorFilter.h"
-=======
->>>>>>> 46ecd1b7
 #include "src/core/SkRuntimeEffectPriv.h"
 #include "src/core/SkStreamPriv.h"
 #include "src/core/SkWriteBuffer.h"
 #include "src/effects/colorfilters/SkColorFilterBase.h"
 #include "src/effects/colorfilters/SkRuntimeColorFilter.h"
 #include "src/shaders/SkLocalMatrixShader.h"
-<<<<<<< HEAD
-=======
 #include "src/shaders/SkRuntimeShader.h"
->>>>>>> 46ecd1b7
 #include "src/shaders/SkShaderBase.h"
 #include "src/sksl/SkSLAnalysis.h"
 #include "src/sksl/SkSLBuiltinTypes.h"
@@ -83,10 +65,6 @@
 #include "src/sksl/tracing/SkSLDebugTracePriv.h"
 
 #include <algorithm>
-<<<<<<< HEAD
-#include <tuple>
-=======
->>>>>>> 46ecd1b7
 
 class SkColorSpace;
 struct SkIPoint;
@@ -97,13 +75,6 @@
 #include "include/gpu/GrTypes.h"
 #include "include/gpu/ganesh/SkSurfaceGanesh.h"
 #include "src/gpu/ganesh/GrCaps.h"
-<<<<<<< HEAD
-#include "src/gpu/ganesh/GrColorInfo.h"
-#include "src/gpu/ganesh/GrFPArgs.h"
-#include "src/gpu/ganesh/GrFragmentProcessor.h"
-#include "src/gpu/ganesh/GrFragmentProcessors.h"
-=======
->>>>>>> 46ecd1b7
 #include "src/gpu/ganesh/GrRecordingContextPriv.h"
 #endif
 
@@ -316,11 +287,7 @@
             return as_SB(shader)->appendStages(fStage, fMatrix);
         }
         // For a non-passthrough sample, we need to explicitly mark the total-matrix as invalid.
-<<<<<<< HEAD
-        SkShaderBase::MatrixRec nonPassthroughMatrix = fMatrix;
-=======
         SkShaders::MatrixRec nonPassthroughMatrix = fMatrix;
->>>>>>> 46ecd1b7
         nonPassthroughMatrix.markTotalMatrixInvalid();
         return as_SB(shader)->appendStages(fStage, nonPassthroughMatrix);
     }
@@ -411,17 +378,6 @@
     SkASSERT(flattenable_is_valid_as_child(fChild.get()));
 }
 
-<<<<<<< HEAD
-static sk_sp<SkSL::DebugTracePriv> make_debug_trace(SkRuntimeEffect* effect,
-                                                    const SkIPoint& coord) {
-    auto debugTrace = sk_make_sp<SkSL::DebugTracePriv>();
-    debugTrace->setSource(effect->source());
-    debugTrace->setTraceCoord(coord);
-    return debugTrace;
-}
-
-=======
->>>>>>> 46ecd1b7
 static ChildType child_type(const SkSL::Type& type) {
     switch (type.typeKind()) {
         case SkSL::Type::TypeKind::kBlender:     return ChildType::kBlender;
@@ -939,7 +895,6 @@
                                       fAlloc);
     }
     return fInColor;
-<<<<<<< HEAD
 }
 
 skvm::Color RuntimeEffectVMCallbacks::sampleColorFilter(int ix, skvm::Color color) {
@@ -978,288 +933,6 @@
 
 #endif  // defined(SK_ENABLE_SKVM)
 
-///////////////////////////////////////////////////////////////////////////////////////////////////
-
-using UniformsCallback = SkRuntimeEffectPriv::UniformsCallback;
-
-class SkRTShader : public SkShaderBase {
-public:
-    SkRTShader(sk_sp<SkRuntimeEffect> effect,
-               sk_sp<SkSL::DebugTracePriv> debugTrace,
-               sk_sp<const SkData> uniforms,
-               SkSpan<SkRuntimeEffect::ChildPtr> children)
-            : fEffect(std::move(effect))
-            , fDebugTrace(std::move(debugTrace))
-            , fUniformData(std::move(uniforms))
-            , fChildren(children.begin(), children.end()) {}
-
-    SkRTShader(sk_sp<SkRuntimeEffect> effect,
-               sk_sp<SkSL::DebugTracePriv> debugTrace,
-               UniformsCallback uniformsCallback,
-               SkSpan<SkRuntimeEffect::ChildPtr> children)
-            : fEffect(std::move(effect))
-            , fDebugTrace(std::move(debugTrace))
-            , fUniformsCallback(std::move(uniformsCallback))
-            , fChildren(children.begin(), children.end()) {}
-
-    SkRuntimeEffect::TracedShader makeTracedClone(const SkIPoint& coord) {
-        sk_sp<SkRuntimeEffect> unoptimized = fEffect->makeUnoptimizedClone();
-        sk_sp<SkSL::DebugTracePriv> debugTrace = make_debug_trace(unoptimized.get(), coord);
-        auto debugShader = sk_make_sp<SkRTShader>(
-                unoptimized, debugTrace, this->uniformData(nullptr), SkSpan(fChildren));
-
-        return SkRuntimeEffect::TracedShader{std::move(debugShader), std::move(debugTrace)};
-    }
-
-    bool isOpaque() const override { return fEffect->alwaysOpaque(); }
-
-#if defined(SK_GANESH)
-    std::unique_ptr<GrFragmentProcessor> asFragmentProcessor(const GrFPArgs& args,
-                                                             const MatrixRec& mRec) const override {
-        if (!SkRuntimeEffectPriv::CanDraw(args.fContext->priv().caps(), fEffect.get())) {
-            return nullptr;
-        }
-
-        sk_sp<const SkData> uniforms = SkRuntimeEffectPriv::TransformUniforms(
-                fEffect->uniforms(),
-                this->uniformData(args.fDstColorInfo->colorSpace()),
-                args.fDstColorInfo->colorSpace());
-        SkASSERT(uniforms);
-
-        bool success;
-        std::unique_ptr<GrFragmentProcessor> fp;
-        std::tie(success, fp) = GrFragmentProcessors::make_effect_fp(fEffect,
-                                                                     "runtime_shader",
-                                                                     std::move(uniforms),
-                                                                     /*inputFP=*/nullptr,
-                                                                     /*destColorFP=*/nullptr,
-                                                                     SkSpan(fChildren),
-                                                                     args);
-        if (!success) {
-            return nullptr;
-        }
-
-        std::tie(success, fp) = mRec.apply(std::move(fp));
-        if (!success) {
-            return nullptr;
-        }
-        return fp;
-    }
-#endif
-
-#if defined(SK_GRAPHITE)
-    void addToKey(const skgpu::graphite::KeyContext& keyContext,
-                  skgpu::graphite::PaintParamsKeyBuilder* builder,
-                  skgpu::graphite::PipelineDataGatherer* gatherer) const override {
-        using namespace skgpu::graphite;
-
-        sk_sp<const SkData> uniforms = SkRuntimeEffectPriv::TransformUniforms(
-                fEffect->uniforms(),
-                this->uniformData(keyContext.dstColorInfo().colorSpace()),
-                keyContext.dstColorInfo().colorSpace());
-        SkASSERT(uniforms);
-
-        RuntimeEffectBlock::BeginBlock(keyContext, builder, gatherer,
-                                       { fEffect, std::move(uniforms) });
-
-        SkRuntimeEffectPriv::AddChildrenToKey(fChildren, fEffect->children(), keyContext, builder,
-                                              gatherer);
-
-        builder->endBlock();
-    }
-#endif
-
-    bool appendStages(const SkStageRec& rec, const MatrixRec& mRec) const override {
-#ifdef SK_ENABLE_SKSL_IN_RASTER_PIPELINE
-        if (!SkRuntimeEffectPriv::CanDraw(SkCapabilities::RasterBackend().get(), fEffect.get())) {
-            // SkRP has support for many parts of #version 300 already, but for now, we restrict its
-            // usage in runtime effects to just #version 100.
-            return false;
-        }
-        if (const SkSL::RP::Program* program = fEffect->getRPProgram(fDebugTrace.get())) {
-            std::optional<MatrixRec> newMRec = mRec.apply(rec);
-            if (!newMRec.has_value()) {
-                return false;
-            }
-            SkSpan<const float> uniforms = SkRuntimeEffectPriv::UniformsAsSpan(
-                    fEffect->uniforms(),
-                    this->uniformData(rec.fDstCS),
-                    /*alwaysCopyIntoAlloc=*/fUniformData == nullptr,
-                    rec.fDstCS,
-                    rec.fAlloc);
-            RuntimeEffectRPCallbacks callbacks(rec, *newMRec, fChildren, fEffect->fSampleUsages);
-            bool success = program->appendStages(rec.fPipeline, rec.fAlloc, &callbacks, uniforms);
-            return success;
-        }
-#endif
-        return false;
-    }
-
-#if defined(SK_ENABLE_SKVM)
-    skvm::Color program(skvm::Builder* p,
-                        skvm::Coord device,
-                        skvm::Coord local,
-                        skvm::Color paint,
-                        const MatrixRec& mRec,
-                        const SkColorInfo& colorInfo,
-                        skvm::Uniforms* uniforms,
-                        SkArenaAlloc* alloc) const override {
-        if (!SkRuntimeEffectPriv::CanDraw(SkCapabilities::RasterBackend().get(), fEffect.get())) {
-            return {};
-        }
-
-        sk_sp<const SkData> inputs =
-                SkRuntimeEffectPriv::TransformUniforms(fEffect->uniforms(),
-                                                       this->uniformData(colorInfo.colorSpace()),
-                                                       colorInfo.colorSpace());
-        SkASSERT(inputs);
-
-        // Ensure any pending transform is applied before running the runtime shader's code, which
-        // gets to use and manipulate the coordinates.
-        std::optional<MatrixRec> newMRec = mRec.apply(p, &local, uniforms);
-        if (!newMRec.has_value()) {
-            return {};
-        }
-        // We could omit this for children that are only sampled with passthrough coords.
-        newMRec->markTotalMatrixInvalid();
-
-        RuntimeEffectVMCallbacks callbacks(p,
-                                           uniforms,
-                                           alloc,
-                                           fChildren,
-                                           *newMRec,
-                                           paint,
-                                           colorInfo);
-        std::vector<skvm::Val> uniform = SkRuntimeEffectPriv::MakeSkVMUniforms(
-                p, uniforms, fEffect->uniformSize(), *inputs);
-
-        return SkSL::ProgramToSkVM(*fEffect->fBaseProgram, fEffect->fMain, p, fDebugTrace.get(),
-                                   SkSpan(uniform), device, local, paint, paint, &callbacks);
-    }
-#endif
-
-    void flatten(SkWriteBuffer& buffer) const override {
-        buffer.writeString(fEffect->source().c_str());
-        buffer.writeDataAsByteArray(this->uniformData(nullptr).get());
-        SkRuntimeEffectPriv::WriteChildEffects(buffer, fChildren);
-    }
-
-    SkRuntimeEffect* asRuntimeEffect() const override { return fEffect.get(); }
-
-    SK_FLATTENABLE_HOOKS(SkRTShader)
-
-private:
-    enum Flags {
-        kHasLegacyLocalMatrix_Flag = 1 << 1,
-    };
-
-    sk_sp<const SkData> uniformData(const SkColorSpace* dstCS) const {
-        if (fUniformData) {
-            return fUniformData;
-        }
-
-        // We want to invoke the uniforms-callback each time a paint occurs.
-        SkASSERT(fUniformsCallback);
-        sk_sp<const SkData> uniforms = fUniformsCallback({dstCS});
-        SkASSERT(uniforms && uniforms->size() == fEffect->uniformSize());
-        return uniforms;
-    }
-
-    sk_sp<SkRuntimeEffect> fEffect;
-    sk_sp<SkSL::DebugTracePriv> fDebugTrace;
-    sk_sp<const SkData> fUniformData;
-    UniformsCallback fUniformsCallback;
-    std::vector<SkRuntimeEffect::ChildPtr> fChildren;
-};
-
-sk_sp<SkFlattenable> SkRTShader::CreateProc(SkReadBuffer& buffer) {
-    if (!buffer.validate(buffer.allowSkSL())) {
-        return nullptr;
-    }
-
-    SkString sksl;
-    buffer.readString(&sksl);
-    sk_sp<SkData> uniforms = buffer.readByteArrayAsData();
-
-    SkTLazy<SkMatrix> localM;
-    if (buffer.isVersionLT(SkPicturePriv::kNoShaderLocalMatrix)) {
-        uint32_t flags = buffer.read32();
-        if (flags & kHasLegacyLocalMatrix_Flag) {
-            buffer.readMatrix(localM.init());
-        }
-    }
-
-    auto effect = SkMakeCachedRuntimeEffect(SkRuntimeEffect::MakeForShader, std::move(sksl));
-#if !SK_LENIENT_SKSL_DESERIALIZATION
-    if (!buffer.validate(effect != nullptr)) {
-        return nullptr;
-    }
-#endif
-
-    STArray<4, SkRuntimeEffect::ChildPtr> children;
-    if (!SkRuntimeEffectPriv::ReadChildEffects(buffer, effect.get(), &children)) {
-        return nullptr;
-    }
-
-#if SK_LENIENT_SKSL_DESERIALIZATION
-    if (!effect) {
-        // If any children were SkShaders, return the first one. This is a reasonable fallback.
-        for (int i = 0; i < children.size(); i++) {
-            if (children[i].shader()) {
-                SkDebugf("Serialized SkSL failed to compile. Replacing shader with child %d.\n", i);
-                return sk_ref_sp(children[i].shader());
-            }
-        }
-
-        // We don't know what to do, so just return nullptr (but *don't* poison the buffer).
-        SkDebugf("Serialized SkSL failed to compile. Ignoring/dropping SkSL shader.\n");
-        return nullptr;
-    }
-#endif
-
-    return effect->makeShader(std::move(uniforms), SkSpan(children), localM.getMaybeNull());
-}
-
-=======
-}
-
-skvm::Color RuntimeEffectVMCallbacks::sampleColorFilter(int ix, skvm::Color color) {
-    if (SkColorFilter* colorFilter = fChildren[ix].colorFilter()) {
-        return as_CFB(colorFilter)->program(fBuilder, color, fColorInfo, fUniforms, fAlloc);
-    }
-    return color;
-}
-
-skvm::Color RuntimeEffectVMCallbacks::sampleBlender(int ix, skvm::Color src, skvm::Color dst) {
-    if (SkBlender* blender = fChildren[ix].blender()) {
-        return as_BB(blender)->program(fBuilder, src, dst, fColorInfo, fUniforms, fAlloc);
-    }
-    return blend(SkBlendMode::kSrcOver, src, dst);
-}
-
-skvm::Color RuntimeEffectVMCallbacks::toLinearSrgb(skvm::Color color) {
-    if (!fColorInfo.colorSpace()) {
-        // These intrinsics do nothing when color management is disabled
-        return color;
-    }
-    return SkColorSpaceXformSteps{fColorInfo.colorSpace(),    kUnpremul_SkAlphaType,
-                                  sk_srgb_linear_singleton(), kUnpremul_SkAlphaType}
-            .program(fBuilder, fUniforms, color);
-}
-
-skvm::Color RuntimeEffectVMCallbacks::fromLinearSrgb(skvm::Color color) {
-    if (!fColorInfo.colorSpace()) {
-        // These intrinsics do nothing when color management is disabled
-        return color;
-    }
-    return SkColorSpaceXformSteps{sk_srgb_linear_singleton(), kUnpremul_SkAlphaType,
-                                  fColorInfo.colorSpace(),    kUnpremul_SkAlphaType}
-            .program(fBuilder, fUniforms, color);
-}
-
-#endif  // defined(SK_ENABLE_SKVM)
-
->>>>>>> 46ecd1b7
 sk_sp<SkShader> SkRuntimeEffectPriv::MakeDeferredShader(const SkRuntimeEffect* effect,
                                                         UniformsCallback uniformsCallback,
                                                         SkSpan<SkRuntimeEffect::ChildPtr> children,
