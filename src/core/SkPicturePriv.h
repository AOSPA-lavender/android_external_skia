/*
 * Copyright 2018 Google Inc.
 *
 * Use of this source code is governed by a BSD-style license that can be
 * found in the LICENSE file.
 */

#ifndef SkPicturePriv_DEFINED
#define SkPicturePriv_DEFINED

#include "include/core/SkPicture.h"

class SkReadBuffer;
class SkWriteBuffer;
class SkStream;
struct SkPictInfo;

class SkPicturePriv {
public:
    /**
     *  Recreate a picture that was serialized into a buffer. If the creation requires bitmap
     *  decoding, the decoder must be set on the SkReadBuffer parameter by calling
     *  SkReadBuffer::setBitmapDecoder() before calling SkPicture::MakeFromBuffer().
     *  @param buffer Serialized picture data.
     *  @return A new SkPicture representing the serialized data, or NULL if the buffer is
     *          invalid.
     */
    static sk_sp<SkPicture> MakeFromBuffer(SkReadBuffer& buffer);

    /**
     *  Serialize to a buffer.
     */
    static void Flatten(const sk_sp<const SkPicture> , SkWriteBuffer& buffer);

    // Returns NULL if this is not an SkBigPicture.
    static const SkBigPicture* AsSkBigPicture(const sk_sp<const SkPicture> picture) {
        return picture->asSkBigPicture();
    }

    static uint64_t MakeSharedID(uint32_t pictureID) {
        uint64_t sharedID = SkSetFourByteTag('p', 'i', 'c', 't');
        return (sharedID << 32) | pictureID;
    }

    static void AddedToCache(const SkPicture* pic) {
        pic->fAddedToCache.store(true);
    }

    // V35: Store SkRect (rather then width & height) in header
    // V36: Remove (obsolete) alphatype from SkColorTable
    // V37: Added shadow only option to SkDropShadowImageFilter (last version to record CLEAR)
    // V38: Added PictureResolution option to SkPictureImageFilter
    // V39: Added FilterLevel option to SkPictureImageFilter
    // V40: Remove UniqueID serialization from SkImageFilter.
    // V41: Added serialization of SkBitmapSource's filterQuality parameter
    // V42: Added a bool to SkPictureShader serialization to indicate did-we-serialize-a-picture?
    // V43: Added DRAW_IMAGE and DRAW_IMAGE_RECT opt codes to serialized data
    // V44: Move annotations from paint to drawAnnotation
    // V45: Add invNormRotation to SkLightingShader.
    // V46: Add drawTextRSXform
    // V47: Add occluder rect to SkBlurMaskFilter
    // V48: Read and write extended SkTextBlobs.
    // V49: Gradients serialized as SkColor4f + SkColorSpace
    // V50: SkXfermode -> SkBlendMode
    // V51: more SkXfermode -> SkBlendMode
    // V52: Remove SkTextBlob::fRunCount
    // V53: SaveLayerRec clip mask
    // V54: ComposeShader can use a Mode or a Lerp
    // V55: Drop blendmode[] from MergeImageFilter
    // V56: Add TileMode in SkBlurImageFilter.
    // V57: Sweep tiling info.
    // V58: No more 2pt conical flipping.
    // V59: No more LocalSpace option on PictureImageFilter
    // V60: Remove flags in picture header
    // V61: Change SkDrawPictureRec to take two colors rather than two alphas
    // V62: Don't negate size of custom encoded images (don't write origin x,y either)
    // V63: Store image bounds (including origin) instead of just width/height to support subsets
    // V64: Remove occluder feature from blur maskFilter
    // V65: Float4 paint color
    // V66: Add saveBehind
    // V67: Blobs serialize fonts instead of paints
    // V68: Paint doesn't serialize font-related stuff
    // V69: Clean up duplicated and redundant SkImageFilter related enums
    // V70: Image filters definitions hidden, registered names updated to include "Impl"
    // V71: Unify erode and dilate image filters
    // V72: SkColorFilter_Matrix domain (rgba vs. hsla)
    // V73: Use SkColor4f in per-edge AA quad API
    // V74: MorphologyImageFilter internal radius is SkScaler
    // V75: SkVertices switched from unsafe use of SkReader32 to SkReadBuffer (like everything else)
    // V76: Add filtering enum to ImageShader
    // V77: Explicit filtering options on imageshaders
    // V78: Serialize skmipmap data for images that have it
    // V79: Cubic Resampler option on imageshader
    // V80: Smapling options on imageshader
    // V81: sampling parameters on drawImage/drawImageRect/etc.
    // V82: Add filter param to picture-shader
    // V83: SkMatrixImageFilter now takes SkSamplingOptions instead of SkFilterQuality
    // V84: SkImageFilters::Image now takes SkSamplingOptions instead of SkFilterQuality
    // V85: Remove legacy support for inheriting sampling from the paint.
    // V86: Remove support for custom data inside SkVertices
    // V87: SkPaint now holds a user-defined blend function (SkBlender), no longer has DrawLooper
    // V88: Add blender to ComposeShader and BlendImageFilter
    // V89: Deprecated SkClipOps are no longer supported
    // V90: Private API for backdrop scale factor in SaveLayerRec
    // V91: Added raw image shaders
    // V92: Added anisotropic filtering to SkSamplingOptions
    // V94: Removed local matrices from SkShaderBase. Local matrices always use SkLocalMatrixShader.
    // V95: SkImageFilters::Shader only saves SkShader, not a full SkPaint
    // V96: SkImageFilters::Magnifier updated with more complete parameters
    // V97: SkImageFilters::RuntimeShader takes a sample radius
    // V98: Merged SkImageFilters::Blend and ::Arithmetic implementations
<<<<<<< HEAD
=======
    // V99: Remove legacy Magnifier filter
>>>>>>> 46ecd1b7

    enum Version {
        kPictureShaderFilterParam_Version   = 82,
        kMatrixImageFilterSampling_Version  = 83,
        kImageFilterImageSampling_Version   = 84,
        kNoFilterQualityShaders_Version     = 85,
        kVerticesRemoveCustomData_Version   = 86,
        kSkBlenderInSkPaint                 = 87,
        kBlenderInEffects                   = 88,
        kNoExpandingClipOps                 = 89,
        kBackdropScaleFactor                = 90,
        kRawImageShaders                    = 91,
        kAnisotropicFilter                  = 92,
        kBlend4fColorFilter                 = 93,
        kNoShaderLocalMatrix                = 94,
        kShaderImageFilterSerializeShader   = 95,
        kRevampMagnifierFilter              = 96,
        kRuntimeImageFilterSampleRadius     = 97,
        kCombineBlendArithmeticFilters      = 98,
<<<<<<< HEAD
=======
        kRemoveLegacyMagnifierFilter        = 99,
>>>>>>> 46ecd1b7

        // Only SKPs within the min/current picture version range (inclusive) can be read.
        //
        // When updating kMin_Version also update oldestSupportedSkpVersion in
        // infra/bots/gen_tasks_logic/gen_tasks_logic.go
        //
        // Steps on how to find which oldestSupportedSkpVersion to use:
        // 1) Find the git hash when the desired kMin_Version was the kCurrent_Version from the
        //    git logs: https://skia.googlesource.com/skia/+log/main/src/core/SkPicturePriv.h
        //    Eg: https://skia.googlesource.com/skia/+/bfd330d081952424a93d51715653e4d1314d4822%5E%21/#F1
        //
        // 2) Use that git hash to find the SKP asset version number at that time here:
        //    https://skia.googlesource.com/skia/+/bfd330d081952424a93d51715653e4d1314d4822/infra/bots/assets/skp/VERSION
        //
        // 3) [Optional] Increment the SKP asset version number from step 3 and verify that it has
        //    the expected version number by downloading the asset and running skpinfo on it.
        //
        // 4) Use the incremented SKP asset version number as the oldestSupportedSkpVersion in
        //    infra/bots/gen_tasks_logic/gen_tasks_logic.go
        //
        // 5) Run `make -C infra/bots train`
        //
        // Contact the Infra Gardener if the above steps do not work for you.
        kMin_Version     = kPictureShaderFilterParam_Version,
<<<<<<< HEAD
        kCurrent_Version = kCombineBlendArithmeticFilters
=======
        kCurrent_Version = kRemoveLegacyMagnifierFilter
>>>>>>> 46ecd1b7
    };
};

bool SkPicture_StreamIsSKP(SkStream*, SkPictInfo*);

#endif<|MERGE_RESOLUTION|>--- conflicted
+++ resolved
@@ -109,10 +109,7 @@
     // V96: SkImageFilters::Magnifier updated with more complete parameters
     // V97: SkImageFilters::RuntimeShader takes a sample radius
     // V98: Merged SkImageFilters::Blend and ::Arithmetic implementations
-<<<<<<< HEAD
-=======
     // V99: Remove legacy Magnifier filter
->>>>>>> 46ecd1b7
 
     enum Version {
         kPictureShaderFilterParam_Version   = 82,
@@ -132,10 +129,7 @@
         kRevampMagnifierFilter              = 96,
         kRuntimeImageFilterSampleRadius     = 97,
         kCombineBlendArithmeticFilters      = 98,
-<<<<<<< HEAD
-=======
         kRemoveLegacyMagnifierFilter        = 99,
->>>>>>> 46ecd1b7
 
         // Only SKPs within the min/current picture version range (inclusive) can be read.
         //
@@ -160,11 +154,7 @@
         //
         // Contact the Infra Gardener if the above steps do not work for you.
         kMin_Version     = kPictureShaderFilterParam_Version,
-<<<<<<< HEAD
-        kCurrent_Version = kCombineBlendArithmeticFilters
-=======
         kCurrent_Version = kRemoveLegacyMagnifierFilter
->>>>>>> 46ecd1b7
     };
 };
 
