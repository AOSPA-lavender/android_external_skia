--- conflicted
+++ resolved
@@ -16,40 +16,6 @@
 #include <algorithm>
 #include <cstdint>
 #include <utility>
-<<<<<<< HEAD
-
-#if defined(SK_GANESH)
-#include "include/gpu/GpuTypes.h"
-#include "include/gpu/GrBackendSurface.h"
-#include "include/gpu/GrTypes.h"
-#include "include/private/gpu/ganesh/GrImageContext.h"
-#endif
-
-
-SkYUVAPixmapInfo::SupportedDataTypes::SupportedDataTypes(const GrImageContext& context) {
-#if defined(SK_GANESH)
-    for (int n = 1; n <= 4; ++n) {
-        if (context.defaultBackendFormat(DefaultColorTypeForDataType(DataType::kUnorm8, n),
-                                         GrRenderable::kNo).isValid()) {
-            this->enableDataType(DataType::kUnorm8, n);
-        }
-        if (context.defaultBackendFormat(DefaultColorTypeForDataType(DataType::kUnorm16, n),
-                                         GrRenderable::kNo).isValid()) {
-            this->enableDataType(DataType::kUnorm16, n);
-        }
-        if (context.defaultBackendFormat(DefaultColorTypeForDataType(DataType::kFloat16, n),
-                                         GrRenderable::kNo).isValid()) {
-            this->enableDataType(DataType::kFloat16, n);
-        }
-        if (context.defaultBackendFormat(DefaultColorTypeForDataType(DataType::kUnorm10_Unorm2, n),
-                                         GrRenderable::kNo).isValid()) {
-            this->enableDataType(DataType::kUnorm10_Unorm2, n);
-        }
-    }
-#endif
-}
-=======
->>>>>>> 46ecd1b7
 
 void SkYUVAPixmapInfo::SupportedDataTypes::enableDataType(DataType type, int numChannels) {
     if (numChannels < 1 || numChannels > 4) {
