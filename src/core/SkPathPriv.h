/*
 * Copyright 2015 Google Inc.
 *
 * Use of this source code is governed by a BSD-style license that can be
 * found in the LICENSE file.
 */

#ifndef SkPathPriv_DEFINED
#define SkPathPriv_DEFINED

#include "include/core/SkPath.h"

class SkPathPriv {
public:
#ifdef SK_BUILD_FOR_ANDROID_FRAMEWORK
    static const int kPathRefGenIDBitCnt = 30; // leave room for the fill type (skbug.com/1762)
#else
    static const int kPathRefGenIDBitCnt = 32;
#endif

    enum FirstDirection : int {
        kCW_FirstDirection,         // == SkPath::kCW_Direction
        kCCW_FirstDirection,        // == SkPath::kCCW_Direction
        kUnknown_FirstDirection,
    };

    static FirstDirection AsFirstDirection(SkPath::Direction dir) {
        // since we agree numerically for the values in Direction, we can just cast.
        return (FirstDirection)dir;
    }

    /**
     *  Return the opposite of the specified direction. kUnknown is its own
     *  opposite.
     */
    static FirstDirection OppositeFirstDirection(FirstDirection dir) {
        static const FirstDirection gOppositeDir[] = {
            kCCW_FirstDirection, kCW_FirstDirection, kUnknown_FirstDirection,
        };
        return gOppositeDir[dir];
    }

    /**
     *  Tries to quickly compute the direction of the first non-degenerate
     *  contour. If it can be computed, return true and set dir to that
     *  direction. If it cannot be (quickly) determined, return false and ignore
     *  the dir parameter. If the direction was determined, it is cached to make
     *  subsequent calls return quickly.
     */
    static bool CheapComputeFirstDirection(const SkPath&, FirstDirection* dir);

    /**
     *  Returns true if the path's direction can be computed via
     *  cheapComputDirection() and if that computed direction matches the
     *  specified direction. If dir is kUnknown, returns true if the direction
     *  cannot be computed.
     */
    static bool CheapIsFirstDirection(const SkPath& path, FirstDirection dir) {
        FirstDirection computedDir = kUnknown_FirstDirection;
        (void)CheapComputeFirstDirection(path, &computedDir);
        return computedDir == dir;
    }

    static bool IsClosedSingleContour(const SkPath& path) {
        int verbCount = path.countVerbs();
        if (verbCount == 0)
            return false;
        int moveCount = 0;
        auto verbs = path.fPathRef->verbs();
        for (int i = 0; i < verbCount; i++) {
            switch (verbs[~i]) { // verbs are stored backwards; we use [~i] to get the i'th verb
                case SkPath::Verb::kMove_Verb:
                    moveCount += 1;
                    if (moveCount > 1) {
                        return false;
                    }
                    break;
                case SkPath::Verb::kClose_Verb:
                    if (i == verbCount - 1) {
                        return true;
                    }
                    return false;
                default: break;
            }
        }
        return false;
    }

    static void AddGenIDChangeListener(const SkPath& path,
                                       sk_sp<SkPathRef::GenIDChangeListener> listener) {
        path.fPathRef->addGenIDChangeListener(std::move(listener));
    }

    /**
     * This returns true for a rect that begins and ends at the same corner and has either a move
     * followed by four lines or a move followed by 3 lines and a close. None of the parameters are
     * optional. This does not permit degenerate line or point rectangles.
     */
    static bool IsSimpleClosedRect(const SkPath& path, SkRect* rect, SkPath::Direction* direction,
                                   unsigned* start);

    /**
     * Creates a path from arc params using the semantics of SkCanvas::drawArc. This function
     * assumes empty ovals and zero sweeps have already been filtered out.
     */
    static void CreateDrawArcPath(SkPath* path, const SkRect& oval, SkScalar startAngle,
                                  SkScalar sweepAngle, bool useCenter, bool isFillNoPathEffect);

    /**
     * Determines whether an arc produced by CreateDrawArcPath will be convex. Assumes a non-empty
     * oval.
     */
    static bool DrawArcIsConvex(SkScalar sweepAngle, bool useCenter, bool isFillNoPathEffect);

    /**
     * Returns a C++11-iterable object that traverses a path's verbs in order. e.g:
     *
     *   for (SkPath::Verb verb : SkPathPriv::Verbs(path)) {
     *       ...
     *   }
     */
    struct Verbs {
    public:
        Verbs(const SkPath& path) : fPathRef(path.fPathRef.get()) {}
        struct Iter {
            void operator++() { --fVerb; } // verbs are laid out backwards in memory.
            bool operator!=(const Iter& b) { return fVerb != b.fVerb; }
            SkPath::Verb operator*() { return static_cast<SkPath::Verb>(*fVerb); }
            const uint8_t* fVerb;
        };
        Iter begin() { return Iter{fPathRef->verbs() - 1}; }
        Iter end() { return Iter{fPathRef->verbs() - fPathRef->countVerbs() - 1}; }
    private:
        Verbs(const Verbs&) = delete;
        Verbs& operator=(const Verbs&) = delete;
        SkPathRef* fPathRef;
    };

    /**
     * Returns a pointer to the verb data. Note that the verbs are stored backwards in memory and
     * thus the returned pointer is the last verb.
     */
    static const uint8_t* VerbData(const SkPath& path) {
        return path.fPathRef->verbsMemBegin();
    }

    /** Returns a raw pointer to the path points */
    static const SkPoint* PointData(const SkPath& path) {
        return path.fPathRef->points();
    }

    /** Returns the number of conic weights in the path */
    static int ConicWeightCnt(const SkPath& path) {
        return path.fPathRef->countWeights();
    }

    /** Returns a raw pointer to the path conic weights. */
    static const SkScalar* ConicWeightData(const SkPath& path) {
        return path.fPathRef->conicWeights();
    }

#ifndef SK_LEGACY_PATH_CONVEXITY
    /** Returns true if path formed by pts is convex.

        @param pts    SkPoint array of path
        @param count  number of entries in array

        @return       true if pts represent a convex geometry
    */
    static bool IsConvex(const SkPoint pts[], int count);
#endif

    /** Returns true if the underlying SkPathRef has one single owner. */
    static bool TestingOnly_unique(const SkPath& path) {
        return path.fPathRef->unique();
    }

    /** Returns true if constructed by addCircle(), addOval(); and in some cases,
     addRoundRect(), addRRect(). SkPath constructed with conicTo() or rConicTo() will not
     return true though SkPath draws oval.

     rect receives bounds of oval.
     dir receives SkPath::Direction of oval: kCW_Direction if clockwise, kCCW_Direction if
     counterclockwise.
     start receives start of oval: 0 for top, 1 for right, 2 for bottom, 3 for left.

     rect, dir, and start are unmodified if oval is not found.

     Triggers performance optimizations on some GPU surface implementations.

     @param rect   storage for bounding SkRect of oval; may be nullptr
     @param dir    storage for SkPath::Direction; may be nullptr
     @param start  storage for start of oval; may be nullptr
     @return       true if SkPath was constructed by method that reduces to oval
     */
    static bool IsOval(const SkPath& path, SkRect* rect, SkPath::Direction* dir, unsigned* start) {
        bool isCCW = false;
        bool result = path.fPathRef->isOval(rect, &isCCW, start);
        if (dir && result) {
            *dir = isCCW ? SkPath::kCCW_Direction : SkPath::kCW_Direction;
        }
        return result;
    }

    /** Returns true if constructed by addRoundRect(), addRRect(); and if construction
     is not empty, not SkRect, and not oval. SkPath constructed with other calls
     will not return true though SkPath draws SkRRect.

     rrect receives bounds of SkRRect.
     dir receives SkPath::Direction of oval: kCW_Direction if clockwise, kCCW_Direction if
     counterclockwise.
     start receives start of SkRRect: 0 for top, 1 for right, 2 for bottom, 3 for left.

     rrect, dir, and start are unmodified if SkRRect is not found.

     Triggers performance optimizations on some GPU surface implementations.

     @param rrect  storage for bounding SkRect of SkRRect; may be nullptr
     @param dir    storage for SkPath::Direction; may be nullptr
     @param start  storage for start of SkRRect; may be nullptr
     @return       true if SkPath contains only SkRRect
     */
    static bool IsRRect(const SkPath& path, SkRRect* rrect, SkPath::Direction* dir,
                        unsigned* start) {
        bool isCCW = false;
        bool result = path.fPathRef->isRRect(rrect, &isCCW, start);
        if (dir && result) {
            *dir = isCCW ? SkPath::kCCW_Direction : SkPath::kCW_Direction;
        }
        return result;
    }

    /**
     *  Sometimes in the drawing pipeline, we have to perform math on path coordinates, even after
     *  the path is in device-coordinates. Tessellation and clipping are two examples. Usually this
     *  is pretty modest, but it can involve subtracting/adding coordinates, or multiplying by
     *  small constants (e.g. 2,3,4). To try to preflight issues where these optionations could turn
     *  finite path values into infinities (or NaNs), we allow the upper drawing code to reject
     *  the path if its bounds (in device coordinates) is too close to max float.
     */
    static bool TooBigForMath(const SkRect& bounds) {
        // This value is just a guess. smaller is safer, but we don't want to reject largish paths
        // that we don't have to.
        constexpr SkScalar scale_down_to_allow_for_small_multiplies = 0.25f;
        constexpr SkScalar max = SK_ScalarMax * scale_down_to_allow_for_small_multiplies;

        // use ! expression so we return true if bounds contains NaN
        return !(bounds.fLeft >= -max && bounds.fTop >= -max &&
                 bounds.fRight <= max && bounds.fBottom <= max);
    }
    static bool TooBigForMath(const SkPath& path) {
        return TooBigForMath(path.getBounds());
    }

    // Returns number of valid points for each SkPath::Iter verb
    static int PtsInIter(unsigned verb) {
        static const uint8_t gPtsInVerb[] = {
            1,  // kMove    pts[0]
            2,  // kLine    pts[0..1]
            3,  // kQuad    pts[0..2]
            3,  // kConic   pts[0..2]
            4,  // kCubic   pts[0..3]
            0,  // kClose
            0   // kDone
        };

        SkASSERT(verb < SK_ARRAY_COUNT(gPtsInVerb));
        return gPtsInVerb[verb];
    }

    static bool IsAxisAligned(const SkPath& path) {
        SkRect tmp;
        return (path.fPathRef->fIsRRect | path.fPathRef->fIsOval) || path.isRect(&tmp);
    }
<<<<<<< HEAD
=======

    static bool AllPointsEq(const SkPoint pts[], int count) {
        for (int i = 1; i < count; ++i) {
            if (pts[0] != pts[i]) {
                return false;
            }
        }
        return true;
    }
};

// Lightweight variant of SkPath::Iter that only returns segments (e.g. lines/conics).
// Does not return kMove or kClose.
// Always "auto-closes" each contour.
// Roughly the same as SkPath::Iter(path, true), but does not return moves or closes
//
class SkPathEdgeIter {
    const uint8_t*  fVerbsStart;
    const uint8_t*  fVerbs; // reverse
    const SkPoint*  fPts;
    const SkPoint*  fMoveToPtr;
    const SkScalar* fConicWeights;
    SkPoint         fScratch[2];    // for auto-close lines
    bool            fNeedsCloseLine;
    SkDEBUGCODE(bool fIsConic);

    enum {
        kIllegalEdgeValue = 99
    };

public:
    SkPathEdgeIter(const SkPath& path);

    SkScalar conicWeight() const {
        SkASSERT(fIsConic);
        return *fConicWeights;
    }

    enum class Edge {
        kLine  = SkPath::kLine_Verb,
        kQuad  = SkPath::kQuad_Verb,
        kConic = SkPath::kConic_Verb,
        kCubic = SkPath::kCubic_Verb,
    };

    static SkPath::Verb EdgeToVerb(Edge e) {
        return SkPath::Verb(e);
    }

    struct Result {
        const SkPoint*  fPts;   // points for the segment, or null if done
        Edge            fEdge;

        // Returns true when it holds an Edge, false when the path is done.
        operator bool() { return fPts != nullptr; }
    };

    Result next() {
        auto closeline = [&]() {
            fScratch[0] = fPts[-1];
            fScratch[1] = *fMoveToPtr;
            fNeedsCloseLine = false;
            return Result{ fScratch, Edge::kLine };
        };

        for (;;) {
            SkASSERT(fVerbs >= fVerbsStart);
            if (fVerbs == fVerbsStart) {
                return fNeedsCloseLine
                    ? closeline()
                    : Result{ nullptr, Edge(kIllegalEdgeValue) };
            }

            SkDEBUGCODE(fIsConic = false;)

            const auto v = *--fVerbs;
            switch (v) {
                case SkPath::kMove_Verb: {
                    if (fNeedsCloseLine) {
                        auto res = closeline();
                        fMoveToPtr = fPts++;
                        return res;
                    }
                    fMoveToPtr = fPts++;
                } break;
                case SkPath::kClose_Verb:
                    if (fNeedsCloseLine) return closeline();
                    break;
                default: {
                    // Actual edge.
                    const int pts_count = (v+2) / 2,
                              cws_count = (v & (v-1)) / 2;
                    SkASSERT(pts_count == SkPathPriv::PtsInIter(v) - 1);

                    fNeedsCloseLine = true;
                    fPts           += pts_count;
                    fConicWeights  += cws_count;

                    SkDEBUGCODE(fIsConic = (v == SkPath::kConic_Verb);)
                    SkASSERT(fIsConic == (cws_count > 0));

                    return { &fPts[-(pts_count + 1)], Edge(v) };
                }
            }
        }
    }
>>>>>>> 40be567a
};

#endif<|MERGE_RESOLUTION|>--- conflicted
+++ resolved
@@ -272,8 +272,6 @@
         SkRect tmp;
         return (path.fPathRef->fIsRRect | path.fPathRef->fIsOval) || path.isRect(&tmp);
     }
-<<<<<<< HEAD
-=======
 
     static bool AllPointsEq(const SkPoint pts[], int count) {
         for (int i = 1; i < count; ++i) {
@@ -380,7 +378,6 @@
             }
         }
     }
->>>>>>> 40be567a
 };
 
 #endif