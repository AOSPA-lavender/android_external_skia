--- conflicted
+++ resolved
@@ -16,10 +16,6 @@
 #include "include/private/SkTemplates.h"
 #include "src/core/SkArenaAlloc.h"
 #include "src/core/SkBitmapController.h"
-<<<<<<< HEAD
-#include "src/core/SkBitmapProvider.h"
-=======
->>>>>>> 40be567a
 #include "src/core/SkMatrixPriv.h"
 #include "src/core/SkMipMap.h"
 
@@ -32,17 +28,10 @@
 class SkPaint;
 
 struct SkBitmapProcInfo {
-<<<<<<< HEAD
-    SkBitmapProcInfo(const SkBitmapProvider&, SkTileMode tmx, SkTileMode tmy);
-    ~SkBitmapProcInfo();
-
-    const SkBitmapProvider  fProvider;
-=======
     SkBitmapProcInfo(const SkImage_Base*, SkTileMode tmx, SkTileMode tmy);
     ~SkBitmapProcInfo();
 
     const SkImage_Base*     fImage;
->>>>>>> 40be567a
 
     SkPixmap                fPixmap;
     SkMatrix                fInvMatrix;         // This changes based on tile mode.
@@ -65,13 +54,8 @@
 };
 
 struct SkBitmapProcState : public SkBitmapProcInfo {
-<<<<<<< HEAD
-    SkBitmapProcState(const SkBitmapProvider& prov, SkTileMode tmx, SkTileMode tmy)
-        : SkBitmapProcInfo(prov, tmx, tmy) {}
-=======
     SkBitmapProcState(const SkImage_Base* image, SkTileMode tmx, SkTileMode tmy)
         : SkBitmapProcInfo(image, tmx, tmy) {}
->>>>>>> 40be567a
 
     bool setup(const SkMatrix& inv, const SkPaint& paint) {
         return this->init(inv, paint) && this->chooseProcs();
