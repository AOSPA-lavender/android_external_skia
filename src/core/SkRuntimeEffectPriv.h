/*
 * Copyright 2020 Google LLC
 *
 * Use of this source code is governed by a BSD-style license that can be
 * found in the LICENSE file.
 */

#ifndef SkRuntimeEffectPriv_DEFINED
#define SkRuntimeEffectPriv_DEFINED

#include "include/core/SkRefCnt.h"
#include "include/core/SkString.h"
#include "include/effects/SkRuntimeEffect.h"
#include "include/private/SkSLSampleUsage.h"
#include "include/private/base/SkAssert.h"
#include "include/private/base/SkSpan_impl.h"
#include "include/private/base/SkTArray.h"
<<<<<<< HEAD
#include "src/shaders/SkShaderBase.h"
=======
>>>>>>> 46ecd1b7

#include <cstddef>
#include <cstdint>
#include <functional>
#include <memory>
#include <vector>

#ifdef SK_ENABLE_SKSL
#include "include/sksl/SkSLVersion.h"

#ifdef SK_ENABLE_SKSL_IN_RASTER_PIPELINE
#include "src/sksl/codegen/SkSLRasterPipelineBuilder.h"
#endif

#ifdef SK_ENABLE_SKVM
<<<<<<< HEAD
=======
#include "include/core/SkImageInfo.h"
>>>>>>> 46ecd1b7
#include "src/sksl/codegen/SkSLVMCodeGenerator.h"
#endif

class SkArenaAlloc;
<<<<<<< HEAD
=======
class SkCapabilities;
>>>>>>> 46ecd1b7
class SkColorSpace;
class SkData;
class SkMatrix;
class SkReadBuffer;
class SkShader;
class SkWriteBuffer;
<<<<<<< HEAD
struct SkStageRec;
=======
struct SkColorSpaceXformSteps;
struct SkStageRec;

namespace SkShaders {
class MatrixRec;
}
>>>>>>> 46ecd1b7

namespace SkSL {
class Context;
class Variable;
struct Program;
}

#if defined(SK_GRAPHITE)
namespace skgpu::graphite {
class KeyContext;
class PaintParamsKeyBuilder;
class PipelineDataGatherer;
}  // namespace skgpu::graphite
#endif

class SkRuntimeEffectPriv {
public:
    struct UniformsCallbackContext {
        const SkColorSpace* fDstColorSpace;
    };

    // Private (experimental) API for creating runtime shaders with late-bound uniforms.
    // The callback must produce a uniform data blob of the correct size for the effect.
    // It is invoked at "draw" time (essentially, when a draw call is made against the canvas
    // using the resulting shader). There are no strong guarantees about timing.
    // Serializing the resulting shader will immediately invoke the callback (and record the
    // resulting uniforms).
    using UniformsCallback = std::function<sk_sp<const SkData>(const UniformsCallbackContext&)>;
    static sk_sp<SkShader> MakeDeferredShader(const SkRuntimeEffect* effect,
                                              UniformsCallback uniformsCallback,
                                              SkSpan<SkRuntimeEffect::ChildPtr> children,
                                              const SkMatrix* localMatrix = nullptr);

    // Helper function when creating an effect for a GrSkSLFP that verifies an effect will
    // implement the GrFragmentProcessor "constant output for constant input" optimization flag.
    static bool SupportsConstantOutputForConstantInput(const SkRuntimeEffect* effect) {
        // This optimization is only implemented for color filters without any children.
        if (!effect->allowColorFilter() || !effect->children().empty()) {
            return false;
        }
#if defined(SK_ENABLE_SKVM)
        return effect->getFilterColorProgram();
#else
        return true;
#endif
    }

    static uint32_t Hash(const SkRuntimeEffect& effect) {
        return effect.hash();
    }

    static const SkSL::Program& Program(const SkRuntimeEffect& effect) {
        return *effect.fBaseProgram;
    }

    static SkRuntimeEffect::Options ES3Options() {
        SkRuntimeEffect::Options options;
        options.maxVersionAllowed = SkSL::Version::k300;
        return options;
    }

    static void AllowPrivateAccess(SkRuntimeEffect::Options* options) {
        options->allowPrivateAccess = true;
    }

    static SkRuntimeEffect::Uniform VarAsUniform(const SkSL::Variable&,
                                                 const SkSL::Context&,
                                                 size_t* offset);

    // If there are layout(color) uniforms then this performs color space transformation on the
    // color values and returns a new SkData. Otherwise, the original data is returned.
    static sk_sp<const SkData> TransformUniforms(SkSpan<const SkRuntimeEffect::Uniform> uniforms,
                                                 sk_sp<const SkData> originalData,
                                                 const SkColorSpaceXformSteps&);
    static sk_sp<const SkData> TransformUniforms(SkSpan<const SkRuntimeEffect::Uniform> uniforms,
                                                 sk_sp<const SkData> originalData,
                                                 const SkColorSpace* dstCS);
    static SkSpan<const float> UniformsAsSpan(
        SkSpan<const SkRuntimeEffect::Uniform> uniforms,
        sk_sp<const SkData> originalData,
        bool alwaysCopyIntoAlloc,
        const SkColorSpace* destColorSpace,
        SkArenaAlloc* alloc);

    static bool CanDraw(const SkCapabilities*, const SkSL::Program*);
    static bool CanDraw(const SkCapabilities*, const SkRuntimeEffect*);

    static bool ReadChildEffects(SkReadBuffer& buffer,
                                 const SkRuntimeEffect* effect,
                                 skia_private::TArray<SkRuntimeEffect::ChildPtr>* children);
    static void WriteChildEffects(SkWriteBuffer &buffer,
                                  const std::vector<SkRuntimeEffect::ChildPtr> &children);

#ifdef SK_ENABLE_SKVM
    static std::vector<skvm::Val> MakeSkVMUniforms(skvm::Builder*,
                                                   skvm::Uniforms*,
                                                   size_t inputSize,
                                                   const SkData& inputs);
#endif

#if defined(SK_GRAPHITE)
static void AddChildrenToKey(SkSpan<const SkRuntimeEffect::ChildPtr> children,
                             SkSpan<const SkRuntimeEffect::Child> childInfo,
                             const skgpu::graphite::KeyContext& keyContext,
                             skgpu::graphite::PaintParamsKeyBuilder* builder,
                             skgpu::graphite::PipelineDataGatherer* gatherer);
#endif
};

// These internal APIs for creating runtime effects vary from the public API in two ways:
//
//     1) they're used in contexts where it's not useful to receive an error message;
//     2) they're cached.
//
// Users of the public SkRuntimeEffect::Make*() can of course cache however they like themselves;
// keeping these APIs private means users will not be forced into our cache or cache policy.

sk_sp<SkRuntimeEffect> SkMakeCachedRuntimeEffect(
        SkRuntimeEffect::Result (*make)(SkString sksl, const SkRuntimeEffect::Options&),
        SkString sksl);

inline sk_sp<SkRuntimeEffect> SkMakeCachedRuntimeEffect(
        SkRuntimeEffect::Result (*make)(SkString, const SkRuntimeEffect::Options&),
        const char* sksl) {
    return SkMakeCachedRuntimeEffect(make, SkString{sksl});
}

// Internal API that assumes (and asserts) that the shader code is valid, but does no internal
// caching. Used when the caller will cache the result in a static variable. Ownership is passed to
// the caller; the effect will be leaked if it the pointer is not stored or explicitly deleted.
inline SkRuntimeEffect* SkMakeRuntimeEffect(
        SkRuntimeEffect::Result (*make)(SkString, const SkRuntimeEffect::Options&),
        const char* sksl,
        SkRuntimeEffect::Options options = SkRuntimeEffect::Options{}) {
#if defined(SK_DEBUG)
    // Our SKSL snippets we embed in Skia should not have comments or excess indentation.
    // Removing them helps trim down code size and speeds up parsing
    if (SkStrContains(sksl, "//") || SkStrContains(sksl, "    ")) {
        SkDEBUGFAILF("Found SkSL snippet that can be minified: \n %s\n", sksl);
    }
#endif
    SkRuntimeEffectPriv::AllowPrivateAccess(&options);
    auto result = make(SkString{sksl}, options);
    if (!result.effect) {
        SK_ABORT("%s", result.errorText.c_str());
    }
    return result.effect.release();
}

#ifdef SK_ENABLE_SKSL_IN_RASTER_PIPELINE
class RuntimeEffectRPCallbacks : public SkSL::RP::Callbacks {
public:
    RuntimeEffectRPCallbacks(const SkStageRec& s,
<<<<<<< HEAD
                             const SkShaderBase::MatrixRec& m,
=======
                             const SkShaders::MatrixRec& m,
>>>>>>> 46ecd1b7
                             SkSpan<const SkRuntimeEffect::ChildPtr> c,
                             SkSpan<const SkSL::SampleUsage> u)
            : fStage(s), fMatrix(m), fChildren(c), fSampleUsages(u) {}

    bool appendShader(int index) override;
    bool appendColorFilter(int index) override;
    bool appendBlender(int index) override;

    // TODO: If an effect calls these intrinsics more than once, we could cache and re-use the steps
    // object(s), rather than re-creating them in the arena repeatedly.
    void toLinearSrgb(const void* color) override;

    void fromLinearSrgb(const void* color) override;

private:
    void applyColorSpaceXform(const SkColorSpaceXformSteps& tempXform, const void* color);

    const SkStageRec& fStage;
<<<<<<< HEAD
    const SkShaderBase::MatrixRec& fMatrix;
=======
    const SkShaders::MatrixRec& fMatrix;
>>>>>>> 46ecd1b7
    SkSpan<const SkRuntimeEffect::ChildPtr> fChildren;
    SkSpan<const SkSL::SampleUsage> fSampleUsages;
};
#endif  // SK_ENABLE_SKSL_IN_RASTER_PIPELINE

#if defined(SK_ENABLE_SKVM)
class RuntimeEffectVMCallbacks : public SkSL::SkVMCallbacks {
public:
    RuntimeEffectVMCallbacks(skvm::Builder* builder,
                             skvm::Uniforms* uniforms,
                             SkArenaAlloc* alloc,
                             const std::vector<SkRuntimeEffect::ChildPtr>& children,
<<<<<<< HEAD
                             const SkShaderBase::MatrixRec& mRec,
=======
                             const SkShaders::MatrixRec& mRec,
>>>>>>> 46ecd1b7
                             skvm::Color inColor,
                             const SkColorInfo& colorInfo)
            : fBuilder(builder)
            , fUniforms(uniforms)
            , fAlloc(alloc)
            , fChildren(children)
            , fMRec(mRec)
            , fInColor(inColor)
            , fColorInfo(colorInfo) {}

    skvm::Color sampleShader(int ix, skvm::Coord coord) override;

    skvm::Color sampleColorFilter(int ix, skvm::Color color) override;

    skvm::Color sampleBlender(int ix, skvm::Color src, skvm::Color dst) override;

    skvm::Color toLinearSrgb(skvm::Color color) override;

    skvm::Color fromLinearSrgb(skvm::Color color) override;

    skvm::Builder* fBuilder;
    skvm::Uniforms* fUniforms;
    SkArenaAlloc* fAlloc;
    const std::vector<SkRuntimeEffect::ChildPtr>& fChildren;
<<<<<<< HEAD
    const SkShaderBase::MatrixRec& fMRec;
=======
    const SkShaders::MatrixRec& fMRec;
>>>>>>> 46ecd1b7
    const skvm::Color fInColor;
    const SkColorInfo& fColorInfo;
};
#endif  // defined(SK_ENABLE_SKVM)

#endif  // SK_ENABLE_SKSL

#endif  // SkRuntimeEffectPriv_DEFINED<|MERGE_RESOLUTION|>--- conflicted
+++ resolved
@@ -15,10 +15,6 @@
 #include "include/private/base/SkAssert.h"
 #include "include/private/base/SkSpan_impl.h"
 #include "include/private/base/SkTArray.h"
-<<<<<<< HEAD
-#include "src/shaders/SkShaderBase.h"
-=======
->>>>>>> 46ecd1b7
 
 #include <cstddef>
 #include <cstdint>
@@ -34,34 +30,24 @@
 #endif
 
 #ifdef SK_ENABLE_SKVM
-<<<<<<< HEAD
-=======
 #include "include/core/SkImageInfo.h"
->>>>>>> 46ecd1b7
 #include "src/sksl/codegen/SkSLVMCodeGenerator.h"
 #endif
 
 class SkArenaAlloc;
-<<<<<<< HEAD
-=======
 class SkCapabilities;
->>>>>>> 46ecd1b7
 class SkColorSpace;
 class SkData;
 class SkMatrix;
 class SkReadBuffer;
 class SkShader;
 class SkWriteBuffer;
-<<<<<<< HEAD
-struct SkStageRec;
-=======
 struct SkColorSpaceXformSteps;
 struct SkStageRec;
 
 namespace SkShaders {
 class MatrixRec;
 }
->>>>>>> 46ecd1b7
 
 namespace SkSL {
 class Context;
@@ -215,11 +201,7 @@
 class RuntimeEffectRPCallbacks : public SkSL::RP::Callbacks {
 public:
     RuntimeEffectRPCallbacks(const SkStageRec& s,
-<<<<<<< HEAD
-                             const SkShaderBase::MatrixRec& m,
-=======
                              const SkShaders::MatrixRec& m,
->>>>>>> 46ecd1b7
                              SkSpan<const SkRuntimeEffect::ChildPtr> c,
                              SkSpan<const SkSL::SampleUsage> u)
             : fStage(s), fMatrix(m), fChildren(c), fSampleUsages(u) {}
@@ -238,11 +220,7 @@
     void applyColorSpaceXform(const SkColorSpaceXformSteps& tempXform, const void* color);
 
     const SkStageRec& fStage;
-<<<<<<< HEAD
-    const SkShaderBase::MatrixRec& fMatrix;
-=======
     const SkShaders::MatrixRec& fMatrix;
->>>>>>> 46ecd1b7
     SkSpan<const SkRuntimeEffect::ChildPtr> fChildren;
     SkSpan<const SkSL::SampleUsage> fSampleUsages;
 };
@@ -255,11 +233,7 @@
                              skvm::Uniforms* uniforms,
                              SkArenaAlloc* alloc,
                              const std::vector<SkRuntimeEffect::ChildPtr>& children,
-<<<<<<< HEAD
-                             const SkShaderBase::MatrixRec& mRec,
-=======
                              const SkShaders::MatrixRec& mRec,
->>>>>>> 46ecd1b7
                              skvm::Color inColor,
                              const SkColorInfo& colorInfo)
             : fBuilder(builder)
@@ -284,11 +258,7 @@
     skvm::Uniforms* fUniforms;
     SkArenaAlloc* fAlloc;
     const std::vector<SkRuntimeEffect::ChildPtr>& fChildren;
-<<<<<<< HEAD
-    const SkShaderBase::MatrixRec& fMRec;
-=======
     const SkShaders::MatrixRec& fMRec;
->>>>>>> 46ecd1b7
     const skvm::Color fInColor;
     const SkColorInfo& fColorInfo;
 };
