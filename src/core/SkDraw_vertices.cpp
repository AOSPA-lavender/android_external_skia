/*
 * Copyright 2017 Google Inc.
 *
 * Use of this source code is governed by a BSD-style license that can be
 * found in the LICENSE file.
 */

#include "include/core/SkString.h"
#include "include/private/SkNx.h"
#include "src/core/SkArenaAlloc.h"
#include "src/core/SkAutoBlitterChoose.h"
#include "src/core/SkConvertPixels.h"
#include "src/core/SkCoreBlitters.h"
#include "src/core/SkDraw.h"
#include "src/core/SkRasterClip.h"
#include "src/core/SkRasterPipeline.h"
#include "src/core/SkScan.h"
#include "src/core/SkVertState.h"
#include "src/shaders/SkComposeShader.h"
#include "src/shaders/SkShaderBase.h"

struct Matrix43 {
    float fMat[12];    // column major

    Sk4f map(float x, float y) const {
        return Sk4f::Load(&fMat[0]) * x + Sk4f::Load(&fMat[4]) * y + Sk4f::Load(&fMat[8]);
    }

    void setConcat(const Matrix43& a, const SkMatrix& b) {
        fMat[ 0] = a.dot(0, b.getScaleX(), b.getSkewY());
        fMat[ 1] = a.dot(1, b.getScaleX(), b.getSkewY());
        fMat[ 2] = a.dot(2, b.getScaleX(), b.getSkewY());
        fMat[ 3] = a.dot(3, b.getScaleX(), b.getSkewY());

        fMat[ 4] = a.dot(0, b.getSkewX(), b.getScaleY());
        fMat[ 5] = a.dot(1, b.getSkewX(), b.getScaleY());
        fMat[ 6] = a.dot(2, b.getSkewX(), b.getScaleY());
        fMat[ 7] = a.dot(3, b.getSkewX(), b.getScaleY());

        fMat[ 8] = a.dot(0, b.getTranslateX(), b.getTranslateY()) + a.fMat[ 8];
        fMat[ 9] = a.dot(1, b.getTranslateX(), b.getTranslateY()) + a.fMat[ 9];
        fMat[10] = a.dot(2, b.getTranslateX(), b.getTranslateY()) + a.fMat[10];
        fMat[11] = a.dot(3, b.getTranslateX(), b.getTranslateY()) + a.fMat[11];
    }

private:
    float dot(int index, float x, float y) const {
        return fMat[index + 0] * x + fMat[index + 4] * y;
    }
};

static SkScan::HairRCProc ChooseHairProc(bool doAntiAlias) {
    return doAntiAlias ? SkScan::AntiHairLine : SkScan::HairLine;
}

static bool SK_WARN_UNUSED_RESULT
texture_to_matrix(const VertState& state, const SkPoint verts[], const SkPoint texs[],
                  SkMatrix* matrix) {
    SkPoint src[3], dst[3];

    src[0] = texs[state.f0];
    src[1] = texs[state.f1];
    src[2] = texs[state.f2];
    dst[0] = verts[state.f0];
    dst[1] = verts[state.f1];
    dst[2] = verts[state.f2];
    return matrix->setPolyToPoly(src, dst, 3);
}

class SkTriColorShader : public SkShaderBase {
public:
    SkTriColorShader(bool isOpaque) : fIsOpaque(isOpaque) {}

    Matrix43* getMatrix43() { return &fM43; }

    bool isOpaque() const override { return fIsOpaque; }


protected:
#ifdef SK_ENABLE_LEGACY_SHADERCONTEXT
    Context* onMakeContext(const ContextRec& rec, SkArenaAlloc* alloc) const override {
        return nullptr;
    }
#endif
    bool onAppendStages(const SkStageRec& rec) const override {
        rec.fPipeline->append(SkRasterPipeline::seed_shader);
        rec.fPipeline->append(SkRasterPipeline::matrix_4x3, &fM43);
        return true;
    }

private:
    // For serialization.  This will never be called.
    Factory getFactory() const override { return nullptr; }
    const char* getTypeName() const override { return nullptr; }

    Matrix43 fM43;
    const bool fIsOpaque;

    typedef SkShaderBase INHERITED;
};

static bool SK_WARN_UNUSED_RESULT
update_tricolor_matrix(const SkMatrix& ctmInv, const SkPoint pts[], const SkPMColor4f colors[],
                       int index0, int index1, int index2, Matrix43* result) {
    SkMatrix m, im;
    m.reset();
    m.set(0, pts[index1].fX - pts[index0].fX);
    m.set(1, pts[index2].fX - pts[index0].fX);
    m.set(2, pts[index0].fX);
    m.set(3, pts[index1].fY - pts[index0].fY);
    m.set(4, pts[index2].fY - pts[index0].fY);
    m.set(5, pts[index0].fY);
    if (!m.invert(&im)) {
        return false;
    }

    SkMatrix dstToUnit;
    dstToUnit.setConcat(im, ctmInv);

    Sk4f c0 = Sk4f::Load(colors[index0].vec()),
         c1 = Sk4f::Load(colors[index1].vec()),
         c2 = Sk4f::Load(colors[index2].vec());

    Matrix43 colorm;
    (c1 - c0).store(&colorm.fMat[0]);
    (c2 - c0).store(&colorm.fMat[4]);
    c0.store(&colorm.fMat[8]);
    result->setConcat(colorm, dstToUnit);
    return true;
}

// Convert the SkColors into float colors. The conversion depends on some conditions:
// - If the pixmap has a dst colorspace, we have to be "color-correct".
//   Do we map into dst-colorspace before or after we interpolate?
// - We have to decide when to apply per-color alpha (before or after we interpolate)
//
// For now, we will take a simple approach, but recognize this is just a start:
// - convert colors into dst colorspace before interpolation (matches gradients)
// - apply per-color alpha before interpolation (matches old version of vertices)
//
static SkPMColor4f* convert_colors(const SkColor src[], int count, SkColorSpace* deviceCS,
                                   SkArenaAlloc* alloc) {
    SkPMColor4f* dst = alloc->makeArray<SkPMColor4f>(count);
    SkImageInfo srcInfo = SkImageInfo::Make(count, 1, kBGRA_8888_SkColorType,
                                            kUnpremul_SkAlphaType, SkColorSpace::MakeSRGB());
    SkImageInfo dstInfo = SkImageInfo::Make(count, 1, kRGBA_F32_SkColorType,
                                            kPremul_SkAlphaType, sk_ref_sp(deviceCS));
    SkConvertPixels(dstInfo, dst, 0, srcInfo, src, 0);
    return dst;
}

static bool compute_is_opaque(const SkColor colors[], int count) {
    uint32_t c = ~0;
    for (int i = 0; i < count; ++i) {
        c &= colors[i];
    }
    return SkColorGetA(c) == 0xFF;
}

void SkDraw::drawVertices(SkVertices::VertexMode vmode, int vertexCount,
                          const SkPoint vertices[], const SkPoint textures[],
                          const SkColor colors[], const SkVertices::BoneIndices boneIndices[],
                          const SkVertices::BoneWeights boneWeights[], SkBlendMode bmode,
                          const uint16_t indices[], int indexCount,
                          const SkPaint& paint, const SkVertices::Bone bones[],
                          int boneCount) const {
    SkASSERT(0 == vertexCount || vertices);

    // abort early if there is nothing to draw
    if (vertexCount < 3 || (indices && indexCount < 3) || fRC->isEmpty()) {
        return;
    }
    SkMatrix ctmInv;
    if (!fMatrix->invert(&ctmInv)) {
        return;
    }

    // make textures and shader mutually consistent
    SkShader* shader = paint.getShader();
    if (!(shader && textures)) {
        shader = nullptr;
        textures = nullptr;
    }

    // We can simplify things for certain blendmodes. This is for speed, and SkComposeShader
    // itself insists we don't pass kSrc or kDst to it.
    //
    if (colors && textures) {
        switch (bmode) {
            case SkBlendMode::kSrc:
                colors = nullptr;
                break;
            case SkBlendMode::kDst:
                textures = nullptr;
                break;
            default: break;
        }
    }

    // we don't use the shader if there are no textures
    if (!textures) {
        shader = nullptr;
    }

    constexpr size_t kDefVertexCount = 16;
    constexpr size_t kOuterSize = sizeof(SkTriColorShader) +
                                 sizeof(SkShader_Blend) +
                                 (2 * sizeof(SkPoint) + sizeof(SkColor4f)) * kDefVertexCount;
    SkSTArenaAlloc<kOuterSize> outerAlloc;

    // deform vertices using the skeleton if it is passed in
    if (bones && boneCount) {
        // allocate space for the deformed vertices
        SkPoint* deformed = outerAlloc.makeArray<SkPoint>(vertexCount);

        // deform the vertices
        if (boneIndices && boneWeights) {
            for (int i = 0; i < vertexCount; i ++) {
                const SkVertices::BoneIndices& indices = boneIndices[i];
                const SkVertices::BoneWeights& weights = boneWeights[i];

                // apply the world transform
                SkPoint worldPoint = bones[0].mapPoint(vertices[i]);

                // apply bone deformations
                deformed[i] = SkPoint::Make(0.0f, 0.0f);
                for (uint32_t j = 0; j < 4; j ++) {
                    // get the attachment data
                    uint32_t index = indices[j];
                    float weight = weights[j];

                    // skip the bone if there is no weight
                    if (weight == 0.0f) {
                        continue;
                    }
                    SkASSERT(index != 0);

                    // deformed += M * v * w
                    deformed[i] += bones[index].mapPoint(worldPoint) * weight;
                }
            }
        } else {
            // no bones, so only apply world transform
            SkMatrix worldTransform = SkMatrix::I();
            worldTransform.setAffine(bones[0].values);
            worldTransform.mapPoints(deformed, vertices, vertexCount);
        }

        // change the vertices to point to deformed
        vertices = deformed;
    }

    SkPoint* devVerts = outerAlloc.makeArray<SkPoint>(vertexCount);
    fMatrix->mapPoints(devVerts, vertices, vertexCount);

    {
        SkRect bounds;
        // this also sets bounds to empty if we see a non-finite value
        bounds.set(devVerts, vertexCount);
        if (bounds.isEmpty()) {
            return;
        }
    }

    VertState       state(vertexCount, indices, indexCount);
    VertState::Proc vertProc = state.chooseProc(vmode);

    if (colors || textures) {
        SkPMColor4f*  dstColors = nullptr;
        Matrix43*   matrix43 = nullptr;

        if (colors) {
            dstColors = convert_colors(colors, vertexCount, fDst.colorSpace(), &outerAlloc);

            SkTriColorShader* triShader = outerAlloc.make<SkTriColorShader>(
                                                                compute_is_opaque(colors,
                                                                                  vertexCount));
            matrix43 = triShader->getMatrix43();
            if (shader) {
                shader = outerAlloc.make<SkShader_Blend>(bmode,
<<<<<<< HEAD
                                                         sk_ref_sp(triShader), sk_ref_sp(shader));
=======
                                                         sk_ref_sp(triShader), sk_ref_sp(shader),
                                                         nullptr);
>>>>>>> 40be567a
            } else {
                shader = triShader;
            }
        }

        SkPaint p(paint);
        p.setShader(sk_ref_sp(shader));

        if (!textures) {    // only tricolor shader
            SkASSERT(matrix43);
            auto blitter = SkCreateRasterPipelineBlitter(fDst, p, *fMatrix, &outerAlloc);
            while (vertProc(&state)) {
                if (!update_tricolor_matrix(ctmInv, vertices, dstColors,
                                            state.f0, state.f1, state.f2,
                                            matrix43)) {
                    continue;
                }

                SkPoint tmp[] = {
                    devVerts[state.f0], devVerts[state.f1], devVerts[state.f2]
                };
                SkScan::FillTriangle(tmp, *fRC, blitter);
            }
        } else {
            while (vertProc(&state)) {
                SkSTArenaAlloc<2048> innerAlloc;

                const SkMatrix* ctm = fMatrix;
                SkMatrix tmpCtm;
                if (textures) {
                    SkMatrix localM;
                    if (!texture_to_matrix(state, vertices, textures, &localM)) {
                        continue;
                    }
                    tmpCtm = SkMatrix::Concat(*fMatrix, localM);
                    ctm = &tmpCtm;
                }

                if (matrix43 && !update_tricolor_matrix(ctmInv, vertices, dstColors,
                                                        state.f0, state.f1, state.f2,
                                                        matrix43)) {
                    continue;
                }

                SkPoint tmp[] = {
                    devVerts[state.f0], devVerts[state.f1], devVerts[state.f2]
                };
                auto blitter = SkCreateRasterPipelineBlitter(fDst, p, *ctm, &innerAlloc);
                SkScan::FillTriangle(tmp, *fRC, blitter);
            }
        }
    } else {
        // no colors[] and no texture, stroke hairlines with paint's color.
        SkPaint p;
        p.setStyle(SkPaint::kStroke_Style);
        SkAutoBlitterChoose blitter(*this, nullptr, p);
        // Abort early if we failed to create a shader context.
        if (blitter->isNullBlitter()) {
            return;
        }
        SkScan::HairRCProc hairProc = ChooseHairProc(paint.isAntiAlias());
        const SkRasterClip& clip = *fRC;
        while (vertProc(&state)) {
            SkPoint array[] = {
                devVerts[state.f0], devVerts[state.f1], devVerts[state.f2], devVerts[state.f0]
            };
            hairProc(array, 4, clip, blitter.get());
        }
    }
}<|MERGE_RESOLUTION|>--- conflicted
+++ resolved
@@ -278,12 +278,8 @@
             matrix43 = triShader->getMatrix43();
             if (shader) {
                 shader = outerAlloc.make<SkShader_Blend>(bmode,
-<<<<<<< HEAD
-                                                         sk_ref_sp(triShader), sk_ref_sp(shader));
-=======
                                                          sk_ref_sp(triShader), sk_ref_sp(shader),
                                                          nullptr);
->>>>>>> 40be567a
             } else {
                 shader = triShader;
             }
