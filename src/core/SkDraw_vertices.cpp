/*
 * Copyright 2017 Google Inc.
 *
 * Use of this source code is governed by a BSD-style license that can be
 * found in the LICENSE file.
 */

#include "include/core/SkAlphaType.h"
#include "include/core/SkBlendMode.h"
#include "include/core/SkBlender.h"
#include "include/core/SkColor.h"
#include "include/core/SkColorSpace.h"
#include "include/core/SkColorType.h"
#include "include/core/SkImageInfo.h"
#include "include/core/SkMatrix.h"
#include "include/core/SkPaint.h"
#include "include/core/SkPixmap.h"
#include "include/core/SkPoint.h"
#include "include/core/SkPoint3.h"
#include "include/core/SkRect.h"
#include "include/core/SkRefCnt.h"
#include "include/core/SkScalar.h"
#include "include/core/SkShader.h"
#include "include/core/SkSurfaceProps.h"
#include "include/core/SkTypes.h"
#include "include/core/SkVertices.h"
#include "include/private/SkColorData.h"
#include "include/private/base/SkFloatingPoint.h"
#include "include/private/base/SkTo.h"
#include "src/base/SkArenaAlloc.h"
#include "src/base/SkTLazy.h"
<<<<<<< HEAD
#include "src/base/SkVx.h"
=======
>>>>>>> 46ecd1b7
#include "src/core/SkBlenderBase.h"
#include "src/core/SkConvertPixels.h"
#include "src/core/SkCoreBlitters.h"
#include "src/core/SkDraw.h"
#include "src/core/SkEffectPriv.h"
#include "src/core/SkMatrixProvider.h"
#include "src/core/SkRasterClip.h"
<<<<<<< HEAD
#include "src/core/SkRasterPipeline.h"
#include "src/core/SkRasterPipelineOpList.h"
=======
>>>>>>> 46ecd1b7
#include "src/core/SkScan.h"
#include "src/core/SkSurfacePriv.h"
#include "src/core/SkVMBlitter.h"
#include "src/core/SkVertState.h"
#include "src/core/SkVerticesPriv.h"
#include "src/shaders/SkShaderBase.h"
#include "src/shaders/SkTransformShader.h"
#include "src/shaders/SkTriColorShader.h"

#include <cstddef>
#include <cstdint>
#include <optional>
#include <utility>
<<<<<<< HEAD

class SkBlitter;

#if defined(SK_ENABLE_SKVM)
#include "src/core/SkVM.h"
#endif

struct Matrix43 {
    float fMat[12];    // column major

    skvx::float4 map(float x, float y) const {
        return skvx::float4::Load(&fMat[0]) * x +
               skvx::float4::Load(&fMat[4]) * y +
               skvx::float4::Load(&fMat[8]);
    }

    // Pass a by value, so we don't have to worry about aliasing with this
    void setConcat(const Matrix43 a, const SkMatrix& b) {
        SkASSERT(!b.hasPerspective());
=======
>>>>>>> 46ecd1b7

class SkBlitter;

#if defined(SK_ENABLE_SKVM)
#include "src/core/SkVM.h"
#endif

static bool SK_WARN_UNUSED_RESULT
texture_to_matrix(const VertState& state, const SkPoint verts[], const SkPoint texs[],
                  SkMatrix* matrix) {
    SkPoint src[3], dst[3];

    src[0] = texs[state.f0];
    src[1] = texs[state.f1];
    src[2] = texs[state.f2];
    dst[0] = verts[state.f0];
    dst[1] = verts[state.f1];
    dst[2] = verts[state.f2];
    return matrix->setPolyToPoly(src, dst, 3);
}

<<<<<<< HEAD
class SkTriColorShader : public SkShaderBase {
public:
    SkTriColorShader(bool isOpaque, bool usePersp) : fIsOpaque(isOpaque), fUsePersp(usePersp) {}

    // This gets called for each triangle, without re-calling appendStages.
    bool update(const SkMatrix& ctmInv, const SkPoint pts[], const SkPMColor4f colors[],
                int index0, int index1, int index2);

protected:
    bool appendStages(const SkStageRec& rec, const MatrixRec&) const override {
        rec.fPipeline->append(SkRasterPipelineOp::seed_shader);
        if (fUsePersp) {
            rec.fPipeline->append(SkRasterPipelineOp::matrix_perspective, &fM33);
        }
        rec.fPipeline->append(SkRasterPipelineOp::matrix_4x3, &fM43);
        return true;
    }

#if defined(SK_ENABLE_SKVM)
    skvm::Color program(skvm::Builder*,
                        skvm::Coord,
                        skvm::Coord,
                        skvm::Color,
                        const MatrixRec&,
                        const SkColorInfo&,
                        skvm::Uniforms*,
                        SkArenaAlloc*) const override;
#endif

private:
    bool isOpaque() const override { return fIsOpaque; }
    // For serialization.  This will never be called.
    Factory getFactory() const override { return nullptr; }
    const char* getTypeName() const override { return nullptr; }

    // If fUsePersp, we need both of these matrices,
    // otherwise we can combine them, and only use fM43

    Matrix43 fM43;
    SkMatrix fM33;
    const bool fIsOpaque;
    const bool fUsePersp;   // controls our stages, and what we do in update()
#if defined(SK_ENABLE_SKVM)
    mutable skvm::Uniform fColorMatrix;
    mutable skvm::Uniform fCoordMatrix;
#endif

    using INHERITED = SkShaderBase;
};

#if defined(SK_ENABLE_SKVM)
skvm::Color SkTriColorShader::program(skvm::Builder* b,
                                      skvm::Coord device,
                                      skvm::Coord local,
                                      skvm::Color,
                                      const MatrixRec&,
                                      const SkColorInfo&,
                                      skvm::Uniforms* uniforms,
                                      SkArenaAlloc* alloc) const {
    fColorMatrix = uniforms->pushPtr(&fM43);

    skvm::F32 x = local.x,
              y = local.y;

    if (fUsePersp) {
        fCoordMatrix = uniforms->pushPtr(&fM33);
        auto dot = [&, x, y](int row) {
            return b->mad(x, b->arrayF(fCoordMatrix, row),
                             b->mad(y, b->arrayF(fCoordMatrix, row + 3),
                                       b->arrayF(fCoordMatrix, row + 6)));
        };

        x = dot(0);
        y = dot(1);
        x = x * (1.0f / dot(2));
        y = y * (1.0f / dot(2));
    }

    auto colorDot = [&, x, y](int row) {
        return b->mad(x, b->arrayF(fColorMatrix, row),
                         b->mad(y, b->arrayF(fColorMatrix, row + 4),
                                   b->arrayF(fColorMatrix, row + 8)));
    };

    skvm::Color color;
    color.r = colorDot(0);
    color.g = colorDot(1);
    color.b = colorDot(2);
    color.a = colorDot(3);
    return color;
}
#endif

bool SkTriColorShader::update(const SkMatrix& ctmInv, const SkPoint pts[],
                              const SkPMColor4f colors[], int index0, int index1, int index2) {
    SkMatrix m, im;
    m.reset();
    m.set(0, pts[index1].fX - pts[index0].fX);
    m.set(1, pts[index2].fX - pts[index0].fX);
    m.set(2, pts[index0].fX);
    m.set(3, pts[index1].fY - pts[index0].fY);
    m.set(4, pts[index2].fY - pts[index0].fY);
    m.set(5, pts[index0].fY);
    if (!m.invert(&im)) {
        return false;
    }

    fM33.setConcat(im, ctmInv);

    auto c0 = skvx::float4::Load(colors[index0].vec()),
         c1 = skvx::float4::Load(colors[index1].vec()),
         c2 = skvx::float4::Load(colors[index2].vec());

    (c1 - c0).store(&fM43.fMat[0]);
    (c2 - c0).store(&fM43.fMat[4]);
    c0.store(&fM43.fMat[8]);

    if (!fUsePersp) {
        fM43.setConcat(fM43, fM33);
    }
    return true;
}

=======
>>>>>>> 46ecd1b7
// Convert the SkColors into float colors. The conversion depends on some conditions:
// - If the pixmap has a dst colorspace, we have to be "color-correct".
//   Do we map into dst-colorspace before or after we interpolate?
// - We have to decide when to apply per-color alpha (before or after we interpolate)
//
// For now, we will take a simple approach, but recognize this is just a start:
// - convert colors into dst colorspace before interpolation (matches gradients)
// - apply per-color alpha before interpolation (matches old version of vertices)
//
static SkPMColor4f* convert_colors(const SkColor src[],
                                   int count,
                                   SkColorSpace* deviceCS,
                                   SkArenaAlloc* alloc,
                                   bool skipColorXform) {
    SkPMColor4f* dst = alloc->makeArray<SkPMColor4f>(count);

    // Passing `nullptr` for the destination CS effectively disables color conversion.
    auto dstCS = skipColorXform ? nullptr : sk_ref_sp(deviceCS);
    SkImageInfo srcInfo = SkImageInfo::Make(
            count, 1, kBGRA_8888_SkColorType, kUnpremul_SkAlphaType, SkColorSpace::MakeSRGB());
    SkImageInfo dstInfo =
            SkImageInfo::Make(count, 1, kRGBA_F32_SkColorType, kPremul_SkAlphaType, dstCS);
    SkAssertResult(SkConvertPixels(dstInfo, dst, 0, srcInfo, src, 0));
    return dst;
}

static bool compute_is_opaque(const SkColor colors[], int count) {
    uint32_t c = ~0;
    for (int i = 0; i < count; ++i) {
        c &= colors[i];
    }
    return SkColorGetA(c) == 0xFF;
}

static void fill_triangle_2(const VertState& state, SkBlitter* blitter, const SkRasterClip& rc,
                            const SkPoint dev2[]) {
    SkPoint tmp[] = {
        dev2[state.f0], dev2[state.f1], dev2[state.f2]
    };
    SkScan::FillTriangle(tmp, rc, blitter);
}

static constexpr int kMaxClippedTrianglePointCount = 4;
static void fill_triangle_3(const VertState& state, SkBlitter* blitter, const SkRasterClip& rc,
                            const SkPoint3 dev3[]) {
    // Compute the crossing point (across zero) for the two values, expressed as a
    // normalized 0...1 value. If curr is 0, returns 0. If next is 0, returns 1.
    auto computeT = [](float curr, float next) {
        // Check that 0 is between next and curr.
        SkASSERT((next <= 0 && 0 < curr) || (curr <= 0 && 0 < next));
        float t = curr / (curr - next);
        SkASSERT(0 <= t && t <= 1);
        return t;
    };

    auto lerp = [](SkPoint3 curr, SkPoint3 next, float t) {
        return curr + t * (next - curr);
    };

    constexpr float tol = 0.05f;
    // tol is the nudge away from zero, to keep the numerics nice.
    // Think of it as our near-clipping-plane (or w-plane).
    auto clip = [&](SkPoint3 curr, SkPoint3 next) {
        // Return the point between curr and next where the fZ value crosses tol.
        // To be (really) perspective correct, we should be computing based on 1/Z, not Z.
        // For now, this is close enough (and faster).
        return lerp(curr, next, computeT(curr.fZ - tol, next.fZ - tol));
    };

    // Clip a triangle (based on its homogeneous W values), and return the projected polygon.
    // Since we only clip against one "edge"/plane, the max number of points in the clipped
    // polygon is 4.
    auto clipTriangle = [&](SkPoint dst[], const int idx[3], const SkPoint3 pts[]) -> int {
        SkPoint3 outPoints[kMaxClippedTrianglePointCount];
        SkPoint3* outP = outPoints;

        for (int i = 0; i < 3; ++i) {
            int curr = idx[i];
            int next = idx[(i + 1) % 3];
            if (pts[curr].fZ > tol) {
                *outP++ = pts[curr];
                if (pts[next].fZ <= tol) { // curr is IN, next is OUT
                    *outP++ = clip(pts[curr], pts[next]);
                }
            } else {
                if (pts[next].fZ > tol) { // curr is OUT, next is IN
                    *outP++ = clip(pts[curr], pts[next]);
                }
            }
        }

        const int count = SkTo<int>(outP - outPoints);
        SkASSERT(count == 0 || count == 3 || count == 4);
        for (int i = 0; i < count; ++i) {
            float scale = sk_ieee_float_divide(1.0f, outPoints[i].fZ);
            dst[i].set(outPoints[i].fX * scale, outPoints[i].fY * scale);
        }
        return count;
    };

    SkPoint tmp[kMaxClippedTrianglePointCount];
    int idx[] = { state.f0, state.f1, state.f2 };
    if (int n = clipTriangle(tmp, idx, dev3)) {
        // TODO: SkScan::FillConvexPoly(tmp, n, ...);
        SkASSERT(n == 3 || n == 4);
        SkScan::FillTriangle(tmp, rc, blitter);
        if (n == 4) {
            tmp[1] = tmp[2];
            tmp[2] = tmp[3];
            SkScan::FillTriangle(tmp, rc, blitter);
        }
    }
}

static void fill_triangle(const VertState& state, SkBlitter* blitter, const SkRasterClip& rc,
                          const SkPoint dev2[], const SkPoint3 dev3[]) {
    if (dev3) {
        fill_triangle_3(state, blitter, rc, dev3);
    } else {
        fill_triangle_2(state, blitter, rc, dev2);
    }
}

void SkDraw::drawFixedVertices(const SkVertices* vertices,
                               sk_sp<SkBlender> blender,
                               const SkPaint& paint,
                               const SkMatrix& ctmInverse,
                               const SkPoint* dev2,
                               const SkPoint3* dev3,
                               SkArenaAlloc* outerAlloc,
                               bool skipColorXform) const {
    SkVerticesPriv info(vertices->priv());

    const int vertexCount = info.vertexCount();
    const int indexCount = info.indexCount();
    const SkPoint* positions = info.positions();
    const SkPoint* texCoords = info.texCoords();
    const uint16_t* indices = info.indices();
    const SkColor* colors = info.colors();

    SkShader* paintShader = paint.getShader();

    if (paintShader) {
        if (!texCoords) {
            texCoords = positions;
        }
    } else {
        texCoords = nullptr;
    }

    bool blenderIsDst = false;
    // We can simplify things for certain blend modes. This is for speed, and SkShader_Blend
    // itself insists we don't pass kSrc or kDst to it.
    if (std::optional<SkBlendMode> bm = as_BB(blender)->asBlendMode(); bm.has_value() && colors) {
        switch (*bm) {
            case SkBlendMode::kSrc:
                colors = nullptr;
                break;
            case SkBlendMode::kDst:
                blenderIsDst = true;
                texCoords = nullptr;
                paintShader = nullptr;
                break;
            default: break;
        }
    }

    // There is a paintShader iff there is texCoords.
    SkASSERT((texCoords != nullptr) == (paintShader != nullptr));

    SkMatrix ctm = fMatrixProvider->localToDevice();
    // Explicit texture coords can't contain perspective - only the CTM can.
    const bool usePerspective = ctm.hasPerspective();

    SkTriColorShader* triColorShader = nullptr;
    SkPMColor4f* dstColors = nullptr;
    if (colors) {
        dstColors =
                convert_colors(colors, vertexCount, fDst.colorSpace(), outerAlloc, skipColorXform);
        triColorShader = outerAlloc->make<SkTriColorShader>(compute_is_opaque(colors, vertexCount),
                                                            usePerspective);
    }

    // Combines per-vertex colors with 'shader' using 'blender'.
    auto applyShaderColorBlend = [&](SkShader* shader) -> sk_sp<SkShader> {
        if (!colors) {
            return sk_ref_sp(shader);
        }
        if (blenderIsDst) {
            return sk_ref_sp(triColorShader);
        }
        sk_sp<SkShader> shaderWithWhichToBlend;
        if (!shader) {
            // When there is no shader then the blender applies to the vertex colors and opaque
            // paint color.
            shaderWithWhichToBlend = SkShaders::Color(paint.getColor4f().makeOpaque(), nullptr);
        } else {
            shaderWithWhichToBlend = sk_ref_sp(shader);
        }
        return SkShaders::Blend(blender,
                                sk_ref_sp(triColorShader),
                                std::move(shaderWithWhichToBlend));
    };

    // If there are separate texture coords then we need to insert a transform shader to update
    // a matrix derived from each triangle's coords. In that case we will fold the CTM into
    // each update and use an identity matrix provider.
    SkTransformShader* transformShader = nullptr;
    const SkMatrixProvider* matrixProvider = fMatrixProvider;
    SkTLazy<SkMatrixProvider> identityProvider;
    if (texCoords && texCoords != positions) {
        paintShader = transformShader = outerAlloc->make<SkTransformShader>(*as_SB(paintShader),
                                                                            usePerspective);
        matrixProvider = identityProvider.init(SkMatrix::I());
    }
    sk_sp<SkShader> blenderShader = applyShaderColorBlend(paintShader);

    SkPaint finalPaint{paint};
    finalPaint.setShader(std::move(blenderShader));

    auto rpblit = [&]() {
        VertState state(vertexCount, indices, indexCount);
        VertState::Proc vertProc = state.chooseProc(info.mode());
        SkSurfaceProps props = SkSurfacePropsCopyOrDefault(fProps);

        auto blitter = SkCreateRasterPipelineBlitter(fDst,
                                                     finalPaint,
                                                     matrixProvider->localToDevice(),
                                                     outerAlloc,
                                                     fRC->clipShader(),
                                                     props);
        if (!blitter) {
            return false;
        }
        while (vertProc(&state)) {
            if (triColorShader && !triColorShader->update(ctmInverse, positions, dstColors,
                                                          state.f0, state.f1, state.f2)) {
                continue;
            }

            SkMatrix localM;
            if (!transformShader || (texture_to_matrix(state, positions, texCoords, &localM) &&
                                     transformShader->update(SkMatrix::Concat(ctm, localM)))) {
                fill_triangle(state, blitter, *fRC, dev2, dev3);
            }
        }
        return true;
    };

    if (!rpblit()) {
        VertState state(vertexCount, indices, indexCount);
        VertState::Proc vertProc = state.chooseProc(info.mode());

        auto blitter = SkVMBlitter::Make(fDst,
                                         finalPaint,
                                         matrixProvider->localToDevice(),
                                         outerAlloc,
                                         this->fRC->clipShader());
        if (!blitter) {
            return;
        }
        while (vertProc(&state)) {
            SkMatrix localM;
            if (transformShader && !(texture_to_matrix(state, positions, texCoords, &localM) &&
                                     transformShader->update(SkMatrix::Concat(ctm, localM)))) {
                continue;
            }

            if (triColorShader && !triColorShader->update(ctmInverse, positions, dstColors,state.f0,
                                                          state.f1, state.f2)) {
                continue;
            }

            fill_triangle(state, blitter, *fRC, dev2, dev3);
        }
    }
}

void SkDraw::drawVertices(const SkVertices* vertices,
                          sk_sp<SkBlender> blender,
                          const SkPaint& paint,
                          bool skipColorXform) const {
    SkVerticesPriv info(vertices->priv());
    const int vertexCount = info.vertexCount();
    const int indexCount = info.indexCount();

    // abort early if there is nothing to draw
    if (vertexCount < 3 || (indexCount > 0 && indexCount < 3) || fRC->isEmpty()) {
        return;
    }
    SkMatrix ctm = fMatrixProvider->localToDevice();
    SkMatrix ctmInv;
    if (!ctm.invert(&ctmInv)) {
        return;
    }

    constexpr size_t kDefVertexCount = 16;
    constexpr size_t kOuterSize = sizeof(SkTriColorShader) +
                                  (2 * sizeof(SkPoint) + sizeof(SkColor4f)) * kDefVertexCount;
    SkSTArenaAlloc<kOuterSize> outerAlloc;

    SkPoint*  dev2 = nullptr;
    SkPoint3* dev3 = nullptr;

    if (ctm.hasPerspective()) {
        dev3 = outerAlloc.makeArray<SkPoint3>(vertexCount);
        ctm.mapHomogeneousPoints(dev3, info.positions(), vertexCount);
        // similar to the bounds check for 2d points (below)
        if (!SkScalarsAreFinite((const SkScalar*)dev3, vertexCount * 3)) {
            return;
        }
    } else {
        dev2 = outerAlloc.makeArray<SkPoint>(vertexCount);
        ctm.mapPoints(dev2, info.positions(), vertexCount);

        SkRect bounds;
        // this also sets bounds to empty if we see a non-finite value
        bounds.setBounds(dev2, vertexCount);
        if (bounds.isEmpty()) {
            return;
        }
    }

    this->drawFixedVertices(
            vertices, std::move(blender), paint, ctmInv, dev2, dev3, &outerAlloc, skipColorXform);
}<|MERGE_RESOLUTION|>--- conflicted
+++ resolved
@@ -29,22 +29,12 @@
 #include "include/private/base/SkTo.h"
 #include "src/base/SkArenaAlloc.h"
 #include "src/base/SkTLazy.h"
-<<<<<<< HEAD
-#include "src/base/SkVx.h"
-=======
->>>>>>> 46ecd1b7
 #include "src/core/SkBlenderBase.h"
 #include "src/core/SkConvertPixels.h"
 #include "src/core/SkCoreBlitters.h"
 #include "src/core/SkDraw.h"
-#include "src/core/SkEffectPriv.h"
 #include "src/core/SkMatrixProvider.h"
 #include "src/core/SkRasterClip.h"
-<<<<<<< HEAD
-#include "src/core/SkRasterPipeline.h"
-#include "src/core/SkRasterPipelineOpList.h"
-=======
->>>>>>> 46ecd1b7
 #include "src/core/SkScan.h"
 #include "src/core/SkSurfacePriv.h"
 #include "src/core/SkVMBlitter.h"
@@ -58,28 +48,6 @@
 #include <cstdint>
 #include <optional>
 #include <utility>
-<<<<<<< HEAD
-
-class SkBlitter;
-
-#if defined(SK_ENABLE_SKVM)
-#include "src/core/SkVM.h"
-#endif
-
-struct Matrix43 {
-    float fMat[12];    // column major
-
-    skvx::float4 map(float x, float y) const {
-        return skvx::float4::Load(&fMat[0]) * x +
-               skvx::float4::Load(&fMat[4]) * y +
-               skvx::float4::Load(&fMat[8]);
-    }
-
-    // Pass a by value, so we don't have to worry about aliasing with this
-    void setConcat(const Matrix43 a, const SkMatrix& b) {
-        SkASSERT(!b.hasPerspective());
-=======
->>>>>>> 46ecd1b7
 
 class SkBlitter;
 
@@ -101,132 +69,6 @@
     return matrix->setPolyToPoly(src, dst, 3);
 }
 
-<<<<<<< HEAD
-class SkTriColorShader : public SkShaderBase {
-public:
-    SkTriColorShader(bool isOpaque, bool usePersp) : fIsOpaque(isOpaque), fUsePersp(usePersp) {}
-
-    // This gets called for each triangle, without re-calling appendStages.
-    bool update(const SkMatrix& ctmInv, const SkPoint pts[], const SkPMColor4f colors[],
-                int index0, int index1, int index2);
-
-protected:
-    bool appendStages(const SkStageRec& rec, const MatrixRec&) const override {
-        rec.fPipeline->append(SkRasterPipelineOp::seed_shader);
-        if (fUsePersp) {
-            rec.fPipeline->append(SkRasterPipelineOp::matrix_perspective, &fM33);
-        }
-        rec.fPipeline->append(SkRasterPipelineOp::matrix_4x3, &fM43);
-        return true;
-    }
-
-#if defined(SK_ENABLE_SKVM)
-    skvm::Color program(skvm::Builder*,
-                        skvm::Coord,
-                        skvm::Coord,
-                        skvm::Color,
-                        const MatrixRec&,
-                        const SkColorInfo&,
-                        skvm::Uniforms*,
-                        SkArenaAlloc*) const override;
-#endif
-
-private:
-    bool isOpaque() const override { return fIsOpaque; }
-    // For serialization.  This will never be called.
-    Factory getFactory() const override { return nullptr; }
-    const char* getTypeName() const override { return nullptr; }
-
-    // If fUsePersp, we need both of these matrices,
-    // otherwise we can combine them, and only use fM43
-
-    Matrix43 fM43;
-    SkMatrix fM33;
-    const bool fIsOpaque;
-    const bool fUsePersp;   // controls our stages, and what we do in update()
-#if defined(SK_ENABLE_SKVM)
-    mutable skvm::Uniform fColorMatrix;
-    mutable skvm::Uniform fCoordMatrix;
-#endif
-
-    using INHERITED = SkShaderBase;
-};
-
-#if defined(SK_ENABLE_SKVM)
-skvm::Color SkTriColorShader::program(skvm::Builder* b,
-                                      skvm::Coord device,
-                                      skvm::Coord local,
-                                      skvm::Color,
-                                      const MatrixRec&,
-                                      const SkColorInfo&,
-                                      skvm::Uniforms* uniforms,
-                                      SkArenaAlloc* alloc) const {
-    fColorMatrix = uniforms->pushPtr(&fM43);
-
-    skvm::F32 x = local.x,
-              y = local.y;
-
-    if (fUsePersp) {
-        fCoordMatrix = uniforms->pushPtr(&fM33);
-        auto dot = [&, x, y](int row) {
-            return b->mad(x, b->arrayF(fCoordMatrix, row),
-                             b->mad(y, b->arrayF(fCoordMatrix, row + 3),
-                                       b->arrayF(fCoordMatrix, row + 6)));
-        };
-
-        x = dot(0);
-        y = dot(1);
-        x = x * (1.0f / dot(2));
-        y = y * (1.0f / dot(2));
-    }
-
-    auto colorDot = [&, x, y](int row) {
-        return b->mad(x, b->arrayF(fColorMatrix, row),
-                         b->mad(y, b->arrayF(fColorMatrix, row + 4),
-                                   b->arrayF(fColorMatrix, row + 8)));
-    };
-
-    skvm::Color color;
-    color.r = colorDot(0);
-    color.g = colorDot(1);
-    color.b = colorDot(2);
-    color.a = colorDot(3);
-    return color;
-}
-#endif
-
-bool SkTriColorShader::update(const SkMatrix& ctmInv, const SkPoint pts[],
-                              const SkPMColor4f colors[], int index0, int index1, int index2) {
-    SkMatrix m, im;
-    m.reset();
-    m.set(0, pts[index1].fX - pts[index0].fX);
-    m.set(1, pts[index2].fX - pts[index0].fX);
-    m.set(2, pts[index0].fX);
-    m.set(3, pts[index1].fY - pts[index0].fY);
-    m.set(4, pts[index2].fY - pts[index0].fY);
-    m.set(5, pts[index0].fY);
-    if (!m.invert(&im)) {
-        return false;
-    }
-
-    fM33.setConcat(im, ctmInv);
-
-    auto c0 = skvx::float4::Load(colors[index0].vec()),
-         c1 = skvx::float4::Load(colors[index1].vec()),
-         c2 = skvx::float4::Load(colors[index2].vec());
-
-    (c1 - c0).store(&fM43.fMat[0]);
-    (c2 - c0).store(&fM43.fMat[4]);
-    c0.store(&fM43.fMat[8]);
-
-    if (!fUsePersp) {
-        fM43.setConcat(fM43, fM33);
-    }
-    return true;
-}
-
-=======
->>>>>>> 46ecd1b7
 // Convert the SkColors into float colors. The conversion depends on some conditions:
 // - If the pixmap has a dst colorspace, we have to be "color-correct".
 //   Do we map into dst-colorspace before or after we interpolate?
