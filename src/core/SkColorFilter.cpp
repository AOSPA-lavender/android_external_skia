/*
 * Copyright 2006 The Android Open Source Project
 *
 * Use of this source code is governed by a BSD-style license that can be
 * found in the LICENSE file.
 */
#include "include/core/SkColorFilter.h"

#include "include/core/SkAlphaType.h"
#include "include/core/SkColor.h"
<<<<<<< HEAD
#include "include/core/SkColorSpace.h"  // IWYU pragma: keep
#include "include/core/SkColorType.h"
#include "include/core/SkData.h"
#include "include/core/SkFlattenable.h"
#include "include/core/SkMatrix.h"
#include "include/core/SkRefCnt.h"
#include "include/core/SkScalar.h"
#include "include/core/SkSurfaceProps.h"
#include "include/effects/SkRuntimeEffect.h"
#include "include/private/SkColorData.h"
#include "include/private/base/SkAssert.h"
#include "src/base/SkArenaAlloc.h"
#include "src/core/SkColorFilterBase.h"
#include "src/core/SkColorSpaceXformSteps.h"
#include "src/core/SkEffectPriv.h"
#include "src/core/SkMatrixProvider.h"
#include "src/core/SkRasterPipeline.h"
#include "src/core/SkRasterPipelineOpContexts.h"
#include "src/core/SkRasterPipelineOpList.h"
#include "src/core/SkRuntimeEffectPriv.h"

#include <cstddef>
#include <iterator>

enum class SkBlendMode;
struct SkDeserialProcs;
=======
#include "include/core/SkFlattenable.h"
#include "include/core/SkRefCnt.h"
#include "include/private/SkColorData.h"
#include "src/core/SkColorSpaceXformSteps.h"
#include "src/effects/colorfilters/SkColorFilterBase.h"

#include <cstddef>
>>>>>>> 46ecd1b7

enum class SkBlendMode;
struct SkDeserialProcs;

bool SkColorFilter::asAColorMode(SkColor* color, SkBlendMode* mode) const {
    return as_CFB(this)->onAsAColorMode(color, mode);
}

bool SkColorFilter::asAColorMatrix(float matrix[20]) const {
    return as_CFB(this)->onAsAColorMatrix(matrix);
}

bool SkColorFilter::isAlphaUnchanged() const {
    return as_CFB(this)->onIsAlphaUnchanged();
}

sk_sp<SkColorFilter> SkColorFilter::Deserialize(const void* data, size_t size,
                                                const SkDeserialProcs* procs) {
    return sk_sp<SkColorFilter>(static_cast<SkColorFilter*>(
                                SkFlattenable::Deserialize(
                                kSkColorFilter_Type, data, size, procs).release()));
}

<<<<<<< HEAD
//////////////////////////////////////////////////////////////////////////////////////////////////

bool SkColorFilterBase::onAsAColorMode(SkColor*, SkBlendMode*) const {
    return false;
}

bool SkColorFilterBase::onAsAColorMatrix(float matrix[20]) const {
    return false;
}

#if defined(SK_ENABLE_SKVM)
skvm::Color SkColorFilterBase::program(skvm::Builder* p, skvm::Color c,
                                       const SkColorInfo& dst,
                                       skvm::Uniforms* uniforms, SkArenaAlloc* alloc) const {
    skvm::F32 original = c.a;
    if ((c = this->onProgram(p,c, dst, uniforms,alloc))) {
        if (this->isAlphaUnchanged()) {
            c.a = original;
        }
        return c;
    }
    //SkDebugf("cannot program %s\n", this->getTypeName());
    return {};
}
#endif

=======
>>>>>>> 46ecd1b7
SkColor SkColorFilter::filterColor(SkColor c) const {
    // This is mostly meaningless. We should phase-out this call entirely.
    SkColorSpace* cs = nullptr;
    return this->filterColor4f(SkColor4f::FromColor(c), cs, cs).toSkColor();
}

SkColor4f SkColorFilter::filterColor4f(const SkColor4f& origSrcColor, SkColorSpace* srcCS,
                                       SkColorSpace* dstCS) const {
    SkPMColor4f color = { origSrcColor.fR, origSrcColor.fG, origSrcColor.fB, origSrcColor.fA };
    SkColorSpaceXformSteps(srcCS, kUnpremul_SkAlphaType,
                           dstCS, kPremul_SkAlphaType).apply(color.vec());

    return as_CFB(this)->onFilterColor4f(color, dstCS).unpremul();
<<<<<<< HEAD
}

SkPMColor4f SkColorFilterBase::onFilterColor4f(const SkPMColor4f& color,
                                               SkColorSpace* dstCS) const {
    constexpr size_t kEnoughForCommonFilters = 2048;  // big enough for a tiny SkSL program
    SkSTArenaAlloc<kEnoughForCommonFilters> alloc;
    SkRasterPipeline    pipeline(&alloc);
    pipeline.append_constant_color(&alloc, color.vec());
    SkMatrixProvider matrixProvider(SkMatrix::I());
    SkSurfaceProps props{}; // default OK; colorFilters don't render text
    SkStageRec rec = {&pipeline, &alloc, kRGBA_F32_SkColorType, dstCS, color.unpremul(), props};

    if (as_CFB(this)->appendStages(rec, color.fA == 1)) {
        SkPMColor4f dst;
        SkRasterPipeline_MemoryCtx dstPtr = { &dst, 0 };
        pipeline.append(SkRasterPipelineOp::store_f32, &dstPtr);
        pipeline.run(0,0, 1,1);
        return dst;
    }

#if defined(SK_ENABLE_SKVM)
    // This filter doesn't support SkRasterPipeline... try skvm.
    skvm::Builder b;
    skvm::Uniforms uni(b.uniform(), 4);
    SkColor4f uniColor = {color.fR, color.fG, color.fB, color.fA};
    SkColorInfo dstInfo = {kRGBA_F32_SkColorType, kPremul_SkAlphaType, sk_ref_sp(dstCS)};
    if (skvm::Color filtered =
            as_CFB(this)->program(&b, b.uniformColor(uniColor, &uni), dstInfo, &uni, &alloc)) {

        b.store({skvm::PixelFormat::FLOAT, 32,32,32,32, 0,32,64,96},
                b.varying<SkColor4f>(), filtered);

        const bool allow_jit = false;  // We're only filtering one color, no point JITing.
        b.done("filterColor4f", allow_jit).eval(1, uni.buf.data(), &color);
        return color;
    }
#endif

    SkDEBUGFAIL("onFilterColor4f unimplemented for this filter");
    return SkPMColor4f{0,0,0,0};
}

#if defined(SK_GRAPHITE)
void SkColorFilterBase::addToKey(const skgpu::graphite::KeyContext& keyContext,
                                 skgpu::graphite::PaintParamsKeyBuilder* builder,
                                 skgpu::graphite::PipelineDataGatherer* gatherer) const {
    using namespace skgpu::graphite;

    // Return the input color as-is.
    PriorOutputBlock::BeginBlock(keyContext, builder, gatherer);
    builder->endBlock();
}
#endif

///////////////////////////////////////////////////////////////////////////////////////////////////

sk_sp<SkColorFilter> SkColorFilters::Lerp(float weight, sk_sp<SkColorFilter> cf0,
                                                        sk_sp<SkColorFilter> cf1) {
#ifdef SK_ENABLE_SKSL
    if (!cf0 && !cf1) {
        return nullptr;
    }
    if (SkScalarIsNaN(weight)) {
        return nullptr;
    }

    if (cf0 == cf1) {
        return cf0; // or cf1
    }

    if (weight <= 0) {
        return cf0;
    }
    if (weight >= 1) {
        return cf1;
    }

    static const SkRuntimeEffect* effect =
            SkMakeCachedRuntimeEffect(SkRuntimeEffect::MakeForColorFilter,
                                      "uniform colorFilter cf0;"
                                      "uniform colorFilter cf1;"
                                      "uniform half weight;"
                                      "half4 main(half4 color) {"
                                      "return mix(cf0.eval(color), cf1.eval(color), weight);"
                                      "}")
                    .release();
    SkASSERT(effect);

    sk_sp<SkColorFilter> inputs[] = {cf0,cf1};
    return effect->makeColorFilter(SkData::MakeWithCopy(&weight, sizeof(weight)),
                                   inputs, std::size(inputs));
#else
    // TODO(skia:12197)
    return nullptr;
#endif
}
=======
}
>>>>>>> 46ecd1b7
<|MERGE_RESOLUTION|>--- conflicted
+++ resolved
@@ -8,34 +8,6 @@
 
 #include "include/core/SkAlphaType.h"
 #include "include/core/SkColor.h"
-<<<<<<< HEAD
-#include "include/core/SkColorSpace.h"  // IWYU pragma: keep
-#include "include/core/SkColorType.h"
-#include "include/core/SkData.h"
-#include "include/core/SkFlattenable.h"
-#include "include/core/SkMatrix.h"
-#include "include/core/SkRefCnt.h"
-#include "include/core/SkScalar.h"
-#include "include/core/SkSurfaceProps.h"
-#include "include/effects/SkRuntimeEffect.h"
-#include "include/private/SkColorData.h"
-#include "include/private/base/SkAssert.h"
-#include "src/base/SkArenaAlloc.h"
-#include "src/core/SkColorFilterBase.h"
-#include "src/core/SkColorSpaceXformSteps.h"
-#include "src/core/SkEffectPriv.h"
-#include "src/core/SkMatrixProvider.h"
-#include "src/core/SkRasterPipeline.h"
-#include "src/core/SkRasterPipelineOpContexts.h"
-#include "src/core/SkRasterPipelineOpList.h"
-#include "src/core/SkRuntimeEffectPriv.h"
-
-#include <cstddef>
-#include <iterator>
-
-enum class SkBlendMode;
-struct SkDeserialProcs;
-=======
 #include "include/core/SkFlattenable.h"
 #include "include/core/SkRefCnt.h"
 #include "include/private/SkColorData.h"
@@ -43,7 +15,6 @@
 #include "src/effects/colorfilters/SkColorFilterBase.h"
 
 #include <cstddef>
->>>>>>> 46ecd1b7
 
 enum class SkBlendMode;
 struct SkDeserialProcs;
@@ -67,35 +38,6 @@
                                 kSkColorFilter_Type, data, size, procs).release()));
 }
 
-<<<<<<< HEAD
-//////////////////////////////////////////////////////////////////////////////////////////////////
-
-bool SkColorFilterBase::onAsAColorMode(SkColor*, SkBlendMode*) const {
-    return false;
-}
-
-bool SkColorFilterBase::onAsAColorMatrix(float matrix[20]) const {
-    return false;
-}
-
-#if defined(SK_ENABLE_SKVM)
-skvm::Color SkColorFilterBase::program(skvm::Builder* p, skvm::Color c,
-                                       const SkColorInfo& dst,
-                                       skvm::Uniforms* uniforms, SkArenaAlloc* alloc) const {
-    skvm::F32 original = c.a;
-    if ((c = this->onProgram(p,c, dst, uniforms,alloc))) {
-        if (this->isAlphaUnchanged()) {
-            c.a = original;
-        }
-        return c;
-    }
-    //SkDebugf("cannot program %s\n", this->getTypeName());
-    return {};
-}
-#endif
-
-=======
->>>>>>> 46ecd1b7
 SkColor SkColorFilter::filterColor(SkColor c) const {
     // This is mostly meaningless. We should phase-out this call entirely.
     SkColorSpace* cs = nullptr;
@@ -109,103 +51,4 @@
                            dstCS, kPremul_SkAlphaType).apply(color.vec());
 
     return as_CFB(this)->onFilterColor4f(color, dstCS).unpremul();
-<<<<<<< HEAD
-}
-
-SkPMColor4f SkColorFilterBase::onFilterColor4f(const SkPMColor4f& color,
-                                               SkColorSpace* dstCS) const {
-    constexpr size_t kEnoughForCommonFilters = 2048;  // big enough for a tiny SkSL program
-    SkSTArenaAlloc<kEnoughForCommonFilters> alloc;
-    SkRasterPipeline    pipeline(&alloc);
-    pipeline.append_constant_color(&alloc, color.vec());
-    SkMatrixProvider matrixProvider(SkMatrix::I());
-    SkSurfaceProps props{}; // default OK; colorFilters don't render text
-    SkStageRec rec = {&pipeline, &alloc, kRGBA_F32_SkColorType, dstCS, color.unpremul(), props};
-
-    if (as_CFB(this)->appendStages(rec, color.fA == 1)) {
-        SkPMColor4f dst;
-        SkRasterPipeline_MemoryCtx dstPtr = { &dst, 0 };
-        pipeline.append(SkRasterPipelineOp::store_f32, &dstPtr);
-        pipeline.run(0,0, 1,1);
-        return dst;
-    }
-
-#if defined(SK_ENABLE_SKVM)
-    // This filter doesn't support SkRasterPipeline... try skvm.
-    skvm::Builder b;
-    skvm::Uniforms uni(b.uniform(), 4);
-    SkColor4f uniColor = {color.fR, color.fG, color.fB, color.fA};
-    SkColorInfo dstInfo = {kRGBA_F32_SkColorType, kPremul_SkAlphaType, sk_ref_sp(dstCS)};
-    if (skvm::Color filtered =
-            as_CFB(this)->program(&b, b.uniformColor(uniColor, &uni), dstInfo, &uni, &alloc)) {
-
-        b.store({skvm::PixelFormat::FLOAT, 32,32,32,32, 0,32,64,96},
-                b.varying<SkColor4f>(), filtered);
-
-        const bool allow_jit = false;  // We're only filtering one color, no point JITing.
-        b.done("filterColor4f", allow_jit).eval(1, uni.buf.data(), &color);
-        return color;
-    }
-#endif
-
-    SkDEBUGFAIL("onFilterColor4f unimplemented for this filter");
-    return SkPMColor4f{0,0,0,0};
-}
-
-#if defined(SK_GRAPHITE)
-void SkColorFilterBase::addToKey(const skgpu::graphite::KeyContext& keyContext,
-                                 skgpu::graphite::PaintParamsKeyBuilder* builder,
-                                 skgpu::graphite::PipelineDataGatherer* gatherer) const {
-    using namespace skgpu::graphite;
-
-    // Return the input color as-is.
-    PriorOutputBlock::BeginBlock(keyContext, builder, gatherer);
-    builder->endBlock();
-}
-#endif
-
-///////////////////////////////////////////////////////////////////////////////////////////////////
-
-sk_sp<SkColorFilter> SkColorFilters::Lerp(float weight, sk_sp<SkColorFilter> cf0,
-                                                        sk_sp<SkColorFilter> cf1) {
-#ifdef SK_ENABLE_SKSL
-    if (!cf0 && !cf1) {
-        return nullptr;
-    }
-    if (SkScalarIsNaN(weight)) {
-        return nullptr;
-    }
-
-    if (cf0 == cf1) {
-        return cf0; // or cf1
-    }
-
-    if (weight <= 0) {
-        return cf0;
-    }
-    if (weight >= 1) {
-        return cf1;
-    }
-
-    static const SkRuntimeEffect* effect =
-            SkMakeCachedRuntimeEffect(SkRuntimeEffect::MakeForColorFilter,
-                                      "uniform colorFilter cf0;"
-                                      "uniform colorFilter cf1;"
-                                      "uniform half weight;"
-                                      "half4 main(half4 color) {"
-                                      "return mix(cf0.eval(color), cf1.eval(color), weight);"
-                                      "}")
-                    .release();
-    SkASSERT(effect);
-
-    sk_sp<SkColorFilter> inputs[] = {cf0,cf1};
-    return effect->makeColorFilter(SkData::MakeWithCopy(&weight, sizeof(weight)),
-                                   inputs, std::size(inputs));
-#else
-    // TODO(skia:12197)
-    return nullptr;
-#endif
-}
-=======
-}
->>>>>>> 46ecd1b7
+}