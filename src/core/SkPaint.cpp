--- conflicted
+++ resolved
@@ -450,11 +450,7 @@
 #ifdef SK_BUILD_FOR_ANDROID
 const SkGlyph& SkPaint::getUnicharMetrics(SkUnichar text, const SkMatrix* deviceMatrix) {
     SkGlyphCache* cache;
-<<<<<<< HEAD
-    descriptorProc(deviceMatrix, DetachDescProc, &cache, true);
-=======
-    descriptorProc(NULL, NULL, DetachDescProc, &cache, true);
->>>>>>> d686ac77
+    descriptorProc(NULL, deviceMatrix, DetachDescProc, &cache, true);
 
     const SkGlyph& glyph = cache->getUnicharMetrics(text);
 
@@ -464,11 +460,7 @@
 
 const SkGlyph& SkPaint::getGlyphMetrics(uint16_t glyphId, const SkMatrix* deviceMatrix) {
     SkGlyphCache* cache;
-<<<<<<< HEAD
-    descriptorProc(deviceMatrix, DetachDescProc, &cache, true);
-=======
-    descriptorProc(NULL, NULL, DetachDescProc, &cache, true);
->>>>>>> d686ac77
+    descriptorProc(NULL, deviceMatrix, DetachDescProc, &cache, true);
 
     const SkGlyph& glyph = cache->getGlyphIDMetrics(glyphId);
 
@@ -479,11 +471,7 @@
 const void* SkPaint::findImage(const SkGlyph& glyph, const SkMatrix* deviceMatrix) {
     // See ::detachCache()
     SkGlyphCache* cache;
-<<<<<<< HEAD
-    descriptorProc(deviceMatrix, DetachDescProc, &cache, true);
-=======
-    descriptorProc(NULL, NULL, DetachDescProc, &cache, true);
->>>>>>> d686ac77
+    descriptorProc(NULL, deviceMatrix, DetachDescProc, &cache, true);
 
     const void* image = cache->findImage(glyph);
 
