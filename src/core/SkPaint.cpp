--- conflicted
+++ resolved
@@ -180,10 +180,6 @@
 MOVE_FIELD(PathEffect)
 MOVE_FIELD(MaskFilter)
 #undef MOVE_FIELD
-<<<<<<< HEAD
-void SkPaint::setLooper(sk_sp<SkDrawLooper> looper) { fDrawLooper = std::move(looper); }
-=======
->>>>>>> 40be567a
 
 ///////////////////////////////////////////////////////////////////////////////
 
@@ -320,10 +316,6 @@
         paint.getShader() ||
         paint.getMaskFilter() ||
         paint.getColorFilter() ||
-<<<<<<< HEAD
-        paint.getLooper() ||
-=======
->>>>>>> 40be567a
         paint.getImageFilter()) {
         flatFlags |= kHasEffects_FlatFlag;
     }
@@ -339,11 +331,7 @@
         buffer.writeFlattenable(paint.getShader());
         buffer.writeFlattenable(paint.getMaskFilter());
         buffer.writeFlattenable(paint.getColorFilter());
-<<<<<<< HEAD
-        buffer.writeFlattenable(paint.getLooper());
-=======
         buffer.write32(0);  // legacy, was drawlooper
->>>>>>> 40be567a
         buffer.writeFlattenable(paint.getImageFilter());
     }
 }
@@ -361,19 +349,6 @@
             font->setSkewX(kx);
         }
     }
-<<<<<<< HEAD
-
-    paint->setStrokeWidth(buffer.readScalar());
-    paint->setStrokeMiter(buffer.readScalar());
-    if (buffer.isVersionLT(SkReadBuffer::kFloat4PaintColor_Version)) {
-        paint->setColor(buffer.readColor());
-    } else {
-        SkColor4f color;
-        buffer.readColor4f(&color);
-        paint->setColor(color, sk_srgb_singleton());
-    }
-
-=======
 
     paint->setStrokeWidth(buffer.readScalar());
     paint->setStrokeMiter(buffer.readScalar());
@@ -385,7 +360,6 @@
         paint->setColor(color, sk_srgb_singleton());
     }
 
->>>>>>> 40be567a
     unsigned flatFlags = unpack_paint_flags(paint, buffer.readUInt(), font);
 
     uint32_t tmp = buffer.readUInt();
@@ -408,21 +382,13 @@
         paint->setMaskFilter(buffer.readMaskFilter());
         paint->setColorFilter(buffer.readColorFilter());
         (void)buffer.read32();  // use to be SkRasterizer
-<<<<<<< HEAD
-        paint->setLooper(buffer.readDrawLooper());
-=======
         (void)buffer.read32();  // used to be drawlooper
->>>>>>> 40be567a
         paint->setImageFilter(buffer.readImageFilter());
     } else {
         paint->setPathEffect(nullptr);
         paint->setShader(nullptr);
         paint->setMaskFilter(nullptr);
         paint->setColorFilter(nullptr);
-<<<<<<< HEAD
-        paint->setLooper(nullptr);
-=======
->>>>>>> 40be567a
         paint->setImageFilter(nullptr);
     }
 
@@ -434,11 +400,7 @@
 }
 
 SkReadPaintResult SkPaintPriv::Unflatten(SkPaint* paint, SkReadBuffer& buffer, SkFont* font) {
-<<<<<<< HEAD
-    if (buffer.isVersionLT(SkReadBuffer::kPaintDoesntSerializeFonts_Version)) {
-=======
     if (buffer.isVersionLT(SkPicturePriv::kPaintDoesntSerializeFonts_Version)) {
->>>>>>> 40be567a
         return Unflatten_PreV68(paint, buffer, font);
     }
 
@@ -459,21 +421,13 @@
         paint->setShader(buffer.readShader());
         paint->setMaskFilter(buffer.readMaskFilter());
         paint->setColorFilter(buffer.readColorFilter());
-<<<<<<< HEAD
-        paint->setLooper(buffer.readDrawLooper());
-=======
         (void)buffer.readDrawLooper();
->>>>>>> 40be567a
         paint->setImageFilter(buffer.readImageFilter());
     } else {
         paint->setPathEffect(nullptr);
         paint->setShader(nullptr);
         paint->setMaskFilter(nullptr);
         paint->setColorFilter(nullptr);
-<<<<<<< HEAD
-        paint->setLooper(nullptr);
-=======
->>>>>>> 40be567a
         paint->setImageFilter(nullptr);
     }
 
@@ -570,12 +524,6 @@
 }
 
 bool SkPaint::nothingToDraw() const {
-<<<<<<< HEAD
-    if (fDrawLooper) {
-        return false;
-    }
-=======
->>>>>>> 40be567a
     switch (this->getBlendMode()) {
         case SkBlendMode::kSrcOver:
         case SkBlendMode::kSrcATop:
@@ -595,15 +543,9 @@
 }
 
 uint32_t SkPaint::getHash() const {
-<<<<<<< HEAD
-    // We're going to hash 6 pointers and 6 floats, finishing up with fBitfields,
-    // so fBitfields should be 6 pointers and 6 floats from the start.
-    static_assert(offsetof(SkPaint, fBitfieldsUInt) == 6 * sizeof(void*) + 6 * sizeof(float),
-=======
     // We're going to hash 5 pointers and 6 floats, finishing up with fBitfields,
     // so fBitfields should be 5 pointers and 6 floats from the start.
     static_assert(offsetof(SkPaint, fBitfieldsUInt) == 5 * sizeof(void*) + 6 * sizeof(float),
->>>>>>> 40be567a
                   "SkPaint_notPackedTightly");
     return SkOpts::hash(reinterpret_cast<const uint32_t*>(this),
                         offsetof(SkPaint, fBitfieldsUInt) + sizeof(fBitfieldsUInt));
