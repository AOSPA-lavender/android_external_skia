/*
 * Copyright 2014 Google Inc.
 *
 * Use of this source code is governed by a BSD-style license that can be
 * found in the LICENSE file.
 */

#include "include/core/SkImageGenerator.h"

#include "include/core/SkAlphaType.h"
#include "include/core/SkColorType.h"
#include "include/core/SkGraphics.h"
#include "include/private/base/SkAssert.h"
#include "src/core/SkNextID.h"
#include "src/image/SkImageGeneratorPriv.h"

#include <memory>
#include <optional>
#include <utility>

#if defined(SK_GRAPHITE)
#include "src/gpu/graphite/Image_Graphite.h"
#endif

SkImageGenerator::SkImageGenerator(const SkImageInfo& info, uint32_t uniqueID)
    : fInfo(info)
    , fUniqueID(kNeedNewImageUniqueID == uniqueID ? SkNextID::ImageID() : uniqueID)
{}

bool SkImageGenerator::getPixels(const SkImageInfo& info, void* pixels, size_t rowBytes) {
    if (kUnknown_SkColorType == info.colorType()) {
        return false;
    }
    if (nullptr == pixels) {
        return false;
    }
    if (rowBytes < info.minRowBytes()) {
        return false;
    }

    Options defaultOpts;
    return this->onGetPixels(info, pixels, rowBytes, defaultOpts);
}

bool SkImageGenerator::queryYUVAInfo(const SkYUVAPixmapInfo::SupportedDataTypes& supportedDataTypes,
                                     SkYUVAPixmapInfo* yuvaPixmapInfo) const {
    SkASSERT(yuvaPixmapInfo);

    return this->onQueryYUVAInfo(supportedDataTypes, yuvaPixmapInfo) &&
           yuvaPixmapInfo->isSupported(supportedDataTypes);
}

bool SkImageGenerator::getYUVAPlanes(const SkYUVAPixmaps& yuvaPixmaps) {
    return this->onGetYUVAPlanes(yuvaPixmaps);
}

<<<<<<< HEAD
#if defined(SK_GRAPHITE)
sk_sp<SkImage> SkImageGenerator::makeTextureImage(skgpu::graphite::Recorder* recorder,
                                                  const SkImageInfo& info,
                                                  skgpu::Mipmapped mipmapped) {
    // This still allows for a difference in colorType and colorSpace. Just no subsetting.
    if (fInfo.dimensions() != info.dimensions()) {
        return nullptr;
    }

    return this->onMakeTextureImage(recorder, info, mipmapped);
}

sk_sp<SkImage> SkImageGenerator::onMakeTextureImage(skgpu::graphite::Recorder*,
                                                    const SkImageInfo&,
                                                    skgpu::Mipmapped) {
    return nullptr;
}

#endif // SK_GRAPHITE

=======
>>>>>>> 46ecd1b7
///////////////////////////////////////////////////////////////////////////////////////////////////

static SkGraphics::ImageGeneratorFromEncodedDataFactory gFactory;

SkGraphics::ImageGeneratorFromEncodedDataFactory
SkGraphics::SetImageGeneratorFromEncodedDataFactory(ImageGeneratorFromEncodedDataFactory factory)
{
    ImageGeneratorFromEncodedDataFactory prev = gFactory;
    gFactory = factory;
    return prev;
}

namespace SkImageGenerators {

std::unique_ptr<SkImageGenerator> MakeFromEncoded(sk_sp<SkData> data,
                                                  std::optional<SkAlphaType> at) {
    if (!data || at == kOpaque_SkAlphaType) {
        return nullptr;
    }
    if (gFactory) {
        if (std::unique_ptr<SkImageGenerator> generator = gFactory(data)) {
            return generator;
        }
    }
    return MakeFromEncodedImpl(std::move(data), at);
}

}  // namespace SkImageGenerators<|MERGE_RESOLUTION|>--- conflicted
+++ resolved
@@ -54,29 +54,6 @@
     return this->onGetYUVAPlanes(yuvaPixmaps);
 }
 
-<<<<<<< HEAD
-#if defined(SK_GRAPHITE)
-sk_sp<SkImage> SkImageGenerator::makeTextureImage(skgpu::graphite::Recorder* recorder,
-                                                  const SkImageInfo& info,
-                                                  skgpu::Mipmapped mipmapped) {
-    // This still allows for a difference in colorType and colorSpace. Just no subsetting.
-    if (fInfo.dimensions() != info.dimensions()) {
-        return nullptr;
-    }
-
-    return this->onMakeTextureImage(recorder, info, mipmapped);
-}
-
-sk_sp<SkImage> SkImageGenerator::onMakeTextureImage(skgpu::graphite::Recorder*,
-                                                    const SkImageInfo&,
-                                                    skgpu::Mipmapped) {
-    return nullptr;
-}
-
-#endif // SK_GRAPHITE
-
-=======
->>>>>>> 46ecd1b7
 ///////////////////////////////////////////////////////////////////////////////////////////////////
 
 static SkGraphics::ImageGeneratorFromEncodedDataFactory gFactory;
