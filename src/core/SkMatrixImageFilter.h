/*
 * Copyright 2014 The Android Open Source Project
 *
 * Use of this source code is governed by a BSD-style license that can be
 * found in the LICENSE file.
 */

#ifndef SkMatrixImageFilter_DEFINED
#define SkMatrixImageFilter_DEFINED

#include "include/core/SkFlattenable.h"
<<<<<<< HEAD
#include "include/core/SkImageFilter.h"
#include "include/core/SkMatrix.h"
=======
#include "include/core/SkMatrix.h"
#include "src/core/SkImageFilter_Base.h"
>>>>>>> 40be567a

/*! \class SkMatrixImageFilter
    Matrix transformation image filter.  This filter draws its source
    input transformed by the given matrix.
 */

class SkMatrixImageFilter : public SkImageFilter_Base {
public:
    /** Construct a 2D transformation image filter.
     *  @param transform     The matrix to apply when drawing the src bitmap
     *  @param filterQuality The quality of filtering to apply when scaling.
     *  @param input         The input image filter.  If nullptr, the src bitmap
     *                       passed to filterImage() is used instead.
     */

    static sk_sp<SkImageFilter> Make(const SkMatrix& transform,
                                     SkFilterQuality filterQuality,
                                     sk_sp<SkImageFilter> input);

    SkRect computeFastBounds(const SkRect&) const override;

protected:
    SkMatrixImageFilter(const SkMatrix& transform,
                        SkFilterQuality,
                        sk_sp<SkImageFilter> input);
    void flatten(SkWriteBuffer&) const override;

<<<<<<< HEAD
    sk_sp<SkSpecialImage> onFilterImage(SkSpecialImage* source, const Context&,
                                        SkIPoint* offset) const override;
=======
    sk_sp<SkSpecialImage> onFilterImage(const Context&, SkIPoint* offset) const override;
>>>>>>> 40be567a
    SkIRect onFilterNodeBounds(const SkIRect& src, const SkMatrix& ctm,
                               MapDirection, const SkIRect* inputRect) const override;

private:
    SK_FLATTENABLE_HOOKS(SkMatrixImageFilter)

    SkMatrix              fTransform;
    SkFilterQuality       fFilterQuality;
    typedef SkImageFilter_Base INHERITED;
};

#endif<|MERGE_RESOLUTION|>--- conflicted
+++ resolved
@@ -9,13 +9,8 @@
 #define SkMatrixImageFilter_DEFINED
 
 #include "include/core/SkFlattenable.h"
-<<<<<<< HEAD
-#include "include/core/SkImageFilter.h"
-#include "include/core/SkMatrix.h"
-=======
 #include "include/core/SkMatrix.h"
 #include "src/core/SkImageFilter_Base.h"
->>>>>>> 40be567a
 
 /*! \class SkMatrixImageFilter
     Matrix transformation image filter.  This filter draws its source
@@ -43,12 +38,7 @@
                         sk_sp<SkImageFilter> input);
     void flatten(SkWriteBuffer&) const override;
 
-<<<<<<< HEAD
-    sk_sp<SkSpecialImage> onFilterImage(SkSpecialImage* source, const Context&,
-                                        SkIPoint* offset) const override;
-=======
     sk_sp<SkSpecialImage> onFilterImage(const Context&, SkIPoint* offset) const override;
->>>>>>> 40be567a
     SkIRect onFilterNodeBounds(const SkIRect& src, const SkMatrix& ctm,
                                MapDirection, const SkIRect* inputRect) const override;
 
