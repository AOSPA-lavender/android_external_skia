--- conflicted
+++ resolved
@@ -45,10 +45,6 @@
 #include <utility>
 
 class SkBlitter;
-<<<<<<< HEAD
-class SkColorSpace;
-=======
->>>>>>> 46ecd1b7
 enum class SkBlendMode;
 
 #if defined(SK_ENABLE_SKVM)
@@ -81,51 +77,6 @@
     ctx->rgba[3] = SkScalarRoundToInt(rgba[3]*255); ctx->a = rgba[3];
 }
 
-<<<<<<< HEAD
-class UpdatableColorShader : public SkShaderBase {
-public:
-    explicit UpdatableColorShader(SkColorSpace* cs)
-        : fSteps{sk_srgb_singleton(), kUnpremul_SkAlphaType, cs, kUnpremul_SkAlphaType} {}
-#if defined(SK_ENABLE_SKVM)
-    skvm::Color program(skvm::Builder* builder,
-                        skvm::Coord device,
-                        skvm::Coord local,
-                        skvm::Color paint,
-                        const MatrixRec&,
-                        const SkColorInfo& dst,
-                        skvm::Uniforms* uniforms,
-                        SkArenaAlloc* alloc) const override {
-        skvm::Uniform color = uniforms->pushPtr(fValues);
-        skvm::F32 r = builder->arrayF(color, 0);
-        skvm::F32 g = builder->arrayF(color, 1);
-        skvm::F32 b = builder->arrayF(color, 2);
-        skvm::F32 a = builder->arrayF(color, 3);
-
-        return {r, g, b, a};
-    }
-#endif
-
-    void updateColor(SkColor c) const {
-        SkColor4f c4 = SkColor4f::FromColor(c);
-        fSteps.apply(c4.vec());
-        auto cp4 = c4.premul();
-        fValues[0] = cp4.fR;
-        fValues[1] = cp4.fG;
-        fValues[2] = cp4.fB;
-        fValues[3] = cp4.fA;
-    }
-
-private:
-    // For serialization.  This will never be called.
-    Factory getFactory() const override { return nullptr; }
-    const char* getTypeName() const override { return nullptr; }
-
-    SkColorSpaceXformSteps fSteps;
-    mutable float fValues[4];
-};
-
-=======
->>>>>>> 46ecd1b7
 void SkDraw::drawAtlas(const SkRSXform xform[],
                        const SkRect textures[],
                        const SkColor colors[],
@@ -210,11 +161,7 @@
     };
 
     if (!rpblit()) {
-<<<<<<< HEAD
-        UpdatableColorShader* colorShader = nullptr;
-=======
         SkUpdatableColorShader* colorShader = nullptr;
->>>>>>> 46ecd1b7
         sk_sp<SkShader> shader;
         if (colors) {
             colorShader = alloc.make<SkUpdatableColorShader>(fDst.colorSpace());
