/*
 * Copyright 2011 Google Inc.
 *
 * Use of this source code is governed by a BSD-style license that can be
 * found in the LICENSE file.
 */

#include "include/core/SkPixelRef.h"
#include "include/private/SkMutex.h"
#include "src/core/SkBitmapCache.h"
#include "src/core/SkNextID.h"
<<<<<<< HEAD
#include "src/core/SkTraceEvent.h"
=======
#include "src/core/SkPixelRefPriv.h"
#include "src/core/SkTraceEvent.h"

>>>>>>> 40be567a
#include <atomic>

uint32_t SkNextID::ImageID() {
    // We never set the low bit.... see SkPixelRef::genIDIsUnique().
    static std::atomic<uint32_t> nextID{2};

    uint32_t id;
    do {
        id = nextID.fetch_add(2);
    } while (id == 0);
    return id;
}

///////////////////////////////////////////////////////////////////////////////

SkPixelRef::SkPixelRef(int width, int height, void* pixels, size_t rowBytes)
    : fWidth(width)
    , fHeight(height)
    , fPixels(pixels)
    , fRowBytes(rowBytes)
    , fAddedToCache(false)
{
    this->needsNewGenID();
    fMutability = kMutable;
}

SkPixelRef::~SkPixelRef() {
    this->callGenIDChangeListeners();
}

// This is undefined if there are clients in-flight trying to use us
void SkPixelRef::android_only_reset(int width, int height, size_t rowBytes) {
    fWidth = width;
    fHeight = height;
    fRowBytes = rowBytes;
    // note: we do not change fPixels

    // conservative, since its possible the "new" settings are the same as the old.
    this->notifyPixelsChanged();
}

void SkPixelRef::needsNewGenID() {
    fTaggedGenID.store(0);
    SkASSERT(!this->genIDIsUnique()); // This method isn't threadsafe, so the assert should be fine.
}

uint32_t SkPixelRef::getGenerationID() const {
    uint32_t id = fTaggedGenID.load();
    if (0 == id) {
        uint32_t next = SkNextID::ImageID() | 1u;
        if (fTaggedGenID.compare_exchange_strong(id, next)) {
            id = next;  // There was no race or we won the race.  fTaggedGenID is next now.
        } else {
            // We lost a race to set fTaggedGenID. compare_exchange() filled id with the winner.
        }
        // We can't quite SkASSERT(this->genIDIsUnique()). It could be non-unique
        // if we got here via the else path (pretty unlikely, but possible).
    }
    return id & ~1u;  // Mask off bottom unique bit.
}

void SkPixelRef::addGenIDChangeListener(GenIDChangeListener* listener) {
    if (nullptr == listener || !this->genIDIsUnique()) {
        // No point in tracking this if we're not going to call it.
        delete listener;
        return;
    }
    SkAutoMutexExclusive lock(fGenIDChangeListenersMutex);
    *fGenIDChangeListeners.append() = listener;
}

// we need to be called *before* the genID gets changed or zerod
void SkPixelRef::callGenIDChangeListeners() {
    SkAutoMutexExclusive lock(fGenIDChangeListenersMutex);
    // We don't invalidate ourselves if we think another SkPixelRef is sharing our genID.
    if (this->genIDIsUnique()) {
        for (int i = 0; i < fGenIDChangeListeners.count(); i++) {
            fGenIDChangeListeners[i]->onChange();
        }

        if (fAddedToCache.exchange(false)) {
            SkNotifyBitmapGenIDIsStale(this->getGenerationID());
        }
    }
    // Listeners get at most one shot, so whether these triggered or not, blow them away.
    fGenIDChangeListeners.deleteAll();
}

void SkPixelRef::notifyPixelsChanged() {
#ifdef SK_DEBUG
    if (this->isImmutable()) {
        SkDebugf("========== notifyPixelsChanged called on immutable pixelref");
    }
#endif
    this->callGenIDChangeListeners();
    this->needsNewGenID();
}

void SkPixelRef::setImmutable() {
    fMutability = kImmutable;
}

void SkPixelRef::setImmutableWithID(uint32_t genID) {
    /*
     *  We are forcing the genID to match an external value. The caller must ensure that this
     *  value does not conflict with other content.
     *
     *  One use is to force this pixelref's id to match an SkImage's id
     */
    fMutability = kImmutable;
    fTaggedGenID.store(genID);
}

void SkPixelRef::setTemporarilyImmutable() {
    SkASSERT(fMutability != kImmutable);
    fMutability = kTemporarilyImmutable;
}

void SkPixelRef::restoreMutability() {
    SkASSERT(fMutability != kImmutable);
    fMutability = kMutable;
<<<<<<< HEAD
=======
}

sk_sp<SkPixelRef> SkMakePixelRefWithProc(int width, int height, size_t rowBytes, void* addr,
                                         void (*releaseProc)(void* addr, void* ctx), void* ctx) {
    SkASSERT(width >= 0 && height >= 0);
    if (nullptr == releaseProc) {
        return sk_make_sp<SkPixelRef>(width, height, addr, rowBytes);
    }
    struct PixelRef final : public SkPixelRef {
        void (*fReleaseProc)(void*, void*);
        void* fReleaseProcContext;
        PixelRef(int w, int h, void* s, size_t r, void (*proc)(void*, void*), void* ctx)
            : SkPixelRef(w, h, s, r), fReleaseProc(proc), fReleaseProcContext(ctx) {}
        ~PixelRef() override { fReleaseProc(this->pixels(), fReleaseProcContext); }
    };
    return sk_sp<SkPixelRef>(new PixelRef(width, height, addr, rowBytes, releaseProc, ctx));
>>>>>>> 40be567a
}<|MERGE_RESOLUTION|>--- conflicted
+++ resolved
@@ -9,13 +9,9 @@
 #include "include/private/SkMutex.h"
 #include "src/core/SkBitmapCache.h"
 #include "src/core/SkNextID.h"
-<<<<<<< HEAD
-#include "src/core/SkTraceEvent.h"
-=======
 #include "src/core/SkPixelRefPriv.h"
 #include "src/core/SkTraceEvent.h"
 
->>>>>>> 40be567a
 #include <atomic>
 
 uint32_t SkNextID::ImageID() {
@@ -137,8 +133,6 @@
 void SkPixelRef::restoreMutability() {
     SkASSERT(fMutability != kImmutable);
     fMutability = kMutable;
-<<<<<<< HEAD
-=======
 }
 
 sk_sp<SkPixelRef> SkMakePixelRefWithProc(int width, int height, size_t rowBytes, void* addr,
@@ -155,5 +149,4 @@
         ~PixelRef() override { fReleaseProc(this->pixels(), fReleaseProcContext); }
     };
     return sk_sp<SkPixelRef>(new PixelRef(width, height, addr, rowBytes, releaseProc, ctx));
->>>>>>> 40be567a
 }