
/*
 * Copyright 2006 The Android Open Source Project
 *
 * Use of this source code is governed by a BSD-style license that can be
 * found in the LICENSE file.
 */


#include "SkBitmap.h"
#include "SkCanvas.h"
#include "SkColorPriv.h"
#include "SkDescriptor.h"
#include "SkFDot6.h"
#include "SkFontHost.h"
#include "SkMask.h"
#include "SkAdvancedTypefaceMetrics.h"
#include "SkScalerContext.h"
#include "SkStream.h"
#include "SkString.h"
#include "SkTemplates.h"
#include "SkThread.h"

#include <ft2build.h>
#include FT_FREETYPE_H
#include FT_OUTLINE_H
#include FT_SIZES_H
#include FT_TRUETYPE_TABLES_H
#include FT_TYPE1_TABLES_H
#include FT_BITMAP_H
// In the past, FT_GlyphSlot_Own_Bitmap was defined in this header file.
#include FT_SYNTHESIS_H
#include FT_XFREE86_H
#ifdef FT_LCD_FILTER_H
#include FT_LCD_FILTER_H
#endif

#ifdef   FT_ADVANCES_H
#include FT_ADVANCES_H
#endif

#if 0
// Also include the files by name for build tools which require this.
#include <freetype/freetype.h>
#include <freetype/ftoutln.h>
#include <freetype/ftsizes.h>
#include <freetype/tttables.h>
#include <freetype/ftadvanc.h>
#include <freetype/ftlcdfil.h>
#include <freetype/ftbitmap.h>
#include <freetype/ftsynth.h>
#endif

//#define ENABLE_GLYPH_SPEW     // for tracing calls
//#define DUMP_STRIKE_CREATION

//#define SK_GAMMA_APPLY_TO_A8

#ifndef SK_GAMMA_CONTRAST
    #define SK_GAMMA_CONTRAST   0x66
#endif
#ifndef SK_GAMMA_EXPONENT
    #define SK_GAMMA_EXPONENT   2.2
#endif

#ifdef SK_DEBUG
    #define SkASSERT_CONTINUE(pred)                                                         \
        do {                                                                                \
            if (!(pred))                                                                    \
                SkDebugf("file %s:%d: assert failed '" #pred "'\n", __FILE__, __LINE__);    \
        } while (false)
#else
    #define SkASSERT_CONTINUE(pred)
#endif

using namespace skia_advanced_typeface_metrics_utils;

static bool isLCD(const SkScalerContext::Rec& rec) {
    switch (rec.fMaskFormat) {
        case SkMask::kLCD16_Format:
        case SkMask::kLCD32_Format:
            return true;
        default:
            return false;
    }
}

//////////////////////////////////////////////////////////////////////////

struct SkFaceRec;

SK_DECLARE_STATIC_MUTEX(gFTMutex);
static int          gFTCount;
static FT_Library   gFTLibrary;
static SkFaceRec*   gFaceRecHead;
static bool         gLCDSupportValid;  // true iff |gLCDSupport| has been set.
static bool         gLCDSupport;  // true iff LCD is supported by the runtime.
static int          gLCDExtra;  // number of extra pixels for filtering.

static const uint8_t* gGammaTables[2];

/////////////////////////////////////////////////////////////////////////

// See http://freetype.sourceforge.net/freetype2/docs/reference/ft2-bitmap_handling.html#FT_Bitmap_Embolden
// This value was chosen by eyeballing the result in Firefox and trying to match it.
static const FT_Pos kBitmapEmboldenStrength = 1 << 6;

static bool
InitFreetype() {
    FT_Error err = FT_Init_FreeType(&gFTLibrary);
    if (err) {
        return false;
    }

    // Setup LCD filtering. This reduces colour fringes for LCD rendered
    // glyphs.
#ifdef FT_LCD_FILTER_H
//    err = FT_Library_SetLcdFilter(gFTLibrary, FT_LCD_FILTER_DEFAULT);
    err = FT_Library_SetLcdFilter(gFTLibrary, FT_LCD_FILTER_LIGHT);
    gLCDSupport = err == 0;
    if (gLCDSupport) {
        gLCDExtra = 2; //DEFAULT and LIGHT add one pixel to each side.
    }
#else
    gLCDSupport = false;
#endif
    gLCDSupportValid = true;

    return true;
}

class SkScalerContext_FreeType : public SkScalerContext {
public:
    SkScalerContext_FreeType(const SkDescriptor* desc);
    virtual ~SkScalerContext_FreeType();

    bool success() const {
        return fFaceRec != NULL &&
               fFTSize != NULL &&
               fFace != NULL;
    }

protected:
    virtual unsigned generateGlyphCount();
    virtual uint16_t generateCharToGlyph(SkUnichar uni);
    virtual void generateAdvance(SkGlyph* glyph);
    virtual void generateMetrics(SkGlyph* glyph);
    virtual void generateImage(const SkGlyph& glyph);
    virtual void generatePath(const SkGlyph& glyph, SkPath* path);
    virtual void generateFontMetrics(SkPaint::FontMetrics* mx,
                                     SkPaint::FontMetrics* my);
    virtual SkUnichar generateGlyphToChar(uint16_t glyph);

private:
    SkFaceRec*  fFaceRec;
    FT_Face     fFace;              // reference to shared face in gFaceRecHead
    FT_Size     fFTSize;            // our own copy
    SkFixed     fScaleX, fScaleY;
    FT_Matrix   fMatrix22;
    uint32_t    fLoadGlyphFlags;
    bool        fDoLinearMetrics;

    FT_Error setupSize();
    void emboldenOutline(FT_Outline* outline);
};

///////////////////////////////////////////////////////////////////////////
///////////////////////////////////////////////////////////////////////////

#include "SkStream.h"

struct SkFaceRec {
    SkFaceRec*      fNext;
    FT_Face         fFace;
    FT_StreamRec    fFTStream;
    SkStream*       fSkStream;
    uint32_t        fRefCnt;
    uint32_t        fFontID;

    // assumes ownership of the stream, will call unref() when its done
    SkFaceRec(SkStream* strm, uint32_t fontID);
    ~SkFaceRec() {
        fSkStream->unref();
    }
};

extern "C" {
    static unsigned long sk_stream_read(FT_Stream       stream,
                                        unsigned long   offset,
                                        unsigned char*  buffer,
                                        unsigned long   count ) {
        SkStream* str = (SkStream*)stream->descriptor.pointer;

        if (count) {
            if (!str->rewind()) {
                return 0;
            } else {
                unsigned long ret;
                if (offset) {
                    ret = str->read(NULL, offset);
                    if (ret != offset) {
                        return 0;
                    }
                }
                ret = str->read(buffer, count);
                if (ret != count) {
                    return 0;
                }
                count = ret;
            }
        }
        return count;
    }

    static void sk_stream_close( FT_Stream stream) {}
}

SkFaceRec::SkFaceRec(SkStream* strm, uint32_t fontID)
        : fSkStream(strm), fFontID(fontID) {
//    SkDEBUGF(("SkFaceRec: opening %s (%p)\n", key.c_str(), strm));

    sk_bzero(&fFTStream, sizeof(fFTStream));
    fFTStream.size = fSkStream->getLength();
    fFTStream.descriptor.pointer = fSkStream;
    fFTStream.read  = sk_stream_read;
    fFTStream.close = sk_stream_close;
}

// Will return 0 on failure
static SkFaceRec* ref_ft_face(uint32_t fontID) {
    SkFaceRec* rec = gFaceRecHead;
    while (rec) {
        if (rec->fFontID == fontID) {
            SkASSERT(rec->fFace);
            rec->fRefCnt += 1;
            return rec;
        }
        rec = rec->fNext;
    }

    SkStream* strm = SkFontHost::OpenStream(fontID);
    if (NULL == strm) {
        SkDEBUGF(("SkFontHost::OpenStream failed opening %x\n", fontID));
        return 0;
    }

    // this passes ownership of strm to the rec
    rec = SkNEW_ARGS(SkFaceRec, (strm, fontID));

    FT_Open_Args    args;
    memset(&args, 0, sizeof(args));
    const void* memoryBase = strm->getMemoryBase();

    if (NULL != memoryBase) {
//printf("mmap(%s)\n", keyString.c_str());
        args.flags = FT_OPEN_MEMORY;
        args.memory_base = (const FT_Byte*)memoryBase;
        args.memory_size = strm->getLength();
    } else {
//printf("fopen(%s)\n", keyString.c_str());
        args.flags = FT_OPEN_STREAM;
        args.stream = &rec->fFTStream;
    }

    int face_index;
    int length = SkFontHost::GetFileName(fontID, NULL, 0, &face_index);
    FT_Error err = FT_Open_Face(gFTLibrary, &args, length ? face_index : 0,
                                &rec->fFace);

    if (err) {    // bad filename, try the default font
        fprintf(stderr, "ERROR: unable to open font '%x'\n", fontID);
        SkDELETE(rec);
        return 0;
    } else {
        SkASSERT(rec->fFace);
        //fprintf(stderr, "Opened font '%s'\n", filename.c_str());
        rec->fNext = gFaceRecHead;
        gFaceRecHead = rec;
        rec->fRefCnt = 1;
        return rec;
    }
}

static void unref_ft_face(FT_Face face) {
    SkFaceRec*  rec = gFaceRecHead;
    SkFaceRec*  prev = NULL;
    while (rec) {
        SkFaceRec* next = rec->fNext;
        if (rec->fFace == face) {
            if (--rec->fRefCnt == 0) {
                if (prev) {
                    prev->fNext = next;
                } else {
                    gFaceRecHead = next;
                }
                FT_Done_Face(face);
                SkDELETE(rec);
            }
            return;
        }
        prev = rec;
        rec = next;
    }
    SkDEBUGFAIL("shouldn't get here, face not in list");
}

///////////////////////////////////////////////////////////////////////////

// Work around for old versions of freetype.
static FT_Error getAdvances(FT_Face face, FT_UInt start, FT_UInt count,
                           FT_Int32 loadFlags, FT_Fixed* advances) {
#ifdef FT_ADVANCES_H
    return FT_Get_Advances(face, start, count, loadFlags, advances);
#else
    if (!face || start >= face->num_glyphs ||
            start + count > face->num_glyphs || loadFlags != FT_LOAD_NO_SCALE) {
        return 6;  // "Invalid argument."
    }
    if (count == 0)
        return 0;

    for (int i = 0; i < count; i++) {
        FT_Error err = FT_Load_Glyph(face, start + i, FT_LOAD_NO_SCALE);
        if (err)
            return err;
        advances[i] = face->glyph->advance.x;
    }

    return 0;
#endif
}

static bool canEmbed(FT_Face face) {
#ifdef FT_FSTYPE_RESTRICTED_LICENSE_EMBEDDING
    FT_UShort fsType = FT_Get_FSType_Flags(face);
    return (fsType & (FT_FSTYPE_RESTRICTED_LICENSE_EMBEDDING |
                      FT_FSTYPE_BITMAP_EMBEDDING_ONLY)) == 0;
#else
    // No embedding is 0x2 and bitmap embedding only is 0x200.
    TT_OS2* os2_table;
    if ((os2_table = (TT_OS2*)FT_Get_Sfnt_Table(face, ft_sfnt_os2)) != NULL) {
        return (os2_table->fsType & 0x202) == 0;
    }
    return false;  // We tried, fail safe.
#endif
}

static bool GetLetterCBox(FT_Face face, char letter, FT_BBox* bbox) {
    const FT_UInt glyph_id = FT_Get_Char_Index(face, letter);
    if (!glyph_id)
        return false;
    FT_Load_Glyph(face, glyph_id, FT_LOAD_NO_SCALE);
    FT_Outline_Get_CBox(&face->glyph->outline, bbox);
    return true;
}

static bool getWidthAdvance(FT_Face face, int gId, int16_t* data) {
    FT_Fixed advance = 0;
    if (getAdvances(face, gId, 1, FT_LOAD_NO_SCALE, &advance)) {
        return false;
    }
    SkASSERT(data);
    *data = advance;
    return true;
}

static void populate_glyph_to_unicode(FT_Face& face,
                                      SkTDArray<SkUnichar>* glyphToUnicode) {
    // Check and see if we have Unicode cmaps.
    for (int i = 0; i < face->num_charmaps; ++i) {
        // CMaps known to support Unicode:
        // Platform ID   Encoding ID   Name
        // -----------   -----------   -----------------------------------
        // 0             0,1           Apple Unicode
        // 0             3             Apple Unicode 2.0 (preferred)
        // 3             1             Microsoft Unicode UCS-2
        // 3             10            Microsoft Unicode UCS-4 (preferred)
        //
        // See Apple TrueType Reference Manual
        // http://developer.apple.com/fonts/TTRefMan/RM06/Chap6cmap.html
        // http://developer.apple.com/fonts/TTRefMan/RM06/Chap6name.html#ID
        // Microsoft OpenType Specification
        // http://www.microsoft.com/typography/otspec/cmap.htm

        FT_UShort platformId = face->charmaps[i]->platform_id;
        FT_UShort encodingId = face->charmaps[i]->encoding_id;

        if (platformId != 0 && platformId != 3) {
            continue;
        }
        if (platformId == 3 && encodingId != 1 && encodingId != 10) {
            continue;
        }
        bool preferredMap = ((platformId == 3 && encodingId == 10) ||
                             (platformId == 0 && encodingId == 3));

        FT_Set_Charmap(face, face->charmaps[i]);
        if (glyphToUnicode->isEmpty()) {
            glyphToUnicode->setCount(face->num_glyphs);
            memset(glyphToUnicode->begin(), 0,
                   sizeof(SkUnichar) * face->num_glyphs);
        }

        // Iterate through each cmap entry.
        FT_UInt glyphIndex;
        for (SkUnichar charCode = FT_Get_First_Char(face, &glyphIndex);
             glyphIndex != 0;
             charCode = FT_Get_Next_Char(face, charCode, &glyphIndex)) {
            if (charCode &&
                    ((*glyphToUnicode)[glyphIndex] == 0 || preferredMap)) {
                (*glyphToUnicode)[glyphIndex] = charCode;
            }
        }
    }
}

// static
SkAdvancedTypefaceMetrics* SkFontHost::GetAdvancedTypefaceMetrics(
        uint32_t fontID,
        SkAdvancedTypefaceMetrics::PerGlyphInfo perGlyphInfo,
        const uint32_t* glyphIDs,
        uint32_t glyphIDsCount) {
#if defined(SK_BUILD_FOR_MAC)
    return NULL;
#else
    SkAutoMutexAcquire ac(gFTMutex);
    FT_Library libInit = NULL;
    if (gFTCount == 0) {
        if (!InitFreetype())
            sk_throw();
        libInit = gFTLibrary;
    }
    SkAutoTCallIProc<struct FT_LibraryRec_, FT_Done_FreeType> ftLib(libInit);
    SkFaceRec* rec = ref_ft_face(fontID);
    if (NULL == rec)
        return NULL;
    FT_Face face = rec->fFace;

    SkAdvancedTypefaceMetrics* info = new SkAdvancedTypefaceMetrics;
    info->fFontName.set(FT_Get_Postscript_Name(face));
    info->fMultiMaster = FT_HAS_MULTIPLE_MASTERS(face);
    info->fLastGlyphID = face->num_glyphs - 1;
    info->fEmSize = 1000;

    bool cid = false;
    const char* fontType = FT_Get_X11_Font_Format(face);
    if (strcmp(fontType, "Type 1") == 0) {
        info->fType = SkAdvancedTypefaceMetrics::kType1_Font;
    } else if (strcmp(fontType, "CID Type 1") == 0) {
        info->fType = SkAdvancedTypefaceMetrics::kType1CID_Font;
        cid = true;
    } else if (strcmp(fontType, "CFF") == 0) {
        info->fType = SkAdvancedTypefaceMetrics::kCFF_Font;
    } else if (strcmp(fontType, "TrueType") == 0) {
        info->fType = SkAdvancedTypefaceMetrics::kTrueType_Font;
        cid = true;
        TT_Header* ttHeader;
        if ((ttHeader = (TT_Header*)FT_Get_Sfnt_Table(face,
                                                      ft_sfnt_head)) != NULL) {
            info->fEmSize = ttHeader->Units_Per_EM;
        }
    }

    info->fStyle = 0;
    if (FT_IS_FIXED_WIDTH(face))
        info->fStyle |= SkAdvancedTypefaceMetrics::kFixedPitch_Style;
    if (face->style_flags & FT_STYLE_FLAG_ITALIC)
        info->fStyle |= SkAdvancedTypefaceMetrics::kItalic_Style;
    // We should set either Symbolic or Nonsymbolic; Nonsymbolic if the font's
    // character set is a subset of 'Adobe standard Latin.'
    info->fStyle |= SkAdvancedTypefaceMetrics::kSymbolic_Style;

    PS_FontInfoRec ps_info;
    TT_Postscript* tt_info;
    if (FT_Get_PS_Font_Info(face, &ps_info) == 0) {
        info->fItalicAngle = ps_info.italic_angle;
    } else if ((tt_info =
                (TT_Postscript*)FT_Get_Sfnt_Table(face,
                                                  ft_sfnt_post)) != NULL) {
        info->fItalicAngle = SkFixedToScalar(tt_info->italicAngle);
    } else {
        info->fItalicAngle = 0;
    }

    info->fAscent = face->ascender;
    info->fDescent = face->descender;

    // Figure out a good guess for StemV - Min width of i, I, !, 1.
    // This probably isn't very good with an italic font.
    int16_t min_width = SHRT_MAX;
    info->fStemV = 0;
    char stem_chars[] = {'i', 'I', '!', '1'};
    for (size_t i = 0; i < SK_ARRAY_COUNT(stem_chars); i++) {
        FT_BBox bbox;
        if (GetLetterCBox(face, stem_chars[i], &bbox)) {
            int16_t width = bbox.xMax - bbox.xMin;
            if (width > 0 && width < min_width) {
                min_width = width;
                info->fStemV = min_width;
            }
        }
    }

    TT_PCLT* pclt_info;
    TT_OS2* os2_table;
    if ((pclt_info = (TT_PCLT*)FT_Get_Sfnt_Table(face, ft_sfnt_pclt)) != NULL) {
        info->fCapHeight = pclt_info->CapHeight;
        uint8_t serif_style = pclt_info->SerifStyle & 0x3F;
        if (serif_style >= 2 && serif_style <= 6)
            info->fStyle |= SkAdvancedTypefaceMetrics::kSerif_Style;
        else if (serif_style >= 9 && serif_style <= 12)
            info->fStyle |= SkAdvancedTypefaceMetrics::kScript_Style;
    } else if ((os2_table =
                (TT_OS2*)FT_Get_Sfnt_Table(face, ft_sfnt_os2)) != NULL) {
        info->fCapHeight = os2_table->sCapHeight;
    } else {
        // Figure out a good guess for CapHeight: average the height of M and X.
        FT_BBox m_bbox, x_bbox;
        bool got_m, got_x;
        got_m = GetLetterCBox(face, 'M', &m_bbox);
        got_x = GetLetterCBox(face, 'X', &x_bbox);
        if (got_m && got_x) {
            info->fCapHeight = (m_bbox.yMax - m_bbox.yMin + x_bbox.yMax -
                    x_bbox.yMin) / 2;
        } else if (got_m && !got_x) {
            info->fCapHeight = m_bbox.yMax - m_bbox.yMin;
        } else if (!got_m && got_x) {
            info->fCapHeight = x_bbox.yMax - x_bbox.yMin;
        }
    }

    info->fBBox = SkIRect::MakeLTRB(face->bbox.xMin, face->bbox.yMax,
                                    face->bbox.xMax, face->bbox.yMin);

    if (!canEmbed(face) || !FT_IS_SCALABLE(face) ||
            info->fType == SkAdvancedTypefaceMetrics::kOther_Font) {
        perGlyphInfo = SkAdvancedTypefaceMetrics::kNo_PerGlyphInfo;
    }

    if (perGlyphInfo & SkAdvancedTypefaceMetrics::kHAdvance_PerGlyphInfo) {
        if (FT_IS_FIXED_WIDTH(face)) {
            appendRange(&info->fGlyphWidths, 0);
            int16_t advance = face->max_advance_width;
            info->fGlyphWidths->fAdvance.append(1, &advance);
            finishRange(info->fGlyphWidths.get(), 0,
                        SkAdvancedTypefaceMetrics::WidthRange::kDefault);
        } else if (!cid) {
            appendRange(&info->fGlyphWidths, 0);
            // So as to not blow out the stack, get advances in batches.
            for (int gID = 0; gID < face->num_glyphs; gID += 128) {
                FT_Fixed advances[128];
                int advanceCount = 128;
                if (gID + advanceCount > face->num_glyphs)
                    advanceCount = face->num_glyphs - gID + 1;
                getAdvances(face, gID, advanceCount, FT_LOAD_NO_SCALE,
                            advances);
                for (int i = 0; i < advanceCount; i++) {
                    int16_t advance = advances[gID + i];
                    info->fGlyphWidths->fAdvance.append(1, &advance);
                }
            }
            finishRange(info->fGlyphWidths.get(), face->num_glyphs - 1,
                        SkAdvancedTypefaceMetrics::WidthRange::kRange);
        } else {
            info->fGlyphWidths.reset(
                getAdvanceData(face,
                               face->num_glyphs,
                               glyphIDs,
                               glyphIDsCount,
                               &getWidthAdvance));
        }
    }

    if (perGlyphInfo & SkAdvancedTypefaceMetrics::kVAdvance_PerGlyphInfo &&
            FT_HAS_VERTICAL(face)) {
        SkASSERT(false);  // Not implemented yet.
    }

    if (perGlyphInfo & SkAdvancedTypefaceMetrics::kGlyphNames_PerGlyphInfo &&
            info->fType == SkAdvancedTypefaceMetrics::kType1_Font) {
        // Postscript fonts may contain more than 255 glyphs, so we end up
        // using multiple font descriptions with a glyph ordering.  Record
        // the name of each glyph.
        info->fGlyphNames.reset(
                new SkAutoTArray<SkString>(face->num_glyphs));
        for (int gID = 0; gID < face->num_glyphs; gID++) {
            char glyphName[128];  // PS limit for names is 127 bytes.
            FT_Get_Glyph_Name(face, gID, glyphName, 128);
            info->fGlyphNames->get()[gID].set(glyphName);
        }
    }

    if (perGlyphInfo & SkAdvancedTypefaceMetrics::kToUnicode_PerGlyphInfo &&
           info->fType != SkAdvancedTypefaceMetrics::kType1_Font &&
           face->num_charmaps) {
        populate_glyph_to_unicode(face, &(info->fGlyphToUnicode));
    }

    if (!canEmbed(face))
        info->fType = SkAdvancedTypefaceMetrics::kNotEmbeddable_Font;

    unref_ft_face(face);
    return info;
#endif
}

///////////////////////////////////////////////////////////////////////////

#define BLACK_LUMINANCE_LIMIT   0x40
#define WHITE_LUMINANCE_LIMIT   0xA0

static bool bothZero(SkScalar a, SkScalar b) {
    return 0 == a && 0 == b;
}

// returns false if there is any non-90-rotation or skew
static bool isAxisAligned(const SkScalerContext::Rec& rec) {
    return 0 == rec.fPreSkewX &&
           (bothZero(rec.fPost2x2[0][1], rec.fPost2x2[1][0]) ||
            bothZero(rec.fPost2x2[0][0], rec.fPost2x2[1][1]));
}

void SkFontHost::FilterRec(SkScalerContext::Rec* rec) {
    if (!gLCDSupportValid) {
        InitFreetype();
        FT_Done_FreeType(gFTLibrary);
    }

    if (!gLCDSupport && isLCD(*rec)) {
        // If the runtime Freetype library doesn't support LCD mode, we disable
        // it here.
        rec->fMaskFormat = SkMask::kA8_Format;
    }

    SkPaint::Hinting h = rec->getHinting();
    if (SkPaint::kFull_Hinting == h && !isLCD(*rec)) {
        // collapse full->normal hinting if we're not doing LCD
        h = SkPaint::kNormal_Hinting;
    }
    if ((rec->fFlags & SkScalerContext::kSubpixelPositioning_Flag) || isLCD(*rec)) {
        if (SkPaint::kNo_Hinting != h) {
            h = SkPaint::kSlight_Hinting;
        }
    }

#ifndef SK_IGNORE_ROTATED_FREETYPE_FIX
    // rotated text looks bad with hinting, so we disable it as needed
    if (!isAxisAligned(*rec)) {
        h = SkPaint::kNo_Hinting;
    }
#endif
    rec->setHinting(h);

#ifndef SK_USE_COLOR_LUMINANCE
    // for compatibility at the moment, discretize luminance to 3 settings
    // black, white, gray. This helps with fontcache utilization, since we
    // won't create multiple entries that in the end map to the same results.
    {
        unsigned lum = rec->getLuminanceByte();
        if (gGammaTables[0] || gGammaTables[1]) {
            if (lum <= BLACK_LUMINANCE_LIMIT) {
                lum = 0;
            } else if (lum >= WHITE_LUMINANCE_LIMIT) {
                lum = SkScalerContext::kLuminance_Max;
            } else {
                lum = SkScalerContext::kLuminance_Max >> 1;
            }
        } else {
            lum = 0;    // no gamma correct, so use 0 since SkPaint uses that
                        // when measuring text w/o regard for luminance
        }
        rec->setLuminanceBits(lum);
    }
#endif
}

#ifdef SK_BUILD_FOR_ANDROID
uint32_t SkFontHost::GetUnitsPerEm(SkFontID fontID) {
    SkAutoMutexAcquire ac(gFTMutex);
    SkFaceRec *rec = ref_ft_face(fontID);
    uint16_t unitsPerEm = 0;

    if (rec != NULL && rec->fFace != NULL) {
        unitsPerEm = rec->fFace->units_per_EM;
        unref_ft_face(rec->fFace);
    }

    return (uint32_t)unitsPerEm;
}
#endif

SkScalerContext_FreeType::SkScalerContext_FreeType(const SkDescriptor* desc)
        : SkScalerContext(desc) {
    SkAutoMutexAcquire  ac(gFTMutex);

    if (gFTCount == 0) {
        if (!InitFreetype()) {
            sk_throw();
        }
        SkFontHost::GetGammaTables(gGammaTables);
    }
    ++gFTCount;

    // load the font file
    fFTSize = NULL;
    fFace = NULL;
    fFaceRec = ref_ft_face(fRec.fFontID);
    if (NULL == fFaceRec) {
        return;
    }
    fFace = fFaceRec->fFace;

    // compute our factors from the record

    SkMatrix    m;

    fRec.getSingleMatrix(&m);

#ifdef DUMP_STRIKE_CREATION
    SkString     keyString;
    SkFontHost::GetDescriptorKeyString(desc, &keyString);
    printf("========== strike [%g %g %g] [%g %g %g %g] hints %d format %d %s\n", SkScalarToFloat(fRec.fTextSize),
           SkScalarToFloat(fRec.fPreScaleX), SkScalarToFloat(fRec.fPreSkewX),
           SkScalarToFloat(fRec.fPost2x2[0][0]), SkScalarToFloat(fRec.fPost2x2[0][1]),
           SkScalarToFloat(fRec.fPost2x2[1][0]), SkScalarToFloat(fRec.fPost2x2[1][1]),
           fRec.getHinting(), fRec.fMaskFormat, keyString.c_str());
#endif

    //  now compute our scale factors
    SkScalar    sx = m.getScaleX();
    SkScalar    sy = m.getScaleY();

    if (m.getSkewX() || m.getSkewY() || sx < 0 || sy < 0) {
        // sort of give up on hinting
        sx = SkMaxScalar(SkScalarAbs(sx), SkScalarAbs(m.getSkewX()));
        sy = SkMaxScalar(SkScalarAbs(m.getSkewY()), SkScalarAbs(sy));
        sx = sy = SkScalarAve(sx, sy);

        SkScalar inv = SkScalarInvert(sx);

        // flip the skew elements to go from our Y-down system to FreeType's
        fMatrix22.xx = SkScalarToFixed(SkScalarMul(m.getScaleX(), inv));
        fMatrix22.xy = -SkScalarToFixed(SkScalarMul(m.getSkewX(), inv));
        fMatrix22.yx = -SkScalarToFixed(SkScalarMul(m.getSkewY(), inv));
        fMatrix22.yy = SkScalarToFixed(SkScalarMul(m.getScaleY(), inv));
    } else {
        fMatrix22.xx = fMatrix22.yy = SK_Fixed1;
        fMatrix22.xy = fMatrix22.yx = 0;
    }

    fScaleX = SkScalarToFixed(sx);
    fScaleY = SkScalarToFixed(sy);

    // compute the flags we send to Load_Glyph
    {
        FT_Int32 loadFlags = FT_LOAD_DEFAULT;
        bool linearMetrics = false;

        if (SkMask::kBW_Format == fRec.fMaskFormat) {
            // See http://code.google.com/p/chromium/issues/detail?id=43252#c24
            loadFlags = FT_LOAD_TARGET_MONO;
            if (fRec.getHinting() == SkPaint::kNo_Hinting) {
                loadFlags = FT_LOAD_NO_HINTING;
                linearMetrics = true;
            }
        } else {
            switch (fRec.getHinting()) {
            case SkPaint::kNo_Hinting:
                loadFlags = FT_LOAD_NO_HINTING;
                linearMetrics = true;
                break;
            case SkPaint::kSlight_Hinting:
                loadFlags = FT_LOAD_TARGET_LIGHT;  // This implies FORCE_AUTOHINT
                linearMetrics = true;
                break;
            case SkPaint::kNormal_Hinting:
                if (fRec.fFlags & SkScalerContext::kAutohinting_Flag)
                    loadFlags = FT_LOAD_FORCE_AUTOHINT;
                else
                    loadFlags = FT_LOAD_NO_AUTOHINT;
                break;
            case SkPaint::kFull_Hinting:
                if (fRec.fFlags & SkScalerContext::kAutohinting_Flag) {
                    loadFlags = FT_LOAD_FORCE_AUTOHINT;
                    break;
                }
                loadFlags = FT_LOAD_TARGET_NORMAL;
                if (isLCD(fRec)) {
                    if (fRec.fFlags & SkScalerContext::kLCD_Vertical_Flag) {
                        loadFlags = FT_LOAD_TARGET_LCD_V;
                    } else {
                        loadFlags = FT_LOAD_TARGET_LCD;
                    }
                }
                break;
            default:
                SkDebugf("---------- UNKNOWN hinting %d\n", fRec.getHinting());
                break;
            }
        }

        if ((fRec.fFlags & SkScalerContext::kEmbeddedBitmapText_Flag) == 0) {
            loadFlags |= FT_LOAD_NO_BITMAP;
        }

        // Always using FT_LOAD_IGNORE_GLOBAL_ADVANCE_WIDTH to get correct
        // advances, as fontconfig and cairo do.
        // See http://code.google.com/p/skia/issues/detail?id=222.
        loadFlags |= FT_LOAD_IGNORE_GLOBAL_ADVANCE_WIDTH;

        fLoadGlyphFlags = loadFlags;
        fDoLinearMetrics = linearMetrics;
    }

    // now create the FT_Size

    {
        FT_Error    err;

        err = FT_New_Size(fFace, &fFTSize);
        if (err != 0) {
            SkDEBUGF(("SkScalerContext_FreeType::FT_New_Size(%x): FT_Set_Char_Size(0x%x, 0x%x) returned 0x%x\n",
                        fFaceRec->fFontID, fScaleX, fScaleY, err));
            fFace = NULL;
            return;
        }

        err = FT_Activate_Size(fFTSize);
        if (err != 0) {
            SkDEBUGF(("SkScalerContext_FreeType::FT_Activate_Size(%x, 0x%x, 0x%x) returned 0x%x\n",
                        fFaceRec->fFontID, fScaleX, fScaleY, err));
            fFTSize = NULL;
        }

        err = FT_Set_Char_Size( fFace,
                                SkFixedToFDot6(fScaleX), SkFixedToFDot6(fScaleY),
                                72, 72);
        if (err != 0) {
            SkDEBUGF(("SkScalerContext_FreeType::FT_Set_Char_Size(%x, 0x%x, 0x%x) returned 0x%x\n",
                        fFaceRec->fFontID, fScaleX, fScaleY, err));
            fFace = NULL;
            return;
        }

        FT_Set_Transform( fFace, &fMatrix22, NULL);
    }
}

SkScalerContext_FreeType::~SkScalerContext_FreeType() {
    if (fFTSize != NULL) {
        FT_Done_Size(fFTSize);
    }

    SkAutoMutexAcquire  ac(gFTMutex);

    if (fFace != NULL) {
        unref_ft_face(fFace);
    }
    if (--gFTCount == 0) {
//        SkDEBUGF(("FT_Done_FreeType\n"));
        FT_Done_FreeType(gFTLibrary);
        SkDEBUGCODE(gFTLibrary = NULL;)
    }
}

/*  We call this before each use of the fFace, since we may be sharing
    this face with other context (at different sizes).
*/
FT_Error SkScalerContext_FreeType::setupSize() {
<<<<<<< HEAD

=======
>>>>>>> 2a049989
    FT_Error    err = FT_Activate_Size(fFTSize);

    if (err != 0) {
        SkDEBUGF(("SkScalerContext_FreeType::FT_Activate_Size(%x, 0x%x, 0x%x) returned 0x%x\n",
                    fFaceRec->fFontID, fScaleX, fScaleY, err));
        fFTSize = NULL;
    } else {
        // seems we need to reset this every time (not sure why, but without it
        // I get random italics from some other fFTSize)
        FT_Set_Transform( fFace, &fMatrix22, NULL);
    }
    return err;
}

void SkScalerContext_FreeType::emboldenOutline(FT_Outline* outline) {
    FT_Pos strength;
    strength = FT_MulFix(fFace->units_per_EM, fFace->size->metrics.y_scale)
               / 24;
    FT_Outline_Embolden(outline, strength);
}

unsigned SkScalerContext_FreeType::generateGlyphCount() {
    return fFace->num_glyphs;
}

uint16_t SkScalerContext_FreeType::generateCharToGlyph(SkUnichar uni) {
    return SkToU16(FT_Get_Char_Index( fFace, uni ));
}

SkUnichar SkScalerContext_FreeType::generateGlyphToChar(uint16_t glyph) {
    // iterate through each cmap entry, looking for matching glyph indices
    FT_UInt glyphIndex;
    SkUnichar charCode = FT_Get_First_Char( fFace, &glyphIndex );

    while (glyphIndex != 0) {
        if (glyphIndex == glyph) {
            return charCode;
        }
        charCode = FT_Get_Next_Char( fFace, charCode, &glyphIndex );
    }

    return 0;
}

static FT_Pixel_Mode compute_pixel_mode(SkMask::Format format) {
    switch (format) {
        case SkMask::kBW_Format:
            return FT_PIXEL_MODE_MONO;
        case SkMask::kA8_Format:
        default:
            return FT_PIXEL_MODE_GRAY;
    }
}

void SkScalerContext_FreeType::generateAdvance(SkGlyph* glyph) {
#ifdef FT_ADVANCES_H
   /* unhinted and light hinted text have linearly scaled advances
    * which are very cheap to compute with some font formats...
    */
    if (fDoLinearMetrics) {
        SkAutoMutexAcquire  ac(gFTMutex);

        if (this->setupSize()) {
            glyph->zeroMetrics();
            return;
        }

        FT_Error    error;
        FT_Fixed    advance;

        error = FT_Get_Advance( fFace, glyph->getGlyphID(fBaseGlyphCount),
                                fLoadGlyphFlags | FT_ADVANCE_FLAG_FAST_ONLY,
                                &advance );
        if (0 == error) {
            glyph->fRsbDelta = 0;
            glyph->fLsbDelta = 0;
            glyph->fAdvanceX = advance;  // advance *2/3; //DEBUG
            glyph->fAdvanceY = 0;
            return;
        }
    }
#endif /* FT_ADVANCES_H */
    /* otherwise, we need to load/hint the glyph, which is slower */
    this->generateMetrics(glyph);
    return;
}

void SkScalerContext_FreeType::generateMetrics(SkGlyph* glyph) {
    SkAutoMutexAcquire  ac(gFTMutex);

    glyph->fRsbDelta = 0;
    glyph->fLsbDelta = 0;

    FT_Error    err;

    if (this->setupSize()) {
        goto ERROR;
    }

    err = FT_Load_Glyph( fFace, glyph->getGlyphID(fBaseGlyphCount), fLoadGlyphFlags );
    if (err != 0) {
        SkDEBUGF(("SkScalerContext_FreeType::generateMetrics(%x): FT_Load_Glyph(glyph:%d flags:%d) returned 0x%x\n",
                    fFaceRec->fFontID, glyph->getGlyphID(fBaseGlyphCount), fLoadGlyphFlags, err));
    ERROR:
        glyph->zeroMetrics();
        return;
    }

    switch ( fFace->glyph->format ) {
      case FT_GLYPH_FORMAT_OUTLINE: {
        FT_BBox bbox;

        if (0 == fFace->glyph->outline.n_contours) {
            glyph->fWidth = 0;
            glyph->fHeight = 0;
            glyph->fTop = 0;
            glyph->fLeft = 0;
            break;
        }

        if (fRec.fFlags & kEmbolden_Flag) {
            emboldenOutline(&fFace->glyph->outline);
        }
        FT_Outline_Get_CBox(&fFace->glyph->outline, &bbox);

        if (fRec.fFlags & SkScalerContext::kSubpixelPositioning_Flag) {
            int dx = glyph->getSubXFixed() >> 10;
            int dy = glyph->getSubYFixed() >> 10;
            // negate dy since freetype-y-goes-up and skia-y-goes-down
            bbox.xMin += dx;
            bbox.yMin -= dy;
            bbox.xMax += dx;
            bbox.yMax -= dy;
        }

        bbox.xMin &= ~63;
        bbox.yMin &= ~63;
        bbox.xMax  = (bbox.xMax + 63) & ~63;
        bbox.yMax  = (bbox.yMax + 63) & ~63;

        glyph->fWidth   = SkToU16((bbox.xMax - bbox.xMin) >> 6);
        glyph->fHeight  = SkToU16((bbox.yMax - bbox.yMin) >> 6);
        glyph->fTop     = -SkToS16(bbox.yMax >> 6);
        glyph->fLeft    = SkToS16(bbox.xMin >> 6);

        if (isLCD(fRec)) {
            glyph->fWidth += gLCDExtra;
            glyph->fLeft -= gLCDExtra >> 1;
        }
        break;
      }

      case FT_GLYPH_FORMAT_BITMAP:
        if (fRec.fFlags & kEmbolden_Flag) {
            FT_GlyphSlot_Own_Bitmap(fFace->glyph);
            FT_Bitmap_Embolden(gFTLibrary, &fFace->glyph->bitmap, kBitmapEmboldenStrength, 0);
        }
        glyph->fWidth   = SkToU16(fFace->glyph->bitmap.width);
        glyph->fHeight  = SkToU16(fFace->glyph->bitmap.rows);
        glyph->fTop     = -SkToS16(fFace->glyph->bitmap_top);
        glyph->fLeft    = SkToS16(fFace->glyph->bitmap_left);
        break;

      default:
        SkDEBUGFAIL("unknown glyph format");
        goto ERROR;
    }

    if ((fRec.fFlags & SkScalerContext::kSubpixelPositioning_Flag) == 0) {
        glyph->fAdvanceX = SkFDot6ToFixed(fFace->glyph->advance.x);
        glyph->fAdvanceY = -SkFDot6ToFixed(fFace->glyph->advance.y);
        if (fRec.fFlags & kDevKernText_Flag) {
            glyph->fRsbDelta = SkToS8(fFace->glyph->rsb_delta);
            glyph->fLsbDelta = SkToS8(fFace->glyph->lsb_delta);
        }
    } else {
        glyph->fAdvanceX = SkFixedMul(fMatrix22.xx, fFace->glyph->linearHoriAdvance);
        glyph->fAdvanceY = -SkFixedMul(fMatrix22.yx, fFace->glyph->linearHoriAdvance);
    }

#ifdef ENABLE_GLYPH_SPEW
    SkDEBUGF(("FT_Set_Char_Size(this:%p sx:%x sy:%x ", this, fScaleX, fScaleY));
    SkDEBUGF(("Metrics(glyph:%d flags:0x%x) w:%d\n", glyph->getGlyphID(fBaseGlyphCount), fLoadGlyphFlags, glyph->fWidth));
#endif
}

///////////////////////////////////////////////////////////////////////////////

static int apply_contrast(int srca, int contrast) {
    return srca + (((255 - srca) * contrast * srca) / (255*255));
}

static void build_power_table(uint8_t table[], float ee) {
    for (int i = 0; i < 256; i++) {
        float x = i / 255.f;
        x = powf(x, ee);
        int xx = SkScalarRoundToInt(SkFloatToScalar(x * 255));
        table[i] = SkToU8(xx);
    }
}

static void build_gamma_table(uint8_t table[256], int src, int dst) {
    static bool gInit;
    static uint8_t powTable[256], invPowTable[256];
    if (!gInit) {
        const float g = SK_GAMMA_EXPONENT;
        build_power_table(powTable, g);
        build_power_table(invPowTable, 1/g);
        gInit = true;
    }

    const int linSrc = powTable[src];
    const int linDst = powTable[dst];
    // have our contrast value taper off to 0 as the src luminance becomes white
    const int contrast = SK_GAMMA_CONTRAST * (255 - linSrc) / 255;
    
    for (int i = 0; i < 256; ++i) {
        int srca = apply_contrast(i, contrast);
        SkASSERT((unsigned)srca <= 255);
        int dsta = 255 - srca;

        //Calculate the output we want.
        int linOut = (linSrc * srca + dsta * linDst) / 255;
        SkASSERT((unsigned)linOut <= 255);
        int out = invPowTable[linOut];

        //Undo what the blit blend will do.
        int result = ((255 * out) - (255 * dst)) / (src - dst);
        SkASSERT((unsigned)result <= 255);

        table[i] = result;
    }
}

static const uint8_t* getGammaTable(U8CPU luminance) {
    static uint8_t gGammaTables[4][256];
    static bool gInited;
    if (!gInited) {
        build_gamma_table(gGammaTables[0], 0x00, 0xFF);
        build_gamma_table(gGammaTables[1], 0x66, 0x99);
        build_gamma_table(gGammaTables[2], 0x99, 0x66);
        build_gamma_table(gGammaTables[3], 0xFF, 0x00);

        gInited = true;
    }
    SkASSERT(0 == (luminance >> 8));
    return gGammaTables[luminance >> 6];
}

#ifndef SK_USE_COLOR_LUMINANCE
static const uint8_t* getIdentityTable() {
    static bool gOnce;
    static uint8_t gIdentityTable[256];
    if (!gOnce) {
        for (int i = 0; i < 256; ++i) {
            gIdentityTable[i] = i;
        }
        gOnce = true;
    }
    return gIdentityTable;
}
#endif

static uint16_t packTriple(unsigned r, unsigned g, unsigned b) {
    return SkPackRGB16(r >> 3, g >> 2, b >> 3);
}

static uint16_t grayToRGB16(U8CPU gray) {
    SkASSERT(gray <= 255);
    return SkPackRGB16(gray >> 3, gray >> 2, gray >> 3);
}

static int bittst(const uint8_t data[], int bitOffset) {
    SkASSERT(bitOffset >= 0);
    int lowBit = data[bitOffset >> 3] >> (~bitOffset & 7);
    return lowBit & 1;
}

static void copyFT2LCD16(const SkGlyph& glyph, const FT_Bitmap& bitmap,
                         int lcdIsBGR, const uint8_t* tableR,
                         const uint8_t* tableG, const uint8_t* tableB) {
    SkASSERT(glyph.fHeight == bitmap.rows);
    uint16_t* dst = reinterpret_cast<uint16_t*>(glyph.fImage);
    const size_t dstRB = glyph.rowBytes();
    const int width = glyph.fWidth;
    const uint8_t* src = bitmap.buffer;

    switch (bitmap.pixel_mode) {
        case FT_PIXEL_MODE_MONO: {
            for (int y = 0; y < glyph.fHeight; ++y) {
                for (int x = 0; x < width; ++x) {
                    dst[x] = -bittst(src, x);
                }
                dst = (uint16_t*)((char*)dst + dstRB);
                src += bitmap.pitch;
            }
        } break;
        case FT_PIXEL_MODE_GRAY: {
            for (int y = 0; y < glyph.fHeight; ++y) {
                for (int x = 0; x < width; ++x) {
                    dst[x] = grayToRGB16(src[x]);
                }
                dst = (uint16_t*)((char*)dst + dstRB);
                src += bitmap.pitch;
            }
        } break;
        default: {
            SkASSERT(glyph.fWidth * 3 == bitmap.width);
            for (int y = 0; y < glyph.fHeight; y++) {
                const uint8_t* triple = src;
                if (lcdIsBGR) {
                    for (int x = 0; x < width; x++) {
                        dst[x] = packTriple(tableR[triple[2]], 
                                            tableG[triple[1]],
                                            tableB[triple[0]]);
                        triple += 3;
                    }
                } else {
                    for (int x = 0; x < width; x++) {
                        dst[x] = packTriple(tableR[triple[0]], 
                                            tableG[triple[1]],
                                            tableB[triple[2]]);
                        triple += 3;
                    }
                }
                src += bitmap.pitch;
                dst = (uint16_t*)((char*)dst + dstRB);
            }
        } break;
    }
}

void SkScalerContext_FreeType::generateImage(const SkGlyph& glyph) {
    SkAutoMutexAcquire  ac(gFTMutex);

    FT_Error    err;

    if (this->setupSize()) {
        goto ERROR;
    }

    err = FT_Load_Glyph( fFace, glyph.getGlyphID(fBaseGlyphCount), fLoadGlyphFlags);
    if (err != 0) {
        SkDEBUGF(("SkScalerContext_FreeType::generateImage: FT_Load_Glyph(glyph:%d width:%d height:%d rb:%d flags:%d) returned 0x%x\n",
                    glyph.getGlyphID(fBaseGlyphCount), glyph.fWidth, glyph.fHeight, glyph.rowBytes(), fLoadGlyphFlags, err));
    ERROR:
        memset(glyph.fImage, 0, glyph.rowBytes() * glyph.fHeight);
        return;
    }

#ifdef SK_USE_COLOR_LUMINANCE
    SkColor lumColor = fRec.getLuminanceColor();
    const uint8_t* tableR = getGammaTable(SkColorGetR(lumColor));
    const uint8_t* tableG = getGammaTable(SkColorGetG(lumColor));
    const uint8_t* tableB = getGammaTable(SkColorGetB(lumColor));
#else
    unsigned lum = fRec.getLuminanceByte();
    const uint8_t* tableR;
    const uint8_t* tableG;
    const uint8_t* tableB;

    bool isWhite = lum >= WHITE_LUMINANCE_LIMIT;
    bool isBlack = lum <= BLACK_LUMINANCE_LIMIT;
    if ((gGammaTables[0] || gGammaTables[1]) && (isBlack || isWhite)) {
        tableR = tableG = tableB = gGammaTables[isBlack ? 0 : 1];
    } else {
        tableR = tableG = tableB = getIdentityTable();
    }
#endif

    switch ( fFace->glyph->format ) {
        case FT_GLYPH_FORMAT_OUTLINE: {
            FT_Outline* outline = &fFace->glyph->outline;
            FT_BBox     bbox;
            FT_Bitmap   target;

            if (fRec.fFlags & kEmbolden_Flag) {
                emboldenOutline(outline);
            }

            int dx = 0, dy = 0;
            if (fRec.fFlags & SkScalerContext::kSubpixelPositioning_Flag) {
                dx = glyph.getSubXFixed() >> 10;
                dy = glyph.getSubYFixed() >> 10;
                // negate dy since freetype-y-goes-up and skia-y-goes-down
                dy = -dy;
            }
            FT_Outline_Get_CBox(outline, &bbox);
            /*
                what we really want to do for subpixel is
                    offset(dx, dy)
                    compute_bounds
                    offset(bbox & !63)
                but that is two calls to offset, so we do the following, which
                achieves the same thing with only one offset call.
            */
            FT_Outline_Translate(outline, dx - ((bbox.xMin + dx) & ~63),
                                          dy - ((bbox.yMin + dy) & ~63));

            if (SkMask::kLCD16_Format == glyph.fMaskFormat) {
                FT_Render_Glyph(fFace->glyph, FT_RENDER_MODE_LCD);
                copyFT2LCD16(glyph, fFace->glyph->bitmap,
                             fRec.fFlags & SkScalerContext::kLCD_BGROrder_Flag,
                             tableR, tableG, tableB);
            } else {
                target.width = glyph.fWidth;
                target.rows = glyph.fHeight;
                target.pitch = glyph.rowBytes();
                target.buffer = reinterpret_cast<uint8_t*>(glyph.fImage);
                target.pixel_mode = compute_pixel_mode(
                                                (SkMask::Format)fRec.fMaskFormat);
                target.num_grays = 256;

                memset(glyph.fImage, 0, glyph.rowBytes() * glyph.fHeight);
                FT_Outline_Get_Bitmap(gFTLibrary, outline, &target);
            }
        } break;

        case FT_GLYPH_FORMAT_BITMAP: {
            if (fRec.fFlags & kEmbolden_Flag) {
                FT_GlyphSlot_Own_Bitmap(fFace->glyph);
                FT_Bitmap_Embolden(gFTLibrary, &fFace->glyph->bitmap, kBitmapEmboldenStrength, 0);
            }
            SkASSERT_CONTINUE(glyph.fWidth == fFace->glyph->bitmap.width);
            SkASSERT_CONTINUE(glyph.fHeight == fFace->glyph->bitmap.rows);
            SkASSERT_CONTINUE(glyph.fTop == -fFace->glyph->bitmap_top);
            SkASSERT_CONTINUE(glyph.fLeft == fFace->glyph->bitmap_left);

            const uint8_t*  src = (const uint8_t*)fFace->glyph->bitmap.buffer;
            uint8_t*        dst = (uint8_t*)glyph.fImage;

            if (fFace->glyph->bitmap.pixel_mode == FT_PIXEL_MODE_GRAY ||
                (fFace->glyph->bitmap.pixel_mode == FT_PIXEL_MODE_MONO &&
                 glyph.fMaskFormat == SkMask::kBW_Format)) {
                unsigned    srcRowBytes = fFace->glyph->bitmap.pitch;
                unsigned    dstRowBytes = glyph.rowBytes();
                unsigned    minRowBytes = SkMin32(srcRowBytes, dstRowBytes);
                unsigned    extraRowBytes = dstRowBytes - minRowBytes;

                for (int y = fFace->glyph->bitmap.rows - 1; y >= 0; --y) {
                    memcpy(dst, src, minRowBytes);
                    memset(dst + minRowBytes, 0, extraRowBytes);
                    src += srcRowBytes;
                    dst += dstRowBytes;
                }
            } else if (fFace->glyph->bitmap.pixel_mode == FT_PIXEL_MODE_MONO &&
                       glyph.fMaskFormat == SkMask::kA8_Format) {
                for (int y = 0; y < fFace->glyph->bitmap.rows; ++y) {
                    uint8_t byte = 0;
                    int bits = 0;
                    const uint8_t* src_row = src;
                    uint8_t* dst_row = dst;

                    for (int x = 0; x < fFace->glyph->bitmap.width; ++x) {
                        if (!bits) {
                            byte = *src_row++;
                            bits = 8;
                        }

                        *dst_row++ = byte & 0x80 ? 0xff : 0;
                        bits--;
                        byte <<= 1;
                    }

                    src += fFace->glyph->bitmap.pitch;
                    dst += glyph.rowBytes();
                }
            } else if (SkMask::kLCD16_Format == glyph.fMaskFormat) {
                copyFT2LCD16(glyph, fFace->glyph->bitmap,
                             fRec.fFlags & SkScalerContext::kLCD_BGROrder_Flag,
                             tableR, tableG, tableB);
            } else {
                SkDEBUGFAIL("unknown glyph bitmap transform needed");
            }
        } break;

    default:
        SkDEBUGFAIL("unknown glyph format");
        goto ERROR;
    }

// We used to always do this pre-USE_COLOR_LUMINANCE, but with colorlum,
// it is optional
#if defined(SK_GAMMA_APPLY_TO_A8) || !defined(SK_USE_COLOR_LUMINANCE)
    if (SkMask::kA8_Format == glyph.fMaskFormat) {
        SkASSERT(tableR == tableG && tableR == tableB);
        const uint8_t* table = tableR;
        uint8_t* SK_RESTRICT dst = (uint8_t*)glyph.fImage;
        unsigned rowBytes = glyph.rowBytes();
        
        for (int y = glyph.fHeight - 1; y >= 0; --y) {
            for (int x = glyph.fWidth - 1; x >= 0; --x) {
                dst[x] = table[dst[x]];
            }
            dst += rowBytes;
        }
    }
#endif
}

///////////////////////////////////////////////////////////////////////////////

#define ft2sk(x)    SkFixedToScalar((x) << 10)

#if FREETYPE_MAJOR >= 2 && FREETYPE_MINOR >= 2
    #define CONST_PARAM const
#else   // older freetype doesn't use const here
    #define CONST_PARAM
#endif

static int move_proc(CONST_PARAM FT_Vector* pt, void* ctx) {
    SkPath* path = (SkPath*)ctx;
    path->close();  // to close the previous contour (if any)
    path->moveTo(ft2sk(pt->x), -ft2sk(pt->y));
    return 0;
}

static int line_proc(CONST_PARAM FT_Vector* pt, void* ctx) {
    SkPath* path = (SkPath*)ctx;
    path->lineTo(ft2sk(pt->x), -ft2sk(pt->y));
    return 0;
}

static int quad_proc(CONST_PARAM FT_Vector* pt0, CONST_PARAM FT_Vector* pt1,
                     void* ctx) {
    SkPath* path = (SkPath*)ctx;
    path->quadTo(ft2sk(pt0->x), -ft2sk(pt0->y), ft2sk(pt1->x), -ft2sk(pt1->y));
    return 0;
}

static int cubic_proc(CONST_PARAM FT_Vector* pt0, CONST_PARAM FT_Vector* pt1,
                      CONST_PARAM FT_Vector* pt2, void* ctx) {
    SkPath* path = (SkPath*)ctx;
    path->cubicTo(ft2sk(pt0->x), -ft2sk(pt0->y), ft2sk(pt1->x),
                  -ft2sk(pt1->y), ft2sk(pt2->x), -ft2sk(pt2->y));
    return 0;
}

void SkScalerContext_FreeType::generatePath(const SkGlyph& glyph,
                                            SkPath* path) {
    SkAutoMutexAcquire  ac(gFTMutex);

    SkASSERT(&glyph && path);

    if (this->setupSize()) {
        path->reset();
        return;
    }

    uint32_t flags = fLoadGlyphFlags;
    flags |= FT_LOAD_NO_BITMAP; // ignore embedded bitmaps so we're sure to get the outline
    flags &= ~FT_LOAD_RENDER;   // don't scan convert (we just want the outline)

    FT_Error err = FT_Load_Glyph( fFace, glyph.getGlyphID(fBaseGlyphCount), flags);

    if (err != 0) {
        SkDEBUGF(("SkScalerContext_FreeType::generatePath: FT_Load_Glyph(glyph:%d flags:%d) returned 0x%x\n",
                    glyph.getGlyphID(fBaseGlyphCount), flags, err));
        path->reset();
        return;
    }

    if (fRec.fFlags & kEmbolden_Flag) {
        emboldenOutline(&fFace->glyph->outline);
    }

    FT_Outline_Funcs    funcs;

    funcs.move_to   = move_proc;
    funcs.line_to   = line_proc;
    funcs.conic_to  = quad_proc;
    funcs.cubic_to  = cubic_proc;
    funcs.shift     = 0;
    funcs.delta     = 0;

    err = FT_Outline_Decompose(&fFace->glyph->outline, &funcs, path);

    if (err != 0) {
        SkDEBUGF(("SkScalerContext_FreeType::generatePath: FT_Load_Glyph(glyph:%d flags:%d) returned 0x%x\n",
                    glyph.getGlyphID(fBaseGlyphCount), flags, err));
        path->reset();
        return;
    }

    path->close();
}

void SkScalerContext_FreeType::generateFontMetrics(SkPaint::FontMetrics* mx,
                                                   SkPaint::FontMetrics* my) {
    if (NULL == mx && NULL == my) {
        return;
    }

    SkAutoMutexAcquire  ac(gFTMutex);

    if (this->setupSize()) {
        ERROR:
        if (mx) {
            sk_bzero(mx, sizeof(SkPaint::FontMetrics));
        }
        if (my) {
            sk_bzero(my, sizeof(SkPaint::FontMetrics));
        }
        return;
    }

    FT_Face face = fFace;
    int upem = face->units_per_EM;
    if (upem <= 0) {
        goto ERROR;
    }

    SkPoint pts[6];
    SkFixed ys[6];
    SkFixed scaleY = fScaleY;
    SkFixed mxy = fMatrix22.xy;
    SkFixed myy = fMatrix22.yy;
    SkScalar xmin = SkIntToScalar(face->bbox.xMin) / upem;
    SkScalar xmax = SkIntToScalar(face->bbox.xMax) / upem;

    int leading = face->height - (face->ascender + -face->descender);
    if (leading < 0) {
        leading = 0;
    }

    // Try to get the OS/2 table from the font. This contains the specific
    // average font width metrics which Windows uses.
    TT_OS2* os2 = (TT_OS2*) FT_Get_Sfnt_Table(face, ft_sfnt_os2);

    ys[0] = -face->bbox.yMax;
    ys[1] = -face->ascender;
    ys[2] = -face->descender;
    ys[3] = -face->bbox.yMin;
    ys[4] = leading;
    ys[5] = os2 ? os2->xAvgCharWidth : 0;

    SkScalar x_height;
    if (os2 && os2->sxHeight) {
        x_height = SkFixedToScalar(SkMulDiv(fScaleX, os2->sxHeight, upem));
    } else {
        const FT_UInt x_glyph = FT_Get_Char_Index(fFace, 'x');
        if (x_glyph) {
            FT_BBox bbox;
            FT_Load_Glyph(fFace, x_glyph, fLoadGlyphFlags);
            if (fRec.fFlags & kEmbolden_Flag) {
                emboldenOutline(&fFace->glyph->outline);
            }
            FT_Outline_Get_CBox(&fFace->glyph->outline, &bbox);
            x_height = SkFixedToScalar(SkFDot6ToFixed(bbox.yMax));
        } else {
            x_height = 0;
        }
    }

    // convert upem-y values into scalar points
    for (int i = 0; i < 6; i++) {
        SkFixed y = SkMulDiv(scaleY, ys[i], upem);
        SkFixed x = SkFixedMul(mxy, y);
        y = SkFixedMul(myy, y);
        pts[i].set(SkFixedToScalar(x), SkFixedToScalar(y));
    }

    if (mx) {
        mx->fTop = pts[0].fX;
        mx->fAscent = pts[1].fX;
        mx->fDescent = pts[2].fX;
        mx->fBottom = pts[3].fX;
        mx->fLeading = pts[4].fX;
        mx->fAvgCharWidth = pts[5].fX;
        mx->fXMin = xmin;
        mx->fXMax = xmax;
        mx->fXHeight = x_height;
    }
    if (my) {
        my->fTop = pts[0].fY;
        my->fAscent = pts[1].fY;
        my->fDescent = pts[2].fY;
        my->fBottom = pts[3].fY;
        my->fLeading = pts[4].fY;
        my->fAvgCharWidth = pts[5].fY;
        my->fXMin = xmin;
        my->fXMax = xmax;
        my->fXHeight = x_height;
    }
}

////////////////////////////////////////////////////////////////////////
////////////////////////////////////////////////////////////////////////

SkScalerContext* SkFontHost::CreateScalerContext(const SkDescriptor* desc) {
    SkScalerContext_FreeType* c = SkNEW_ARGS(SkScalerContext_FreeType, (desc));
    if (!c->success()) {
        SkDELETE(c);
        c = NULL;
    }
    return c;
}

///////////////////////////////////////////////////////////////////////////////

/*  Export this so that other parts of our FonttHost port can make use of our
    ability to extract the name+style from a stream, using FreeType's api.
*/
bool find_name_and_attributes(SkStream* stream, SkString* name,
                              SkTypeface::Style* style, bool* isFixedWidth) {
    FT_Library  library;
    if (FT_Init_FreeType(&library)) {
        return false;
    }

    FT_Open_Args    args;
    memset(&args, 0, sizeof(args));

    const void* memoryBase = stream->getMemoryBase();
    FT_StreamRec    streamRec;

    if (NULL != memoryBase) {
        args.flags = FT_OPEN_MEMORY;
        args.memory_base = (const FT_Byte*)memoryBase;
        args.memory_size = stream->getLength();
    } else {
        memset(&streamRec, 0, sizeof(streamRec));
        streamRec.size = stream->read(NULL, 0);
        streamRec.descriptor.pointer = stream;
        streamRec.read  = sk_stream_read;
        streamRec.close = sk_stream_close;

        args.flags = FT_OPEN_STREAM;
        args.stream = &streamRec;
    }

    FT_Face face;
    if (FT_Open_Face(library, &args, 0, &face)) {
        FT_Done_FreeType(library);
        return false;
    }

    int tempStyle = SkTypeface::kNormal;
    if (face->style_flags & FT_STYLE_FLAG_BOLD) {
        tempStyle |= SkTypeface::kBold;
    }
    if (face->style_flags & FT_STYLE_FLAG_ITALIC) {
        tempStyle |= SkTypeface::kItalic;
    }

    if (name) {
        name->set(face->family_name);
    }
    if (style) {
        *style = (SkTypeface::Style) tempStyle;
    }
    if (isFixedWidth) {
        *isFixedWidth = FT_IS_FIXED_WIDTH(face);
    }

    FT_Done_Face(face);
    FT_Done_FreeType(library);
    return true;
}<|MERGE_RESOLUTION|>--- conflicted
+++ resolved
@@ -867,10 +867,6 @@
     this face with other context (at different sizes).
 */
 FT_Error SkScalerContext_FreeType::setupSize() {
-<<<<<<< HEAD
-
-=======
->>>>>>> 2a049989
     FT_Error    err = FT_Activate_Size(fFTSize);
 
     if (err != 0) {
