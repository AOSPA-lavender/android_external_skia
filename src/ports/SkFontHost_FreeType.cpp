--- conflicted
+++ resolved
@@ -1522,11 +1522,7 @@
     }
 #endif
 
-<<<<<<< HEAD
-    switch ( glyph->format ) {
-=======
     switch (glyph->format) {
->>>>>>> 8f341901
         case FT_GLYPH_FORMAT_OUTLINE:
             FT_Pos strength;
             strength = FT_MulFix(face->units_per_EM, face->size->metrics.y_scale)
