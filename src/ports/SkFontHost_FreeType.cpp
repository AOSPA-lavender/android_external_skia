
/*
 * Copyright 2006 The Android Open Source Project
 *
 * Use of this source code is governed by a BSD-style license that can be
 * found in the LICENSE file.
 */


#include "SkBitmap.h"
#include "SkCanvas.h"
#include "SkColorPriv.h"
#include "SkDescriptor.h"
#include "SkFDot6.h"
#include "SkFontHost.h"
#include "SkMask.h"
#include "SkAdvancedTypefaceMetrics.h"
#include "SkScalerContext.h"
#include "SkStream.h"
#include "SkString.h"
#include "SkTemplates.h"
#include "SkThread.h"

#include <ft2build.h>
#include FT_FREETYPE_H
#include FT_OUTLINE_H
#include FT_SIZES_H
#include FT_TRUETYPE_TABLES_H
#include FT_TYPE1_TABLES_H
#include FT_BITMAP_H
// In the past, FT_GlyphSlot_Own_Bitmap was defined in this header file.
#include FT_SYNTHESIS_H
#include FT_XFREE86_H
#ifdef FT_LCD_FILTER_H
#include FT_LCD_FILTER_H
#endif

#ifdef   FT_ADVANCES_H
#include FT_ADVANCES_H
#endif

#if 0
// Also include the files by name for build tools which require this.
#include <freetype/freetype.h>
#include <freetype/ftoutln.h>
#include <freetype/ftsizes.h>
#include <freetype/tttables.h>
#include <freetype/ftadvanc.h>
#include <freetype/ftlcdfil.h>
#include <freetype/ftbitmap.h>
#include <freetype/ftsynth.h>
#endif

//#define ENABLE_GLYPH_SPEW     // for tracing calls
//#define DUMP_STRIKE_CREATION

#ifdef SK_DEBUG
    #define SkASSERT_CONTINUE(pred)                                                         \
        do {                                                                                \
            if (!(pred))                                                                    \
                SkDebugf("file %s:%d: assert failed '" #pred "'\n", __FILE__, __LINE__);    \
        } while (false)
#else
    #define SkASSERT_CONTINUE(pred)
#endif

using namespace skia_advanced_typeface_metrics_utils;

// SK_FREETYPE_LCD_LERP should be 0...256
//   0 means no color reduction (e.g. just as returned from FreeType)
//   256 means 100% color reduction (e.g. gray)
//
#ifndef SK_FREETYPE_LCD_LERP
    #define SK_FREETYPE_LCD_LERP    96
#endif

static bool isLCD(const SkScalerContext::Rec& rec) {
    switch (rec.fMaskFormat) {
        case SkMask::kLCD16_Format:
        case SkMask::kLCD32_Format:
            return true;
        default:
            return false;
    }
}

//////////////////////////////////////////////////////////////////////////

struct SkFaceRec;

static SkMutex      gFTMutex;
static int          gFTCount;
static FT_Library   gFTLibrary;
static SkFaceRec*   gFaceRecHead;
static bool         gLCDSupportValid;  // true iff |gLCDSupport| has been set.
static bool         gLCDSupport;  // true iff LCD is supported by the runtime.

static const uint8_t* gGammaTables[2];

/////////////////////////////////////////////////////////////////////////

// See http://freetype.sourceforge.net/freetype2/docs/reference/ft2-bitmap_handling.html#FT_Bitmap_Embolden
// This value was chosen by eyeballing the result in Firefox and trying to match it.
static const FT_Pos kBitmapEmboldenStrength = 1 << 6;

static bool
InitFreetype() {
    FT_Error err = FT_Init_FreeType(&gFTLibrary);
    if (err) {
        return false;
    }

    // Setup LCD filtering. This reduces colour fringes for LCD rendered
    // glyphs.
#ifdef FT_LCD_FILTER_H
    err = FT_Library_SetLcdFilter(gFTLibrary, FT_LCD_FILTER_DEFAULT);
    gLCDSupport = err == 0;
#else
    gLCDSupport = false;
#endif
    gLCDSupportValid = true;

    return true;
}

class SkScalerContext_FreeType : public SkScalerContext {
public:
    SkScalerContext_FreeType(const SkDescriptor* desc);
    virtual ~SkScalerContext_FreeType();

    bool success() const {
        return fFaceRec != NULL &&
               fFTSize != NULL &&
               fFace != NULL;
    }

protected:
    virtual unsigned generateGlyphCount();
    virtual uint16_t generateCharToGlyph(SkUnichar uni);
    virtual void generateAdvance(SkGlyph* glyph);
    virtual void generateMetrics(SkGlyph* glyph);
    virtual void generateImage(const SkGlyph& glyph);
    virtual void generatePath(const SkGlyph& glyph, SkPath* path);
    virtual void generateFontMetrics(SkPaint::FontMetrics* mx,
                                     SkPaint::FontMetrics* my);
    virtual SkUnichar generateGlyphToChar(uint16_t glyph);

private:
    SkFaceRec*  fFaceRec;
    FT_Face     fFace;              // reference to shared face in gFaceRecHead
    FT_Size     fFTSize;            // our own copy
    SkFixed     fScaleX, fScaleY;
    FT_Matrix   fMatrix22;
    uint32_t    fLoadGlyphFlags;
    bool        fDoLinearMetrics;

    FT_Error setupSize();
    void emboldenOutline(FT_Outline* outline);
};

///////////////////////////////////////////////////////////////////////////
///////////////////////////////////////////////////////////////////////////

#include "SkStream.h"

struct SkFaceRec {
    SkFaceRec*      fNext;
    FT_Face         fFace;
    FT_StreamRec    fFTStream;
    SkStream*       fSkStream;
    uint32_t        fRefCnt;
    uint32_t        fFontID;

    // assumes ownership of the stream, will call unref() when its done
    SkFaceRec(SkStream* strm, uint32_t fontID);
    ~SkFaceRec() {
        fSkStream->unref();
    }
};

extern "C" {
    static unsigned long sk_stream_read(FT_Stream       stream,
                                        unsigned long   offset,
                                        unsigned char*  buffer,
                                        unsigned long   count ) {
        SkStream* str = (SkStream*)stream->descriptor.pointer;

        if (count) {
            if (!str->rewind()) {
                return 0;
            } else {
                unsigned long ret;
                if (offset) {
                    ret = str->read(NULL, offset);
                    if (ret != offset) {
                        return 0;
                    }
                }
                ret = str->read(buffer, count);
                if (ret != count) {
                    return 0;
                }
                count = ret;
            }
        }
        return count;
    }

    static void sk_stream_close( FT_Stream stream) {}
}

SkFaceRec::SkFaceRec(SkStream* strm, uint32_t fontID)
        : fSkStream(strm), fFontID(fontID) {
//    SkDEBUGF(("SkFaceRec: opening %s (%p)\n", key.c_str(), strm));

    sk_bzero(&fFTStream, sizeof(fFTStream));
    fFTStream.size = fSkStream->getLength();
    fFTStream.descriptor.pointer = fSkStream;
    fFTStream.read  = sk_stream_read;
    fFTStream.close = sk_stream_close;
}

// Will return 0 on failure
static SkFaceRec* ref_ft_face(uint32_t fontID) {
    SkFaceRec* rec = gFaceRecHead;
    while (rec) {
        if (rec->fFontID == fontID) {
            SkASSERT(rec->fFace);
            rec->fRefCnt += 1;
            return rec;
        }
        rec = rec->fNext;
    }

    SkStream* strm = SkFontHost::OpenStream(fontID);
    if (NULL == strm) {
        SkDEBUGF(("SkFontHost::OpenStream failed opening %x\n", fontID));
        return 0;
    }

    // this passes ownership of strm to the rec
    rec = SkNEW_ARGS(SkFaceRec, (strm, fontID));

    FT_Open_Args    args;
    memset(&args, 0, sizeof(args));
    const void* memoryBase = strm->getMemoryBase();

    if (NULL != memoryBase) {
//printf("mmap(%s)\n", keyString.c_str());
        args.flags = FT_OPEN_MEMORY;
        args.memory_base = (const FT_Byte*)memoryBase;
        args.memory_size = strm->getLength();
    } else {
//printf("fopen(%s)\n", keyString.c_str());
        args.flags = FT_OPEN_STREAM;
        args.stream = &rec->fFTStream;
    }

    int face_index;
    int length = SkFontHost::GetFileName(fontID, NULL, 0, &face_index);
    FT_Error err = FT_Open_Face(gFTLibrary, &args, length ? face_index : 0,
                                &rec->fFace);

    if (err) {    // bad filename, try the default font
        fprintf(stderr, "ERROR: unable to open font '%x'\n", fontID);
        SkDELETE(rec);
        return 0;
    } else {
        SkASSERT(rec->fFace);
        //fprintf(stderr, "Opened font '%s'\n", filename.c_str());
        rec->fNext = gFaceRecHead;
        gFaceRecHead = rec;
        rec->fRefCnt = 1;
        return rec;
    }
}

static void unref_ft_face(FT_Face face) {
    SkFaceRec*  rec = gFaceRecHead;
    SkFaceRec*  prev = NULL;
    while (rec) {
        SkFaceRec* next = rec->fNext;
        if (rec->fFace == face) {
            if (--rec->fRefCnt == 0) {
                if (prev) {
                    prev->fNext = next;
                } else {
                    gFaceRecHead = next;
                }
                FT_Done_Face(face);
                SkDELETE(rec);
            }
            return;
        }
        prev = rec;
        rec = next;
    }
    SkDEBUGFAIL("shouldn't get here, face not in list");
}

///////////////////////////////////////////////////////////////////////////

// Work around for old versions of freetype.
static FT_Error getAdvances(FT_Face face, FT_UInt start, FT_UInt count,
                           FT_Int32 loadFlags, FT_Fixed* advances) {
#ifdef FT_ADVANCES_H
    return FT_Get_Advances(face, start, count, loadFlags, advances);
#else
    if (!face || start >= face->num_glyphs ||
            start + count > face->num_glyphs || loadFlags != FT_LOAD_NO_SCALE) {
        return 6;  // "Invalid argument."
    }
    if (count == 0)
        return 0;

    for (int i = 0; i < count; i++) {
        FT_Error err = FT_Load_Glyph(face, start + i, FT_LOAD_NO_SCALE);
        if (err)
            return err;
        advances[i] = face->glyph->advance.x;
    }

    return 0;
#endif
}

static bool canEmbed(FT_Face face) {
#ifdef FT_FSTYPE_RESTRICTED_LICENSE_EMBEDDING
    FT_UShort fsType = FT_Get_FSType_Flags(face);
    return (fsType & (FT_FSTYPE_RESTRICTED_LICENSE_EMBEDDING |
                      FT_FSTYPE_BITMAP_EMBEDDING_ONLY)) == 0;
#else
    // No embedding is 0x2 and bitmap embedding only is 0x200.
    TT_OS2* os2_table;
    if ((os2_table = (TT_OS2*)FT_Get_Sfnt_Table(face, ft_sfnt_os2)) != NULL) {
        return (os2_table->fsType & 0x202) == 0;
    }
    return false;  // We tried, fail safe.
#endif
}

static bool GetLetterCBox(FT_Face face, char letter, FT_BBox* bbox) {
    const FT_UInt glyph_id = FT_Get_Char_Index(face, letter);
    if (!glyph_id)
        return false;
    FT_Load_Glyph(face, glyph_id, FT_LOAD_NO_SCALE);
    FT_Outline_Get_CBox(&face->glyph->outline, bbox);
    return true;
}

static bool getWidthAdvance(FT_Face face, int gId, int16_t* data) {
    FT_Fixed advance = 0;
    if (getAdvances(face, gId, 1, FT_LOAD_NO_SCALE, &advance)) {
        return false;
    }
    SkASSERT(data);
    *data = advance;
    return true;
}

static void populate_glyph_to_unicode(FT_Face& face,
                                      SkTDArray<SkUnichar>* glyphToUnicode) {
    // Check and see if we have Unicode cmaps.
    for (int i = 0; i < face->num_charmaps; ++i) {
        // CMaps known to support Unicode:
        // Platform ID   Encoding ID   Name
        // -----------   -----------   -----------------------------------
        // 0             0,1           Apple Unicode
        // 0             3             Apple Unicode 2.0 (preferred)
        // 3             1             Microsoft Unicode UCS-2
        // 3             10            Microsoft Unicode UCS-4 (preferred)
        //
        // See Apple TrueType Reference Manual
        // http://developer.apple.com/fonts/TTRefMan/RM06/Chap6cmap.html
        // http://developer.apple.com/fonts/TTRefMan/RM06/Chap6name.html#ID
        // Microsoft OpenType Specification
        // http://www.microsoft.com/typography/otspec/cmap.htm

        FT_UShort platformId = face->charmaps[i]->platform_id;
        FT_UShort encodingId = face->charmaps[i]->encoding_id;

        if (platformId != 0 && platformId != 3) {
            continue;
        }
        if (platformId == 3 && encodingId != 1 && encodingId != 10) {
            continue;
        }
        bool preferredMap = ((platformId == 3 && encodingId == 10) ||
                             (platformId == 0 && encodingId == 3));

        FT_Set_Charmap(face, face->charmaps[i]);
        if (glyphToUnicode->isEmpty()) {
            glyphToUnicode->setCount(face->num_glyphs);
            memset(glyphToUnicode->begin(), 0,
                   sizeof(SkUnichar) * face->num_glyphs);
        }

        // Iterate through each cmap entry.
        FT_UInt glyphIndex;
        for (SkUnichar charCode = FT_Get_First_Char(face, &glyphIndex);
             glyphIndex != 0;
             charCode = FT_Get_Next_Char(face, charCode, &glyphIndex)) {
            if (charCode &&
                    ((*glyphToUnicode)[glyphIndex] == 0 || preferredMap)) {
                (*glyphToUnicode)[glyphIndex] = charCode;
            }
        }
    }
}

// static
SkAdvancedTypefaceMetrics* SkFontHost::GetAdvancedTypefaceMetrics(
        uint32_t fontID,
<<<<<<< HEAD
        SkAdvancedTypefaceMetrics::PerGlyphInfo perGlyphInfo) {
=======
        SkAdvancedTypefaceMetrics::PerGlyphInfo perGlyphInfo,
        const uint32_t* glyphIDs,
        uint32_t glyphIDsCount) {
>>>>>>> 0a6004fd
#if defined(SK_BUILD_FOR_MAC)
    return NULL;
#else
    SkAutoMutexAcquire ac(gFTMutex);
    FT_Library libInit = NULL;
    if (gFTCount == 0) {
        if (!InitFreetype())
            sk_throw();
        libInit = gFTLibrary;
    }
    SkAutoTCallIProc<struct FT_LibraryRec_, FT_Done_FreeType> ftLib(libInit);
    SkFaceRec* rec = ref_ft_face(fontID);
    if (NULL == rec)
        return NULL;
    FT_Face face = rec->fFace;

    SkAdvancedTypefaceMetrics* info = new SkAdvancedTypefaceMetrics;
    info->fFontName.set(FT_Get_Postscript_Name(face));
    info->fMultiMaster = FT_HAS_MULTIPLE_MASTERS(face);
    info->fLastGlyphID = face->num_glyphs - 1;
    info->fEmSize = 1000;

    bool cid = false;
    const char* fontType = FT_Get_X11_Font_Format(face);
    if (strcmp(fontType, "Type 1") == 0) {
        info->fType = SkAdvancedTypefaceMetrics::kType1_Font;
    } else if (strcmp(fontType, "CID Type 1") == 0) {
        info->fType = SkAdvancedTypefaceMetrics::kType1CID_Font;
        cid = true;
    } else if (strcmp(fontType, "CFF") == 0) {
        info->fType = SkAdvancedTypefaceMetrics::kCFF_Font;
    } else if (strcmp(fontType, "TrueType") == 0) {
        info->fType = SkAdvancedTypefaceMetrics::kTrueType_Font;
        cid = true;
        TT_Header* ttHeader;
        if ((ttHeader = (TT_Header*)FT_Get_Sfnt_Table(face,
                                                      ft_sfnt_head)) != NULL) {
            info->fEmSize = ttHeader->Units_Per_EM;
        }
    }

    info->fStyle = 0;
    if (FT_IS_FIXED_WIDTH(face))
        info->fStyle |= SkAdvancedTypefaceMetrics::kFixedPitch_Style;
    if (face->style_flags & FT_STYLE_FLAG_ITALIC)
        info->fStyle |= SkAdvancedTypefaceMetrics::kItalic_Style;
    // We should set either Symbolic or Nonsymbolic; Nonsymbolic if the font's
    // character set is a subset of 'Adobe standard Latin.'
    info->fStyle |= SkAdvancedTypefaceMetrics::kSymbolic_Style;

    PS_FontInfoRec ps_info;
    TT_Postscript* tt_info;
    if (FT_Get_PS_Font_Info(face, &ps_info) == 0) {
        info->fItalicAngle = ps_info.italic_angle;
    } else if ((tt_info =
                (TT_Postscript*)FT_Get_Sfnt_Table(face,
                                                  ft_sfnt_post)) != NULL) {
        info->fItalicAngle = SkFixedToScalar(tt_info->italicAngle);
    } else {
        info->fItalicAngle = 0;
    }

    info->fAscent = face->ascender;
    info->fDescent = face->descender;

    // Figure out a good guess for StemV - Min width of i, I, !, 1.
    // This probably isn't very good with an italic font.
    int16_t min_width = SHRT_MAX;
    info->fStemV = 0;
    char stem_chars[] = {'i', 'I', '!', '1'};
    for (size_t i = 0; i < SK_ARRAY_COUNT(stem_chars); i++) {
        FT_BBox bbox;
        if (GetLetterCBox(face, stem_chars[i], &bbox)) {
            int16_t width = bbox.xMax - bbox.xMin;
            if (width > 0 && width < min_width) {
                min_width = width;
                info->fStemV = min_width;
            }
        }
    }

    TT_PCLT* pclt_info;
    TT_OS2* os2_table;
    if ((pclt_info = (TT_PCLT*)FT_Get_Sfnt_Table(face, ft_sfnt_pclt)) != NULL) {
        info->fCapHeight = pclt_info->CapHeight;
        uint8_t serif_style = pclt_info->SerifStyle & 0x3F;
        if (serif_style >= 2 && serif_style <= 6)
            info->fStyle |= SkAdvancedTypefaceMetrics::kSerif_Style;
        else if (serif_style >= 9 && serif_style <= 12)
            info->fStyle |= SkAdvancedTypefaceMetrics::kScript_Style;
    } else if ((os2_table =
                (TT_OS2*)FT_Get_Sfnt_Table(face, ft_sfnt_os2)) != NULL) {
        info->fCapHeight = os2_table->sCapHeight;
    } else {
        // Figure out a good guess for CapHeight: average the height of M and X.
        FT_BBox m_bbox, x_bbox;
        bool got_m, got_x;
        got_m = GetLetterCBox(face, 'M', &m_bbox);
        got_x = GetLetterCBox(face, 'X', &x_bbox);
        if (got_m && got_x) {
            info->fCapHeight = (m_bbox.yMax - m_bbox.yMin + x_bbox.yMax -
                    x_bbox.yMin) / 2;
        } else if (got_m && !got_x) {
            info->fCapHeight = m_bbox.yMax - m_bbox.yMin;
        } else if (!got_m && got_x) {
            info->fCapHeight = x_bbox.yMax - x_bbox.yMin;
        }
    }

    info->fBBox = SkIRect::MakeLTRB(face->bbox.xMin, face->bbox.yMax,
                                    face->bbox.xMax, face->bbox.yMin);

    if (!canEmbed(face) || !FT_IS_SCALABLE(face) ||
            info->fType == SkAdvancedTypefaceMetrics::kOther_Font) {
        perGlyphInfo = SkAdvancedTypefaceMetrics::kNo_PerGlyphInfo;
    }

    if (perGlyphInfo & SkAdvancedTypefaceMetrics::kHAdvance_PerGlyphInfo) {
        if (FT_IS_FIXED_WIDTH(face)) {
            appendRange(&info->fGlyphWidths, 0);
            int16_t advance = face->max_advance_width;
            info->fGlyphWidths->fAdvance.append(1, &advance);
            finishRange(info->fGlyphWidths.get(), 0,
                        SkAdvancedTypefaceMetrics::WidthRange::kDefault);
        } else if (!cid) {
            appendRange(&info->fGlyphWidths, 0);
            // So as to not blow out the stack, get advances in batches.
            for (int gID = 0; gID < face->num_glyphs; gID += 128) {
                FT_Fixed advances[128];
                int advanceCount = 128;
                if (gID + advanceCount > face->num_glyphs)
                    advanceCount = face->num_glyphs - gID + 1;
                getAdvances(face, gID, advanceCount, FT_LOAD_NO_SCALE,
                            advances);
                for (int i = 0; i < advanceCount; i++) {
                    int16_t advance = advances[gID + i];
                    info->fGlyphWidths->fAdvance.append(1, &advance);
                }
            }
            finishRange(info->fGlyphWidths.get(), face->num_glyphs - 1,
                        SkAdvancedTypefaceMetrics::WidthRange::kRange);
        } else {
            info->fGlyphWidths.reset(
                getAdvanceData(face,
                               face->num_glyphs,
                               glyphIDs,
                               glyphIDsCount,
                               &getWidthAdvance));
        }
    }

    if (perGlyphInfo & SkAdvancedTypefaceMetrics::kVAdvance_PerGlyphInfo &&
            FT_HAS_VERTICAL(face)) {
        SkASSERT(false);  // Not implemented yet.
    }

    if (perGlyphInfo & SkAdvancedTypefaceMetrics::kGlyphNames_PerGlyphInfo &&
            info->fType == SkAdvancedTypefaceMetrics::kType1_Font) {
        // Postscript fonts may contain more than 255 glyphs, so we end up
        // using multiple font descriptions with a glyph ordering.  Record
        // the name of each glyph.
        info->fGlyphNames.reset(
                new SkAutoTArray<SkString>(face->num_glyphs));
        for (int gID = 0; gID < face->num_glyphs; gID++) {
            char glyphName[128];  // PS limit for names is 127 bytes.
            FT_Get_Glyph_Name(face, gID, glyphName, 128);
            info->fGlyphNames->get()[gID].set(glyphName);
        }
    }

    if (perGlyphInfo & SkAdvancedTypefaceMetrics::kToUnicode_PerGlyphInfo &&
           info->fType != SkAdvancedTypefaceMetrics::kType1_Font &&
           face->num_charmaps) {
        populate_glyph_to_unicode(face, &(info->fGlyphToUnicode));
    }

    if (!canEmbed(face))
        info->fType = SkAdvancedTypefaceMetrics::kNotEmbeddable_Font;

    unref_ft_face(face);
    return info;
#endif
}

///////////////////////////////////////////////////////////////////////////

#define BLACK_LUMINANCE_LIMIT   0x40
#define WHITE_LUMINANCE_LIMIT   0xA0

static bool bothZero(SkScalar a, SkScalar b) {
    return 0 == a && 0 == b;
}

// returns false if there is any non-90-rotation or skew
static bool isAxisAligned(const SkScalerContext::Rec& rec) {
    return 0 == rec.fPreSkewX &&
           (bothZero(rec.fPost2x2[0][1], rec.fPost2x2[1][0]) ||
            bothZero(rec.fPost2x2[0][0], rec.fPost2x2[1][1]));
}

void SkFontHost::FilterRec(SkScalerContext::Rec* rec) {
    if (!gLCDSupportValid) {
        InitFreetype();
        FT_Done_FreeType(gFTLibrary);
    }

    if (!gLCDSupport && isLCD(*rec)) {
        // If the runtime Freetype library doesn't support LCD mode, we disable
        // it here.
        rec->fMaskFormat = SkMask::kA8_Format;
    }

    SkPaint::Hinting h = rec->getHinting();
    if (SkPaint::kFull_Hinting == h && !isLCD(*rec)) {
        // collapse full->normal hinting if we're not doing LCD
        h = SkPaint::kNormal_Hinting;
    } else if ((rec->fFlags & SkScalerContext::kSubpixelPositioning_Flag) &&
               SkPaint::kNo_Hinting != h) {
        // to do subpixel, we must have at most slight hinting
        h = SkPaint::kSlight_Hinting;
    }
#ifndef SK_IGNORE_ROTATED_FREETYPE_FIX
    // rotated text looks bad with hinting, so we disable it as needed
    if (!isAxisAligned(*rec)) {
        h = SkPaint::kNo_Hinting;
    }
#endif
    rec->setHinting(h);

    // for compatibility at the moment, discretize luminance to 3 settings
    // black, white, gray. This helps with fontcache utilization, since we
    // won't create multiple entries that in the end map to the same results.
    {
        unsigned lum = rec->getLuminanceByte();
        if (gGammaTables[0] || gGammaTables[1]) {
            if (lum <= BLACK_LUMINANCE_LIMIT) {
                lum = 0;
            } else if (lum >= WHITE_LUMINANCE_LIMIT) {
                lum = SkScalerContext::kLuminance_Max;
            } else {
                lum = SkScalerContext::kLuminance_Max >> 1;
            }
        } else {
            lum = 0;    // no gamma correct, so use 0 since SkPaint uses that
                        // when measuring text w/o regard for luminance
        }
        rec->setLuminanceBits(lum);
    }
}

#ifdef SK_BUILD_FOR_ANDROID
uint32_t SkFontHost::GetUnitsPerEm(SkFontID fontID) {
    SkAutoMutexAcquire ac(gFTMutex);
    SkFaceRec *rec = ref_ft_face(fontID);
    uint16_t unitsPerEm = 0;

    if (rec != NULL && rec->fFace != NULL) {
        unitsPerEm = rec->fFace->units_per_EM;
        unref_ft_face(rec->fFace);
    }

    return (uint32_t)unitsPerEm;
}
#endif

SkScalerContext_FreeType::SkScalerContext_FreeType(const SkDescriptor* desc)
        : SkScalerContext(desc) {
    SkAutoMutexAcquire  ac(gFTMutex);

    if (gFTCount == 0) {
        if (!InitFreetype()) {
            sk_throw();
        }
        SkFontHost::GetGammaTables(gGammaTables);
    }
    ++gFTCount;

    // load the font file
    fFTSize = NULL;
    fFace = NULL;
    fFaceRec = ref_ft_face(fRec.fFontID);
    if (NULL == fFaceRec) {
        return;
    }
    fFace = fFaceRec->fFace;

    // compute our factors from the record

    SkMatrix    m;

    fRec.getSingleMatrix(&m);

#ifdef DUMP_STRIKE_CREATION
    SkString     keyString;
    SkFontHost::GetDescriptorKeyString(desc, &keyString);
    printf("========== strike [%g %g %g] [%g %g %g %g] hints %d format %d %s\n", SkScalarToFloat(fRec.fTextSize),
           SkScalarToFloat(fRec.fPreScaleX), SkScalarToFloat(fRec.fPreSkewX),
           SkScalarToFloat(fRec.fPost2x2[0][0]), SkScalarToFloat(fRec.fPost2x2[0][1]),
           SkScalarToFloat(fRec.fPost2x2[1][0]), SkScalarToFloat(fRec.fPost2x2[1][1]),
           fRec.getHinting(), fRec.fMaskFormat, keyString.c_str());
#endif

    //  now compute our scale factors
    SkScalar    sx = m.getScaleX();
    SkScalar    sy = m.getScaleY();

    if (m.getSkewX() || m.getSkewY() || sx < 0 || sy < 0) {
        // sort of give up on hinting
        sx = SkMaxScalar(SkScalarAbs(sx), SkScalarAbs(m.getSkewX()));
        sy = SkMaxScalar(SkScalarAbs(m.getSkewY()), SkScalarAbs(sy));
        sx = sy = SkScalarAve(sx, sy);

        SkScalar inv = SkScalarInvert(sx);

        // flip the skew elements to go from our Y-down system to FreeType's
        fMatrix22.xx = SkScalarToFixed(SkScalarMul(m.getScaleX(), inv));
        fMatrix22.xy = -SkScalarToFixed(SkScalarMul(m.getSkewX(), inv));
        fMatrix22.yx = -SkScalarToFixed(SkScalarMul(m.getSkewY(), inv));
        fMatrix22.yy = SkScalarToFixed(SkScalarMul(m.getScaleY(), inv));
    } else {
        fMatrix22.xx = fMatrix22.yy = SK_Fixed1;
        fMatrix22.xy = fMatrix22.yx = 0;
    }

    fScaleX = SkScalarToFixed(sx);
    fScaleY = SkScalarToFixed(sy);

    // compute the flags we send to Load_Glyph
    {
        FT_Int32 loadFlags = FT_LOAD_DEFAULT;
        bool linearMetrics = false;

        if (SkMask::kBW_Format == fRec.fMaskFormat) {
            // See http://code.google.com/p/chromium/issues/detail?id=43252#c24
            loadFlags = FT_LOAD_TARGET_MONO;
            if (fRec.getHinting() == SkPaint::kNo_Hinting) {
                loadFlags = FT_LOAD_NO_HINTING;
                linearMetrics = true;
            }
        } else {
            switch (fRec.getHinting()) {
            case SkPaint::kNo_Hinting:
                loadFlags = FT_LOAD_NO_HINTING;
                linearMetrics = true;
                break;
            case SkPaint::kSlight_Hinting:
                loadFlags = FT_LOAD_TARGET_LIGHT;  // This implies FORCE_AUTOHINT
                linearMetrics = true;
                break;
            case SkPaint::kNormal_Hinting:
                if (fRec.fFlags & SkScalerContext::kAutohinting_Flag)
                    loadFlags = FT_LOAD_FORCE_AUTOHINT;
                else
                    loadFlags = FT_LOAD_NO_AUTOHINT;
                break;
            case SkPaint::kFull_Hinting:
                if (fRec.fFlags & SkScalerContext::kAutohinting_Flag) {
                    loadFlags = FT_LOAD_FORCE_AUTOHINT;
                    break;
                }
                loadFlags = FT_LOAD_TARGET_NORMAL;
                if (isLCD(fRec)) {
                    if (fRec.fFlags & SkScalerContext::kLCD_Vertical_Flag) {
                        loadFlags = FT_LOAD_TARGET_LCD_V;
                    } else {
                        loadFlags = FT_LOAD_TARGET_LCD;
                    }
                }
                break;
            default:
                SkDebugf("---------- UNKNOWN hinting %d\n", fRec.getHinting());
                break;
            }
        }

        if ((fRec.fFlags & SkScalerContext::kEmbeddedBitmapText_Flag) == 0) {
            loadFlags |= FT_LOAD_NO_BITMAP;
        }

        // Always using FT_LOAD_IGNORE_GLOBAL_ADVANCE_WIDTH to get correct
        // advances, as fontconfig and cairo do.
        // See http://code.google.com/p/skia/issues/detail?id=222.
        loadFlags |= FT_LOAD_IGNORE_GLOBAL_ADVANCE_WIDTH;

        fLoadGlyphFlags = loadFlags;
        fDoLinearMetrics = linearMetrics;
    }

    // now create the FT_Size

    {
        FT_Error    err;

        err = FT_New_Size(fFace, &fFTSize);
        if (err != 0) {
            SkDEBUGF(("SkScalerContext_FreeType::FT_New_Size(%x): FT_Set_Char_Size(0x%x, 0x%x) returned 0x%x\n",
                        fFaceRec->fFontID, fScaleX, fScaleY, err));
            fFace = NULL;
            return;
        }

        err = FT_Activate_Size(fFTSize);
        if (err != 0) {
            SkDEBUGF(("SkScalerContext_FreeType::FT_Activate_Size(%x, 0x%x, 0x%x) returned 0x%x\n",
                        fFaceRec->fFontID, fScaleX, fScaleY, err));
            fFTSize = NULL;
        }

        err = FT_Set_Char_Size( fFace,
                                SkFixedToFDot6(fScaleX), SkFixedToFDot6(fScaleY),
                                72, 72);
        if (err != 0) {
            SkDEBUGF(("SkScalerContext_FreeType::FT_Set_Char_Size(%x, 0x%x, 0x%x) returned 0x%x\n",
                        fFaceRec->fFontID, fScaleX, fScaleY, err));
            fFace = NULL;
            return;
        }

        FT_Set_Transform( fFace, &fMatrix22, NULL);
    }
}

SkScalerContext_FreeType::~SkScalerContext_FreeType() {
    if (fFTSize != NULL) {
        FT_Done_Size(fFTSize);
    }

    SkAutoMutexAcquire  ac(gFTMutex);

    if (fFace != NULL) {
        unref_ft_face(fFace);
    }
    if (--gFTCount == 0) {
//        SkDEBUGF(("FT_Done_FreeType\n"));
        FT_Done_FreeType(gFTLibrary);
        SkDEBUGCODE(gFTLibrary = NULL;)
    }
}

/*  We call this before each use of the fFace, since we may be sharing
    this face with other context (at different sizes).
*/
FT_Error SkScalerContext_FreeType::setupSize() {
    /*  In the off-chance that a font has been removed, we want to error out
        right away, so call resolve just to be sure.

        TODO: perhaps we can skip this, by walking the global font cache and
        killing all of the contexts when we know that a given fontID is going
        away...
     */
    if (!SkFontHost::ValidFontID(fRec.fFontID)) {
        return (FT_Error)-1;
    }

    FT_Error    err = FT_Activate_Size(fFTSize);

    if (err != 0) {
        SkDEBUGF(("SkScalerContext_FreeType::FT_Activate_Size(%x, 0x%x, 0x%x) returned 0x%x\n",
                    fFaceRec->fFontID, fScaleX, fScaleY, err));
        fFTSize = NULL;
    } else {
        // seems we need to reset this every time (not sure why, but without it
        // I get random italics from some other fFTSize)
        FT_Set_Transform( fFace, &fMatrix22, NULL);
    }
    return err;
}

void SkScalerContext_FreeType::emboldenOutline(FT_Outline* outline) {
    FT_Pos strength;
    strength = FT_MulFix(fFace->units_per_EM, fFace->size->metrics.y_scale)
               / 24;
    FT_Outline_Embolden(outline, strength);
}

unsigned SkScalerContext_FreeType::generateGlyphCount() {
    return fFace->num_glyphs;
}

uint16_t SkScalerContext_FreeType::generateCharToGlyph(SkUnichar uni) {
    return SkToU16(FT_Get_Char_Index( fFace, uni ));
}

SkUnichar SkScalerContext_FreeType::generateGlyphToChar(uint16_t glyph) {
    // iterate through each cmap entry, looking for matching glyph indices
    FT_UInt glyphIndex;
    SkUnichar charCode = FT_Get_First_Char( fFace, &glyphIndex );

    while (glyphIndex != 0) {
        if (glyphIndex == glyph) {
            return charCode;
        }
        charCode = FT_Get_Next_Char( fFace, charCode, &glyphIndex );
    }

    return 0;
}

static FT_Pixel_Mode compute_pixel_mode(SkMask::Format format) {
    switch (format) {
        case SkMask::kBW_Format:
            return FT_PIXEL_MODE_MONO;
        case SkMask::kA8_Format:
        default:
            return FT_PIXEL_MODE_GRAY;
    }
}

void SkScalerContext_FreeType::generateAdvance(SkGlyph* glyph) {
#ifdef FT_ADVANCES_H
   /* unhinted and light hinted text have linearly scaled advances
    * which are very cheap to compute with some font formats...
    */
    if (fDoLinearMetrics) {
        SkAutoMutexAcquire  ac(gFTMutex);

        if (this->setupSize()) {
            glyph->zeroMetrics();
            return;
        }

        FT_Error    error;
        FT_Fixed    advance;

        error = FT_Get_Advance( fFace, glyph->getGlyphID(fBaseGlyphCount),
                                fLoadGlyphFlags | FT_ADVANCE_FLAG_FAST_ONLY,
                                &advance );
        if (0 == error) {
            glyph->fRsbDelta = 0;
            glyph->fLsbDelta = 0;
            glyph->fAdvanceX = advance;  // advance *2/3; //DEBUG
            glyph->fAdvanceY = 0;
            return;
        }
    }
#endif /* FT_ADVANCES_H */
    /* otherwise, we need to load/hint the glyph, which is slower */
    this->generateMetrics(glyph);
    return;
}

void SkScalerContext_FreeType::generateMetrics(SkGlyph* glyph) {
    SkAutoMutexAcquire  ac(gFTMutex);

    glyph->fRsbDelta = 0;
    glyph->fLsbDelta = 0;

    FT_Error    err;

    if (this->setupSize()) {
        goto ERROR;
    }

    err = FT_Load_Glyph( fFace, glyph->getGlyphID(fBaseGlyphCount), fLoadGlyphFlags );
    if (err != 0) {
        SkDEBUGF(("SkScalerContext_FreeType::generateMetrics(%x): FT_Load_Glyph(glyph:%d flags:%d) returned 0x%x\n",
                    fFaceRec->fFontID, glyph->getGlyphID(fBaseGlyphCount), fLoadGlyphFlags, err));
    ERROR:
        glyph->zeroMetrics();
        return;
    }

    switch ( fFace->glyph->format ) {
      case FT_GLYPH_FORMAT_OUTLINE: {
        FT_BBox bbox;

        if (0 == fFace->glyph->outline.n_contours) {
            glyph->fWidth = 0;
            glyph->fHeight = 0;
            glyph->fTop = 0;
            glyph->fLeft = 0;
            break;
        }

        if (fRec.fFlags & kEmbolden_Flag) {
            emboldenOutline(&fFace->glyph->outline);
        }
        FT_Outline_Get_CBox(&fFace->glyph->outline, &bbox);

        if (fRec.fFlags & SkScalerContext::kSubpixelPositioning_Flag) {
            int dx = glyph->getSubXFixed() >> 10;
            int dy = glyph->getSubYFixed() >> 10;
            // negate dy since freetype-y-goes-up and skia-y-goes-down
            bbox.xMin += dx;
            bbox.yMin -= dy;
            bbox.xMax += dx;
            bbox.yMax -= dy;
        }

        bbox.xMin &= ~63;
        bbox.yMin &= ~63;
        bbox.xMax  = (bbox.xMax + 63) & ~63;
        bbox.yMax  = (bbox.yMax + 63) & ~63;

        glyph->fWidth   = SkToU16((bbox.xMax - bbox.xMin) >> 6);
        glyph->fHeight  = SkToU16((bbox.yMax - bbox.yMin) >> 6);
        glyph->fTop     = -SkToS16(bbox.yMax >> 6);
        glyph->fLeft    = SkToS16(bbox.xMin >> 6);
        break;
      }

      case FT_GLYPH_FORMAT_BITMAP:
        if (fRec.fFlags & kEmbolden_Flag) {
            FT_GlyphSlot_Own_Bitmap(fFace->glyph);
            FT_Bitmap_Embolden(gFTLibrary, &fFace->glyph->bitmap, kBitmapEmboldenStrength, 0);
        }
        glyph->fWidth   = SkToU16(fFace->glyph->bitmap.width);
        glyph->fHeight  = SkToU16(fFace->glyph->bitmap.rows);
        glyph->fTop     = -SkToS16(fFace->glyph->bitmap_top);
        glyph->fLeft    = SkToS16(fFace->glyph->bitmap_left);
        break;

      default:
        SkDEBUGFAIL("unknown glyph format");
        goto ERROR;
    }

    if ((fRec.fFlags & SkScalerContext::kSubpixelPositioning_Flag) == 0) {
        glyph->fAdvanceX = SkFDot6ToFixed(fFace->glyph->advance.x);
        glyph->fAdvanceY = -SkFDot6ToFixed(fFace->glyph->advance.y);
        if (fRec.fFlags & kDevKernText_Flag) {
            glyph->fRsbDelta = SkToS8(fFace->glyph->rsb_delta);
            glyph->fLsbDelta = SkToS8(fFace->glyph->lsb_delta);
        }
    } else {
        glyph->fAdvanceX = SkFixedMul(fMatrix22.xx, fFace->glyph->linearHoriAdvance);
        glyph->fAdvanceY = -SkFixedMul(fMatrix22.yx, fFace->glyph->linearHoriAdvance);
    }

#ifdef ENABLE_GLYPH_SPEW
    SkDEBUGF(("FT_Set_Char_Size(this:%p sx:%x sy:%x ", this, fScaleX, fScaleY));
    SkDEBUGF(("Metrics(glyph:%d flags:0x%x) w:%d\n", glyph->getGlyphID(fBaseGlyphCount), fLoadGlyphFlags, glyph->fWidth));
#endif
}

static int lerp(int start, int end) {
    SkASSERT((unsigned)SK_FREETYPE_LCD_LERP <= 256);
    return start + ((end - start) * (SK_FREETYPE_LCD_LERP) >> 8);
}

static uint16_t packTriple(unsigned r, unsigned g, unsigned b) {
    if (SK_FREETYPE_LCD_LERP) {
        // want (a+b+c)/3, but we approx to avoid the divide
        unsigned ave = (5 * (r + g + b) + b) >> 4;
        r = lerp(r, ave);
        g = lerp(g, ave);
        b = lerp(b, ave);
    }
    return SkPackRGB16(r >> 3, g >> 2, b >> 3);
}

static uint16_t grayToRGB16(U8CPU gray) {
    SkASSERT(gray <= 255);
    return SkPackRGB16(gray >> 3, gray >> 2, gray >> 3);
}

static int bittst(const uint8_t data[], int bitOffset) {
    SkASSERT(bitOffset >= 0);
    int lowBit = data[bitOffset >> 3] >> (~bitOffset & 7);
    return lowBit & 1;
}

static void copyFT2LCD16(const SkGlyph& glyph, const FT_Bitmap& bitmap,
                         int lcdIsBGR) {
    SkASSERT(glyph.fHeight == bitmap.rows);
    uint16_t* dst = reinterpret_cast<uint16_t*>(glyph.fImage);
    const size_t dstRB = glyph.rowBytes();
    const int width = glyph.fWidth;
    const uint8_t* src = bitmap.buffer;

    switch (bitmap.pixel_mode) {
        case FT_PIXEL_MODE_MONO: {
            for (int y = 0; y < glyph.fHeight; ++y) {
                for (int x = 0; x < width; ++x) {
                    dst[x] = -bittst(src, x);
                }
                dst = (uint16_t*)((char*)dst + dstRB);
                src += bitmap.pitch;
            }
        } break;
        case FT_PIXEL_MODE_GRAY: {
            for (int y = 0; y < glyph.fHeight; ++y) {
                for (int x = 0; x < width; ++x) {
                    dst[x] = grayToRGB16(src[x]);
                }
                dst = (uint16_t*)((char*)dst + dstRB);
                src += bitmap.pitch;
            }
        } break;
        default: {
            SkASSERT(glyph.fWidth * 3 == bitmap.width - 6);
            src += 3;
            for (int y = 0; y < glyph.fHeight; y++) {
                const uint8_t* triple = src;
                if (lcdIsBGR) {
                    for (int x = 0; x < width; x++) {
                        dst[x] = packTriple(triple[2], triple[1], triple[0]);
                        triple += 3;
                    }
                } else {
                    for (int x = 0; x < width; x++) {
                        dst[x] = packTriple(triple[0], triple[1], triple[2]);
                        triple += 3;
                    }
                }
                src += bitmap.pitch;
                dst = (uint16_t*)((char*)dst + dstRB);
            }
        } break;
    }
}

void SkScalerContext_FreeType::generateImage(const SkGlyph& glyph) {
    SkAutoMutexAcquire  ac(gFTMutex);

    FT_Error    err;

    if (this->setupSize()) {
        goto ERROR;
    }

    err = FT_Load_Glyph( fFace, glyph.getGlyphID(fBaseGlyphCount), fLoadGlyphFlags);
    if (err != 0) {
        SkDEBUGF(("SkScalerContext_FreeType::generateImage: FT_Load_Glyph(glyph:%d width:%d height:%d rb:%d flags:%d) returned 0x%x\n",
                    glyph.getGlyphID(fBaseGlyphCount), glyph.fWidth, glyph.fHeight, glyph.rowBytes(), fLoadGlyphFlags, err));
    ERROR:
        memset(glyph.fImage, 0, glyph.rowBytes() * glyph.fHeight);
        return;
    }

    switch ( fFace->glyph->format ) {
        case FT_GLYPH_FORMAT_OUTLINE: {
            FT_Outline* outline = &fFace->glyph->outline;
            FT_BBox     bbox;
            FT_Bitmap   target;

            if (fRec.fFlags & kEmbolden_Flag) {
                emboldenOutline(outline);
            }

            int dx = 0, dy = 0;
            if (fRec.fFlags & SkScalerContext::kSubpixelPositioning_Flag) {
                dx = glyph.getSubXFixed() >> 10;
                dy = glyph.getSubYFixed() >> 10;
                // negate dy since freetype-y-goes-up and skia-y-goes-down
                dy = -dy;
            }
            FT_Outline_Get_CBox(outline, &bbox);
            /*
                what we really want to do for subpixel is
                    offset(dx, dy)
                    compute_bounds
                    offset(bbox & !63)
                but that is two calls to offset, so we do the following, which
                achieves the same thing with only one offset call.
            */
            FT_Outline_Translate(outline, dx - ((bbox.xMin + dx) & ~63),
                                          dy - ((bbox.yMin + dy) & ~63));

            if (SkMask::kLCD16_Format == glyph.fMaskFormat) {
                FT_Render_Glyph(fFace->glyph, FT_RENDER_MODE_LCD);
                copyFT2LCD16(glyph, fFace->glyph->bitmap,
                             fRec.fFlags & SkScalerContext::kLCD_BGROrder_Flag);
            } else {
                target.width = glyph.fWidth;
                target.rows = glyph.fHeight;
                target.pitch = glyph.rowBytes();
                target.buffer = reinterpret_cast<uint8_t*>(glyph.fImage);
                target.pixel_mode = compute_pixel_mode(
                                                (SkMask::Format)fRec.fMaskFormat);
                target.num_grays = 256;

                memset(glyph.fImage, 0, glyph.rowBytes() * glyph.fHeight);
                FT_Outline_Get_Bitmap(gFTLibrary, outline, &target);
            }
        } break;

        case FT_GLYPH_FORMAT_BITMAP: {
            if (fRec.fFlags & kEmbolden_Flag) {
                FT_GlyphSlot_Own_Bitmap(fFace->glyph);
                FT_Bitmap_Embolden(gFTLibrary, &fFace->glyph->bitmap, kBitmapEmboldenStrength, 0);
            }
            SkASSERT_CONTINUE(glyph.fWidth == fFace->glyph->bitmap.width);
            SkASSERT_CONTINUE(glyph.fHeight == fFace->glyph->bitmap.rows);
            SkASSERT_CONTINUE(glyph.fTop == -fFace->glyph->bitmap_top);
            SkASSERT_CONTINUE(glyph.fLeft == fFace->glyph->bitmap_left);

            const uint8_t*  src = (const uint8_t*)fFace->glyph->bitmap.buffer;
            uint8_t*        dst = (uint8_t*)glyph.fImage;

            if (fFace->glyph->bitmap.pixel_mode == FT_PIXEL_MODE_GRAY ||
                (fFace->glyph->bitmap.pixel_mode == FT_PIXEL_MODE_MONO &&
                 glyph.fMaskFormat == SkMask::kBW_Format)) {
                unsigned    srcRowBytes = fFace->glyph->bitmap.pitch;
                unsigned    dstRowBytes = glyph.rowBytes();
                unsigned    minRowBytes = SkMin32(srcRowBytes, dstRowBytes);
                unsigned    extraRowBytes = dstRowBytes - minRowBytes;

                for (int y = fFace->glyph->bitmap.rows - 1; y >= 0; --y) {
                    memcpy(dst, src, minRowBytes);
                    memset(dst + minRowBytes, 0, extraRowBytes);
                    src += srcRowBytes;
                    dst += dstRowBytes;
                }
            } else if (fFace->glyph->bitmap.pixel_mode == FT_PIXEL_MODE_MONO &&
                       glyph.fMaskFormat == SkMask::kA8_Format) {
                for (int y = 0; y < fFace->glyph->bitmap.rows; ++y) {
                    uint8_t byte = 0;
                    int bits = 0;
                    const uint8_t* src_row = src;
                    uint8_t* dst_row = dst;

                    for (int x = 0; x < fFace->glyph->bitmap.width; ++x) {
                        if (!bits) {
                            byte = *src_row++;
                            bits = 8;
                        }

                        *dst_row++ = byte & 0x80 ? 0xff : 0;
                        bits--;
                        byte <<= 1;
                    }

                    src += fFace->glyph->bitmap.pitch;
                    dst += glyph.rowBytes();
                }
            } else if (SkMask::kLCD16_Format == glyph.fMaskFormat) {
                copyFT2LCD16(glyph, fFace->glyph->bitmap,
                             fRec.fFlags & SkScalerContext::kLCD_BGROrder_Flag);
            } else {
                SkDEBUGFAIL("unknown glyph bitmap transform needed");
            }
        } break;

    default:
        SkDEBUGFAIL("unknown glyph format");
        goto ERROR;
    }

    if (gGammaTables[0] || gGammaTables[1]) {
        bool isWhite = fRec.getLuminanceByte() >= WHITE_LUMINANCE_LIMIT;
        bool isBlack = fRec.getLuminanceByte() <= BLACK_LUMINANCE_LIMIT;
        if ((isWhite | isBlack) && SkMask::kA8_Format == glyph.fMaskFormat) {
            int index = isBlack ? 0 : 1;
            if (gGammaTables[index]) {
                const uint8_t* SK_RESTRICT table = gGammaTables[index];
                uint8_t* SK_RESTRICT dst = (uint8_t*)glyph.fImage;
                unsigned rowBytes = glyph.rowBytes();
                
                for (int y = glyph.fHeight - 1; y >= 0; --y) {
                    for (int x = glyph.fWidth - 1; x >= 0; --x) {
                        dst[x] = table[dst[x]];
                    }
                    dst += rowBytes;
                }
            }
        }
    }
}

///////////////////////////////////////////////////////////////////////////////

#define ft2sk(x)    SkFixedToScalar((x) << 10)

#if FREETYPE_MAJOR >= 2 && FREETYPE_MINOR >= 2
    #define CONST_PARAM const
#else   // older freetype doesn't use const here
    #define CONST_PARAM
#endif

static int move_proc(CONST_PARAM FT_Vector* pt, void* ctx) {
    SkPath* path = (SkPath*)ctx;
    path->close();  // to close the previous contour (if any)
    path->moveTo(ft2sk(pt->x), -ft2sk(pt->y));
    return 0;
}

static int line_proc(CONST_PARAM FT_Vector* pt, void* ctx) {
    SkPath* path = (SkPath*)ctx;
    path->lineTo(ft2sk(pt->x), -ft2sk(pt->y));
    return 0;
}

static int quad_proc(CONST_PARAM FT_Vector* pt0, CONST_PARAM FT_Vector* pt1,
                     void* ctx) {
    SkPath* path = (SkPath*)ctx;
    path->quadTo(ft2sk(pt0->x), -ft2sk(pt0->y), ft2sk(pt1->x), -ft2sk(pt1->y));
    return 0;
}

static int cubic_proc(CONST_PARAM FT_Vector* pt0, CONST_PARAM FT_Vector* pt1,
                      CONST_PARAM FT_Vector* pt2, void* ctx) {
    SkPath* path = (SkPath*)ctx;
    path->cubicTo(ft2sk(pt0->x), -ft2sk(pt0->y), ft2sk(pt1->x),
                  -ft2sk(pt1->y), ft2sk(pt2->x), -ft2sk(pt2->y));
    return 0;
}

void SkScalerContext_FreeType::generatePath(const SkGlyph& glyph,
                                            SkPath* path) {
    SkAutoMutexAcquire  ac(gFTMutex);

    SkASSERT(&glyph && path);

    if (this->setupSize()) {
        path->reset();
        return;
    }

    uint32_t flags = fLoadGlyphFlags;
    flags |= FT_LOAD_NO_BITMAP; // ignore embedded bitmaps so we're sure to get the outline
    flags &= ~FT_LOAD_RENDER;   // don't scan convert (we just want the outline)

    FT_Error err = FT_Load_Glyph( fFace, glyph.getGlyphID(fBaseGlyphCount), flags);

    if (err != 0) {
        SkDEBUGF(("SkScalerContext_FreeType::generatePath: FT_Load_Glyph(glyph:%d flags:%d) returned 0x%x\n",
                    glyph.getGlyphID(fBaseGlyphCount), flags, err));
        path->reset();
        return;
    }

    if (fRec.fFlags & kEmbolden_Flag) {
        emboldenOutline(&fFace->glyph->outline);
    }

    FT_Outline_Funcs    funcs;

    funcs.move_to   = move_proc;
    funcs.line_to   = line_proc;
    funcs.conic_to  = quad_proc;
    funcs.cubic_to  = cubic_proc;
    funcs.shift     = 0;
    funcs.delta     = 0;

    err = FT_Outline_Decompose(&fFace->glyph->outline, &funcs, path);

    if (err != 0) {
        SkDEBUGF(("SkScalerContext_FreeType::generatePath: FT_Load_Glyph(glyph:%d flags:%d) returned 0x%x\n",
                    glyph.getGlyphID(fBaseGlyphCount), flags, err));
        path->reset();
        return;
    }

    path->close();
}

void SkScalerContext_FreeType::generateFontMetrics(SkPaint::FontMetrics* mx,
                                                   SkPaint::FontMetrics* my) {
    if (NULL == mx && NULL == my) {
        return;
    }

    SkAutoMutexAcquire  ac(gFTMutex);

    if (this->setupSize()) {
        ERROR:
        if (mx) {
            sk_bzero(mx, sizeof(SkPaint::FontMetrics));
        }
        if (my) {
            sk_bzero(my, sizeof(SkPaint::FontMetrics));
        }
        return;
    }

    FT_Face face = fFace;
    int upem = face->units_per_EM;
    if (upem <= 0) {
        goto ERROR;
    }

    SkPoint pts[6];
    SkFixed ys[6];
    SkFixed scaleY = fScaleY;
    SkFixed mxy = fMatrix22.xy;
    SkFixed myy = fMatrix22.yy;
    SkScalar xmin = SkIntToScalar(face->bbox.xMin) / upem;
    SkScalar xmax = SkIntToScalar(face->bbox.xMax) / upem;

    int leading = face->height - (face->ascender + -face->descender);
    if (leading < 0) {
        leading = 0;
    }

    // Try to get the OS/2 table from the font. This contains the specific
    // average font width metrics which Windows uses.
    TT_OS2* os2 = (TT_OS2*) FT_Get_Sfnt_Table(face, ft_sfnt_os2);

    ys[0] = -face->bbox.yMax;
    ys[1] = -face->ascender;
    ys[2] = -face->descender;
    ys[3] = -face->bbox.yMin;
    ys[4] = leading;
    ys[5] = os2 ? os2->xAvgCharWidth : 0;

    SkScalar x_height;
    if (os2 && os2->sxHeight) {
        x_height = SkFixedToScalar(SkMulDiv(fScaleX, os2->sxHeight, upem));
    } else {
        const FT_UInt x_glyph = FT_Get_Char_Index(fFace, 'x');
        if (x_glyph) {
            FT_BBox bbox;
            FT_Load_Glyph(fFace, x_glyph, fLoadGlyphFlags);
            if (fRec.fFlags & kEmbolden_Flag) {
                emboldenOutline(&fFace->glyph->outline);
            }
            FT_Outline_Get_CBox(&fFace->glyph->outline, &bbox);
            x_height = SkIntToScalar(bbox.yMax) / 64;
        } else {
            x_height = 0;
        }
    }

    // convert upem-y values into scalar points
    for (int i = 0; i < 6; i++) {
        SkFixed y = SkMulDiv(scaleY, ys[i], upem);
        SkFixed x = SkFixedMul(mxy, y);
        y = SkFixedMul(myy, y);
        pts[i].set(SkFixedToScalar(x), SkFixedToScalar(y));
    }

    if (mx) {
        mx->fTop = pts[0].fX;
        mx->fAscent = pts[1].fX;
        mx->fDescent = pts[2].fX;
        mx->fBottom = pts[3].fX;
        mx->fLeading = pts[4].fX;
        mx->fAvgCharWidth = pts[5].fX;
        mx->fXMin = xmin;
        mx->fXMax = xmax;
        mx->fXHeight = x_height;
    }
    if (my) {
        my->fTop = pts[0].fY;
        my->fAscent = pts[1].fY;
        my->fDescent = pts[2].fY;
        my->fBottom = pts[3].fY;
        my->fLeading = pts[4].fY;
        my->fAvgCharWidth = pts[5].fY;
        my->fXMin = xmin;
        my->fXMax = xmax;
        my->fXHeight = x_height;
    }
}

////////////////////////////////////////////////////////////////////////
////////////////////////////////////////////////////////////////////////

SkScalerContext* SkFontHost::CreateScalerContext(const SkDescriptor* desc) {
    SkScalerContext_FreeType* c = SkNEW_ARGS(SkScalerContext_FreeType, (desc));
    if (!c->success()) {
        SkDELETE(c);
        c = NULL;
    }
    return c;
}

///////////////////////////////////////////////////////////////////////////////

/*  Export this so that other parts of our FonttHost port can make use of our
    ability to extract the name+style from a stream, using FreeType's api.
*/
SkTypeface::Style find_name_and_attributes(SkStream* stream, SkString* name,
                                           bool* isFixedWidth) {
    FT_Library  library;
    if (FT_Init_FreeType(&library)) {
        name->reset();
        return SkTypeface::kNormal;
    }

    FT_Open_Args    args;
    memset(&args, 0, sizeof(args));

    const void* memoryBase = stream->getMemoryBase();
    FT_StreamRec    streamRec;

    if (NULL != memoryBase) {
        args.flags = FT_OPEN_MEMORY;
        args.memory_base = (const FT_Byte*)memoryBase;
        args.memory_size = stream->getLength();
    } else {
        memset(&streamRec, 0, sizeof(streamRec));
        streamRec.size = stream->read(NULL, 0);
        streamRec.descriptor.pointer = stream;
        streamRec.read  = sk_stream_read;
        streamRec.close = sk_stream_close;

        args.flags = FT_OPEN_STREAM;
        args.stream = &streamRec;
    }

    FT_Face face;
    if (FT_Open_Face(library, &args, 0, &face)) {
        FT_Done_FreeType(library);
        name->reset();
        return SkTypeface::kNormal;
    }

    name->set(face->family_name);
    int style = SkTypeface::kNormal;

    if (face->style_flags & FT_STYLE_FLAG_BOLD) {
        style |= SkTypeface::kBold;
    }
    if (face->style_flags & FT_STYLE_FLAG_ITALIC) {
        style |= SkTypeface::kItalic;
    }
    if (isFixedWidth) {
        *isFixedWidth = FT_IS_FIXED_WIDTH(face);
    }

    FT_Done_Face(face);
    FT_Done_FreeType(library);
    return (SkTypeface::Style)style;
}<|MERGE_RESOLUTION|>--- conflicted
+++ resolved
@@ -411,13 +411,9 @@
 // static
 SkAdvancedTypefaceMetrics* SkFontHost::GetAdvancedTypefaceMetrics(
         uint32_t fontID,
-<<<<<<< HEAD
-        SkAdvancedTypefaceMetrics::PerGlyphInfo perGlyphInfo) {
-=======
         SkAdvancedTypefaceMetrics::PerGlyphInfo perGlyphInfo,
         const uint32_t* glyphIDs,
         uint32_t glyphIDsCount) {
->>>>>>> 0a6004fd
 #if defined(SK_BUILD_FOR_MAC)
     return NULL;
 #else
