--- conflicted
+++ resolved
@@ -123,10 +123,6 @@
      *  SK_DISABLE_EFFECT_SERIALIZATION, or modify/replace this file as needed.
      */
     void SkFlattenable::PrivateInitializer::InitImageFilters() {
-<<<<<<< HEAD
-        SkRegisterAlphaThresholdImageFilterFlattenable();
-=======
->>>>>>> 46ecd1b7
         SkRegisterBlendImageFilterFlattenable();
         SkRegisterBlurImageFilterFlattenable();
         SkRegisterColorFilterImageFilterFlattenable();
