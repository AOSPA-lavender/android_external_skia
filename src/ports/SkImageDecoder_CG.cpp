--- conflicted
+++ resolved
@@ -105,8 +105,6 @@
 
 #define BITMAP_INFO (kCGBitmapByteOrder32Big | kCGImageAlphaPremultipliedLast)
 
-<<<<<<< HEAD
-=======
 class AutoCFDataRelease {
     CFDataRef fDR;
 public:
@@ -133,7 +131,6 @@
 #endif
 }
 
->>>>>>> 10e06acf
 SkImageDecoder::Result SkImageDecoder_CG::onDecode(SkStream* stream, SkBitmap* bm, Mode mode) {
     CGImageSourceRef imageSrc = SkStreamToCGImageSource(stream);
 
