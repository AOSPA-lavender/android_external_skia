/*
 * Copyright 2006 The Android Open Source Project
 *
 * Use of this source code is governed by a BSD-style license that can be
 * found in the LICENSE file.
 */

#include "SkFontHost.h"
#include "SkFontHost_FreeType_common.h"
#include "SkFontDescriptor.h"
#include "SkGlyphCache.h"
#include "SkGraphics.h"
#include "SkDescriptor.h"
#include "SkPaint.h"
#include "SkString.h"
#include "SkStream.h"
#include "SkThread.h"
#include "SkTSearch.h"
#include "FontHostConfiguration_android.h"
#include <stdio.h>
#include <string.h>
#include "SkGlyphCache.h"
#include "SkLanguage.h"
#include "SkTypeface_android.h"
#include "SkTArray.h"
#include "SkTDict.h"
#include "SkTSearch.h"

//#define SkDEBUGF(args       )       SkDebugf args

#ifndef SK_FONT_FILE_PREFIX
    #define SK_FONT_FILE_PREFIX          "/fonts/"
#endif

// Defined in SkFontHost_FreeType.cpp
bool find_name_and_attributes(SkStream* stream, SkString* name,
                              SkTypeface::Style* style, bool* isFixedWidth);

static void getFullPathForSysFonts(SkString* full, const char name[]) {
    full->set(getenv("ANDROID_ROOT"));
    full->append(SK_FONT_FILE_PREFIX);
    full->append(name);
}

static bool getNameAndStyle(const char path[], SkString* name,
                               SkTypeface::Style* style,
                               bool* isFixedWidth, bool isExpected) {
    SkString        fullpath;
    getFullPathForSysFonts(&fullpath, path);

    SkMMAPStream stream(fullpath.c_str());
    if (stream.getLength() > 0) {
        return find_name_and_attributes(&stream, name, style, isFixedWidth);
    }
    else {
        SkFILEStream stream(fullpath.c_str());
        if (stream.getLength() > 0) {
            return find_name_and_attributes(&stream, name, style, isFixedWidth);
        }
    }

    if (isExpected) {
        SkDebugf("---- failed to open <%s> as a font\n", fullpath.c_str());
    }
    return false;
}

static SkTypeface* deserializeLocked(SkStream* stream);
static SkTypeface* createTypefaceLocked(const SkTypeface* familyFace,
        const char familyName[], SkTypeface::Style style);
static SkStream* openStreamLocked(uint32_t fontID);
static size_t getFileNameLocked(SkFontID fontID, char path[], size_t length, int32_t* index);
static SkFontID nextLogicalFontLocked(const SkScalerContext::Rec& rec);
static SkTypeface* createTypefaceFromStreamLocked(SkStream* stream);


///////////////////////////////////////////////////////////////////////////////

struct FamilyRec;

/*  This guy holds a mapping of a name -> family, used for looking up fonts.
    Since it is stored in a stretchy array that doesn't preserve object
    semantics, we don't use constructor/destructors, but just have explicit
    helpers to manage our internal bookkeeping.
*/
struct NameFamilyPair {
    const char* fName;      // we own this
    FamilyRec*  fFamily;    // we don't own this, we just reference it

    void construct(const char name[], FamilyRec* family) {
        fName = strdup(name);
        fFamily = family;   // we don't own this, so just record the reference
    }

    void destruct() {
        free((char*)fName);
        // we don't own family, so just ignore our reference
    }
};
typedef SkTDArray<NameFamilyPair> NameFamilyPairList;

// we use atomic_inc to grow this for each typeface we create
static int32_t gUniqueFontID;

// this is the mutex that protects all of the global data structures in this module
// functions with the Locked() suffix must be called while holding this mutex
SK_DECLARE_STATIC_MUTEX(gFamilyHeadAndNameListMutex);
static FamilyRec* gFamilyHead = NULL;
static SkTDArray<NameFamilyPair> gFallbackFilenameList;
static NameFamilyPairList gNameList;

struct FamilyRec {
    FamilyRec*  fNext;
    SkTypeface* fFaces[4];

    FamilyRec() : fNext(NULL) {
        memset(fFaces, 0, sizeof(fFaces));
    }
};

static SkTypeface* findBestFaceLocked(const FamilyRec* family,
                                  SkTypeface::Style style) {
    SkTypeface* const* faces = family->fFaces;

    if (faces[style] != NULL) { // exact match
        return faces[style];
    }
    // look for a matching bold
    style = (SkTypeface::Style)(style ^ SkTypeface::kItalic);
    if (faces[style] != NULL) {
        return faces[style];
    }
    // look for the plain
    if (faces[SkTypeface::kNormal] != NULL) {
        return faces[SkTypeface::kNormal];
    }
    // look for anything
    for (int i = 0; i < 4; i++) {
        if (faces[i] != NULL) {
            return faces[i];
        }
    }
    // should never get here, since the faces list should not be empty
    SkDEBUGFAIL("faces list is empty");
    return NULL;
}

static SkTypeface* FindBestFace(const FamilyRec* family,
            SkTypeface::Style style) {
    SkAutoMutexAcquire ac(gFamilyHeadAndNameListMutex);
    return findBestFaceLocked(family, style);
}

static FamilyRec* findFamilyLocked(const SkTypeface* member) {
    FamilyRec* curr = gFamilyHead;
    while (curr != NULL) {
        for (int i = 0; i < 4; i++) {
            if (curr->fFaces[i] == member) {
                return curr;
            }
        }
        curr = curr->fNext;
    }
    return NULL;
}

/*  Returns the matching typeface, or NULL. If a typeface is found, its refcnt
    is not modified.
 */
static SkTypeface* findFromUniqueIDLocked(uint32_t uniqueID) {
    FamilyRec* curr = gFamilyHead;
    while (curr != NULL) {
        for (int i = 0; i < 4; i++) {
            SkTypeface* face = curr->fFaces[i];
            if (face != NULL && face->uniqueID() == uniqueID) {
                return face;
            }
        }
        curr = curr->fNext;
    }
    return NULL;
}

/*  Returns the matching typeface, or NULL. If a typeface is found, its refcnt
    is not modified.
 */
static SkTypeface* FindFromUniqueID(uint32_t uniqueID) {
    SkAutoMutexAcquire ac(gFamilyHeadAndNameListMutex);
    return findFromUniqueIDLocked(uniqueID);
}

/*  Remove reference to this face from its family. If the resulting family
    is empty (has no faces), return that family, otherwise return NULL
*/
static FamilyRec* removeFromFamilyLocked(const SkTypeface* face) {
    FamilyRec* family = findFamilyLocked(face);
    if (family) {
        SkASSERT(family->fFaces[face->style()] == face);
        family->fFaces[face->style()] = NULL;

        for (int i = 0; i < 4; i++) {
            if (family->fFaces[i] != NULL) {    // family is non-empty
                return NULL;
            }
        }
    } else {
//        SkDebugf("removeFromFamilyLocked(%p) face not found", face);
    }
    return family;  // return the empty family
}

// maybe we should make FamilyRec be doubly-linked
static void detachAndDeleteFamilyLocked(FamilyRec* family) {
    FamilyRec* curr = gFamilyHead;
    FamilyRec* prev = NULL;

    while (curr != NULL) {
        FamilyRec* next = curr->fNext;
        if (curr == family) {
            if (prev == NULL) {
                gFamilyHead = next;
            } else {
                prev->fNext = next;
            }
            SkDELETE(family);
            return;
        }
        prev = curr;
        curr = next;
    }
    SkASSERT(!"Yikes, couldn't find family in our list to remove/delete");
}

static SkTypeface* findTypefaceLocked(const char name[], SkTypeface::Style style) {
    int count = gNameList.count();
    NameFamilyPair* list = gNameList.begin();
    int index = SkStrLCSearch(&list[0].fName, count, name, sizeof(list[0]));
    if (index >= 0) {
        return findBestFaceLocked(list[index].fFamily, style);
    }
    return NULL;
}

static SkTypeface* findTypefaceLocked(const SkTypeface* familyMember,
                                 SkTypeface::Style style) {
    const FamilyRec* family = findFamilyLocked(familyMember);
    return family ? findBestFaceLocked(family, style) : NULL;
}

static void addNameLocked(const char name[], FamilyRec* family) {
    SkAutoAsciiToLC tolc(name);
    name = tolc.lc();

    int count = gNameList.count();
    NameFamilyPair* list = gNameList.begin();
    int index = SkStrLCSearch(&list[0].fName, count, name, sizeof(list[0]));
    if (index < 0) {
        list = gNameList.insert(~index);
        list->construct(name, family);
    }
}

static void removeFromNamesLocked(FamilyRec* emptyFamily) {
#ifdef SK_DEBUG
    for (int i = 0; i < 4; i++) {
        SkASSERT(emptyFamily->fFaces[i] == NULL);
    }
#endif

    // must go backwards when removing
    for (int i = gNameList.count() - 1; i >= 0; --i) {
        NameFamilyPair& pair = gNameList[i];
        if (pair.fFamily == emptyFamily) {
            pair.destruct();
            gNameList.remove(i);
        }
    }
}

static void addTypefaceLocked(SkTypeface* typeface, SkTypeface* familyMember) {
    FamilyRec* rec = NULL;
    if (familyMember) {
        rec = findFamilyLocked(familyMember);
        SkASSERT(rec);
    } else {
        rec = SkNEW(FamilyRec);
        rec->fNext = gFamilyHead;
        gFamilyHead = rec;
    }
    rec->fFaces[typeface->style()] = typeface;
}

static void removeTypeface(SkTypeface* typeface) {
    SkAutoMutexAcquire ac(gFamilyHeadAndNameListMutex);

    // remove us from our family. If the family is now empty, we return
    // that and then remove that family from the name list
    FamilyRec* family = removeFromFamilyLocked(typeface);
    if (NULL != family) {
        removeFromNamesLocked(family);
        detachAndDeleteFamilyLocked(family);
    }
}

///////////////////////////////////////////////////////////////////////////////

<<<<<<< HEAD
class FamilyTypeface : public SkTypeface {
protected:
    FamilyTypeface(Style style, bool sysFont, bool isFixedWidth)
    : SkTypeface(style, sk_atomic_inc(&gUniqueFontID) + 1, isFixedWidth) {
=======
class FamilyTypeface : public SkTypeface_FreeType {
public:
    FamilyTypeface(Style style, bool sysFont, SkTypeface* familyMember,
                   bool isFixedWidth)
    : INHERITED(style, sk_atomic_inc(&gUniqueFontID) + 1, isFixedWidth) {
>>>>>>> e2022cc3
        fIsSysFont = sysFont;
    }

public:
    virtual ~FamilyTypeface() {
        removeTypeface(this);
    }

    bool isSysFont() const { return fIsSysFont; }

    virtual const char* getUniqueString() const = 0;
    virtual const char* getFilePath() const = 0;

private:
    bool    fIsSysFont;

    typedef SkTypeface_FreeType INHERITED;
};

///////////////////////////////////////////////////////////////////////////////

class StreamTypeface : public FamilyTypeface {
public:
    StreamTypeface(Style style, bool sysFont, SkStream* stream, bool isFixedWidth)
    : INHERITED(style, sysFont, isFixedWidth) {
        SkASSERT(stream);
        stream->ref();
        fStream = stream;
    }

    virtual ~StreamTypeface() {
        fStream->unref();
    }

    virtual const char* getUniqueString() const SK_OVERRIDE { return NULL; }
    virtual const char* getFilePath() const SK_OVERRIDE { return NULL; }

protected:
    virtual SkStream* onOpenStream(int* ttcIndex) const SK_OVERRIDE {
        *ttcIndex = 0;
        // we just ref our existing stream, since the caller will call unref()
        // when they are through
        fStream->ref();
        // must rewind each time, since the caller assumes a "new" stream
        fStream->rewind();
        return fStream;
    }

private:
    SkStream* fStream;

    typedef FamilyTypeface INHERITED;
};

class FileTypeface : public FamilyTypeface {
public:
    FileTypeface(Style style, bool sysFont, const char path[], bool isFixedWidth)
    : INHERITED(style, sysFont, isFixedWidth) {
        fPath.set(path);
    }

    virtual const char* getUniqueString() const SK_OVERRIDE {
        const char* str = strrchr(fPath.c_str(), '/');
        if (str) {
            str += 1;   // skip the '/'
        }
        return str;
    }

    virtual const char* getFilePath() const SK_OVERRIDE {
        return fPath.c_str();
    }

protected:
    virtual SkStream* onOpenStream(int* ttcIndex) const SK_OVERRIDE {
        *ttcIndex = 0;
        return SkStream::NewFromFile(fPath.c_str());
    }

private:
    SkString fPath;

    typedef FamilyTypeface INHERITED;
};

///////////////////////////////////////////////////////////////////////////////
///////////////////////////////////////////////////////////////////////////////

<<<<<<< HEAD
=======
static bool get_name_and_style(const char path[], SkString* name,
                               SkTypeface::Style* style,
                               bool* isFixedWidth, bool isExpected) {
    SkString        fullpath;
    GetFullPathForSysFonts(&fullpath, path);

    SkAutoTUnref<SkStream> stream(SkStream::NewFromFile(fullpath.c_str()));
    if (stream.get()) {
        return find_name_and_attributes(stream, name, style, isFixedWidth);
    } else {
        if (isExpected) {
            SkDebugf("---- failed to open <%s> as a font", fullpath.c_str());
        }
        return false;
    }
}

>>>>>>> e2022cc3
// used to record our notion of the pre-existing fonts
struct FontInitRec {
    const char*          fFileName;
    const char* const*   fNames;     // null-terminated list
    SkPaint::FontVariant fVariant;
    SkLanguage           fLanguage;
};

//used to record information about the fallback fonts
struct FallbackFontRec {
    SkFontID             fFontID;
    SkPaint::FontVariant fVariant;
};

struct FallbackFontList {
    FallbackFontList(const SkLanguage& language) : fLanguage(language) { }
    SkTDArray<FallbackFontRec> fList;
    SkLanguage                 fLanguage;
};

// deliberately empty, but we use the address to identify fallback fonts
static const char* gFBNames[] = { NULL };

/*  Fonts are grouped by family, with the first font in a family having the
    list of names (even if that list is empty), and the following members having
    null for the list. The names list must be NULL-terminated.
*/
static SkTArray<FontInitRec> gSystemFonts;
static SkTDArray<FallbackFontList*> gFallbackFontLists;

// these globals are assigned (once) by loadSystemFontsLocked()
static FamilyRec* gDefaultFamily = NULL;
static SkTypeface* gDefaultNormal = NULL;
static char** gDefaultNames = NULL;

<<<<<<< HEAD
static FallbackFontList* getFallbackFontListLocked(const SkLanguage& lang);
static void dumpGlobalsLocked() {
=======
#if SK_DEBUG_FONTS
static void dump_globals() {
>>>>>>> e2022cc3
    SkDebugf("gDefaultNormal=%p id=%u refCnt=%d", gDefaultNormal,
             gDefaultNormal ? gDefaultNormal->uniqueID() : 0,
             gDefaultNormal ? gDefaultNormal->getRefCnt() : 0);

    if (gDefaultFamily) {
        SkDebugf("gDefaultFamily=%p fFaces={%u,%u,%u,%u} refCnt={%d,%d,%d,%d}",
                 gDefaultFamily,
                 gDefaultFamily->fFaces[0] ? gDefaultFamily->fFaces[0]->uniqueID() : 0,
                 gDefaultFamily->fFaces[1] ? gDefaultFamily->fFaces[1]->uniqueID() : 0,
                 gDefaultFamily->fFaces[2] ? gDefaultFamily->fFaces[2]->uniqueID() : 0,
                 gDefaultFamily->fFaces[3] ? gDefaultFamily->fFaces[3]->uniqueID() : 0,
                 gDefaultFamily->fFaces[0] ? gDefaultFamily->fFaces[0]->getRefCnt() : 0,
                 gDefaultFamily->fFaces[1] ? gDefaultFamily->fFaces[1]->getRefCnt() : 0,
                 gDefaultFamily->fFaces[2] ? gDefaultFamily->fFaces[2]->getRefCnt() : 0,
                 gDefaultFamily->fFaces[3] ? gDefaultFamily->fFaces[3]->getRefCnt() : 0);
    } else {
        SkDebugf("gDefaultFamily=%p", gDefaultFamily);
    }

    FallbackFontList* defaultFallbackList =
            getFallbackFontListLocked(SkLanguage());
    SkASSERT(defaultFallbackList != NULL);
    SkDebugf("gSystemFonts.count()=%d defaultFallbackList->fList.count()=%d",
           gSystemFonts.count(), defaultFallbackList->fList.count());

    for (int i = 0; i < gSystemFonts.count(); ++i) {
        SkDebugf("gSystemFonts[%d] fileName=%s", i, gSystemFonts[i].fFileName);
        size_t namesIndex = 0;
        if (gSystemFonts[i].fNames)
            for (const char* fontName = gSystemFonts[i].fNames[namesIndex];
                    fontName != 0;
                    fontName = gSystemFonts[i].fNames[++namesIndex]) {
                SkDebugf("       name[%u]=%s", namesIndex, fontName);
            }
    }

    if (gFamilyHead) {
        FamilyRec* rec = gFamilyHead;
        int i=0;
        while (rec) {
            SkDebugf("gFamilyHead[%d]=%p fFaces={%u,%u,%u,%u} refCnt={%d,%d,%d,%d}",
                     i++, rec,
                     rec->fFaces[0] ? rec->fFaces[0]->uniqueID() : 0,
                     rec->fFaces[1] ? rec->fFaces[1]->uniqueID() : 0,
                     rec->fFaces[2] ? rec->fFaces[2]->uniqueID() : 0,
                     rec->fFaces[3] ? rec->fFaces[3]->uniqueID() : 0,
                     rec->fFaces[0] ? rec->fFaces[0]->getRefCnt() : 0,
                     rec->fFaces[1] ? rec->fFaces[1]->getRefCnt() : 0,
                     rec->fFaces[2] ? rec->fFaces[2]->getRefCnt() : 0,
                     rec->fFaces[3] ? rec->fFaces[3]->getRefCnt() : 0);
            rec = rec->fNext;
        }
    } else {
        SkDebugf("gFamilyHead=%p", gFamilyHead);
    }

}
#endif


static bool haveSystemFont(const char* filename) {
    for (int i = 0; i < gSystemFonts.count(); i++) {
        if (strcmp(gSystemFonts[i].fFileName, filename) == 0) {
            return true;
        }
    }
    return false;
}

// (SkLanguage)<->(fallback chain index) translation
static const size_t kLangDictSize = 128;
static SkTDict<FallbackFontList*> gLangTagToFallbackFontList(kLangDictSize);
static bool gIsOKToUseFallbackFontListCache = false;

// crawl fallback font lists by hand looking for a specific language
static FallbackFontList* getFallbackFontListNoCacheLocked(
        const SkLanguage& lang) {
    unsigned int numLists = gFallbackFontLists.count();
    for (unsigned int listIdx = 0; listIdx < numLists; ++listIdx) {
        FallbackFontList* list = gFallbackFontLists[listIdx];
        SkASSERT(list != NULL);
        if (list->fLanguage == lang) {
            return list;
        }
    }
    return NULL;
}

// perform fancy fuzzy-matching memoized query for a fallback font list.
// should only be called after fallback font lists are fully loaded.
static FallbackFontList* getFallbackFontListLocked(const SkLanguage& lang) {
    SkASSERT(gIsOKToUseFallbackFontListCache);
    const SkString& langTag = lang.getTag();
    FallbackFontList* fallbackFontList;
    if (gLangTagToFallbackFontList.find(langTag.c_str(), langTag.size(),
            &fallbackFontList)) {
        // cache hit!
        return fallbackFontList;
    }

    // try again without the cache
    fallbackFontList = getFallbackFontListNoCacheLocked(lang);
    if (fallbackFontList != NULL) {
        // found it - cache and return
        gLangTagToFallbackFontList.set(langTag.c_str(), langTag.size(),
                fallbackFontList);
        SkDEBUGF(("new fallback cache entry: \"%s\"", langTag.c_str()));
        return fallbackFontList;
    }

    // no hit - can we fuzzy-match?
    if (lang.getTag().isEmpty()) {
        // nope! this happens if attempting to direct match with no default
        return NULL;
    }

    // attempt fuzzy match
    SkLanguage parent = lang.getParent();
    fallbackFontList = getFallbackFontListLocked(parent);
    if (fallbackFontList != NULL) {
        // found it - cache and return
        gLangTagToFallbackFontList.set(langTag.c_str(), langTag.size(),
                fallbackFontList);
        SkDEBUGF(("new fallback cache entry: \"%s\" -> \"%s\"", langTag.c_str(),
                fallbackFontList->fLanguage.getTag().c_str()));
        return fallbackFontList;
    }

    // utter failure. this happens if attempting to fuzzy-match with no default
    SkASSERT(fallbackFontList != NULL);
    return NULL;
}

// creates a new fallback font list for the specified language
static FallbackFontList* createFallbackFontListLocked(const SkLanguage& lang) {
    SkASSERT(!gIsOKToUseFallbackFontListCache);
    SkDEBUGF(("new fallback list: \"%s\"", lang.getTag().c_str()));
    FallbackFontList* fallbackFontList = new FallbackFontList(lang);
    gFallbackFontLists.push(fallbackFontList);
    return fallbackFontList;
}

// adds a fallback font record to both the default fallback chain and the
// language-specific fallback chain to which it belongs, if any
static void addFallbackFontLocked(const FallbackFontRec& fallbackRec,
        const SkLanguage& lang) {
    SkASSERT(!gIsOKToUseFallbackFontListCache);
    SkDEBUGF(("new fallback font: %d, in \"%s\"", fallbackRec.fFontID,
            lang.getTag().c_str()));
    // add to the default fallback list
    FallbackFontList* fallbackList =
            getFallbackFontListNoCacheLocked(SkLanguage());
    if (fallbackList == NULL) {
        // oops! no default list yet. create one.
        fallbackList = createFallbackFontListLocked(SkLanguage());
    }
    SkASSERT(fallbackList != NULL);
    fallbackList->fList.push(fallbackRec);
    if (lang.getTag().isEmpty()) {
        return;
    }
    // also add to the appropriate language's fallback list
    fallbackList = getFallbackFontListNoCacheLocked(lang);
    if (fallbackList == NULL) {
        // first entry for this list!
        fallbackList = createFallbackFontListLocked(lang);
    }
    SkASSERT(fallbackList != NULL);
    fallbackList->fList.push(fallbackRec);
}

static int getSystemFontIndexForFontID(SkFontID fontID) {
    // font unique id = one-based index in system font table
    SkASSERT(fontID - 1 < gSystemFonts.count());
    return fontID - 1;
}

// scans the default fallback font chain, adding every entry to every other
// fallback font chain to which it does not belong. this results in every
// language-specific fallback font chain having all of its fallback fonts at
// the front of the chain, and everything else at the end. after this has been
// run, it is ok to use the fallback font chain lookup table.
static void finaliseFallbackFontListsLocked() {
    SkASSERT(!gIsOKToUseFallbackFontListCache);
    // if we have more than one list, we need to finalise non-default lists
    unsigned int numLists = gFallbackFontLists.count();
    if (numLists > 1) {
        // pull fonts off of the default list...
        FallbackFontList* defaultList = getFallbackFontListNoCacheLocked(
                SkLanguage());
        SkASSERT(defaultList != NULL);
        int numDefaultFonts = defaultList->fList.count();
        for (int fontIdx = 0; fontIdx < numDefaultFonts; ++fontIdx) {
            // figure out which language they represent
            SkFontID fontID = defaultList->fList[fontIdx].fFontID;
            int sysFontIdx = getSystemFontIndexForFontID(fontID);
            const SkLanguage& lang = gSystemFonts[sysFontIdx].fLanguage;
            for (unsigned int listIdx = 0; listIdx < numLists; ++listIdx) {
                // and add them to every other language's list
                FallbackFontList* thisList = gFallbackFontLists[listIdx];
                SkASSERT(thisList != NULL);
                if (thisList != defaultList && thisList->fLanguage != lang) {
                    thisList->fList.push(defaultList->fList[fontIdx]);
                }
            }
        }
    }
    gIsOKToUseFallbackFontListCache = true;
}

static void resetFallbackFontListsLocked() {
    // clear cache
    gLangTagToFallbackFontList.reset();
    // clear the data it pointed at
    int numFallbackLists = gFallbackFontLists.count();
    for (int fallbackIdx = 0; fallbackIdx < numFallbackLists; ++fallbackIdx) {
        delete gFallbackFontLists[fallbackIdx];
    }
    gFallbackFontLists.reset();
    gIsOKToUseFallbackFontListCache = false;
}

/*  Load info from a configuration file that populates the system/fallback font structures
*/
static void loadFontInfoLocked() {
    resetFallbackFontListsLocked();

    SkTDArray<FontFamily*> fontFamilies;
    getFontFamilies(fontFamilies);

    gSystemFonts.reset();

<<<<<<< HEAD
    for (int i = 0; i < fontFamilies.count(); ++i) {
        FontFamily *family = fontFamilies[i];
        for (int j = 0; j < family->fFontFileArray.count(); ++j) {
            const char* filename = family->fFontFileArray[j]->fFileName;
            if (haveSystemFont(filename)) {
                SkDebugf("---- system font and fallback font files specify a duplicate "
                        "font %s, skipping the second occurrence", filename);
                continue;
            }

=======
    SkTDArray<FontInitRec> fontInfo;
    for (int i = 0; i < fontFamilies.count(); ++i) {
        FontFamily *family = fontFamilies[i];
        for (int j = 0; j < family->fFileNames.count(); ++j) {
>>>>>>> e2022cc3
            FontInitRec fontInfoRecord;
            fontInfoRecord.fFileName = filename;
            fontInfoRecord.fVariant = family->fFontFileArray[j]->fVariant;
            fontInfoRecord.fLanguage = family->fFontFileArray[j]->fLanguage;
            if (j == 0) {
                if (family->fNames.count() == 0) {
                    // Fallback font
                    fontInfoRecord.fNames = (char **)gFBNames;
                } else {
                    SkTDArray<const char*> names = family->fNames;
                    const char **nameList = (const char**)
                            malloc((names.count() + 1) * sizeof(char*));
                    if (nameList == NULL) {
                        // shouldn't get here
                        break;
                    }
                    if (gDefaultNames == NULL) {
                        gDefaultNames = (char**) nameList;
                    }
                    for (int i = 0; i < names.count(); ++i) {
                        nameList[i] = names[i];
                    }
                    nameList[names.count()] = NULL;
                    fontInfoRecord.fNames = nameList;
                }
            } else {
                fontInfoRecord.fNames = NULL;
            }
            gSystemFonts.push_back(fontInfoRecord);
        }
    }
    fontFamilies.deleteAll();

    SkDEBUGF(("---- We have %d system fonts", gSystemFonts.count()));
    for (int i = 0; i < gSystemFonts.count(); ++i) {
        SkDEBUGF(("---- gSystemFonts[%d] fileName=%s", i, gSystemFonts[i].fFileName));
    }
}

/*
 *  Called once (ensured by the sentinel check at the beginning of our body).
 *  Initializes all the globals, and register the system fonts.
 */
static void initSystemFontsLocked() {
    // check if we've already been called
    if (gDefaultNormal) {
        return;
    }

    SkASSERT(gUniqueFontID == 0);

    loadFontInfoLocked();

    SkTypeface* firstInFamily = NULL;
    for (int i = 0; i < gSystemFonts.count(); i++) {
        // if we're the first in a new family, clear firstInFamily
        const char* const* names = gSystemFonts[i].fNames;
        if (names != NULL) {
            firstInFamily = NULL;
        }

        bool isFixedWidth;
        SkString name;
        SkTypeface::Style style;

        // we expect all the fonts, except the "fallback" fonts
        bool isExpected = (names != gFBNames);
        if (!getNameAndStyle(gSystemFonts[i].fFileName, &name, &style,
                &isFixedWidth, isExpected)) {
            // We need to increase gUniqueFontID here so that the unique id of
            // each font matches its index in gSystemFonts array, as expected
            // by findUniqueIDLocked.
            sk_atomic_inc(&gUniqueFontID);
            continue;
        }

        SkString fullpath;
        getFullPathForSysFonts(&fullpath, gSystemFonts[i].fFileName);

        SkTypeface* tf = SkNEW_ARGS(FileTypeface, (style,
                true,  // system-font (cannot delete)
                fullpath.c_str(), // filename
                isFixedWidth));
        addTypefaceLocked(tf, firstInFamily);

        SkDEBUGF(("---- SkTypeface[%d] %s fontID %d\n",
                  i, gSystemFonts[i].fFileName, tf->uniqueID()));

        if (names != NULL) {
            // see if this is one of our fallback fonts
            if (names == gFBNames) {
                // add to appropriate fallback chains
                FallbackFontRec fallbackRec;
                fallbackRec.fFontID = tf->uniqueID();
                fallbackRec.fVariant = gSystemFonts[i].fVariant;
                addFallbackFontLocked(fallbackRec, gSystemFonts[i].fLanguage);
            }

            firstInFamily = tf;
            FamilyRec* family = findFamilyLocked(tf);

            // record the default family if this is it
            if (names == gDefaultNames) {
                gDefaultFamily = family;
            }
            // add the names to map to this family
            while (*names) {
                addNameLocked(*names, family);
                names += 1;
            }
        }
    }
    finaliseFallbackFontListsLocked();

    // do this after all fonts are loaded. This is our default font, and it
    // acts as a sentinel so we only execute loadSystemFontsLocked() once
    gDefaultNormal = findBestFaceLocked(gDefaultFamily, SkTypeface::kNormal);

<<<<<<< HEAD
    SkDEBUGCODE(dumpGlobalsLocked());
=======
#if SK_DEBUG_FONTS
    SkDEBUGCODE(dump_globals());
#endif
>>>>>>> e2022cc3
}

static int findFallbackFontIndex(SkFontID fontId, FallbackFontList* currentFallbackList) {
    for (int i = 0; i < currentFallbackList->fList.count(); i++) {
        if (currentFallbackList->fList[i].fFontID == fontId) {
            return i;
        }
    }
    return -1;
}

static void loadSystemFontsLocked() {
    if (!gDefaultNormal) {
        initSystemFontsLocked();
    }
}

///////////////////////////////////////////////////////////////////////////////

void SkFontHost::Serialize(const SkTypeface* face, SkWStream* stream) {
    // lookup and record if the font is custom (i.e. not a system font)
    bool isCustomFont = !((FamilyTypeface*)face)->isSysFont();
    stream->writeBool(isCustomFont);

    if (isCustomFont) {
<<<<<<< HEAD
        SkStream* fontStream = ((FamilyTypeface*)face)->openStream();
=======
        // store the entire font in the fontData
        SkStream* fontStream = face->openStream(NULL);
        const uint32_t length = fontStream->getLength();
>>>>>>> e2022cc3

        // store the length of the custom font
        uint32_t len = fontStream->getLength();
        stream->write32(len);

        // store the entire font in the serialized stream
        void* fontData = malloc(len);

        fontStream->read(fontData, len);
        stream->write(fontData, len);

        fontStream->unref();
        free(fontData);
//      SkDebugf("--- fonthost custom serialize %d %d\n", face->style(), len);

    } else {
        const char* name = ((FamilyTypeface*)face)->getUniqueString();

        stream->write8((uint8_t)face->style());

        if (NULL == name || 0 == *name) {
            stream->writePackedUInt(0);
//          SkDebugf("--- fonthost serialize null\n");
        } else {
            uint32_t len = strlen(name);
            stream->writePackedUInt(len);
            stream->write(name, len);
//          SkDebugf("--- fonthost serialize <%s> %d\n", name, face->style());
        }
    }
}

SkTypeface* SkFontHost::Deserialize(SkStream* stream) {
    SkAutoMutexAcquire  ac(gFamilyHeadAndNameListMutex);
    return deserializeLocked(stream);
}

static SkTypeface* deserializeLocked(SkStream* stream) {
    loadSystemFontsLocked();

    // check if the font is a custom or system font
    bool isCustomFont = stream->readBool();

    if (isCustomFont) {

        // read the length of the custom font from the stream
        uint32_t len = stream->readU32();

        // generate a new stream to store the custom typeface
        SkMemoryStream* fontStream = new SkMemoryStream(len);
        stream->read((void*)fontStream->getMemoryBase(), len);

        SkTypeface* face = createTypefaceFromStreamLocked(fontStream);

        fontStream->unref();

//      SkDebugf("--- fonthost custom deserialize %d %d\n", face->style(), len);
        return face;

    } else {
        int style = stream->readU8();

        int len = stream->readPackedUInt();
        if (len > 0) {
            SkString str;
            str.resize(len);
            stream->read(str.writable_str(), len);

            for (int i = 0; i < gSystemFonts.count(); i++) {
                if (strcmp(gSystemFonts[i].fFileName, str.c_str()) == 0) {
                    // backup until we hit the fNames
                    for (int j = i; j >= 0; --j) {
                        if (gSystemFonts[j].fNames != NULL) {
                            return createTypefaceLocked(NULL,
                                    gSystemFonts[j].fNames[0],
                                    (SkTypeface::Style)style);
                        }
                    }
                }
            }
        }
    }
    return NULL;
}

///////////////////////////////////////////////////////////////////////////////

SkTypeface* SkFontHost::CreateTypeface(const SkTypeface* familyFace,
                                       const char familyName[],
                                       SkTypeface::Style style) {
    SkAutoMutexAcquire  ac(gFamilyHeadAndNameListMutex);
    return createTypefaceLocked(familyFace, familyName, style);
}

static SkTypeface* createTypefaceLocked(const SkTypeface* familyFace,
        const char familyName[], SkTypeface::Style style) {
    loadSystemFontsLocked();

    // clip to legal style bits
    style = (SkTypeface::Style)(style & SkTypeface::kBoldItalic);

    SkTypeface* tf = NULL;

    if (NULL != familyFace) {
        tf = findTypefaceLocked(familyFace, style);
    } else if (NULL != familyName) {
//        SkDebugf("======= familyName <%s>\n", familyName);
        tf = findTypefaceLocked(familyName, style);
    }

    if (NULL == tf) {
        tf = findBestFaceLocked(gDefaultFamily, style);
    }

    // we ref(), since the semantic is to return a new instance
    tf->ref();
    return tf;
}

<<<<<<< HEAD
SkStream* SkFontHost::OpenStream(uint32_t fontID) {
    SkAutoMutexAcquire  ac(gFamilyHeadAndNameListMutex);
    return openStreamLocked(fontID);
}

static SkStream* openStreamLocked(uint32_t fontID) {
    FamilyTypeface* tf = (FamilyTypeface*)findFromUniqueIDLocked(fontID);
    SkStream* stream = tf ? tf->openStream() : NULL;

    if (stream && stream->getLength() == 0) {
        stream->unref();
        stream = NULL;
    }
    return stream;
}

size_t SkFontHost::GetFileName(SkFontID fontID, char path[], size_t length,
                               int32_t* index) {
    SkAutoMutexAcquire  ac(gFamilyHeadAndNameListMutex);
    return getFileNameLocked(fontID, path, length, index);
}

static size_t getFileNameLocked(SkFontID fontID, char path[], size_t length, int32_t* index) {
    FamilyTypeface* tf = (FamilyTypeface*)findFromUniqueIDLocked(fontID);
    const char* src = tf ? tf->getFilePath() : NULL;

    if (src) {
        size_t size = strlen(src);
        if (path) {
            memcpy(path, src, SkMin32(size, length));
        }
        if (index) {
            *index = 0; // we don't have collections (yet)
        }
        return size;
    } else {
        return 0;
    }
}

SkFontID SkFontHost::NextLogicalFont(const SkScalerContextRec& rec) {
=======
SkTypeface* SkFontHost::NextLogicalTypeface(SkFontID currFontID, SkFontID origFontID) {
#if defined(SK_BUILD_FOR_ANDROID) && !defined(SK_BUILD_FOR_ANDROID_FRAMEWORK)
    // Skia does not support font fallback for ndk applications in order to
    // enable clients such as WebKit to customize their font selection.
    // Clients can use GetFallbackFamilyNameForChar() to get the fallback
    // font for individual characters.
    return NULL;
#else
>>>>>>> e2022cc3
    SkAutoMutexAcquire  ac(gFamilyHeadAndNameListMutex);
    return nextLogicalFontLocked(rec);
}

static SkFontID nextLogicalFontLocked(const SkScalerContextRec& rec) {
    loadSystemFontsLocked();

    const SkTypeface* origTypeface = findFromUniqueIDLocked(rec.fOrigFontID);
    const SkTypeface* currTypeface = findFromUniqueIDLocked(rec.fFontID);

    FallbackFontList* currentFallbackList =
            getFallbackFontListLocked(rec.fLanguage);
    SkASSERT(currentFallbackList);

    SkASSERT(origTypeface != 0);
    SkASSERT(currTypeface != 0);

    // Our fallback list always stores the id of the plain in each fallback
    // family, so we transform currFontID to its plain equivalent.
    SkFontID plainFontID = findTypefaceLocked(currTypeface, SkTypeface::kNormal)->uniqueID();

    /*  First see if fontID is already one of our fallbacks. If so, return
        its successor. If fontID is not in our list, then return the first one
        in our list. Note: list is zero-terminated, and returning zero means
        we have no more fonts to use for fallbacks.
     */
<<<<<<< HEAD
    int plainFallbackFontIndex = findFallbackFontIndex(plainFontID, currentFallbackList);
    int nextFallbackFontIndex = plainFallbackFontIndex + 1;

    // If a rec object is set to prefer "kDefault_Variant" it means they have no preference
    // In this case, we set the value to "kCompact_Variant"
    SkPaint::FontVariant recPreference = rec.fFontVariant;
    if (recPreference == SkPaint::kDefault_Variant) {
        recPreference = SkPaint::kCompact_Variant;
    }
    SkFontID nextFontID = 0;
    while (nextFallbackFontIndex < currentFallbackList->fList.count()) {
        bool normalFont =
                (currentFallbackList->fList[nextFallbackFontIndex].fVariant == SkPaint::kDefault_Variant);
        bool fontChosen = (currentFallbackList->fList[nextFallbackFontIndex].fVariant == recPreference);
        if (normalFont || fontChosen) {
            const SkTypeface* nextTypeface =
                    findFromUniqueIDLocked(currentFallbackList->fList[nextFallbackFontIndex].fFontID);
            nextFontID = findTypefaceLocked(nextTypeface, origTypeface->style())->uniqueID();
            break;
=======
    const uint32_t* list = gFallbackFonts;
    for (int i = 0; list[i] != 0; i++) {
        if (list[i] == currFontID) {
            if (list[i+1] == 0)
                return NULL;
            const SkTypeface* nextTypeface = find_from_uniqueID(list[i+1]);
            return SkRef(find_typeface(nextTypeface, origTypeface->style()));
>>>>>>> e2022cc3
        }
        nextFallbackFontIndex++;
    }

<<<<<<< HEAD
    SkDEBUGF(("---- nextLogicalFont: currFontID=%d, origFontID=%d, plainFontID=%d, "
            "plainFallbackFontIndex=%d, nextFallbackFontIndex=%d "
            "=> nextFontID=%d", rec.fFontID, rec.fOrigFontID, plainFontID,
            plainFallbackFontIndex, nextFallbackFontIndex, nextFontID));
    return nextFontID;
=======
    // If we get here, currFontID was not a fallback, so we start at the
    // beginning of our list. Assuming there is at least one fallback font,
    // i.e. gFallbackFonts[0] != 0.
    const SkTypeface* firstTypeface = find_from_uniqueID(list[0]);
    return SkRef(find_typeface(firstTypeface, origTypeface->style()));
#endif
>>>>>>> e2022cc3
}

///////////////////////////////////////////////////////////////////////////////

SkTypeface* SkFontHost::CreateTypefaceFromStream(SkStream* stream) {
    SkAutoMutexAcquire  ac(gFamilyHeadAndNameListMutex);
    return createTypefaceFromStreamLocked(stream);
}

static SkTypeface* createTypefaceFromStreamLocked(SkStream* stream) {
    if (NULL == stream || stream->getLength() <= 0) {
        return NULL;
    }

    // Make sure system fonts are loaded first to comply with the assumption
    // that the font's uniqueID can be found using the findUniqueIDLocked method.
    loadSystemFontsLocked();

    bool isFixedWidth;
    SkTypeface::Style style;

    if (find_name_and_attributes(stream, NULL, &style, &isFixedWidth)) {
        SkTypeface* typeface = SkNEW_ARGS(StreamTypeface, (style, false, stream, isFixedWidth));
        addTypefaceLocked(typeface, NULL);
        return typeface;
    } else {
        return NULL;
    }
}

SkTypeface* SkFontHost::CreateTypefaceFromFile(const char path[]) {
    SkAutoTUnref<SkStream> stream(SkStream::NewFromFile(path));
    return stream.get() ? SkFontHost::CreateTypefaceFromStream(stream) : NULL;
}

///////////////////////////////////////////////////////////////////////////////
// Function from SkTypeface_android.h
///////////////////////////////////////////////////////////////////////////////

static SkFontID findFontIDForChar(SkUnichar uni, SkTypeface::Style style,
        SkPaint::FontVariant fontVariant) {
    SkTypeface* face = FindBestFace(gDefaultFamily, style);
    if (!face) {
        return 0;
    }

    SkPaint paint;
    paint.setTypeface(face);
    paint.setTextEncoding(SkPaint::kUTF16_TextEncoding);
    paint.setFontVariant(fontVariant);

    SkAutoGlyphCache autoCache(paint, NULL, NULL);
    SkGlyphCache*    cache = autoCache.getCache();
    SkFontID         fontID = 0;

    SkScalerContext* ctx = cache->getScalerContext();
    if (ctx) {
        return ctx->findTypefaceIdForChar(uni);
    }
    return 0;
}

struct HB_UnicodeMapping {
    // TODO: when the WebView no longer needs harfbuzz_old, remove
    HB_Script script_old;
    hb_script_t script;
    const SkUnichar unicode;
};

/*
 * The following scripts are not complex fonts and we do not expect them to be parsed by this table
 * HB_SCRIPT_COMMON,
 * HB_SCRIPT_GREEK,
 * HB_SCRIPT_CYRILLIC,
 * HB_SCRIPT_HANGUL
 * HB_SCRIPT_INHERITED
 */

static HB_UnicodeMapping HB_UnicodeMappingArray[] = {
    {HB_Script_Armenian, HB_SCRIPT_ARMENIAN,      0x0531},
    {HB_Script_Hebrew, HB_SCRIPT_HEBREW,        0x0591},
    {HB_Script_Arabic, HB_SCRIPT_ARABIC,        0x0600},
    {HB_Script_Syriac, HB_SCRIPT_SYRIAC,        0x0710},
    {HB_Script_Thaana, HB_SCRIPT_THAANA,        0x0780},
    {HB_Script_Nko, HB_SCRIPT_NKO,           0x07C0},
    {HB_Script_Devanagari, HB_SCRIPT_DEVANAGARI,    0x0901},
    {HB_Script_Bengali, HB_SCRIPT_BENGALI,       0x0981},
    {HB_Script_Gurmukhi, HB_SCRIPT_GURMUKHI,      0x0A10},
    {HB_Script_Gujarati, HB_SCRIPT_GUJARATI,      0x0A90},
    {HB_Script_Oriya, HB_SCRIPT_ORIYA,         0x0B10},
    {HB_Script_Tamil, HB_SCRIPT_TAMIL,         0x0B82},
    {HB_Script_Telugu, HB_SCRIPT_TELUGU,        0x0C10},
    {HB_Script_Kannada, HB_SCRIPT_KANNADA,       0x0C90},
    {HB_Script_Malayalam, HB_SCRIPT_MALAYALAM,     0x0D10},
    {HB_Script_Sinhala, HB_SCRIPT_SINHALA,       0x0D90},
    {HB_Script_Thai, HB_SCRIPT_THAI,          0x0E01},
    {HB_Script_Lao, HB_SCRIPT_LAO,           0x0E81},
    {HB_Script_Tibetan, HB_SCRIPT_TIBETAN,       0x0F00},
    {HB_Script_Myanmar, HB_SCRIPT_MYANMAR,       0x1000},
    {HB_Script_Georgian, HB_SCRIPT_GEORGIAN,      0x10A0},
    // we don't currently support HB_Script_Ethiopic, it is a placeholder for an upstream merge
    //{HB_Script_Ethiopic, HB_SCRIPT_ETHIOPIC,    0x1200},
    {HB_Script_Ogham, HB_SCRIPT_OGHAM,         0x1680},
    {HB_Script_Runic, HB_SCRIPT_RUNIC,         0x16A0},
    {HB_Script_Khmer, HB_SCRIPT_KHMER,         0x1780},
};

static hb_script_t getHBScriptFromHBScriptOld(HB_Script script_old) {
    hb_script_t script = HB_SCRIPT_INVALID;
    int numSupportedFonts = sizeof(HB_UnicodeMappingArray) / sizeof(HB_UnicodeMapping);
    for (int i = 0; i < numSupportedFonts; i++) {
        if (script_old == HB_UnicodeMappingArray[i].script_old) {
            script = HB_UnicodeMappingArray[i].script;
            break;
        }
    }
    return script;
}

// returns 0 for "Not Found"
static SkUnichar getUnicodeFromHBScript(hb_script_t script) {
    SkUnichar unichar = 0;
    int numSupportedFonts = sizeof(HB_UnicodeMappingArray) / sizeof(HB_UnicodeMapping);
    for (int i = 0; i < numSupportedFonts; i++) {
        if (script == HB_UnicodeMappingArray[i].script) {
            unichar = HB_UnicodeMappingArray[i].unicode;
            break;
        }
    }
    return unichar;
}

struct TypefaceLookupStruct {
    hb_script_t          script;
    SkTypeface::Style    style;
    SkPaint::FontVariant fontVariant;
    SkTypeface*          typeface;
};

SK_DECLARE_STATIC_MUTEX(gTypefaceTableMutex);  // This is the mutex for gTypefaceTable
static SkTDArray<TypefaceLookupStruct> gTypefaceTable;  // This is protected by gTypefaceTableMutex

static int typefaceLookupCompare(const TypefaceLookupStruct* first,
        const TypefaceLookupStruct* second) {
    if (first->script != second->script) {
        return (first->script > second->script) ? 1 : -1;
    }
    if (first->style != second->style) {
        return (first->style > second->style) ? 1 : -1;
    }
    if (first->fontVariant != second->fontVariant) {
        return (first->fontVariant > second->fontVariant) ? 1 : -1;
    }
    return 0;
}

SK_API SkTypeface* SkCreateTypefaceForScriptNG(hb_script_t script, SkTypeface::Style style,
        SkPaint::FontVariant fontVariant) {
    SkTypeface* retTypeface = NULL;

    SkAutoMutexAcquire ac(gTypefaceTableMutex); // Note: NOT gFamilyHeadAndNameListMutex
    TypefaceLookupStruct key;
    key.script = script;
    key.style = style;
    key.fontVariant = fontVariant;
    int index = SkTSearch<TypefaceLookupStruct>(
            (const TypefaceLookupStruct*) gTypefaceTable.begin(),
            gTypefaceTable.count(), key, sizeof(TypefaceLookupStruct),
            &typefaceLookupCompare);
    if (index >= 0) {
        retTypeface = gTypefaceTable[index].typeface;
    }
    else {
        SkUnichar unichar = getUnicodeFromHBScript(script);
        if (!unichar) {
            return NULL;
        }
        SkFontID newFontID = findFontIDForChar(unichar, style, fontVariant);
        // retrieve the typeface that corresponds to this fontID
        retTypeface = FindFromUniqueID(newFontID);
        key.typeface = retTypeface;
        index = ~index;
        *gTypefaceTable.insert(index) = key;
    }
    // we ref(), the caller is expected to unref when they are done
    SkSafeRef(retTypeface);
    return retTypeface;
}

SK_API SkTypeface* SkCreateTypefaceForScript(HB_Script script, SkTypeface::Style style,
        SkPaint::FontVariant fontVariant) {
    return SkCreateTypefaceForScriptNG(getHBScriptFromHBScriptOld(script), style, fontVariant);
}
<|MERGE_RESOLUTION|>--- conflicted
+++ resolved
@@ -48,15 +48,9 @@
     SkString        fullpath;
     getFullPathForSysFonts(&fullpath, path);
 
-    SkMMAPStream stream(fullpath.c_str());
-    if (stream.getLength() > 0) {
-        return find_name_and_attributes(&stream, name, style, isFixedWidth);
-    }
-    else {
-        SkFILEStream stream(fullpath.c_str());
-        if (stream.getLength() > 0) {
-            return find_name_and_attributes(&stream, name, style, isFixedWidth);
-        }
+    SkAutoTUnref<SkStream> stream(SkStream::NewFromFile(fullpath.c_str()));
+    if (stream.get() != NULL) {
+        return find_name_and_attributes(stream.get(), name, style, isFixedWidth);
     }
 
     if (isExpected) {
@@ -68,9 +62,7 @@
 static SkTypeface* deserializeLocked(SkStream* stream);
 static SkTypeface* createTypefaceLocked(const SkTypeface* familyFace,
         const char familyName[], SkTypeface::Style style);
-static SkStream* openStreamLocked(uint32_t fontID);
-static size_t getFileNameLocked(SkFontID fontID, char path[], size_t length, int32_t* index);
-static SkFontID nextLogicalFontLocked(const SkScalerContext::Rec& rec);
+static SkTypeface* nextLogicalFontLocked(const SkScalerContext::Rec& rec);
 static SkTypeface* createTypefaceFromStreamLocked(SkStream* stream);
 
 
@@ -304,18 +296,10 @@
 
 ///////////////////////////////////////////////////////////////////////////////
 
-<<<<<<< HEAD
-class FamilyTypeface : public SkTypeface {
+class FamilyTypeface : public SkTypeface_FreeType {
 protected:
     FamilyTypeface(Style style, bool sysFont, bool isFixedWidth)
-    : SkTypeface(style, sk_atomic_inc(&gUniqueFontID) + 1, isFixedWidth) {
-=======
-class FamilyTypeface : public SkTypeface_FreeType {
-public:
-    FamilyTypeface(Style style, bool sysFont, SkTypeface* familyMember,
-                   bool isFixedWidth)
     : INHERITED(style, sk_atomic_inc(&gUniqueFontID) + 1, isFixedWidth) {
->>>>>>> e2022cc3
         fIsSysFont = sysFont;
     }
 
@@ -350,8 +334,9 @@
         fStream->unref();
     }
 
-    virtual const char* getUniqueString() const SK_OVERRIDE { return NULL; }
-    virtual const char* getFilePath() const SK_OVERRIDE { return NULL; }
+    // overrides
+    virtual const char* getUniqueString() const { return NULL; }
+    virtual const char* getFilePath() const { return NULL; }
 
 protected:
     virtual SkStream* onOpenStream(int* ttcIndex) const SK_OVERRIDE {
@@ -377,15 +362,15 @@
         fPath.set(path);
     }
 
-    virtual const char* getUniqueString() const SK_OVERRIDE {
+    // overrides
+    virtual const char* getUniqueString() const {
         const char* str = strrchr(fPath.c_str(), '/');
         if (str) {
             str += 1;   // skip the '/'
         }
         return str;
     }
-
-    virtual const char* getFilePath() const SK_OVERRIDE {
+    virtual const char* getFilePath() const {
         return fPath.c_str();
     }
 
@@ -404,26 +389,23 @@
 ///////////////////////////////////////////////////////////////////////////////
 ///////////////////////////////////////////////////////////////////////////////
 
-<<<<<<< HEAD
-=======
 static bool get_name_and_style(const char path[], SkString* name,
                                SkTypeface::Style* style,
                                bool* isFixedWidth, bool isExpected) {
     SkString        fullpath;
-    GetFullPathForSysFonts(&fullpath, path);
+    getFullPathForSysFonts(&fullpath, path);
 
     SkAutoTUnref<SkStream> stream(SkStream::NewFromFile(fullpath.c_str()));
-    if (stream.get()) {
-        return find_name_and_attributes(stream, name, style, isFixedWidth);
-    } else {
-        if (isExpected) {
-            SkDebugf("---- failed to open <%s> as a font", fullpath.c_str());
-        }
-        return false;
-    }
-}
-
->>>>>>> e2022cc3
+    if (stream.get() != NULL) {
+        return find_name_and_attributes(stream.get(), name, style, isFixedWidth);
+    }
+
+    if (isExpected) {
+        SkDebugf("---- failed to open <%s> as a font", fullpath.c_str());
+    }
+    return false;
+}
+
 // used to record our notion of the pre-existing fonts
 struct FontInitRec {
     const char*          fFileName;
@@ -459,13 +441,8 @@
 static SkTypeface* gDefaultNormal = NULL;
 static char** gDefaultNames = NULL;
 
-<<<<<<< HEAD
 static FallbackFontList* getFallbackFontListLocked(const SkLanguage& lang);
 static void dumpGlobalsLocked() {
-=======
-#if SK_DEBUG_FONTS
-static void dump_globals() {
->>>>>>> e2022cc3
     SkDebugf("gDefaultNormal=%p id=%u refCnt=%d", gDefaultNormal,
              gDefaultNormal ? gDefaultNormal->uniqueID() : 0,
              gDefaultNormal ? gDefaultNormal->getRefCnt() : 0);
@@ -523,7 +500,6 @@
     }
 
 }
-#endif
 
 
 static bool haveSystemFont(const char* filename) {
@@ -698,7 +674,6 @@
 
     gSystemFonts.reset();
 
-<<<<<<< HEAD
     for (int i = 0; i < fontFamilies.count(); ++i) {
         FontFamily *family = fontFamilies[i];
         for (int j = 0; j < family->fFontFileArray.count(); ++j) {
@@ -709,12 +684,6 @@
                 continue;
             }
 
-=======
-    SkTDArray<FontInitRec> fontInfo;
-    for (int i = 0; i < fontFamilies.count(); ++i) {
-        FontFamily *family = fontFamilies[i];
-        for (int j = 0; j < family->fFileNames.count(); ++j) {
->>>>>>> e2022cc3
             FontInitRec fontInfoRecord;
             fontInfoRecord.fFileName = filename;
             fontInfoRecord.fVariant = family->fFontFileArray[j]->fVariant;
@@ -833,13 +802,7 @@
     // acts as a sentinel so we only execute loadSystemFontsLocked() once
     gDefaultNormal = findBestFaceLocked(gDefaultFamily, SkTypeface::kNormal);
 
-<<<<<<< HEAD
     SkDEBUGCODE(dumpGlobalsLocked());
-=======
-#if SK_DEBUG_FONTS
-    SkDEBUGCODE(dump_globals());
-#endif
->>>>>>> e2022cc3
 }
 
 static int findFallbackFontIndex(SkFontID fontId, FallbackFontList* currentFallbackList) {
@@ -865,13 +828,8 @@
     stream->writeBool(isCustomFont);
 
     if (isCustomFont) {
-<<<<<<< HEAD
-        SkStream* fontStream = ((FamilyTypeface*)face)->openStream();
-=======
-        // store the entire font in the fontData
-        SkStream* fontStream = face->openStream(NULL);
-        const uint32_t length = fontStream->getLength();
->>>>>>> e2022cc3
+        int ttcIndex;
+        SkStream* fontStream = face->openStream(&ttcIndex);
 
         // store the length of the custom font
         uint32_t len = fontStream->getLength();
@@ -991,63 +949,12 @@
     return tf;
 }
 
-<<<<<<< HEAD
-SkStream* SkFontHost::OpenStream(uint32_t fontID) {
-    SkAutoMutexAcquire  ac(gFamilyHeadAndNameListMutex);
-    return openStreamLocked(fontID);
-}
-
-static SkStream* openStreamLocked(uint32_t fontID) {
-    FamilyTypeface* tf = (FamilyTypeface*)findFromUniqueIDLocked(fontID);
-    SkStream* stream = tf ? tf->openStream() : NULL;
-
-    if (stream && stream->getLength() == 0) {
-        stream->unref();
-        stream = NULL;
-    }
-    return stream;
-}
-
-size_t SkFontHost::GetFileName(SkFontID fontID, char path[], size_t length,
-                               int32_t* index) {
-    SkAutoMutexAcquire  ac(gFamilyHeadAndNameListMutex);
-    return getFileNameLocked(fontID, path, length, index);
-}
-
-static size_t getFileNameLocked(SkFontID fontID, char path[], size_t length, int32_t* index) {
-    FamilyTypeface* tf = (FamilyTypeface*)findFromUniqueIDLocked(fontID);
-    const char* src = tf ? tf->getFilePath() : NULL;
-
-    if (src) {
-        size_t size = strlen(src);
-        if (path) {
-            memcpy(path, src, SkMin32(size, length));
-        }
-        if (index) {
-            *index = 0; // we don't have collections (yet)
-        }
-        return size;
-    } else {
-        return 0;
-    }
-}
-
-SkFontID SkFontHost::NextLogicalFont(const SkScalerContextRec& rec) {
-=======
-SkTypeface* SkFontHost::NextLogicalTypeface(SkFontID currFontID, SkFontID origFontID) {
-#if defined(SK_BUILD_FOR_ANDROID) && !defined(SK_BUILD_FOR_ANDROID_FRAMEWORK)
-    // Skia does not support font fallback for ndk applications in order to
-    // enable clients such as WebKit to customize their font selection.
-    // Clients can use GetFallbackFamilyNameForChar() to get the fallback
-    // font for individual characters.
-    return NULL;
-#else
->>>>>>> e2022cc3
+SkTypeface* SkFontHost::NextLogicalTypeface(const SkScalerContextRec& rec) {
     SkAutoMutexAcquire  ac(gFamilyHeadAndNameListMutex);
     return nextLogicalFontLocked(rec);
 }
 
-static SkFontID nextLogicalFontLocked(const SkScalerContextRec& rec) {
+static SkTypeface* nextLogicalFontLocked(const SkScalerContextRec& rec) {
     loadSystemFontsLocked();
 
     const SkTypeface* origTypeface = findFromUniqueIDLocked(rec.fOrigFontID);
@@ -1069,7 +976,6 @@
         in our list. Note: list is zero-terminated, and returning zero means
         we have no more fonts to use for fallbacks.
      */
-<<<<<<< HEAD
     int plainFallbackFontIndex = findFallbackFontIndex(plainFontID, currentFallbackList);
     int nextFallbackFontIndex = plainFallbackFontIndex + 1;
 
@@ -1079,7 +985,7 @@
     if (recPreference == SkPaint::kDefault_Variant) {
         recPreference = SkPaint::kCompact_Variant;
     }
-    SkFontID nextFontID = 0;
+    SkTypeface* nextLogicalTypeface = 0;
     while (nextFallbackFontIndex < currentFallbackList->fList.count()) {
         bool normalFont =
                 (currentFallbackList->fList[nextFallbackFontIndex].fVariant == SkPaint::kDefault_Variant);
@@ -1087,35 +993,18 @@
         if (normalFont || fontChosen) {
             const SkTypeface* nextTypeface =
                     findFromUniqueIDLocked(currentFallbackList->fList[nextFallbackFontIndex].fFontID);
-            nextFontID = findTypefaceLocked(nextTypeface, origTypeface->style())->uniqueID();
+            nextLogicalTypeface = findTypefaceLocked(nextTypeface, origTypeface->style());
             break;
-=======
-    const uint32_t* list = gFallbackFonts;
-    for (int i = 0; list[i] != 0; i++) {
-        if (list[i] == currFontID) {
-            if (list[i+1] == 0)
-                return NULL;
-            const SkTypeface* nextTypeface = find_from_uniqueID(list[i+1]);
-            return SkRef(find_typeface(nextTypeface, origTypeface->style()));
->>>>>>> e2022cc3
         }
         nextFallbackFontIndex++;
     }
 
-<<<<<<< HEAD
     SkDEBUGF(("---- nextLogicalFont: currFontID=%d, origFontID=%d, plainFontID=%d, "
             "plainFallbackFontIndex=%d, nextFallbackFontIndex=%d "
-            "=> nextFontID=%d", rec.fFontID, rec.fOrigFontID, plainFontID,
-            plainFallbackFontIndex, nextFallbackFontIndex, nextFontID));
-    return nextFontID;
-=======
-    // If we get here, currFontID was not a fallback, so we start at the
-    // beginning of our list. Assuming there is at least one fallback font,
-    // i.e. gFallbackFonts[0] != 0.
-    const SkTypeface* firstTypeface = find_from_uniqueID(list[0]);
-    return SkRef(find_typeface(firstTypeface, origTypeface->style()));
-#endif
->>>>>>> e2022cc3
+            "=> nextLogicalTypeface=%d", rec.fFontID, rec.fOrigFontID, plainFontID,
+            plainFallbackFontIndex, nextFallbackFontIndex,
+            (nextLogicalTypeface) ? nextLogicalTypeface->uniqueID() : 0));
+    return SkSafeRef(nextLogicalTypeface);
 }
 
 ///////////////////////////////////////////////////////////////////////////////
@@ -1147,8 +1036,11 @@
 }
 
 SkTypeface* SkFontHost::CreateTypefaceFromFile(const char path[]) {
-    SkAutoTUnref<SkStream> stream(SkStream::NewFromFile(path));
-    return stream.get() ? SkFontHost::CreateTypefaceFromStream(stream) : NULL;
+    SkStream* stream = SkStream::NewFromFile(path);
+    SkTypeface* face = SkFontHost::CreateTypefaceFromStream(stream);
+    // since we created the stream, we let go of our ref() here
+    stream->unref();
+    return face;
 }
 
 ///////////////////////////////////////////////////////////////////////////////
