--- conflicted
+++ resolved
@@ -42,15 +42,6 @@
 private:
     struct ScalerContextBits {
         using value_type = decltype(SkGlyph::fScalerContextBits);
-<<<<<<< HEAD
-        static const constexpr value_type NONE = 0;
-        static const constexpr value_type DW   = 1;
-        static const constexpr value_type DW_1 = 2;
-        static const constexpr value_type PNG  = 3;
-        static const constexpr value_type SVG  = 4;
-        static const constexpr value_type COLR = 5;
-        static const constexpr value_type PATH = 6;
-=======
         static const constexpr value_type NONE   = 0;
         static const constexpr value_type DW     = 1;
         static const constexpr value_type DW_1   = 2;
@@ -59,7 +50,6 @@
         static const constexpr value_type COLR   = 5;
         static const constexpr value_type COLRv1 = 6;
         static const constexpr value_type PATH   = 7;
->>>>>>> 46ecd1b7
     };
 
     static void BilevelToBW(const uint8_t* SK_RESTRICT src, const SkGlyph& glyph);
@@ -82,15 +72,12 @@
         return static_cast<DWriteFontTypeface*>(this->getTypeface());
     }
 
-<<<<<<< HEAD
-=======
     bool generateColorV1PaintBounds(SkMatrix*, SkRect*, IDWritePaintReader&, DWRITE_PAINT_ELEMENT const &);
     bool generateColorV1Metrics(SkGlyph*);
     bool generateColorV1Image(const SkGlyph&);
     bool drawColorV1Paint(SkCanvas&, IDWritePaintReader&, DWRITE_PAINT_ELEMENT const &);
     bool drawColorV1Image(const SkGlyph&, SkCanvas&);
 
->>>>>>> 46ecd1b7
     bool getColorGlyphRun(const SkGlyph&, IDWriteColorGlyphRunEnumerator**);
     bool generateColorMetrics(SkGlyph*);
     bool generateColorImage(const SkGlyph&);
