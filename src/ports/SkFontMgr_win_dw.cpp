--- conflicted
+++ resolved
@@ -22,10 +22,7 @@
 #include "src/utils/win/SkDWrite.h"
 #include "src/utils/win/SkDWriteFontFileStream.h"
 #include "src/utils/win/SkHRESULT.h"
-<<<<<<< HEAD
-=======
 #include "src/utils/win/SkObjBase.h"
->>>>>>> 40be567a
 #include "src/utils/win/SkTScopedComPtr.h"
 
 #include <dwrite.h>
@@ -761,13 +758,6 @@
         dwFamilyName = dwFamilyNameLocal;
     }
 
-<<<<<<< HEAD
-    WCHAR str[16];
-    UINT32 strLen = static_cast<UINT32>(
-        SkUTF::ToUTF16(character, reinterpret_cast<uint16_t*>(str)));
-
-=======
->>>>>>> 40be567a
     const SkSMallocWCHAR* dwBcp47;
     SkSMallocWCHAR dwBcp47Local;
     if (bcp47Count < 1) {
@@ -1217,10 +1207,7 @@
         int size = getUserDefaultLocaleNameProc(localeNameStorage, LOCALE_NAME_MAX_LENGTH);
         if (size) {
             localeName = localeNameStorage;
-<<<<<<< HEAD
-=======
             localeNameLen = size;
->>>>>>> 40be567a
         }
     }
 
