--- conflicted
+++ resolved
@@ -32,15 +32,11 @@
 #include "src/core/SkReadBuffer.h"
 #include "src/core/SkSamplingPriv.h"
 #include "src/core/SkWriteBuffer.h"
-#include "src/core/SkYUVMath.h"
 #include "src/image/SkImage_Base.h"
 #include "src/shaders/SkLocalMatrixShader.h"
 
 #if defined(SK_GRAPHITE)
-<<<<<<< HEAD
-=======
 #include "src/core/SkYUVMath.h"
->>>>>>> 46ecd1b7
 #include "src/gpu/Blend.h"
 #include "src/gpu/graphite/ImageUtils.h"
 #include "src/gpu/graphite/Image_Graphite.h"
@@ -397,23 +393,6 @@
 
 #if defined(SK_GRAPHITE)
 
-<<<<<<< HEAD
-#if defined(SK_GANESH)
-
-#include "src/gpu/ganesh/GrColorInfo.h"
-#include "src/gpu/ganesh/GrFPArgs.h"
-#include "src/gpu/ganesh/effects/GrBlendFragmentProcessor.h"
-#include "src/gpu/ganesh/image/GrImageUtils.h"
-
-std::unique_ptr<GrFragmentProcessor>
-SkImageShader::asFragmentProcessor(const GrFPArgs& args, const MatrixRec& mRec) const {
-    SkTileMode tileModes[2] = {fTileModeX, fTileModeY};
-    const SkRect* subset = needs_subset(fImage.get(), fSubset) ? &fSubset : nullptr;
-    auto fp = skgpu::ganesh::AsFragmentProcessor(
-            args.fContext, fImage, fSampling, tileModes, SkMatrix::I(), subset);
-    if (!fp) {
-        return nullptr;
-=======
 void SkImageShader::addToKey(const skgpu::graphite::KeyContext& keyContext,
                              skgpu::graphite::PaintParamsKeyBuilder* builder,
                              skgpu::graphite::PipelineDataGatherer* gatherer) const {
@@ -435,7 +414,6 @@
                                       gatherer,
                                       std::move(imageToDraw),
                                       newSampling);
->>>>>>> 46ecd1b7
     }
 
     skgpu::Mipmapped mipmapped = (newSampling.mipmap != SkMipmapMode::kNone)
@@ -482,146 +460,6 @@
     }
 
     ImageShaderBlock::BeginBlock(keyContext, builder, gatherer, &imgData);
-    builder->endBlock();
-}
-
-<<<<<<< HEAD
-#endif
-
-#if defined(SK_GRAPHITE)
-
-void SkImageShader::addToKey(const skgpu::graphite::KeyContext& keyContext,
-                             skgpu::graphite::PaintParamsKeyBuilder* builder,
-                             skgpu::graphite::PipelineDataGatherer* gatherer) const {
-    using namespace skgpu::graphite;
-
-    auto [ imageToDraw, newSampling ] = skgpu::graphite::GetGraphiteBacked(keyContext.recorder(),
-                                                                           fImage.get(),
-                                                                           fSampling);
-    if (!imageToDraw) {
-        constexpr SkPMColor4f kErrorColor = { 1, 0, 0, 1 };
-        SolidColorShaderBlock::BeginBlock(keyContext, builder, gatherer,
-                                          kErrorColor);
-        builder->endBlock();
-        return;
-    }
-    if (as_IB(imageToDraw)->isYUVA()) {
-        return this->addYUVImageToKey(keyContext,
-                                      builder,
-                                      gatherer,
-                                      std::move(imageToDraw),
-                                      newSampling);
-    }
-
-    skgpu::Mipmapped mipmapped = (newSampling.mipmap != SkMipmapMode::kNone)
-                                     ? skgpu::Mipmapped::kYes : skgpu::Mipmapped::kNo;
-
-    auto [view, _] = skgpu::graphite::AsView(keyContext.recorder(), imageToDraw.get(), mipmapped);
-
-    ImageShaderBlock::ImageData imgData(fSampling, fTileModeX, fTileModeY, fSubset,
-                                        ReadSwizzle::kRGBA);
-    imgData.fSampling = newSampling;
-    imgData.fTextureProxy = view.refProxy();
-    skgpu::Swizzle readSwizzle = view.swizzle();
-    // If the color type is alpha-only, propagate the alpha value to the other channels.
-    if (imageToDraw->isAlphaOnly()) {
-        readSwizzle = skgpu::Swizzle::Concat(readSwizzle, skgpu::Swizzle("aaaa"));
-    }
-    imgData.fReadSwizzle = swizzle_class_to_read_enum(readSwizzle);
-=======
-void SkImageShader::addYUVImageToKey(const skgpu::graphite::KeyContext& keyContext,
-                                     skgpu::graphite::PaintParamsKeyBuilder* builder,
-                                     skgpu::graphite::PipelineDataGatherer* gatherer,
-                                     sk_sp<SkImage> imageToDraw,
-                                     SkSamplingOptions sampling) const {
-    using namespace skgpu::graphite;
-
-    SkASSERT(!imageToDraw->isAlphaOnly());
-    const YUVATextureProxies& yuvaProxies =
-            static_cast<Image_YUVA*>(imageToDraw.get())->yuvaProxies();
-    const SkYUVAInfo& yuvaInfo = yuvaProxies.yuvaInfo();
-
-    YUVImageShaderBlock::ImageData imgData(sampling, fTileModeX, fTileModeY, fSubset);
-    imgData.fImgSize = { (float)imageToDraw->width(), (float)imageToDraw->height() };
-    for (int i = 0; i < SkYUVAInfo::kYUVAChannelCount; ++i) {
-        memset(&imgData.fChannelSelect[i], 0, sizeof(SkColor4f));
-    }
-    int textureCount = 0;
-    SkYUVAInfo::YUVALocations yuvaLocations = yuvaProxies.yuvaLocations();
-    for (int locIndex = 0; locIndex < SkYUVAInfo::kYUVAChannelCount; ++locIndex) {
-        auto [yuvPlane, yuvChannel] = yuvaLocations[locIndex];
-        if (yuvPlane >= 0) {
-            SkASSERT(locIndex == textureCount);
-            TextureProxyView view = yuvaProxies.makeView(yuvPlane);
-            imgData.fTextureProxies[locIndex] = view.refProxy();
-            imgData.fChannelSelect[locIndex][static_cast<int>(yuvChannel)] = 1.0f;
-            ++textureCount;
-        }
-    }
-    SkASSERT(textureCount == 3 || textureCount == 4);
-    // If the format has no alpha, we still need to set the proxy to something
-    if (textureCount == 3) {
-        imgData.fTextureProxies[3] = imgData.fTextureProxies[0];
-    }
-    float yuvM[20];
-    SkColorMatrix_YUV2RGB(yuvaInfo.yuvColorSpace(), yuvM);
-    // We drop the fourth column entirely since the transformation
-    // should not depend on alpha. The fifth column is sent as a separate
-    // vector. The fourth row is also dropped entirely because alpha should
-    // never be modified.
-    SkASSERT(yuvM[3] == 0 && yuvM[8] == 0 && yuvM[13] == 0 && yuvM[18] == 1);
-    SkASSERT(yuvM[15] == 0 && yuvM[16] == 0 && yuvM[17] == 0 && yuvM[19] == 0);
-    imgData.fYUVtoRGBMatrix.setAll(
-        yuvM[ 0], yuvM[ 1], yuvM[ 2],
-        yuvM[ 5], yuvM[ 6], yuvM[ 7],
-        yuvM[10], yuvM[11], yuvM[12]
-    );
-    imgData.fYUVtoRGBTranslate = {yuvM[4], yuvM[9], yuvM[14]};
->>>>>>> 46ecd1b7
-
-    if (!fRaw) {
-        imgData.fSteps = SkColorSpaceXformSteps(imageToDraw->colorSpace(),
-                                                imageToDraw->alphaType(),
-                                                keyContext.dstColorInfo().colorSpace(),
-                                                keyContext.dstColorInfo().alphaType());
-<<<<<<< HEAD
-
-        if (imageToDraw->isAlphaOnly()) {
-            SkSpan<const float> constants = skgpu::GetPorterDuffBlendConstants(SkBlendMode::kDstIn);
-            BlendShaderBlock::BeginBlock(keyContext, builder, gatherer);
-
-                // src
-                ImageShaderBlock::BeginBlock(keyContext, builder, gatherer, &imgData);
-                builder->endBlock();
-
-                // dst
-                SolidColorShaderBlock::BeginBlock(keyContext, builder, gatherer,
-                                                  keyContext.paintColor());
-                builder->endBlock();
-
-                CoeffBlenderBlock::BeginBlock(keyContext, builder, gatherer, constants);
-                builder->endBlock();
-
-            builder->endBlock();
-            return;
-        }
-    }
-=======
-    }
-
-    // The YUV formats can encode their own origin including reflection and rotation,
-    // so we need to wrap our block in an additional local matrix transform.
-    SkMatrix originMatrix = yuvaInfo.originMatrix();
-    LocalMatrixShaderBlock::LMShaderData lmShaderData(originMatrix);
-
-    KeyContextWithLocalMatrix newContext(keyContext, originMatrix);
-
-    LocalMatrixShaderBlock::BeginBlock(newContext, builder, gatherer, &lmShaderData);
-
-        YUVImageShaderBlock::BeginBlock(newContext, builder, gatherer, &imgData);
-        builder->endBlock();
->>>>>>> 46ecd1b7
-
     builder->endBlock();
 }
 
