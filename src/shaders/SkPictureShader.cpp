/*
 * Copyright 2014 Google Inc.
 *
 * Use of this source code is governed by a BSD-style license that can be
 * found in the LICENSE file.
 */

#include "src/shaders/SkPictureShader.h"

#include "include/core/SkBitmap.h"
#include "include/core/SkCanvas.h"
#include "include/core/SkImage.h"
#include "src/core/SkArenaAlloc.h"
#include "src/core/SkMatrixUtils.h"
#include "src/core/SkPicturePriv.h"
#include "src/core/SkReadBuffer.h"
#include "src/core/SkResourceCache.h"
#include "src/shaders/SkBitmapProcShader.h"
#include "src/shaders/SkImageShader.h"
#include <atomic>

#if SK_SUPPORT_GPU
#include "include/private/GrRecordingContext.h"
#include "src/gpu/GrCaps.h"
#include "src/gpu/GrColorSpaceInfo.h"
#include "src/gpu/GrFragmentProcessor.h"
#include "src/gpu/GrRecordingContextPriv.h"
#include "src/gpu/SkGr.h"
#endif

sk_sp<SkShader> SkPicture::makeShader(SkTileMode tmx, SkTileMode tmy, const SkMatrix* localMatrix,
                                      const SkRect* tile) const {
    if (localMatrix && !localMatrix->invert(nullptr)) {
        return nullptr;
    }
    return SkPictureShader::Make(sk_ref_sp(this), tmx, tmy, localMatrix, tile);
}

sk_sp<SkShader> SkPicture::makeShader(SkTileMode tmx, SkTileMode tmy,
                                      const SkMatrix* localMatrix) const {
    return this->makeShader(tmx, tmy, localMatrix, nullptr);
}

namespace {
static unsigned gBitmapShaderKeyNamespaceLabel;

struct BitmapShaderKey : public SkResourceCache::Key {
public:
    BitmapShaderKey(SkColorSpace* colorSpace,
                    SkImage::BitDepth bitDepth,
                    uint32_t shaderID,
                    const SkSize& scale)
        : fColorSpaceXYZHash(colorSpace->toXYZD50Hash())
        , fColorSpaceTransferFnHash(colorSpace->transferFnHash())
        , fBitDepth(bitDepth)
        , fScale(scale) {

        static const size_t keySize = sizeof(fColorSpaceXYZHash) +
                                      sizeof(fColorSpaceTransferFnHash) +
                                      sizeof(fBitDepth) +
                                      sizeof(fScale);
        // This better be packed.
        SkASSERT(sizeof(uint32_t) * (&fEndOfStruct - &fColorSpaceXYZHash) == keySize);
        this->init(&gBitmapShaderKeyNamespaceLabel, MakeSharedID(shaderID), keySize);
    }

    static uint64_t MakeSharedID(uint32_t shaderID) {
        uint64_t sharedID = SkSetFourByteTag('p', 's', 'd', 'r');
        return (sharedID << 32) | shaderID;
    }

private:
    uint32_t                   fColorSpaceXYZHash;
    uint32_t                   fColorSpaceTransferFnHash;
    SkImage::BitDepth          fBitDepth;
    SkSize                     fScale;

    SkDEBUGCODE(uint32_t fEndOfStruct;)
};

struct BitmapShaderRec : public SkResourceCache::Rec {
    BitmapShaderRec(const BitmapShaderKey& key, SkShader* tileShader)
        : fKey(key)
        , fShader(SkRef(tileShader)) {}

    BitmapShaderKey fKey;
    sk_sp<SkShader> fShader;

    const Key& getKey() const override { return fKey; }
    size_t bytesUsed() const override {
        // Just the record overhead -- the actual pixels are accounted by SkImage_Lazy.
        return sizeof(fKey) + sizeof(SkImageShader);
    }
    const char* getCategory() const override { return "bitmap-shader"; }
    SkDiscardableMemory* diagnostic_only_getDiscardable() const override { return nullptr; }

    static bool Visitor(const SkResourceCache::Rec& baseRec, void* contextShader) {
        const BitmapShaderRec& rec = static_cast<const BitmapShaderRec&>(baseRec);
        sk_sp<SkShader>* result = reinterpret_cast<sk_sp<SkShader>*>(contextShader);

        *result = rec.fShader;

        // The bitmap shader is backed by an image generator, thus it can always re-generate its
        // pixels if discarded.
        return true;
    }
};

uint32_t next_id() {
    static std::atomic<uint32_t> nextID{1};

    uint32_t id;
    do {
        id = nextID++;
    } while (id == SK_InvalidGenID);
    return id;
}

} // namespace

SkPictureShader::SkPictureShader(sk_sp<SkPicture> picture, SkTileMode tmx, SkTileMode tmy,
                                 const SkMatrix* localMatrix, const SkRect* tile)
    : INHERITED(localMatrix)
    , fPicture(std::move(picture))
    , fTile(tile ? *tile : fPicture->cullRect())
    , fTmx(tmx)
    , fTmy(tmy)
    , fUniqueID(next_id())
    , fAddedToCache(false) {}

SkPictureShader::~SkPictureShader() {
    if (fAddedToCache.load()) {
        SkResourceCache::PostPurgeSharedID(BitmapShaderKey::MakeSharedID(fUniqueID));
    }
}

sk_sp<SkShader> SkPictureShader::Make(sk_sp<SkPicture> picture, SkTileMode tmx, SkTileMode tmy,
                                      const SkMatrix* localMatrix, const SkRect* tile) {
    if (!picture || picture->cullRect().isEmpty() || (tile && tile->isEmpty())) {
        return SkShaders::Empty();
<<<<<<< HEAD
    }
    return sk_sp<SkShader>(new SkPictureShader(std::move(picture), tmx, tmy, localMatrix, tile));
=======
    }
    return sk_sp<SkShader>(new SkPictureShader(std::move(picture), tmx, tmy, localMatrix, tile));
}

SkPicture* SkPictureShader::isAPicture(SkMatrix* matrix,
                                       SkTileMode tileModes[2],
                                       SkRect* tile) const {
    if (matrix) {
        *matrix = this->getLocalMatrix();
    }
    if (tileModes) {
        tileModes[0] = fTmx;
        tileModes[1] = fTmy;
    }
    if (tile) {
        *tile = fTile;
    }
    return fPicture.get();
>>>>>>> 40be567a
}

sk_sp<SkFlattenable> SkPictureShader::CreateProc(SkReadBuffer& buffer) {
    SkMatrix lm;
    buffer.readMatrix(&lm);
    auto tmx = buffer.read32LE(SkTileMode::kLastTileMode);
    auto tmy = buffer.read32LE(SkTileMode::kLastTileMode);
    SkRect tile;
    buffer.readRect(&tile);

    sk_sp<SkPicture> picture;

    bool didSerialize = buffer.readBool();
    if (didSerialize) {
        picture = SkPicturePriv::MakeFromBuffer(buffer);
    }
    return SkPictureShader::Make(picture, tmx, tmy, &lm, &tile);
}

void SkPictureShader::flatten(SkWriteBuffer& buffer) const {
    buffer.writeMatrix(this->getLocalMatrix());
    buffer.write32((unsigned)fTmx);
    buffer.write32((unsigned)fTmy);
    buffer.writeRect(fTile);

    buffer.writeBool(true);
    SkPicturePriv::Flatten(fPicture, buffer);
}

// Returns a cached image shader, which wraps a single picture tile at the given
// CTM/local matrix.  Also adjusts the local matrix for tile scaling.
sk_sp<SkShader> SkPictureShader::refBitmapShader(const SkMatrix& viewMatrix,
                                                 SkTCopyOnFirstWrite<SkMatrix>* localMatrix,
                                                 SkColorType dstColorType,
                                                 SkColorSpace* dstColorSpace,
                                                 const int maxTextureSize) const {
    SkASSERT(fPicture && !fPicture->cullRect().isEmpty());

    const SkMatrix m = SkMatrix::Concat(viewMatrix, **localMatrix);

    // Use a rotation-invariant scale
    SkPoint scale;
    //
    // TODO: replace this with decomposeScale() -- but beware LayoutTest rebaselines!
    //
    if (!SkDecomposeUpper2x2(m, nullptr, &scale, nullptr)) {
        // Decomposition failed, use an approximation.
        scale.set(SkScalarSqrt(m.getScaleX() * m.getScaleX() + m.getSkewX() * m.getSkewX()),
                  SkScalarSqrt(m.getScaleY() * m.getScaleY() + m.getSkewY() * m.getSkewY()));
    }
    SkSize scaledSize = SkSize::Make(SkScalarAbs(scale.x() * fTile.width()),
                                     SkScalarAbs(scale.y() * fTile.height()));

    // Clamp the tile size to about 4M pixels
    static const SkScalar kMaxTileArea = 2048 * 2048;
    SkScalar tileArea = scaledSize.width() * scaledSize.height();
    if (tileArea > kMaxTileArea) {
        SkScalar clampScale = SkScalarSqrt(kMaxTileArea / tileArea);
        scaledSize.set(scaledSize.width() * clampScale,
                       scaledSize.height() * clampScale);
    }
#if SK_SUPPORT_GPU
    // Scale down the tile size if larger than maxTextureSize for GPU Path or it should fail on create texture
    if (maxTextureSize) {
        if (scaledSize.width() > maxTextureSize || scaledSize.height() > maxTextureSize) {
            SkScalar downScale = maxTextureSize / SkMaxScalar(scaledSize.width(), scaledSize.height());
            scaledSize.set(SkScalarFloorToScalar(scaledSize.width() * downScale),
                           SkScalarFloorToScalar(scaledSize.height() * downScale));
        }
    }
#endif

    const SkISize tileSize = scaledSize.toCeil();
    if (tileSize.isEmpty()) {
        return SkShaders::Empty();
    }

    // The actual scale, compensating for rounding & clamping.
    const SkSize tileScale = SkSize::Make(SkIntToScalar(tileSize.width()) / fTile.width(),
                                          SkIntToScalar(tileSize.height()) / fTile.height());


    sk_sp<SkColorSpace> imgCS = dstColorSpace ? sk_ref_sp(dstColorSpace): SkColorSpace::MakeSRGB();
    SkImage::BitDepth bitDepth =
            dstColorType >= kRGBA_F16Norm_SkColorType
            ? SkImage::BitDepth::kF16 : SkImage::BitDepth::kU8;
<<<<<<< HEAD

    BitmapShaderKey key(imgCS.get(), bitDepth, fUniqueID, tileScale);

=======

    BitmapShaderKey key(imgCS.get(), bitDepth, fUniqueID, tileScale);

>>>>>>> 40be567a
    sk_sp<SkShader> tileShader;
    if (!SkResourceCache::Find(key, BitmapShaderRec::Visitor, &tileShader)) {
        SkMatrix tileMatrix;
        tileMatrix.setRectToRect(fTile, SkRect::MakeIWH(tileSize.width(), tileSize.height()),
                                 SkMatrix::kFill_ScaleToFit);

        sk_sp<SkImage> tileImage = SkImage::MakeFromPicture(fPicture, tileSize, &tileMatrix,
                                                            nullptr, bitDepth, std::move(imgCS));
        if (!tileImage) {
            return nullptr;
        }

        tileShader = tileImage->makeShader(fTmx, fTmy);

        SkResourceCache::Add(new BitmapShaderRec(key, tileShader.get()));
        fAddedToCache.store(true);
    }

    if (tileScale.width() != 1 || tileScale.height() != 1) {
        localMatrix->writable()->preScale(1 / tileScale.width(), 1 / tileScale.height());
    }

    return tileShader;
}

bool SkPictureShader::onAppendStages(const SkStageRec& rec) const {
    auto lm = this->totalLocalMatrix(rec.fLocalM);

    // Keep bitmapShader alive by using alloc instead of stack memory
    auto& bitmapShader = *rec.fAlloc->make<sk_sp<SkShader>>();
    bitmapShader = this->refBitmapShader(rec.fCTM, &lm, rec.fDstColorType, rec.fDstCS);
<<<<<<< HEAD

    if (!bitmapShader) {
        return false;
    }

    SkStageRec localRec = rec;
    localRec.fLocalM = lm->isIdentity() ? nullptr : lm.get();

=======

    if (!bitmapShader) {
        return false;
    }

    SkStageRec localRec = rec;
    localRec.fLocalM = lm->isIdentity() ? nullptr : lm.get();

>>>>>>> 40be567a
    return as_SB(bitmapShader)->appendStages(localRec);
}

/////////////////////////////////////////////////////////////////////////////////////////

#ifdef SK_ENABLE_LEGACY_SHADERCONTEXT
SkShaderBase::Context* SkPictureShader::onMakeContext(const ContextRec& rec, SkArenaAlloc* alloc)
const {
    auto lm = this->totalLocalMatrix(rec.fLocalMatrix);
    sk_sp<SkShader> bitmapShader = this->refBitmapShader(*rec.fMatrix, &lm, rec.fDstColorType,
                                                         rec.fDstColorSpace);
    if (!bitmapShader) {
        return nullptr;
    }

    ContextRec localRec = rec;
    localRec.fLocalMatrix = lm->isIdentity() ? nullptr : lm.get();

    PictureShaderContext* ctx =
        alloc->make<PictureShaderContext>(*this, localRec, std::move(bitmapShader), alloc);
    if (nullptr == ctx->fBitmapShaderContext) {
        ctx = nullptr;
    }
    return ctx;
}
#endif

/////////////////////////////////////////////////////////////////////////////////////////

SkPictureShader::PictureShaderContext::PictureShaderContext(
        const SkPictureShader& shader, const ContextRec& rec, sk_sp<SkShader> bitmapShader,
        SkArenaAlloc* alloc)
    : INHERITED(shader, rec)
    , fBitmapShader(std::move(bitmapShader))
{
    fBitmapShaderContext = as_SB(fBitmapShader)->makeContext(rec, alloc);
    //if fBitmapShaderContext is null, we are invalid
}

uint32_t SkPictureShader::PictureShaderContext::getFlags() const {
    SkASSERT(fBitmapShaderContext);
    return fBitmapShaderContext->getFlags();
}

void SkPictureShader::PictureShaderContext::shadeSpan(int x, int y, SkPMColor dstC[], int count) {
    SkASSERT(fBitmapShaderContext);
    fBitmapShaderContext->shadeSpan(x, y, dstC, count);
}

#if SK_SUPPORT_GPU
#include "include/gpu/GrContext.h"
#include "src/gpu/GrContextPriv.h"

std::unique_ptr<GrFragmentProcessor> SkPictureShader::asFragmentProcessor(
        const GrFPArgs& args) const {
    int maxTextureSize = 0;
    if (args.fContext) {
        maxTextureSize = args.fContext->priv().caps()->maxTextureSize();
    }

    auto lm = this->totalLocalMatrix(args.fPreLocalMatrix, args.fPostLocalMatrix);
<<<<<<< HEAD
    SkColorType dstColorType = kN32_SkColorType;
    GrPixelConfigToColorType(args.fDstColorSpaceInfo->config(), &dstColorType);
=======
    SkColorType dstColorType = GrColorTypeToSkColorType(args.fDstColorSpaceInfo->colorType());
    if (dstColorType == kUnknown_SkColorType) {
        dstColorType = kRGBA_8888_SkColorType;
    }
>>>>>>> 40be567a
    sk_sp<SkShader> bitmapShader(this->refBitmapShader(*args.fViewMatrix, &lm, dstColorType,
                                                       args.fDstColorSpaceInfo->colorSpace(),
                                                       maxTextureSize));
    if (!bitmapShader) {
        return nullptr;
    }

    // We want to *reset* args.fPreLocalMatrix, not compose it.
    GrFPArgs newArgs(args.fContext, args.fViewMatrix, args.fFilterQuality, args.fDstColorSpaceInfo);
    newArgs.fPreLocalMatrix = lm.get();

    return as_SB(bitmapShader)->asFragmentProcessor(newArgs);
}
#endif<|MERGE_RESOLUTION|>--- conflicted
+++ resolved
@@ -138,10 +138,6 @@
                                       const SkMatrix* localMatrix, const SkRect* tile) {
     if (!picture || picture->cullRect().isEmpty() || (tile && tile->isEmpty())) {
         return SkShaders::Empty();
-<<<<<<< HEAD
-    }
-    return sk_sp<SkShader>(new SkPictureShader(std::move(picture), tmx, tmy, localMatrix, tile));
-=======
     }
     return sk_sp<SkShader>(new SkPictureShader(std::move(picture), tmx, tmy, localMatrix, tile));
 }
@@ -160,7 +156,6 @@
         *tile = fTile;
     }
     return fPicture.get();
->>>>>>> 40be567a
 }
 
 sk_sp<SkFlattenable> SkPictureShader::CreateProc(SkReadBuffer& buffer) {
@@ -247,15 +242,9 @@
     SkImage::BitDepth bitDepth =
             dstColorType >= kRGBA_F16Norm_SkColorType
             ? SkImage::BitDepth::kF16 : SkImage::BitDepth::kU8;
-<<<<<<< HEAD
 
     BitmapShaderKey key(imgCS.get(), bitDepth, fUniqueID, tileScale);
 
-=======
-
-    BitmapShaderKey key(imgCS.get(), bitDepth, fUniqueID, tileScale);
-
->>>>>>> 40be567a
     sk_sp<SkShader> tileShader;
     if (!SkResourceCache::Find(key, BitmapShaderRec::Visitor, &tileShader)) {
         SkMatrix tileMatrix;
@@ -287,7 +276,6 @@
     // Keep bitmapShader alive by using alloc instead of stack memory
     auto& bitmapShader = *rec.fAlloc->make<sk_sp<SkShader>>();
     bitmapShader = this->refBitmapShader(rec.fCTM, &lm, rec.fDstColorType, rec.fDstCS);
-<<<<<<< HEAD
 
     if (!bitmapShader) {
         return false;
@@ -296,16 +284,6 @@
     SkStageRec localRec = rec;
     localRec.fLocalM = lm->isIdentity() ? nullptr : lm.get();
 
-=======
-
-    if (!bitmapShader) {
-        return false;
-    }
-
-    SkStageRec localRec = rec;
-    localRec.fLocalM = lm->isIdentity() ? nullptr : lm.get();
-
->>>>>>> 40be567a
     return as_SB(bitmapShader)->appendStages(localRec);
 }
 
@@ -367,15 +345,10 @@
     }
 
     auto lm = this->totalLocalMatrix(args.fPreLocalMatrix, args.fPostLocalMatrix);
-<<<<<<< HEAD
-    SkColorType dstColorType = kN32_SkColorType;
-    GrPixelConfigToColorType(args.fDstColorSpaceInfo->config(), &dstColorType);
-=======
     SkColorType dstColorType = GrColorTypeToSkColorType(args.fDstColorSpaceInfo->colorType());
     if (dstColorType == kUnknown_SkColorType) {
         dstColorType = kRGBA_8888_SkColorType;
     }
->>>>>>> 40be567a
     sk_sp<SkShader> bitmapShader(this->refBitmapShader(*args.fViewMatrix, &lm, dstColorType,
                                                        args.fDstColorSpaceInfo->colorSpace(),
                                                        maxTextureSize));
