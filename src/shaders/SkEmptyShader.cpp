/*
 * Copyright 2022 Google LLC
 *
 * Use of this source code is governed by a BSD-style license that can be
 * found in the LICENSE file.
 */

#include "src/shaders/SkEmptyShader.h"

#include "include/core/SkFlattenable.h"
#include "include/core/SkRefCnt.h"
#include "include/core/SkShader.h"

<<<<<<< HEAD
/**
 *  \class SkEmptyShader
 *  A Shader that always draws nothing. Its createContext always returns nullptr.
 */
class SkEmptyShader : public SkShaderBase {
public:
    SkEmptyShader() {}

protected:
    void flatten(SkWriteBuffer& buffer) const override {
        // Do nothing.
        // We just don't want to fall through to SkShader::flatten(),
        // which will write data we don't care to serialize or decode.
    }

    bool appendStages(const SkStageRec&, const MatrixRec&) const override { return false; }

#if defined(SK_ENABLE_SKVM)
    skvm::Color program(skvm::Builder*,
                        skvm::Coord,
                        skvm::Coord,
                        skvm::Color,
                        const MatrixRec&,
                        const SkColorInfo&,
                        skvm::Uniforms*,
                        SkArenaAlloc*) const override;
#endif

private:
    friend void ::SkRegisterEmptyShaderFlattenable();
    SK_FLATTENABLE_HOOKS(SkEmptyShader)

    using INHERITED = SkShaderBase;
};
=======
class SkReadBuffer;
>>>>>>> 46ecd1b7

#if defined(SK_ENABLE_SKVM)
skvm::Color SkEmptyShader::program(skvm::Builder*,
                                   skvm::Coord,
                                   skvm::Coord,
                                   skvm::Color,
                                   const SkShaders::MatrixRec&,
                                   const SkColorInfo&,
                                   skvm::Uniforms*,
                                   SkArenaAlloc*) const {
    return {};  // signal failure
}
#endif

sk_sp<SkFlattenable> SkEmptyShader::CreateProc(SkReadBuffer&) {
    return SkShaders::Empty();
}

sk_sp<SkShader> SkShaders::Empty() { return sk_make_sp<SkEmptyShader>(); }

void SkRegisterEmptyShaderFlattenable() {
    SK_REGISTER_FLATTENABLE(SkEmptyShader);
}<|MERGE_RESOLUTION|>--- conflicted
+++ resolved
@@ -11,44 +11,7 @@
 #include "include/core/SkRefCnt.h"
 #include "include/core/SkShader.h"
 
-<<<<<<< HEAD
-/**
- *  \class SkEmptyShader
- *  A Shader that always draws nothing. Its createContext always returns nullptr.
- */
-class SkEmptyShader : public SkShaderBase {
-public:
-    SkEmptyShader() {}
-
-protected:
-    void flatten(SkWriteBuffer& buffer) const override {
-        // Do nothing.
-        // We just don't want to fall through to SkShader::flatten(),
-        // which will write data we don't care to serialize or decode.
-    }
-
-    bool appendStages(const SkStageRec&, const MatrixRec&) const override { return false; }
-
-#if defined(SK_ENABLE_SKVM)
-    skvm::Color program(skvm::Builder*,
-                        skvm::Coord,
-                        skvm::Coord,
-                        skvm::Color,
-                        const MatrixRec&,
-                        const SkColorInfo&,
-                        skvm::Uniforms*,
-                        SkArenaAlloc*) const override;
-#endif
-
-private:
-    friend void ::SkRegisterEmptyShaderFlattenable();
-    SK_FLATTENABLE_HOOKS(SkEmptyShader)
-
-    using INHERITED = SkShaderBase;
-};
-=======
 class SkReadBuffer;
->>>>>>> 46ecd1b7
 
 #if defined(SK_ENABLE_SKVM)
 skvm::Color SkEmptyShader::program(skvm::Builder*,
