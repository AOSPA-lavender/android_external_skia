/*
 * Copyright 2023 The Android Open Source Project
 *
 * Use of this source code is governed by a BSD-style license that can be
 * found in the LICENSE file.
 */

#include "src/shaders/SkCoordClampShader.h"

#include "include/core/SkFlattenable.h"
#include "include/private/base/SkTo.h"
#include "src/base/SkArenaAlloc.h"
#include "src/core/SkEffectPriv.h"
#include "src/core/SkRasterPipeline.h"
#include "src/core/SkRasterPipelineOpContexts.h"
#include "src/core/SkRasterPipelineOpList.h"
#include "src/core/SkReadBuffer.h"
#include "src/core/SkWriteBuffer.h"
#include "src/shaders/SkShaderBase.h"

<<<<<<< HEAD
#if defined(SK_GANESH)
#include "include/effects/SkRuntimeEffect.h"
#include "include/gpu/GrRecordingContext.h"
#include "src/gpu/ganesh/GrFPArgs.h"
#include "src/gpu/ganesh/GrFragmentProcessor.h"
#include "src/gpu/ganesh/effects/GrSkSLFP.h"
#endif

=======
>>>>>>> 46ecd1b7
#if defined(SK_GRAPHITE)
#include "src/gpu/graphite/KeyHelpers.h"
#include "src/gpu/graphite/PaintParamsKey.h"
#endif // SK_GRAPHITE
<<<<<<< HEAD

class SkShader_CoordClamp final : public SkShaderBase {
public:
    SkShader_CoordClamp(sk_sp<SkShader> shader, const SkRect& subset)
            : fShader(std::move(shader)), fSubset(subset) {}
=======
>>>>>>> 46ecd1b7

#if defined(SK_ENABLE_SKVM)
#include "src/core/SkRuntimeEffectPriv.h"
#include "src/core/SkVM.h"
#endif
#if defined(SK_GRAPHITE)
    void addToKey(const skgpu::graphite::KeyContext&,
                  skgpu::graphite::PaintParamsKeyBuilder*,
                  skgpu::graphite::PipelineDataGatherer*) const override;
#endif

<<<<<<< HEAD
protected:
    SkShader_CoordClamp(SkReadBuffer&);
    void flatten(SkWriteBuffer&) const override;
    bool appendStages(const SkStageRec&, const MatrixRec&) const override;
#if defined(SK_ENABLE_SKVM)
    skvm::Color program(skvm::Builder*,
                        skvm::Coord device,
                        skvm::Coord local,
                        skvm::Color paint,
                        const MatrixRec&,
                        const SkColorInfo& dst,
                        skvm::Uniforms*,
                        SkArenaAlloc*) const override;
#endif

private:
    friend void ::SkRegisterCoordClampShaderFlattenable();
    SK_FLATTENABLE_HOOKS(SkShader_CoordClamp)

    sk_sp<SkShader> fShader;
    SkRect fSubset;
};

sk_sp<SkFlattenable> SkShader_CoordClamp::CreateProc(SkReadBuffer& buffer) {
=======
#include <optional>

sk_sp<SkFlattenable> SkCoordClampShader::CreateProc(SkReadBuffer& buffer) {
>>>>>>> 46ecd1b7
    sk_sp<SkShader> shader(buffer.readShader());
    SkRect subset = buffer.readRect();
    if (!buffer.validate(SkToBool(shader))) {
        return nullptr;
    }
    return SkShaders::CoordClamp(std::move(shader), subset);
}

void SkCoordClampShader::flatten(SkWriteBuffer& buffer) const {
    buffer.writeFlattenable(fShader.get());
    buffer.writeRect(fSubset);
}

bool SkCoordClampShader::appendStages(const SkStageRec& rec,
                                      const SkShaders::MatrixRec& mRec) const {
    std::optional<SkShaders::MatrixRec> childMRec = mRec.apply(rec);
    if (!childMRec.has_value()) {
        return false;
    }
    // Strictly speaking, childMRec's total matrix is not valid. It is only valid inside the subset
    // rectangle. However, we don't mark it as such because we want the "total matrix is valid"
    // behavior in SkImageShader for filtering.
    auto clampCtx = rec.fAlloc->make<SkRasterPipeline_CoordClampCtx>();
    *clampCtx = {fSubset.fLeft, fSubset.fTop, fSubset.fRight, fSubset.fBottom};
    rec.fPipeline->append(SkRasterPipelineOp::clamp_x_and_y, clampCtx);
    return as_SB(fShader)->appendStages(rec, *childMRec);
}

#if defined(SK_ENABLE_SKVM)
<<<<<<< HEAD
skvm::Color SkShader_CoordClamp::program(skvm::Builder* p,
                                         skvm::Coord device,
                                         skvm::Coord local,
                                         skvm::Color paint,
                                         const MatrixRec& mRec,
                                         const SkColorInfo& cinfo,
                                         skvm::Uniforms* uniforms,
                                         SkArenaAlloc* alloc) const {
    std::optional<MatrixRec> childMRec = mRec.apply(p, &local, uniforms);
=======
skvm::Color SkCoordClampShader::program(skvm::Builder* p,
                                        skvm::Coord device,
                                        skvm::Coord local,
                                        skvm::Color paint,
                                        const SkShaders::MatrixRec& mRec,
                                        const SkColorInfo& cinfo,
                                        skvm::Uniforms* uniforms,
                                        SkArenaAlloc* alloc) const {
    std::optional<SkShaders::MatrixRec> childMRec = mRec.apply(p, &local, uniforms);
>>>>>>> 46ecd1b7
    if (!childMRec.has_value()) {
        return {};
    }
    // See comment in appendStages about not marking childMRec with an invalid total matrix.

    auto l = uniforms->pushF(fSubset.left());
    auto t = uniforms->pushF(fSubset.top());
    auto r = uniforms->pushF(fSubset.right());
    auto b = uniforms->pushF(fSubset.bottom());

    local.x = p->clamp(local.x, p->uniformF(l), p->uniformF(r));
    local.y = p->clamp(local.y, p->uniformF(t), p->uniformF(b));

    return as_SB(fShader)->program(p, device, local, paint, *childMRec, cinfo, uniforms, alloc);
}
#endif

#if defined(SK_GRAPHITE)
void SkCoordClampShader::addToKey(const skgpu::graphite::KeyContext& keyContext,
                                  skgpu::graphite::PaintParamsKeyBuilder* builder,
                                  skgpu::graphite::PipelineDataGatherer* gatherer) const {
    using namespace skgpu::graphite;

    CoordClampShaderBlock::CoordClampData data(fSubset);

    CoordClampShaderBlock::BeginBlock(keyContext, builder, gatherer, &data);
        as_SB(fShader)->addToKey(keyContext, builder, gatherer);
    builder->endBlock();
}
#endif // SK_GRAPHITE

<<<<<<< HEAD
#if defined(SK_GRAPHITE)
void SkShader_CoordClamp::addToKey(const skgpu::graphite::KeyContext& keyContext,
                                   skgpu::graphite::PaintParamsKeyBuilder* builder,
                                   skgpu::graphite::PipelineDataGatherer* gatherer) const {
    using namespace skgpu::graphite;

    CoordClampShaderBlock::CoordClampData data(fSubset);

    CoordClampShaderBlock::BeginBlock(keyContext, builder, gatherer, &data);
        as_SB(fShader)->addToKey(keyContext, builder, gatherer);
    builder->endBlock();
}
#endif // SK_GRAPHITE

void SkRegisterCoordClampShaderFlattenable() { SK_REGISTER_FLATTENABLE(SkShader_CoordClamp); }
=======
void SkRegisterCoordClampShaderFlattenable() {
    SK_REGISTER_FLATTENABLE(SkCoordClampShader);

    // Previous name
    SkFlattenable::Register("SkShader_CoordClamp", SkCoordClampShader::CreateProc);
}
>>>>>>> 46ecd1b7

sk_sp<SkShader> SkShaders::CoordClamp(sk_sp<SkShader> shader, const SkRect& subset) {
    if (!shader) {
        return nullptr;
    }
    if (!subset.isSorted()) {
        return nullptr;
    }
    return sk_make_sp<SkCoordClampShader>(std::move(shader), subset);
}<|MERGE_RESOLUTION|>--- conflicted
+++ resolved
@@ -18,70 +18,19 @@
 #include "src/core/SkWriteBuffer.h"
 #include "src/shaders/SkShaderBase.h"
 
-<<<<<<< HEAD
-#if defined(SK_GANESH)
-#include "include/effects/SkRuntimeEffect.h"
-#include "include/gpu/GrRecordingContext.h"
-#include "src/gpu/ganesh/GrFPArgs.h"
-#include "src/gpu/ganesh/GrFragmentProcessor.h"
-#include "src/gpu/ganesh/effects/GrSkSLFP.h"
-#endif
-
-=======
->>>>>>> 46ecd1b7
 #if defined(SK_GRAPHITE)
 #include "src/gpu/graphite/KeyHelpers.h"
 #include "src/gpu/graphite/PaintParamsKey.h"
 #endif // SK_GRAPHITE
-<<<<<<< HEAD
-
-class SkShader_CoordClamp final : public SkShaderBase {
-public:
-    SkShader_CoordClamp(sk_sp<SkShader> shader, const SkRect& subset)
-            : fShader(std::move(shader)), fSubset(subset) {}
-=======
->>>>>>> 46ecd1b7
 
 #if defined(SK_ENABLE_SKVM)
 #include "src/core/SkRuntimeEffectPriv.h"
 #include "src/core/SkVM.h"
 #endif
-#if defined(SK_GRAPHITE)
-    void addToKey(const skgpu::graphite::KeyContext&,
-                  skgpu::graphite::PaintParamsKeyBuilder*,
-                  skgpu::graphite::PipelineDataGatherer*) const override;
-#endif
 
-<<<<<<< HEAD
-protected:
-    SkShader_CoordClamp(SkReadBuffer&);
-    void flatten(SkWriteBuffer&) const override;
-    bool appendStages(const SkStageRec&, const MatrixRec&) const override;
-#if defined(SK_ENABLE_SKVM)
-    skvm::Color program(skvm::Builder*,
-                        skvm::Coord device,
-                        skvm::Coord local,
-                        skvm::Color paint,
-                        const MatrixRec&,
-                        const SkColorInfo& dst,
-                        skvm::Uniforms*,
-                        SkArenaAlloc*) const override;
-#endif
-
-private:
-    friend void ::SkRegisterCoordClampShaderFlattenable();
-    SK_FLATTENABLE_HOOKS(SkShader_CoordClamp)
-
-    sk_sp<SkShader> fShader;
-    SkRect fSubset;
-};
-
-sk_sp<SkFlattenable> SkShader_CoordClamp::CreateProc(SkReadBuffer& buffer) {
-=======
 #include <optional>
 
 sk_sp<SkFlattenable> SkCoordClampShader::CreateProc(SkReadBuffer& buffer) {
->>>>>>> 46ecd1b7
     sk_sp<SkShader> shader(buffer.readShader());
     SkRect subset = buffer.readRect();
     if (!buffer.validate(SkToBool(shader))) {
@@ -111,17 +60,6 @@
 }
 
 #if defined(SK_ENABLE_SKVM)
-<<<<<<< HEAD
-skvm::Color SkShader_CoordClamp::program(skvm::Builder* p,
-                                         skvm::Coord device,
-                                         skvm::Coord local,
-                                         skvm::Color paint,
-                                         const MatrixRec& mRec,
-                                         const SkColorInfo& cinfo,
-                                         skvm::Uniforms* uniforms,
-                                         SkArenaAlloc* alloc) const {
-    std::optional<MatrixRec> childMRec = mRec.apply(p, &local, uniforms);
-=======
 skvm::Color SkCoordClampShader::program(skvm::Builder* p,
                                         skvm::Coord device,
                                         skvm::Coord local,
@@ -131,7 +69,6 @@
                                         skvm::Uniforms* uniforms,
                                         SkArenaAlloc* alloc) const {
     std::optional<SkShaders::MatrixRec> childMRec = mRec.apply(p, &local, uniforms);
->>>>>>> 46ecd1b7
     if (!childMRec.has_value()) {
         return {};
     }
@@ -163,30 +100,12 @@
 }
 #endif // SK_GRAPHITE
 
-<<<<<<< HEAD
-#if defined(SK_GRAPHITE)
-void SkShader_CoordClamp::addToKey(const skgpu::graphite::KeyContext& keyContext,
-                                   skgpu::graphite::PaintParamsKeyBuilder* builder,
-                                   skgpu::graphite::PipelineDataGatherer* gatherer) const {
-    using namespace skgpu::graphite;
-
-    CoordClampShaderBlock::CoordClampData data(fSubset);
-
-    CoordClampShaderBlock::BeginBlock(keyContext, builder, gatherer, &data);
-        as_SB(fShader)->addToKey(keyContext, builder, gatherer);
-    builder->endBlock();
-}
-#endif // SK_GRAPHITE
-
-void SkRegisterCoordClampShaderFlattenable() { SK_REGISTER_FLATTENABLE(SkShader_CoordClamp); }
-=======
 void SkRegisterCoordClampShaderFlattenable() {
     SK_REGISTER_FLATTENABLE(SkCoordClampShader);
 
     // Previous name
     SkFlattenable::Register("SkShader_CoordClamp", SkCoordClampShader::CreateProc);
 }
->>>>>>> 46ecd1b7
 
 sk_sp<SkShader> SkShaders::CoordClamp(sk_sp<SkShader> shader, const SkRect& subset) {
     if (!shader) {
