--- conflicted
+++ resolved
@@ -14,10 +14,6 @@
 #include "include/gpu/GrContext.h"
 #include "include/gpu/GrTexture.h"
 #include "include/private/GrRecordingContext.h"
-<<<<<<< HEAD
-#include "include/private/GrTextureProxy.h"
-=======
->>>>>>> 40be567a
 #include "include/private/SkImageInfoPriv.h"
 #include "src/core/SkAutoPixmapStorage.h"
 #include "src/core/SkBitmapCache.h"
@@ -45,10 +41,7 @@
 #include "src/gpu/GrTextureAdjuster.h"
 #include "src/gpu/GrTextureContext.h"
 #include "src/gpu/GrTexturePriv.h"
-<<<<<<< HEAD
-=======
 #include "src/gpu/GrTextureProxy.h"
->>>>>>> 40be567a
 #include "src/gpu/GrTextureProxyPriv.h"
 #include "src/gpu/SkGr.h"
 #include "src/gpu/effects/GrYUVtoRGBEffect.h"
@@ -92,23 +85,10 @@
     SkASSERT(xform || targetCT != this->colorType());
 
     sk_sp<GrTextureProxy> proxy = this->asTextureProxyRef(context);
-<<<<<<< HEAD
-
-    GrBackendFormat format = proxy->backendFormat().makeTexture2D();
-    if (!format.isValid()) {
-        return nullptr;
-    }
-
-    sk_sp<GrRenderTargetContext> renderTargetContext(
-        context->priv().makeDeferredRenderTargetContextWithFallback(
-            format, SkBackingFit::kExact, this->width(), this->height(),
-            SkColorType2GrPixelConfig(targetCT), nullptr));
-=======
 
     auto renderTargetContext = context->priv().makeDeferredRenderTargetContextWithFallback(
             SkBackingFit::kExact, this->width(), this->height(), SkColorTypeToGrColorType(targetCT),
             nullptr);
->>>>>>> 40be567a
     if (!renderTargetContext) {
         return nullptr;
     }
@@ -118,7 +98,6 @@
     paint.addColorTextureProcessor(std::move(proxy), SkMatrix::I());
     if (xform) {
         paint.addColorFragmentProcessor(std::move(xform));
-<<<<<<< HEAD
     }
 
     renderTargetContext->drawRect(GrNoClip(), std::move(paint), GrAA::kNo, SkMatrix::I(),
@@ -130,24 +109,11 @@
     // MDB: this call is okay bc we know 'renderTargetContext' was exact
     return sk_make_sp<SkImage_Gpu>(fContext, kNeedNewImageUniqueID, this->alphaType(),
                                    renderTargetContext->asTextureProxyRef(), std::move(targetCS));
-=======
-    }
-
-    renderTargetContext->drawRect(GrNoClip(), std::move(paint), GrAA::kNo, SkMatrix::I(),
-                                  SkRect::MakeIWH(this->width(), this->height()));
-    if (!renderTargetContext->asTextureProxy()) {
-        return nullptr;
-    }
-
-    // MDB: this call is okay bc we know 'renderTargetContext' was exact
-    return sk_make_sp<SkImage_Gpu>(fContext, kNeedNewImageUniqueID, this->alphaType(),
-                                   renderTargetContext->asTextureProxyRef(), std::move(targetCS));
 }
 
 sk_sp<SkImage> SkImage_Gpu::onReinterpretColorSpace(sk_sp<SkColorSpace> newCS) const {
     return sk_make_sp<SkImage_Gpu>(fContext, kNeedNewImageUniqueID, this->alphaType(), fProxy,
                                    std::move(newCS));
->>>>>>> 40be567a
 }
 
 ///////////////////////////////////////////////////////////////////////////////////////////////////
@@ -165,163 +131,15 @@
 
     GrProxyProvider* proxyProvider = ctx->priv().proxyProvider();
     sk_sp<GrTextureProxy> proxy =
-<<<<<<< HEAD
-            proxyProvider->wrapBackendTexture(backendTex, origin, ownership, GrWrapCacheable::kNo,
-                                              kRead_GrIOType, releaseProc, releaseCtx);
-=======
             proxyProvider->wrapBackendTexture(backendTex, colorType, origin, ownership,
                                               GrWrapCacheable::kNo, kRead_GrIOType,
                                               releaseProc, releaseCtx);
->>>>>>> 40be567a
     if (!proxy) {
         return nullptr;
     }
     return sk_make_sp<SkImage_Gpu>(sk_ref_sp(ctx), kNeedNewImageUniqueID, at, std::move(proxy),
                                    std::move(colorSpace));
 }
-<<<<<<< HEAD
-
-sk_sp<SkImage> SkImage::MakeFromTexture(GrContext* ctx,
-                                        const GrBackendTexture& tex, GrSurfaceOrigin origin,
-                                        SkColorType ct, SkAlphaType at, sk_sp<SkColorSpace> cs,
-                                        TextureReleaseProc releaseP, ReleaseContext releaseC) {
-    if (!ctx) {
-        return nullptr;
-    }
-    GrBackendTexture texCopy = tex;
-    if (!SkImage_GpuBase::ValidateBackendTexture(ctx, texCopy, &texCopy.fConfig, ct, at, cs)) {
-        return nullptr;
-    }
-    return new_wrapped_texture_common(ctx, texCopy, origin, at, std::move(cs),
-                                      kBorrow_GrWrapOwnership, releaseP, releaseC);
-}
-
-sk_sp<SkImage> SkImage::MakeFromAdoptedTexture(GrContext* ctx,
-                                               const GrBackendTexture& tex, GrSurfaceOrigin origin,
-                                               SkColorType ct, SkAlphaType at,
-                                               sk_sp<SkColorSpace> cs) {
-    if (!ctx || !ctx->priv().resourceProvider()) {
-        // We have a DDL context and we don't support adopted textures for them.
-        return nullptr;
-    }
-    GrBackendTexture texCopy = tex;
-    if (!SkImage_GpuBase::ValidateBackendTexture(ctx, texCopy, &texCopy.fConfig, ct, at, cs)) {
-        return nullptr;
-    }
-    return new_wrapped_texture_common(ctx, texCopy, origin, at, std::move(cs),
-                                      kAdopt_GrWrapOwnership, nullptr, nullptr);
-}
-
-sk_sp<SkImage> SkImage::MakeFromCompressed(GrContext* context, sk_sp<SkData> data,
-                                           int width, int height, CompressionType type) {
-    // create the backing texture
-    GrSurfaceDesc desc;
-    desc.fFlags = kNone_GrSurfaceFlags;
-    desc.fWidth = width;
-    desc.fHeight = height;
-    switch (type) {
-        case kETC1_CompressionType:
-            desc.fConfig = kRGB_ETC1_GrPixelConfig;
-            break;
-        default:
-            desc.fConfig = kUnknown_GrPixelConfig;
-            break;
-    }
-    desc.fSampleCnt = 1;
-
-    GrProxyProvider* proxyProvider = context->priv().proxyProvider();
-    sk_sp<GrTextureProxy> proxy = proxyProvider->createProxy(std::move(data), desc);
-
-    if (!proxy) {
-        return nullptr;
-    }
-
-    return sk_make_sp<SkImage_Gpu>(sk_ref_sp(context), kNeedNewImageUniqueID, kOpaque_SkAlphaType,
-                                   std::move(proxy), nullptr);
-}
-
-sk_sp<SkImage> SkImage_Gpu::ConvertYUVATexturesToRGB(GrContext* ctx, SkYUVColorSpace yuvColorSpace,
-                                                     const GrBackendTexture yuvaTextures[],
-                                                     const SkYUVAIndex yuvaIndices[4], SkISize size,
-                                                     GrSurfaceOrigin origin,
-                                                     GrRenderTargetContext* renderTargetContext) {
-    SkASSERT(renderTargetContext);
-
-    int numTextures;
-    if (!SkYUVAIndex::AreValidIndices(yuvaIndices, &numTextures)) {
-        return nullptr;
-    }
-
-    sk_sp<GrTextureProxy> tempTextureProxies[4];
-    if (!SkImage_GpuBase::MakeTempTextureProxies(ctx, yuvaTextures, numTextures, yuvaIndices,
-                                                 origin, tempTextureProxies)) {
-        return nullptr;
-    }
-
-    const SkRect rect = SkRect::MakeIWH(size.width(), size.height());
-    if (!RenderYUVAToRGBA(ctx, renderTargetContext, rect, yuvColorSpace, nullptr,
-                          tempTextureProxies, yuvaIndices)) {
-        return nullptr;
-    }
-
-    SkAlphaType at = GetAlphaTypeFromYUVAIndices(yuvaIndices);
-    // MDB: this call is okay bc we know 'renderTargetContext' was exact
-    return sk_make_sp<SkImage_Gpu>(sk_ref_sp(ctx), kNeedNewImageUniqueID, at,
-                                   renderTargetContext->asTextureProxyRef(),
-                                   renderTargetContext->colorSpaceInfo().refColorSpace());
-}
-
-sk_sp<SkImage> SkImage::MakeFromYUVATexturesCopy(GrContext* ctx,
-                                                 SkYUVColorSpace yuvColorSpace,
-                                                 const GrBackendTexture yuvaTextures[],
-                                                 const SkYUVAIndex yuvaIndices[4],
-                                                 SkISize imageSize,
-                                                 GrSurfaceOrigin imageOrigin,
-                                                 sk_sp<SkColorSpace> imageColorSpace) {
-    const int width = imageSize.width();
-    const int height = imageSize.height();
-
-    const GrBackendFormat format =
-            ctx->priv().caps()->getBackendFormatFromColorType(kRGBA_8888_SkColorType);
-
-    // Needs to create a render target in order to draw to it for the yuv->rgb conversion.
-    sk_sp<GrRenderTargetContext> renderTargetContext(
-            ctx->priv().makeDeferredRenderTargetContext(
-                    format, SkBackingFit::kExact, width, height, kRGBA_8888_GrPixelConfig,
-                    std::move(imageColorSpace), 1, GrMipMapped::kNo, imageOrigin));
-    if (!renderTargetContext) {
-        return nullptr;
-    }
-
-    return SkImage_Gpu::ConvertYUVATexturesToRGB(ctx, yuvColorSpace, yuvaTextures, yuvaIndices,
-                                                 imageSize, imageOrigin, renderTargetContext.get());
-}
-
-sk_sp<SkImage> SkImage::MakeFromYUVATexturesCopyWithExternalBackend(
-        GrContext* ctx,
-        SkYUVColorSpace yuvColorSpace,
-        const GrBackendTexture yuvaTextures[],
-        const SkYUVAIndex yuvaIndices[4],
-        SkISize imageSize,
-        GrSurfaceOrigin imageOrigin,
-        const GrBackendTexture& backendTexture,
-        sk_sp<SkColorSpace> imageColorSpace) {
-    GrBackendTexture backendTextureCopy = backendTexture;
-
-    SkAlphaType at = SkImage_GpuBase::GetAlphaTypeFromYUVAIndices(yuvaIndices);
-    if (!SkImage_Gpu::ValidateBackendTexture(ctx, backendTextureCopy, &backendTextureCopy.fConfig,
-                                             kRGBA_8888_SkColorType, at, nullptr)) {
-        return nullptr;
-    }
-
-    // Needs to create a render target with external texture
-    // in order to draw to it for the yuv->rgb conversion.
-    sk_sp<GrRenderTargetContext> renderTargetContext(
-            ctx->priv().makeBackendTextureRenderTargetContext(backendTextureCopy,
-                                                              imageOrigin, 1,
-                                                              std::move(imageColorSpace)));
-
-=======
 
 sk_sp<SkImage> SkImage::MakeFromTexture(GrContext* ctx,
                                         const GrBackendTexture& tex, GrSurfaceOrigin origin,
@@ -467,7 +285,6 @@
     auto renderTargetContext = ctx->priv().makeBackendTextureRenderTargetContext(
             backendTexture, imageOrigin, 1, grColorType, std::move(imageColorSpace), nullptr,
             textureReleaseProc, releaseContext);
->>>>>>> 40be567a
     if (!renderTargetContext) {
         return nullptr;
     }
@@ -503,11 +320,7 @@
     SkISize size{yuvTextures[0].width(), yuvTextures[0].height()};
     return SkImage_Gpu::MakeFromYUVATexturesCopyWithExternalBackend(
             ctx, yuvColorSpace, yuvTextures, yuvaIndices, size, imageOrigin, backendTexture,
-<<<<<<< HEAD
-            std::move(imageColorSpace));
-=======
             std::move(imageColorSpace), nullptr, nullptr);
->>>>>>> 40be567a
 }
 
 sk_sp<SkImage> SkImage::MakeFromNV12TexturesCopy(GrContext* ctx, SkYUVColorSpace yuvColorSpace,
@@ -531,13 +344,9 @@
         const GrBackendTexture nv12Textures[2],
         GrSurfaceOrigin imageOrigin,
         const GrBackendTexture& backendTexture,
-<<<<<<< HEAD
-        sk_sp<SkColorSpace> imageColorSpace) {
-=======
         sk_sp<SkColorSpace> imageColorSpace,
         TextureReleaseProc textureReleaseProc,
         ReleaseContext releaseContext) {
->>>>>>> 40be567a
     SkYUVAIndex yuvaIndices[4] = {
             SkYUVAIndex{0, SkColorChannel::kR},
             SkYUVAIndex{1, SkColorChannel::kR},
@@ -546,11 +355,7 @@
     SkISize size{nv12Textures[0].width(), nv12Textures[0].height()};
     return SkImage_Gpu::MakeFromYUVATexturesCopyWithExternalBackend(
             ctx, yuvColorSpace, nv12Textures, yuvaIndices, size, imageOrigin, backendTexture,
-<<<<<<< HEAD
-            std::move(imageColorSpace));
-=======
             std::move(imageColorSpace), textureReleaseProc, releaseContext);
->>>>>>> 40be567a
 }
 
 static sk_sp<SkImage> create_image_from_producer(GrContext* context, GrTextureProducer* producer,
@@ -564,12 +369,7 @@
                                    sk_ref_sp(producer->colorSpace()));
 }
 
-<<<<<<< HEAD
-sk_sp<SkImage> SkImage::makeTextureImage(GrContext* context, SkColorSpace* dstColorSpace,
-                                         GrMipMapped mipMapped) const {
-=======
 sk_sp<SkImage> SkImage::makeTextureImage(GrContext* context, GrMipMapped mipMapped) const {
->>>>>>> 40be567a
     if (!context) {
         return nullptr;
     }
@@ -584,12 +384,8 @@
         if (GrMipMapped::kNo == mipMapped || proxy->mipMapped() == mipMapped) {
             return sk_ref_sp(const_cast<SkImage*>(this));
         }
-<<<<<<< HEAD
-        GrTextureAdjuster adjuster(context, std::move(proxy), this->alphaType(),
-=======
         GrTextureAdjuster adjuster(context, std::move(proxy),
                                    SkColorTypeToGrColorType(this->colorType()), this->alphaType(),
->>>>>>> 40be567a
                                    this->uniqueID(), this->colorSpace());
         return create_image_from_producer(context, &adjuster, this->alphaType(),
                                           this->uniqueID(), mipMapped);
@@ -629,114 +425,10 @@
     // even if creation of the SkImage fails. Once we call MakePromiseImageLazyProxy it takes
     // responsibility for calling the done proc.
     if (!textureDoneProc) {
-<<<<<<< HEAD
         return nullptr;
     }
     SkScopeExit callDone([textureDoneProc, textureContext]() { textureDoneProc(textureContext); });
 
-    SkImageInfo info = SkImageInfo::Make(width, height, colorType, alphaType, colorSpace);
-    if (!SkImageInfoIsValid(info)) {
-        return nullptr;
-    }
-
-    if (!context) {
-        return nullptr;
-    }
-
-    if (width <= 0 || height <= 0) {
-        return nullptr;
-    }
-
-    GrPixelConfig config =
-            context->priv().caps()->getConfigFromBackendFormat(backendFormat, colorType);
-    if (config == kUnknown_GrPixelConfig) {
-        return nullptr;
-    }
-
-    callDone.clear();
-    auto proxy = MakePromiseImageLazyProxy(context, width, height, origin, config, backendFormat,
-                                           mipMapped, textureFulfillProc, textureReleaseProc,
-                                           textureDoneProc, textureContext, version);
-    if (!proxy) {
-        return nullptr;
-    }
-    return sk_make_sp<SkImage_Gpu>(sk_ref_sp(context), kNeedNewImageUniqueID, alphaType,
-                                   std::move(proxy), std::move(colorSpace));
-}
-
-///////////////////////////////////////////////////////////////////////////////////////////////////
-
-sk_sp<SkImage> SkImage::MakeCrossContextFromEncoded(GrContext* context, sk_sp<SkData> encoded,
-                                                    bool buildMips, SkColorSpace* dstColorSpace,
-                                                    bool limitToMaxTextureSize) {
-    sk_sp<SkImage> codecImage = SkImage::MakeFromEncoded(std::move(encoded));
-    if (!codecImage) {
-=======
->>>>>>> 40be567a
-        return nullptr;
-    }
-    SkScopeExit callDone([textureDoneProc, textureContext]() { textureDoneProc(textureContext); });
-
-<<<<<<< HEAD
-    // Some backends or drivers don't support (safely) moving resources between contexts
-    if (!context || !context->priv().caps()->crossContextTextureSupport()) {
-        return codecImage;
-    }
-
-    // If non-power-of-two mipmapping isn't supported, ignore the client's request
-    if (!context->priv().caps()->mipMapSupport()) {
-        buildMips = false;
-    }
-
-    auto maxTextureSize = context->priv().caps()->maxTextureSize();
-    if (limitToMaxTextureSize &&
-        (codecImage->width() > maxTextureSize || codecImage->height() > maxTextureSize)) {
-        SkAutoPixmapStorage pmap;
-        SkImageInfo info = codecImage->imageInfo();
-        if (!dstColorSpace) {
-            info = info.makeColorSpace(nullptr);
-        }
-        if (!pmap.tryAlloc(info) || !codecImage->readPixels(pmap, 0, 0, kDisallow_CachingHint)) {
-            return nullptr;
-        }
-        return MakeCrossContextFromPixmap(context, pmap, buildMips, dstColorSpace, true);
-    }
-
-    // Turn the codec image into a GrTextureProxy
-    GrImageTextureMaker maker(context, codecImage.get(), kDisallow_CachingHint);
-    GrSamplerState samplerState(
-            GrSamplerState::WrapMode::kClamp,
-            buildMips ? GrSamplerState::Filter::kMipMap : GrSamplerState::Filter::kBilerp);
-    SkScalar scaleAdjust[2] = { 1.0f, 1.0f };
-    sk_sp<GrTextureProxy> proxy(maker.refTextureProxyForParams(samplerState, scaleAdjust));
-    // Given that we disable mipmaps if non-power-of-two mipmapping isn't supported, we always
-    // expect the created texture to be unscaled.
-    SkASSERT(scaleAdjust[0] == 1.0f && scaleAdjust[1] == 1.0f);
-    if (!proxy) {
-        return codecImage;
-    }
-
-    // Flush any writes or uploads
-    context->priv().flushSurface(proxy.get());
-    if (!proxy->isInstantiated()) {
-        return codecImage;
-    }
-
-    sk_sp<GrTexture> texture = sk_ref_sp(proxy->peekTexture());
-
-    GrGpu* gpu = context->priv().getGpu();
-    sk_sp<GrSemaphore> sema = gpu->prepareTextureForCrossContextUsage(texture.get());
-
-    auto gen = GrBackendTextureImageGenerator::Make(
-            std::move(texture), proxy->origin(), std::move(sema), codecImage->colorType(),
-            codecImage->alphaType(), codecImage->refColorSpace());
-    return SkImage::MakeFromGenerator(std::move(gen));
-}
-
-sk_sp<SkImage> SkImage::MakeCrossContextFromPixmap(GrContext* context,
-                                                   const SkPixmap& originalPixmap, bool buildMips,
-                                                   SkColorSpace* dstColorSpace,
-=======
     SkImageInfo info = SkImageInfo::Make(width, height, colorType, alphaType, colorSpace);
     if (!SkImageInfoIsValid(info)) {
         return nullptr;
@@ -773,7 +465,6 @@
 
 sk_sp<SkImage> SkImage::MakeCrossContextFromPixmap(GrContext* context,
                                                    const SkPixmap& originalPixmap, bool buildMips,
->>>>>>> 40be567a
                                                    bool limitToMaxTextureSize) {
     // Some backends or drivers don't support (safely) moving resources between contexts
     if (!context || !context->priv().caps()->crossContextTextureSupport()) {
@@ -860,23 +551,14 @@
     }
 
     GrAHardwareBufferUtils::DeleteImageProc deleteImageProc = nullptr;
-<<<<<<< HEAD
-    GrAHardwareBufferUtils::DeleteImageCtx deleteImageCtx = nullptr;
-=======
     GrAHardwareBufferUtils::UpdateImageProc updateImageProc = nullptr;
     GrAHardwareBufferUtils::TexImageCtx deleteImageCtx = nullptr;
->>>>>>> 40be567a
 
     GrBackendTexture backendTexture =
             GrAHardwareBufferUtils::MakeBackendTexture(context, hardwareBuffer,
                                                        bufferDesc.width, bufferDesc.height,
-<<<<<<< HEAD
-                                                       &deleteImageProc, &deleteImageCtx,
-                                                       false, backendFormat, true);
-=======
                                                        &deleteImageProc, &updateImageProc,
                                                        &deleteImageCtx, false, backendFormat, true);
->>>>>>> 40be567a
     if (!backendTexture.isValid()) {
         return nullptr;
     }
@@ -885,12 +567,7 @@
     SkColorType colorType =
             GrAHardwareBufferUtils::GetSkColorTypeFromBufferFormat(bufferDesc.format);
 
-<<<<<<< HEAD
-    backendTexture.fConfig = context->priv().caps()->getConfigFromBackendFormat(backendFormat,
-                                                                                colorType);
-=======
     GrColorType grColorType = SkColorTypeToGrColorType(colorType);
->>>>>>> 40be567a
 
     GrProxyProvider* proxyProvider = context->priv().proxyProvider();
     if (!proxyProvider) {
@@ -899,11 +576,7 @@
     }
 
     sk_sp<GrTextureProxy> proxy =
-<<<<<<< HEAD
-            proxyProvider->wrapBackendTexture(backendTexture, surfaceOrigin,
-=======
             proxyProvider->wrapBackendTexture(backendTexture, grColorType, surfaceOrigin,
->>>>>>> 40be567a
                                               kBorrow_GrWrapOwnership, GrWrapCacheable::kNo,
                                               kRW_GrIOType, deleteImageProc, deleteImageCtx);
     if (!proxy) {
@@ -925,24 +598,16 @@
         return nullptr;
     }
 
-<<<<<<< HEAD
-    sk_sp<GrTextureContext> texContext = drawingManager->makeTextureContext(proxy, cs);
-=======
     auto texContext =
             drawingManager->makeTextureContext(proxy, SkColorTypeToGrColorType(pixmap.colorType()),
                                                pixmap.alphaType(), cs);
->>>>>>> 40be567a
     if (!texContext) {
         return nullptr;
     }
 
     SkImageInfo srcInfo = SkImageInfo::Make(bufferDesc.width, bufferDesc.height, colorType, at,
                                             std::move(cs));
-<<<<<<< HEAD
-    texContext->writePixels(srcInfo, pixmap.addr(0, 0), pixmap.rowBytes(), 0, 0);
-=======
     texContext->writePixels(srcInfo, pixmap.addr(0, 0), pixmap.rowBytes(), {0, 0});
->>>>>>> 40be567a
 
     GrFlushInfo info;
     info.fFlags = kSyncCpu_GrFlushFlag;
