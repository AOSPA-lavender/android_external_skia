/*
 * Copyright 2012 Google Inc.
 *
 * Use of this source code is governed by a BSD-style license that can be
 * found in the LICENSE file.
 */

#include "include/core/SkSurface.h"

#include "include/core/SkBitmap.h"
#include "include/core/SkCanvas.h"
#include "include/core/SkCapabilities.h" // IWYU pragma: keep
#include "include/core/SkColorSpace.h"
#include "include/core/SkImage.h"
#include "include/core/SkImageInfo.h"
#include "include/core/SkPixmap.h"
#include "include/core/SkRect.h"
#include "include/core/SkRefCnt.h"
#include "include/core/SkScalar.h"
#include "include/core/SkSize.h"
#include "include/core/SkSurfaceProps.h"
#include "include/private/base/SkTemplates.h"
#include "src/core/SkImageInfoPriv.h"
#include "src/core/SkSurfacePriv.h"
#include "src/image/SkSurface_Base.h"

#include <cstddef>
#include <cstdint>
#include <utility>

class GrBackendSemaphore;
class GrRecordingContext;  // IWYU pragma: keep
class SkPaint;
<<<<<<< HEAD
class SkSurfaceCharacterization;
=======
class GrSurfaceCharacterization;
>>>>>>> 46ecd1b7
namespace skgpu { namespace graphite { class Recorder; } }

SkSurfaceProps::SkSurfaceProps() : fFlags(0), fPixelGeometry(kUnknown_SkPixelGeometry) {}

SkSurfaceProps::SkSurfaceProps(uint32_t flags, SkPixelGeometry pg)
    : fFlags(flags), fPixelGeometry(pg)
{}

SkSurfaceProps::SkSurfaceProps(const SkSurfaceProps&) = default;
SkSurfaceProps& SkSurfaceProps::operator=(const SkSurfaceProps&) = default;

SkSurface::SkSurface(int width, int height, const SkSurfaceProps* props)
    : fProps(SkSurfacePropsCopyOrDefault(props)), fWidth(width), fHeight(height)
{
    SkASSERT(fWidth > 0);
    SkASSERT(fHeight > 0);
    fGenerationID = 0;
}

SkSurface::SkSurface(const SkImageInfo& info, const SkSurfaceProps* props)
    : fProps(SkSurfacePropsCopyOrDefault(props)), fWidth(info.width()), fHeight(info.height())
{
    SkASSERT(fWidth > 0);
    SkASSERT(fHeight > 0);
    fGenerationID = 0;
}

uint32_t SkSurface::generationID() {
    if (0 == fGenerationID) {
        fGenerationID = asSB(this)->newGenerationID();
    }
    return fGenerationID;
}

void SkSurface::notifyContentWillChange(ContentChangeMode mode) {
    sk_ignore_unused_variable(asSB(this)->aboutToDraw(mode));
}

SkCanvas* SkSurface::getCanvas() {
    return asSB(this)->getCachedCanvas();
}

sk_sp<const SkCapabilities> SkSurface::capabilities() {
    return asSB(this)->onCapabilities();
}

sk_sp<SkImage> SkSurface::makeImageSnapshot() {
    return asSB(this)->refCachedImage();
}

sk_sp<SkImage> SkSurface::makeImageSnapshot(const SkIRect& srcBounds) {
    const SkIRect surfBounds = { 0, 0, fWidth, fHeight };
    SkIRect bounds = srcBounds;
    if (!bounds.intersect(surfBounds)) {
        return nullptr;
    }
    SkASSERT(!bounds.isEmpty());
    if (bounds == surfBounds) {
        return this->makeImageSnapshot();
    } else {
        return asSB(this)->onNewImageSnapshot(&bounds);
    }
}

sk_sp<SkSurface> SkSurface::makeSurface(const SkImageInfo& info) {
    return asSB(this)->onNewSurface(info);
}

sk_sp<SkSurface> SkSurface::makeSurface(int width, int height) {
    return this->makeSurface(this->imageInfo().makeWH(width, height));
}

void SkSurface::draw(SkCanvas* canvas, SkScalar x, SkScalar y, const SkSamplingOptions& sampling,
                     const SkPaint* paint) {
    asSB(this)->onDraw(canvas, x, y, sampling, paint);
}

bool SkSurface::peekPixels(SkPixmap* pmap) {
    return this->getCanvas()->peekPixels(pmap);
}

bool SkSurface::readPixels(const SkPixmap& pm, int srcX, int srcY) {
    return this->getCanvas()->readPixels(pm, srcX, srcY);
}

bool SkSurface::readPixels(const SkImageInfo& dstInfo, void* dstPixels, size_t dstRowBytes,
                           int srcX, int srcY) {
    return this->readPixels({dstInfo, dstPixels, dstRowBytes}, srcX, srcY);
}

bool SkSurface::readPixels(const SkBitmap& bitmap, int srcX, int srcY) {
    SkPixmap pm;
    return bitmap.peekPixels(&pm) && this->readPixels(pm, srcX, srcY);
}

void SkSurface::asyncRescaleAndReadPixels(const SkImageInfo& info,
                                          const SkIRect& srcRect,
                                          RescaleGamma rescaleGamma,
                                          RescaleMode rescaleMode,
                                          ReadPixelsCallback callback,
                                          ReadPixelsContext context) {
    if (!SkIRect::MakeWH(this->width(), this->height()).contains(srcRect) ||
        !SkImageInfoIsValid(info)) {
        callback(context, nullptr);
        return;
    }
    asSB(this)->onAsyncRescaleAndReadPixels(
            info, srcRect, rescaleGamma, rescaleMode, callback, context);
}

void SkSurface::asyncRescaleAndReadPixelsYUV420(SkYUVColorSpace yuvColorSpace,
                                                sk_sp<SkColorSpace> dstColorSpace,
                                                const SkIRect& srcRect,
                                                const SkISize& dstSize,
                                                RescaleGamma rescaleGamma,
                                                RescaleMode rescaleMode,
                                                ReadPixelsCallback callback,
                                                ReadPixelsContext context) {
    if (!SkIRect::MakeWH(this->width(), this->height()).contains(srcRect) || dstSize.isZero() ||
        (dstSize.width() & 0b1) || (dstSize.height() & 0b1)) {
        callback(context, nullptr);
        return;
    }
    asSB(this)->onAsyncRescaleAndReadPixelsYUV420(yuvColorSpace,
                                                  std::move(dstColorSpace),
                                                  srcRect,
                                                  dstSize,
                                                  rescaleGamma,
                                                  rescaleMode,
                                                  callback,
                                                  context);
}

void SkSurface::writePixels(const SkPixmap& pmap, int x, int y) {
    if (pmap.addr() == nullptr || pmap.width() <= 0 || pmap.height() <= 0) {
        return;
    }

    const SkIRect srcR = SkIRect::MakeXYWH(x, y, pmap.width(), pmap.height());
    const SkIRect dstR = SkIRect::MakeWH(this->width(), this->height());
    if (SkIRect::Intersects(srcR, dstR)) {
        ContentChangeMode mode = kRetain_ContentChangeMode;
        if (srcR.contains(dstR)) {
            mode = kDiscard_ContentChangeMode;
        }
        if (!asSB(this)->aboutToDraw(mode)) {
            return;
        }
        asSB(this)->onWritePixels(pmap, x, y);
    }
}

void SkSurface::writePixels(const SkBitmap& src, int x, int y) {
    SkPixmap pm;
    if (src.peekPixels(&pm)) {
        this->writePixels(pm, x, y);
    }
}

GrRecordingContext* SkSurface::recordingContext() const {
    return asConstSB(this)->onGetRecordingContext();
}

skgpu::graphite::Recorder* SkSurface::recorder() const { return asConstSB(this)->onGetRecorder(); }

bool SkSurface::wait(int numSemaphores, const GrBackendSemaphore* waitSemaphores,
                     bool deleteSemaphoresAfterWait) {
    return asSB(this)->onWait(numSemaphores, waitSemaphores, deleteSemaphoresAfterWait);
}

bool SkSurface::characterize(GrSurfaceCharacterization* characterization) const {
    return asConstSB(this)->onCharacterize(characterization);
}

bool SkSurface::isCompatible(const GrSurfaceCharacterization& characterization) const {
    return asConstSB(this)->onIsCompatible(characterization);
}

<<<<<<< HEAD
bool SkSurface::draw(sk_sp<const SkDeferredDisplayList> ddl, int xOffset, int yOffset) {
    if (xOffset != 0 || yOffset != 0) {
        return false; // the offsets currently aren't supported
    }

    return asSB(this)->onDraw(std::move(ddl), { xOffset, yOffset });
}

=======
>>>>>>> 46ecd1b7
#if !defined(SK_DISABLE_LEGACY_SKSURFACE_FLUSH) && !defined(SK_GANESH)
void SkSurface::flush() {}
void SkSurface::flushAndSubmit(bool syncCpu) {}
#endif

#if !defined(SK_DISABLE_LEGACY_SKSURFACE_FLUSH) && defined(SK_GANESH)
#include "include/gpu/GrDirectContext.h"
#include "include/gpu/GrRecordingContext.h"
#include "include/gpu/GrTypes.h"
#include "include/gpu/ganesh/SkSurfaceGanesh.h"

GrSemaphoresSubmitted SkSurface::flush(BackendSurfaceAccess access, const GrFlushInfo& info) {
    auto dContext = GrAsDirectContext(this->recordingContext());
    if (!dContext) {
        return GrSemaphoresSubmitted::kNo;
    }
    return dContext->flush(this, access, info);
}

GrSemaphoresSubmitted SkSurface::flush(const GrFlushInfo& info,
                                       const skgpu::MutableTextureState* newState) {
    auto dContext = GrAsDirectContext(this->recordingContext());
    if (!dContext) {
        return GrSemaphoresSubmitted::kNo;
    }
    return dContext->flush(this, info, newState);
}

void SkSurface::flush() {
    this->flush(GrFlushInfo());
}

void SkSurface::flushAndSubmit(bool syncCpu) {
    this->flush(BackendSurfaceAccess::kNoAccess, GrFlushInfo());

    auto direct = GrAsDirectContext(this->recordingContext());
    if (direct) {
        direct->submit(syncCpu);
    }
}

void SkSurface::resolveMSAA() {
    SkSurfaces::ResolveMSAA(this);
}
#endif<|MERGE_RESOLUTION|>--- conflicted
+++ resolved
@@ -31,11 +31,7 @@
 class GrBackendSemaphore;
 class GrRecordingContext;  // IWYU pragma: keep
 class SkPaint;
-<<<<<<< HEAD
-class SkSurfaceCharacterization;
-=======
 class GrSurfaceCharacterization;
->>>>>>> 46ecd1b7
 namespace skgpu { namespace graphite { class Recorder; } }
 
 SkSurfaceProps::SkSurfaceProps() : fFlags(0), fPixelGeometry(kUnknown_SkPixelGeometry) {}
@@ -214,17 +210,6 @@
     return asConstSB(this)->onIsCompatible(characterization);
 }
 
-<<<<<<< HEAD
-bool SkSurface::draw(sk_sp<const SkDeferredDisplayList> ddl, int xOffset, int yOffset) {
-    if (xOffset != 0 || yOffset != 0) {
-        return false; // the offsets currently aren't supported
-    }
-
-    return asSB(this)->onDraw(std::move(ddl), { xOffset, yOffset });
-}
-
-=======
->>>>>>> 46ecd1b7
 #if !defined(SK_DISABLE_LEGACY_SKSURFACE_FLUSH) && !defined(SK_GANESH)
 void SkSurface::flush() {}
 void SkSurface::flushAndSubmit(bool syncCpu) {}
