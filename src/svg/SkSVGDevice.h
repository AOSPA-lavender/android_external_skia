--- conflicted
+++ resolved
@@ -15,12 +15,8 @@
 
 class SkSVGDevice final : public SkClipStackDevice {
 public:
-<<<<<<< HEAD
-    static sk_sp<SkBaseDevice> Make(const SkISize& size, std::unique_ptr<SkXMLWriter>);
-=======
     static sk_sp<SkBaseDevice> Make(const SkISize& size, std::unique_ptr<SkXMLWriter>,
                                     uint32_t flags);
->>>>>>> 40be567a
 
 protected:
     void drawPaint(const SkPaint& paint) override;
@@ -47,11 +43,7 @@
                     const SkPaint&) override;
 
 private:
-<<<<<<< HEAD
-    SkSVGDevice(const SkISize& size, std::unique_ptr<SkXMLWriter>);
-=======
     SkSVGDevice(const SkISize& size, std::unique_ptr<SkXMLWriter>, uint32_t);
->>>>>>> 40be567a
     ~SkSVGDevice() override;
 
     void drawGlyphRunAsText(const SkGlyphRun&, const SkPoint&, const SkPaint&);
@@ -63,14 +55,10 @@
     class AutoElement;
     class ResourceBucket;
 
-<<<<<<< HEAD
-    std::unique_ptr<SkXMLWriter>    fWriter;
-=======
     const std::unique_ptr<SkXMLWriter>    fWriter;
     const std::unique_ptr<ResourceBucket> fResourceBucket;
     const uint32_t                        fFlags;
 
->>>>>>> 40be567a
     std::unique_ptr<AutoElement>    fRootElement;
 
     typedef SkClipStackDevice INHERITED;
