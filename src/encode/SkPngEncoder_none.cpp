/*
 * Copyright 2023 Google LLC
 *
 * Use of this source code is governed by a BSD-style license that can be
 * found in the LICENSE file.
 */

<<<<<<< HEAD
// This should be a temporary file that can be removed when SkImageEncoder is removed
=======
#include "include/core/SkRefCnt.h"
#include "include/encode/SkPngEncoder.h"
#include "include/private/base/SkAssert.h"

class GrDirectContext;
class SkData;
class SkImage;
class SkPixmap;
class SkWStream;

namespace SkPngEncoder {

bool Encode(SkWStream*, const SkPixmap&, const Options&) {
    SkDEBUGFAIL("Using encoder stub");
    return false;
}

sk_sp<SkData> Encode(GrDirectContext*, const SkImage*, const Options&) {
    SkDEBUGFAIL("Using encoder stub");
    return nullptr;
}

}  // namespace SkPngEncoder
>>>>>>> e05e26df
<|MERGE_RESOLUTION|>--- conflicted
+++ resolved
@@ -5,9 +5,6 @@
  * found in the LICENSE file.
  */
 
-<<<<<<< HEAD
-// This should be a temporary file that can be removed when SkImageEncoder is removed
-=======
 #include "include/core/SkRefCnt.h"
 #include "include/encode/SkPngEncoder.h"
 #include "include/private/base/SkAssert.h"
@@ -30,5 +27,4 @@
     return nullptr;
 }
 
-}  // namespace SkPngEncoder
->>>>>>> e05e26df
+}  // namespace SkPngEncoder