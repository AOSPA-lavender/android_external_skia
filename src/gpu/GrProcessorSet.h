--- conflicted
+++ resolved
@@ -137,16 +137,10 @@
      * that owns a processor set is recorded to ensure pending and writes are propagated to
      * resources referred to by the processors. Otherwise, data hazards may occur.
      */
-<<<<<<< HEAD
-    Analysis finalize(const GrProcessorAnalysisColor&, const GrProcessorAnalysisCoverage,
-                      const GrAppliedClip*, const GrUserStencilSettings*, GrFSAAType, const GrCaps&,
-                      GrClampType, SkPMColor4f* inputColorOverride);
-=======
     Analysis finalize(
             const GrProcessorAnalysisColor&, const GrProcessorAnalysisCoverage,
             const GrAppliedClip*, const GrUserStencilSettings*, bool hasMixedSampledCoverage,
             const GrCaps&, GrClampType, SkPMColor4f* inputColorOverride);
->>>>>>> 40be567a
 
     bool isFinalized() const { return SkToBool(kFinalized_Flag & fFlags); }
 
