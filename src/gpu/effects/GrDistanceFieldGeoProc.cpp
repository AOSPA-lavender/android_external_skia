/*
 * Copyright 2013 Google Inc.
 *
 * Use of this source code is governed by a BSD-style license that can be
 * found in the LICENSE file.
 */

#include "include/gpu/GrTexture.h"
#include "src/core/SkDistanceFieldGen.h"
#include "src/gpu/GrCaps.h"
#include "src/gpu/GrShaderCaps.h"
#include "src/gpu/effects/GrAtlasedShaderHelpers.h"
#include "src/gpu/effects/GrDistanceFieldGeoProc.h"
#include "src/gpu/glsl/GrGLSLFragmentShaderBuilder.h"
#include "src/gpu/glsl/GrGLSLGeometryProcessor.h"
#include "src/gpu/glsl/GrGLSLProgramDataManager.h"
#include "src/gpu/glsl/GrGLSLUniformHandler.h"
#include "src/gpu/glsl/GrGLSLUtil.h"
#include "src/gpu/glsl/GrGLSLVarying.h"
#include "src/gpu/glsl/GrGLSLVertexGeoBuilder.h"

// Assuming a radius of a little less than the diagonal of the fragment
#define SK_DistanceFieldAAFactor     "0.65"

class GrGLDistanceFieldA8TextGeoProc : public GrGLSLGeometryProcessor {
public:
    GrGLDistanceFieldA8TextGeoProc() = default;

    void onEmitCode(EmitArgs& args, GrGPArgs* gpArgs) override{
        const GrDistanceFieldA8TextGeoProc& dfTexEffect =
                args.fGP.cast<GrDistanceFieldA8TextGeoProc>();
        GrGLSLFPFragmentBuilder* fragBuilder = args.fFragBuilder;

        GrGLSLVertexBuilder* vertBuilder = args.fVertBuilder;
        GrGLSLVaryingHandler* varyingHandler = args.fVaryingHandler;
        GrGLSLUniformHandler* uniformHandler = args.fUniformHandler;

        // emit attributes
        varyingHandler->emitAttributes(dfTexEffect);

        const char* atlasSizeInvName;
        fAtlasSizeInvUniform = uniformHandler->addUniform(kVertex_GrShaderFlag,
                                                          kFloat2_GrSLType,
                                                          "AtlasSizeInv",
                                                          &atlasSizeInvName);
#ifdef SK_GAMMA_APPLY_TO_A8
        // adjust based on gamma
        const char* distanceAdjustUniName = nullptr;
        // width, height, 1/(3*width)
        fDistanceAdjustUni = uniformHandler->addUniform(kFragment_GrShaderFlag, kHalf_GrSLType,
                                                        "DistanceAdjust", &distanceAdjustUniName);
#endif

        // Setup pass through color
        varyingHandler->addPassThroughAttribute(dfTexEffect.inColor(), args.fOutputColor);

        // Setup position
        gpArgs->fPositionVar = dfTexEffect.inPosition().asShaderVar();

        // emit transforms
        this->emitTransforms(vertBuilder,
                             varyingHandler,
                             uniformHandler,
                             dfTexEffect.inPosition().asShaderVar(),
                             dfTexEffect.localMatrix(),
                             args.fFPCoordTransformHandler);

        // add varyings
        GrGLSLVarying uv(kFloat2_GrSLType);
        GrSLType texIdxType = args.fShaderCaps->integerSupport() ? kInt_GrSLType : kFloat_GrSLType;
        GrGLSLVarying texIdx(texIdxType);
        GrGLSLVarying st(kFloat2_GrSLType);
        append_index_uv_varyings(args, dfTexEffect.inTextureCoords().name(), atlasSizeInvName, &uv,
                                 &texIdx, &st);

        bool isUniformScale = (dfTexEffect.getFlags() & kUniformScale_DistanceFieldEffectMask) ==
                              kUniformScale_DistanceFieldEffectMask;
        bool isSimilarity = SkToBool(dfTexEffect.getFlags() & kSimilarity_DistanceFieldEffectFlag);
        bool isGammaCorrect =
            SkToBool(dfTexEffect.getFlags() & kGammaCorrect_DistanceFieldEffectFlag);
        bool isAliased =
            SkToBool(dfTexEffect.getFlags() & kAliased_DistanceFieldEffectFlag);

        // Use highp to work around aliasing issues
        fragBuilder->codeAppendf("float2 uv = %s;\n", uv.fsIn());
        fragBuilder->codeAppend("half4 texColor;");
        append_multitexture_lookup(args, dfTexEffect.numTextureSamplers(),
                                   texIdx, "uv", "texColor");

        fragBuilder->codeAppend("half distance = "
                      SK_DistanceFieldMultiplier "*(texColor.r - " SK_DistanceFieldThreshold ");");
#ifdef SK_GAMMA_APPLY_TO_A8
        // adjust width based on gamma
        fragBuilder->codeAppendf("distance -= %s;", distanceAdjustUniName);
#endif

        fragBuilder->codeAppend("half afwidth;");
        if (isUniformScale) {
            // For uniform scale, we adjust for the effect of the transformation on the distance
            // by using the length of the gradient of the t coordinate in the y direction.
            // We use st coordinates to ensure we're mapping 1:1 from texel space to pixel space.

            // this gives us a smooth step across approximately one fragment
#ifdef SK_VULKAN
            fragBuilder->codeAppendf("afwidth = abs(" SK_DistanceFieldAAFactor
                                    "*half(dFdx(%s.x)));", st.fsIn());
#else
            // We use the y gradient because there is a bug in the Mali 400 in the x direction.
            fragBuilder->codeAppendf("afwidth = abs(" SK_DistanceFieldAAFactor
                                     "*half(dFdy(%s.y)));", st.fsIn());
#endif
        } else if (isSimilarity) {
            // For similarity transform, we adjust the effect of the transformation on the distance
            // by using the length of the gradient of the texture coordinates. We use st coordinates
            // to ensure we're mapping 1:1 from texel space to pixel space.
            // We use the y gradient because there is a bug in the Mali 400 in the x direction.

            // this gives us a smooth step across approximately one fragment
#ifdef SK_VULKAN
            fragBuilder->codeAppendf("half st_grad_len = length(half2(dFdx(%s)));", st.fsIn());
#else
            // We use the y gradient because there is a bug in the Mali 400 in the x direction.
            fragBuilder->codeAppendf("half st_grad_len = length(half2(dFdy(%s)));", st.fsIn());
#endif
            fragBuilder->codeAppend("afwidth = abs(" SK_DistanceFieldAAFactor "*st_grad_len);");
        } else {
            // For general transforms, to determine the amount of correction we multiply a unit
            // vector pointing along the SDF gradient direction by the Jacobian of the st coords
            // (which is the inverse transform for this fragment) and take the length of the result.
            fragBuilder->codeAppend("half2 dist_grad = half2(float2(dFdx(distance), "
                                                                   "dFdy(distance)));");
            // the length of the gradient may be 0, so we need to check for this
            // this also compensates for the Adreno, which likes to drop tiles on division by 0
            fragBuilder->codeAppend("half dg_len2 = dot(dist_grad, dist_grad);");
            fragBuilder->codeAppend("if (dg_len2 < 0.0001) {");
            fragBuilder->codeAppend("dist_grad = half2(0.7071, 0.7071);");
            fragBuilder->codeAppend("} else {");
            fragBuilder->codeAppend("dist_grad = dist_grad*half(inversesqrt(dg_len2));");
            fragBuilder->codeAppend("}");

            fragBuilder->codeAppendf("half2 Jdx = half2(dFdx(%s));", st.fsIn());
            fragBuilder->codeAppendf("half2 Jdy = half2(dFdy(%s));", st.fsIn());
            fragBuilder->codeAppend("half2 grad = half2(dist_grad.x*Jdx.x + dist_grad.y*Jdy.x,");
            fragBuilder->codeAppend("                 dist_grad.x*Jdx.y + dist_grad.y*Jdy.y);");

            // this gives us a smooth step across approximately one fragment
            fragBuilder->codeAppend("afwidth = " SK_DistanceFieldAAFactor "*length(grad);");
        }

        if (isAliased) {
            fragBuilder->codeAppend("half val = distance > 0 ? 1.0 : 0.0;");
        } else if (isGammaCorrect) {
            // The smoothstep falloff compensates for the non-linear sRGB response curve. If we are
            // doing gamma-correct rendering (to an sRGB or F16 buffer), then we actually want
            // distance mapped linearly to coverage, so use a linear step:
            fragBuilder->codeAppend(
                "half val = saturate((distance + afwidth) / (2.0 * afwidth));");
        } else {
            fragBuilder->codeAppend("half val = smoothstep(-afwidth, afwidth, distance);");
        }

        fragBuilder->codeAppendf("%s = half4(val);", args.fOutputCoverage);
    }

    void setData(const GrGLSLProgramDataManager& pdman, const GrPrimitiveProcessor& proc,
                 FPCoordTransformIter&& transformIter) override {
        const GrDistanceFieldA8TextGeoProc& dfa8gp = proc.cast<GrDistanceFieldA8TextGeoProc>();

#ifdef SK_GAMMA_APPLY_TO_A8
        float distanceAdjust = dfa8gp.getDistanceAdjust();
        if (distanceAdjust != fDistanceAdjust) {
            fDistanceAdjust = distanceAdjust;
            pdman.set1f(fDistanceAdjustUni, distanceAdjust);
        }
#endif

        const SkISize& atlasSize = dfa8gp.atlasSize();
        SkASSERT(SkIsPow2(atlasSize.fWidth) && SkIsPow2(atlasSize.fHeight));

        if (fAtlasSize != atlasSize) {
            pdman.set2f(fAtlasSizeInvUniform, 1.0f / atlasSize.fWidth, 1.0f / atlasSize.fHeight);
            fAtlasSize = atlasSize;
        }
        this->setTransformDataHelper(dfa8gp.localMatrix(), pdman, &transformIter);
    }

    static inline void GenKey(const GrGeometryProcessor& gp,
                              const GrShaderCaps&,
                              GrProcessorKeyBuilder* b) {
        const GrDistanceFieldA8TextGeoProc& dfTexEffect = gp.cast<GrDistanceFieldA8TextGeoProc>();
        uint32_t key = dfTexEffect.getFlags();
        b->add32(key);
        b->add32(dfTexEffect.numTextureSamplers());
    }

private:
#ifdef SK_GAMMA_APPLY_TO_A8
    float fDistanceAdjust = -1.f;
    UniformHandle fDistanceAdjustUni;
#endif
    SkISize fAtlasSize = {0, 0};
    UniformHandle fAtlasSizeInvUniform;

    typedef GrGLSLGeometryProcessor INHERITED;
};

///////////////////////////////////////////////////////////////////////////////

GrDistanceFieldA8TextGeoProc::GrDistanceFieldA8TextGeoProc(const GrShaderCaps& caps,
                                                           const sk_sp<GrTextureProxy>* proxies,
                                                           int numProxies,
                                                           const GrSamplerState& params,
#ifdef SK_GAMMA_APPLY_TO_A8
                                                           float distanceAdjust,
#endif
                                                           uint32_t flags,
                                                           const SkMatrix& localMatrix)
        : INHERITED(kGrDistanceFieldA8TextGeoProc_ClassID)
        , fLocalMatrix(localMatrix)
        , fFlags(flags & kNonLCD_DistanceFieldEffectMask)
#ifdef SK_GAMMA_APPLY_TO_A8
        , fDistanceAdjust(distanceAdjust)
#endif
{
    SkASSERT(numProxies <= kMaxTextures);
    SkASSERT(!(flags & ~kNonLCD_DistanceFieldEffectMask));

    if (flags & kPerspective_DistanceFieldEffectFlag) {
        fInPosition = {"inPosition", kFloat3_GrVertexAttribType, kFloat3_GrSLType};
    } else {
        fInPosition = {"inPosition", kFloat2_GrVertexAttribType, kFloat2_GrSLType};
    }
    fInColor = {"inColor", kUByte4_norm_GrVertexAttribType, kHalf4_GrSLType };
    fInTextureCoords = {"inTextureCoords", kUShort2_GrVertexAttribType,
                        caps.integerSupport() ? kUShort2_GrSLType : kFloat2_GrSLType};
    this->setVertexAttributes(&fInPosition, 3);

    if (numProxies) {
        fAtlasSize = proxies[0]->isize();
    }
    for (int i = 0; i < numProxies; ++i) {
        SkASSERT(proxies[i]);
        SkASSERT(proxies[i]->isize() == fAtlasSize);
<<<<<<< HEAD
        fTextureSamplers[i].reset(proxies[i]->textureType(), proxies[i]->config(), params);
=======
        fTextureSamplers[i].reset(proxies[i]->textureType(), params, proxies[i]->textureSwizzle());
>>>>>>> 40be567a
    }
    this->setTextureSamplerCnt(numProxies);
}

void GrDistanceFieldA8TextGeoProc::addNewProxies(const sk_sp<GrTextureProxy>* proxies,
                                                 int numProxies,
                                                 const GrSamplerState& params) {
    SkASSERT(numProxies <= kMaxTextures);

    if (!fTextureSamplers[0].isInitialized()) {
        fAtlasSize = proxies[0]->isize();
    }

    for (int i = 0; i < numProxies; ++i) {
        SkASSERT(proxies[i]);
        SkASSERT(proxies[i]->isize() == fAtlasSize);
        if (!fTextureSamplers[i].isInitialized()) {
<<<<<<< HEAD
            fTextureSamplers[i].reset(proxies[i]->textureType(), proxies[i]->config(), params);
=======
            fTextureSamplers[i].reset(proxies[i]->textureType(), params,
                                      proxies[i]->textureSwizzle());
>>>>>>> 40be567a
        }
    }
    this->setTextureSamplerCnt(numProxies);
}

void GrDistanceFieldA8TextGeoProc::getGLSLProcessorKey(const GrShaderCaps& caps,
                                                       GrProcessorKeyBuilder* b) const {
    GrGLDistanceFieldA8TextGeoProc::GenKey(*this, caps, b);
}

GrGLSLPrimitiveProcessor*
GrDistanceFieldA8TextGeoProc::createGLSLInstance(const GrShaderCaps&) const {
    return new GrGLDistanceFieldA8TextGeoProc();
}

///////////////////////////////////////////////////////////////////////////////

GR_DEFINE_GEOMETRY_PROCESSOR_TEST(GrDistanceFieldA8TextGeoProc);

#if GR_TEST_UTILS
sk_sp<GrGeometryProcessor> GrDistanceFieldA8TextGeoProc::TestCreate(GrProcessorTestData* d) {
    int texIdx = d->fRandom->nextBool() ? GrProcessorUnitTest::kSkiaPMTextureIdx
                                        : GrProcessorUnitTest::kAlphaTextureIdx;
    sk_sp<GrTextureProxy> proxies[kMaxTextures] = {
        d->textureProxy(texIdx),
        nullptr,
        nullptr,
        nullptr
    };

    GrSamplerState::WrapMode wrapModes[2];
    GrTest::TestWrapModes(d->fRandom, wrapModes);
    GrSamplerState samplerState(wrapModes, d->fRandom->nextBool()
                                                   ? GrSamplerState::Filter::kBilerp
                                                   : GrSamplerState::Filter::kNearest);

    uint32_t flags = 0;
    flags |= d->fRandom->nextBool() ? kSimilarity_DistanceFieldEffectFlag : 0;
    if (flags & kSimilarity_DistanceFieldEffectFlag) {
        flags |= d->fRandom->nextBool() ? kScaleOnly_DistanceFieldEffectFlag : 0;
    }
    SkMatrix localMatrix = GrTest::TestMatrix(d->fRandom);
#ifdef SK_GAMMA_APPLY_TO_A8
    float lum = d->fRandom->nextF();
#endif
    return GrDistanceFieldA8TextGeoProc::Make(*d->caps()->shaderCaps(),
                                              proxies, 1,
                                              samplerState,
#ifdef SK_GAMMA_APPLY_TO_A8
                                              lum,
#endif
                                              flags, localMatrix);
}
#endif

///////////////////////////////////////////////////////////////////////////////

class GrGLDistanceFieldPathGeoProc : public GrGLSLGeometryProcessor {
public:
    GrGLDistanceFieldPathGeoProc()
            : fMatrix(SkMatrix::InvalidMatrix())
            , fAtlasSize({0,0}) {
    }

    void onEmitCode(EmitArgs& args, GrGPArgs* gpArgs) override{
        const GrDistanceFieldPathGeoProc& dfPathEffect =
                args.fGP.cast<GrDistanceFieldPathGeoProc>();

        GrGLSLFPFragmentBuilder* fragBuilder = args.fFragBuilder;

        GrGLSLVertexBuilder* vertBuilder = args.fVertBuilder;
        GrGLSLVaryingHandler* varyingHandler = args.fVaryingHandler;
        GrGLSLUniformHandler* uniformHandler = args.fUniformHandler;

        // emit attributes
        varyingHandler->emitAttributes(dfPathEffect);

        const char* atlasSizeInvName;
        fAtlasSizeInvUniform = uniformHandler->addUniform(kVertex_GrShaderFlag,
                                                          kFloat2_GrSLType,
                                                          "AtlasSizeInv",
                                                          &atlasSizeInvName);

        GrGLSLVarying uv(kFloat2_GrSLType);
        GrSLType texIdxType = args.fShaderCaps->integerSupport() ? kInt_GrSLType : kFloat_GrSLType;
        GrGLSLVarying texIdx(texIdxType);
        GrGLSLVarying st(kFloat2_GrSLType);
        append_index_uv_varyings(args, dfPathEffect.inTextureCoords().name(), atlasSizeInvName, &uv,
                                 &texIdx, &st);

        // setup pass through color
        varyingHandler->addPassThroughAttribute(dfPathEffect.inColor(), args.fOutputColor);

        if (dfPathEffect.matrix().hasPerspective()) {
            // Setup position
            this->writeOutputPosition(vertBuilder,
                                      uniformHandler,
                                      gpArgs,
                                      dfPathEffect.inPosition().name(),
                                      dfPathEffect.matrix(),
                                      &fMatrixUniform);

            // emit transforms
            this->emitTransforms(vertBuilder,
                                 varyingHandler,
                                 uniformHandler,
                                 dfPathEffect.inPosition().asShaderVar(),
                                 args.fFPCoordTransformHandler);
        } else {
            // Setup position
            this->writeOutputPosition(vertBuilder, gpArgs, dfPathEffect.inPosition().name());

            // emit transforms
            this->emitTransforms(vertBuilder,
                                 varyingHandler,
                                 uniformHandler,
                                 dfPathEffect.inPosition().asShaderVar(),
                                 dfPathEffect.matrix(),
                                 args.fFPCoordTransformHandler);
        }

        // Use highp to work around aliasing issues
        fragBuilder->codeAppendf("float2 uv = %s;", uv.fsIn());
        fragBuilder->codeAppend("half4 texColor;");
        append_multitexture_lookup(args, dfPathEffect.numTextureSamplers(), texIdx, "uv",
                                   "texColor");

        fragBuilder->codeAppend("half distance = "
            SK_DistanceFieldMultiplier "*(texColor.r - " SK_DistanceFieldThreshold ");");

        fragBuilder->codeAppend("half afwidth;");
        bool isUniformScale = (dfPathEffect.getFlags() & kUniformScale_DistanceFieldEffectMask) ==
                              kUniformScale_DistanceFieldEffectMask;
        bool isSimilarity = SkToBool(dfPathEffect.getFlags() & kSimilarity_DistanceFieldEffectFlag);
        bool isGammaCorrect =
                SkToBool(dfPathEffect.getFlags() & kGammaCorrect_DistanceFieldEffectFlag);
        if (isUniformScale) {
            // For uniform scale, we adjust for the effect of the transformation on the distance
            // by using the length of the gradient of the t coordinate in the y direction.
            // We use st coordinates to ensure we're mapping 1:1 from texel space to pixel space.

            // this gives us a smooth step across approximately one fragment
#ifdef SK_VULKAN
            fragBuilder->codeAppendf("afwidth = abs(" SK_DistanceFieldAAFactor
                                     "*half(dFdx(%s.x)));", st.fsIn());
#else
            // We use the y gradient because there is a bug in the Mali 400 in the x direction.
            fragBuilder->codeAppendf("afwidth = abs(" SK_DistanceFieldAAFactor
                                     "*half(dFdy(%s.y)));", st.fsIn());
#endif
        } else if (isSimilarity) {
            // For similarity transform, we adjust the effect of the transformation on the distance
            // by using the length of the gradient of the texture coordinates. We use st coordinates
            // to ensure we're mapping 1:1 from texel space to pixel space.

            // this gives us a smooth step across approximately one fragment
#ifdef SK_VULKAN
            fragBuilder->codeAppendf("half st_grad_len = half(length(dFdx(%s)));", st.fsIn());
#else
            // We use the y gradient because there is a bug in the Mali 400 in the x direction.
            fragBuilder->codeAppendf("half st_grad_len = half(length(dFdy(%s)));", st.fsIn());
#endif
            fragBuilder->codeAppend("afwidth = abs(" SK_DistanceFieldAAFactor "*st_grad_len);");
        } else {
            // For general transforms, to determine the amount of correction we multiply a unit
            // vector pointing along the SDF gradient direction by the Jacobian of the st coords
            // (which is the inverse transform for this fragment) and take the length of the result.
            fragBuilder->codeAppend("half2 dist_grad = half2(dFdx(distance), "
                                                            "dFdy(distance));");
            // the length of the gradient may be 0, so we need to check for this
            // this also compensates for the Adreno, which likes to drop tiles on division by 0
            fragBuilder->codeAppend("half dg_len2 = dot(dist_grad, dist_grad);");
            fragBuilder->codeAppend("if (dg_len2 < 0.0001) {");
            fragBuilder->codeAppend("dist_grad = half2(0.7071, 0.7071);");
            fragBuilder->codeAppend("} else {");
            fragBuilder->codeAppend("dist_grad = dist_grad*half(inversesqrt(dg_len2));");
            fragBuilder->codeAppend("}");

            fragBuilder->codeAppendf("half2 Jdx = half2(dFdx(%s));", st.fsIn());
            fragBuilder->codeAppendf("half2 Jdy = half2(dFdy(%s));", st.fsIn());
            fragBuilder->codeAppend("half2 grad = half2(dist_grad.x*Jdx.x + dist_grad.y*Jdy.x,");
            fragBuilder->codeAppend("                   dist_grad.x*Jdx.y + dist_grad.y*Jdy.y);");

            // this gives us a smooth step across approximately one fragment
            fragBuilder->codeAppend("afwidth = " SK_DistanceFieldAAFactor "*length(grad);");
        }
        // The smoothstep falloff compensates for the non-linear sRGB response curve. If we are
        // doing gamma-correct rendering (to an sRGB or F16 buffer), then we actually want distance
        // mapped linearly to coverage, so use a linear step:
        if (isGammaCorrect) {
            fragBuilder->codeAppend(
                "half val = saturate((distance + afwidth) / (2.0 * afwidth));");
        } else {
            fragBuilder->codeAppend("half val = smoothstep(-afwidth, afwidth, distance);");
        }

        fragBuilder->codeAppendf("%s = half4(val);", args.fOutputCoverage);
    }

    void setData(const GrGLSLProgramDataManager& pdman, const GrPrimitiveProcessor& proc,
                 FPCoordTransformIter&& transformIter) override {

        const GrDistanceFieldPathGeoProc& dfpgp = proc.cast<GrDistanceFieldPathGeoProc>();

        if (dfpgp.matrix().hasPerspective() && !fMatrix.cheapEqualTo(dfpgp.matrix())) {
            fMatrix = dfpgp.matrix();
            float matrix[3 * 3];
            GrGLSLGetMatrix<3>(matrix, fMatrix);
            pdman.setMatrix3f(fMatrixUniform, matrix);
        }

        const SkISize& atlasSize = dfpgp.atlasSize();
        SkASSERT(SkIsPow2(atlasSize.fWidth) && SkIsPow2(atlasSize.fHeight));
        if (fAtlasSize != atlasSize) {
            pdman.set2f(fAtlasSizeInvUniform, 1.0f / atlasSize.fWidth, 1.0f / atlasSize.fHeight);
            fAtlasSize = atlasSize;
        }

        if (dfpgp.matrix().hasPerspective()) {
            this->setTransformDataHelper(SkMatrix::I(), pdman, &transformIter);
        } else {
            this->setTransformDataHelper(dfpgp.matrix(), pdman, &transformIter);
        }
    }

    static inline void GenKey(const GrGeometryProcessor& gp,
                              const GrShaderCaps&,
                              GrProcessorKeyBuilder* b) {
        const GrDistanceFieldPathGeoProc& dfTexEffect = gp.cast<GrDistanceFieldPathGeoProc>();

        uint32_t key = dfTexEffect.getFlags();
        key |= ComputePosKey(dfTexEffect.matrix()) << 16;
        b->add32(key);
        b->add32(dfTexEffect.matrix().hasPerspective());
        b->add32(dfTexEffect.numTextureSamplers());
    }

private:
    SkMatrix      fMatrix;        // view matrix if perspective, local matrix otherwise
    UniformHandle fMatrixUniform;

    SkISize       fAtlasSize;
    UniformHandle fAtlasSizeInvUniform;

    typedef GrGLSLGeometryProcessor INHERITED;
};

///////////////////////////////////////////////////////////////////////////////

GrDistanceFieldPathGeoProc::GrDistanceFieldPathGeoProc(const GrShaderCaps& caps,
                                                       const SkMatrix& matrix,
                                                       bool wideColor,
                                                       const sk_sp<GrTextureProxy>* proxies,
                                                       int numProxies,
                                                       const GrSamplerState& params,
                                                       uint32_t flags)
        : INHERITED(kGrDistanceFieldPathGeoProc_ClassID)
        , fMatrix(matrix)
        , fFlags(flags & kNonLCD_DistanceFieldEffectMask) {
    SkASSERT(numProxies <= kMaxTextures);
    SkASSERT(!(flags & ~kNonLCD_DistanceFieldEffectMask));

    fInPosition = {"inPosition", kFloat2_GrVertexAttribType, kFloat2_GrSLType};
    fInColor = MakeColorAttribute("inColor", wideColor);
    fInTextureCoords = {"inTextureCoords", kUShort2_GrVertexAttribType,
                        caps.integerSupport() ? kUShort2_GrSLType : kFloat2_GrSLType};
    this->setVertexAttributes(&fInPosition, 3);

    if (numProxies) {
        fAtlasSize = proxies[0]->isize();
    }

    for (int i = 0; i < numProxies; ++i) {
        SkASSERT(proxies[i]);
        SkASSERT(proxies[i]->isize() == fAtlasSize);
<<<<<<< HEAD
        fTextureSamplers[i].reset(proxies[i]->textureType(), proxies[i]->config(), params);
=======
        fTextureSamplers[i].reset(proxies[i]->textureType(), params, proxies[i]->textureSwizzle());
>>>>>>> 40be567a
    }
    this->setTextureSamplerCnt(numProxies);
}

void GrDistanceFieldPathGeoProc::addNewProxies(const sk_sp<GrTextureProxy>* proxies,
                                               int numProxies,
                                               const GrSamplerState& params) {
    SkASSERT(numProxies <= kMaxTextures);

    if (!fTextureSamplers[0].isInitialized()) {
        fAtlasSize = proxies[0]->isize();
    }

    for (int i = 0; i < numProxies; ++i) {
        SkASSERT(proxies[i]);
        SkASSERT(proxies[i]->isize() == fAtlasSize);

        if (!fTextureSamplers[i].isInitialized()) {
<<<<<<< HEAD
            fTextureSamplers[i].reset(proxies[i]->textureType(), proxies[i]->config(), params);
=======
            fTextureSamplers[i].reset(proxies[i]->textureType(), params,
                                      proxies[i]->textureSwizzle());
>>>>>>> 40be567a
        }
    }
    this->setTextureSamplerCnt(numProxies);
}

void GrDistanceFieldPathGeoProc::getGLSLProcessorKey(const GrShaderCaps& caps,
                                                     GrProcessorKeyBuilder* b) const {
    GrGLDistanceFieldPathGeoProc::GenKey(*this, caps, b);
}

GrGLSLPrimitiveProcessor*
GrDistanceFieldPathGeoProc::createGLSLInstance(const GrShaderCaps&) const {
    return new GrGLDistanceFieldPathGeoProc();
}

///////////////////////////////////////////////////////////////////////////////

GR_DEFINE_GEOMETRY_PROCESSOR_TEST(GrDistanceFieldPathGeoProc);

#if GR_TEST_UTILS
sk_sp<GrGeometryProcessor> GrDistanceFieldPathGeoProc::TestCreate(GrProcessorTestData* d) {
    int texIdx = d->fRandom->nextBool() ? GrProcessorUnitTest::kSkiaPMTextureIdx
                                        : GrProcessorUnitTest::kAlphaTextureIdx;
    sk_sp<GrTextureProxy> proxies[kMaxTextures] = {
        d->textureProxy(texIdx),
        nullptr,
        nullptr,
        nullptr
    };

    GrSamplerState::WrapMode wrapModes[2];
    GrTest::TestWrapModes(d->fRandom, wrapModes);
    GrSamplerState samplerState(wrapModes, d->fRandom->nextBool()
                                                   ? GrSamplerState::Filter::kBilerp
                                                   : GrSamplerState::Filter::kNearest);

    uint32_t flags = 0;
    flags |= d->fRandom->nextBool() ? kSimilarity_DistanceFieldEffectFlag : 0;
    if (flags & kSimilarity_DistanceFieldEffectFlag) {
        flags |= d->fRandom->nextBool() ? kScaleOnly_DistanceFieldEffectFlag : 0;
    }

    return GrDistanceFieldPathGeoProc::Make(*d->caps()->shaderCaps(),
                                            GrTest::TestMatrix(d->fRandom),
                                            d->fRandom->nextBool(),
                                            proxies, 1,
                                            samplerState,
                                            flags);
}
#endif

///////////////////////////////////////////////////////////////////////////////

class GrGLDistanceFieldLCDTextGeoProc : public GrGLSLGeometryProcessor {
public:
    GrGLDistanceFieldLCDTextGeoProc() : fAtlasSize({0, 0}) {
        fDistanceAdjust = GrDistanceFieldLCDTextGeoProc::DistanceAdjust::Make(1.0f, 1.0f, 1.0f);
    }

    void onEmitCode(EmitArgs& args, GrGPArgs* gpArgs) override{
        const GrDistanceFieldLCDTextGeoProc& dfTexEffect =
                args.fGP.cast<GrDistanceFieldLCDTextGeoProc>();

        GrGLSLVertexBuilder* vertBuilder = args.fVertBuilder;
        GrGLSLVaryingHandler* varyingHandler = args.fVaryingHandler;
        GrGLSLUniformHandler* uniformHandler = args.fUniformHandler;

        // emit attributes
        varyingHandler->emitAttributes(dfTexEffect);

        const char* atlasSizeInvName;
        fAtlasSizeInvUniform = uniformHandler->addUniform(kVertex_GrShaderFlag,
                                                          kFloat2_GrSLType,
                                                          "AtlasSizeInv",
                                                          &atlasSizeInvName);

        GrGLSLFPFragmentBuilder* fragBuilder = args.fFragBuilder;

        // setup pass through color
        varyingHandler->addPassThroughAttribute(dfTexEffect.inColor(), args.fOutputColor);

        // Setup position
        gpArgs->fPositionVar = dfTexEffect.inPosition().asShaderVar();

        // emit transforms
        this->emitTransforms(vertBuilder,
                             varyingHandler,
                             uniformHandler,
                             dfTexEffect.inPosition().asShaderVar(),
                             dfTexEffect.localMatrix(),
                             args.fFPCoordTransformHandler);

        // set up varyings
        GrGLSLVarying uv(kFloat2_GrSLType);
        GrSLType texIdxType = args.fShaderCaps->integerSupport() ? kInt_GrSLType : kFloat_GrSLType;
        GrGLSLVarying texIdx(texIdxType);
        GrGLSLVarying st(kFloat2_GrSLType);
        append_index_uv_varyings(args, dfTexEffect.inTextureCoords().name(), atlasSizeInvName, &uv,
                                 &texIdx, &st);

        GrGLSLVarying delta(kFloat_GrSLType);
        varyingHandler->addVarying("Delta", &delta);
        if (dfTexEffect.getFlags() & kBGR_DistanceFieldEffectFlag) {
            vertBuilder->codeAppendf("%s = -%s.x/3.0;", delta.vsOut(), atlasSizeInvName);
        } else {
            vertBuilder->codeAppendf("%s = %s.x/3.0;", delta.vsOut(), atlasSizeInvName);
        }

        // add frag shader code
        bool isUniformScale = (dfTexEffect.getFlags() & kUniformScale_DistanceFieldEffectMask) ==
                              kUniformScale_DistanceFieldEffectMask;
        bool isSimilarity = SkToBool(dfTexEffect.getFlags() & kSimilarity_DistanceFieldEffectFlag);
        bool isGammaCorrect =
            SkToBool(dfTexEffect.getFlags() & kGammaCorrect_DistanceFieldEffectFlag);

        // create LCD offset adjusted by inverse of transform
        // Use highp to work around aliasing issues
        fragBuilder->codeAppendf("float2 uv = %s;\n", uv.fsIn());

        if (isUniformScale) {
#ifdef SK_VULKAN
            fragBuilder->codeAppendf("half st_grad_len = half(abs(dFdx(%s.x)));", st.fsIn());
#else
            // We use the y gradient because there is a bug in the Mali 400 in the x direction.
            fragBuilder->codeAppendf("half st_grad_len = half(abs(dFdy(%s.y)));", st.fsIn());
#endif
            fragBuilder->codeAppendf("half2 offset = half2(half(st_grad_len*%s), 0.0);",
                                     delta.fsIn());
        } else if (isSimilarity) {
            // For a similarity matrix with rotation, the gradient will not be aligned
            // with the texel coordinate axes, so we need to calculate it.
#ifdef SK_VULKAN
            fragBuilder->codeAppendf("half2 st_grad = half2(dFdx(%s));", st.fsIn());
            fragBuilder->codeAppendf("half2 offset = half(%s)*st_grad;", delta.fsIn());
#else
            // We use dFdy because of a Mali 400 bug, and rotate -90 degrees to
            // get the gradient in the x direction.
            fragBuilder->codeAppendf("half2 st_grad = half2(dFdy(%s));", st.fsIn());
            fragBuilder->codeAppendf("half2 offset = half2(%s*float2(st_grad.y, -st_grad.x));",
                                     delta.fsIn());
#endif
            fragBuilder->codeAppend("half st_grad_len = length(st_grad);");
        } else {
            fragBuilder->codeAppendf("half2 st = half2(%s);\n", st.fsIn());

            fragBuilder->codeAppend("half2 Jdx = half2(dFdx(st));");
            fragBuilder->codeAppend("half2 Jdy = half2(dFdy(st));");
            fragBuilder->codeAppendf("half2 offset = half2(half(%s))*Jdx;", delta.fsIn());
        }

        // sample the texture by index
        fragBuilder->codeAppend("half4 texColor;");
        append_multitexture_lookup(args, dfTexEffect.numTextureSamplers(),
                                   texIdx, "uv", "texColor");

        // green is distance to uv center
        fragBuilder->codeAppend("half3 distance;");
        fragBuilder->codeAppend("distance.y = texColor.r;");
        // red is distance to left offset
        fragBuilder->codeAppend("half2 uv_adjusted = half2(uv) - offset;");
        append_multitexture_lookup(args, dfTexEffect.numTextureSamplers(),
                                   texIdx, "uv_adjusted", "texColor");
        fragBuilder->codeAppend("distance.x = texColor.r;");
        // blue is distance to right offset
        fragBuilder->codeAppend("uv_adjusted = half2(uv) + offset;");
        append_multitexture_lookup(args, dfTexEffect.numTextureSamplers(),
                                   texIdx, "uv_adjusted", "texColor");
        fragBuilder->codeAppend("distance.z = texColor.r;");

        fragBuilder->codeAppend("distance = "
           "half3(" SK_DistanceFieldMultiplier ")*(distance - half3(" SK_DistanceFieldThreshold"));");

        // adjust width based on gamma
        const char* distanceAdjustUniName = nullptr;
        fDistanceAdjustUni = uniformHandler->addUniform(kFragment_GrShaderFlag, kHalf3_GrSLType,
                                                        "DistanceAdjust", &distanceAdjustUniName);
        fragBuilder->codeAppendf("distance -= %s;", distanceAdjustUniName);

        // To be strictly correct, we should compute the anti-aliasing factor separately
        // for each color component. However, this is only important when using perspective
        // transformations, and even then using a single factor seems like a reasonable
        // trade-off between quality and speed.
        fragBuilder->codeAppend("half afwidth;");
        if (isSimilarity) {
            // For similarity transform (uniform scale-only is a subset of this), we adjust for the
            // effect of the transformation on the distance by using the length of the gradient of
            // the texture coordinates. We use st coordinates to ensure we're mapping 1:1 from texel
            // space to pixel space.

            // this gives us a smooth step across approximately one fragment
            fragBuilder->codeAppend("afwidth = " SK_DistanceFieldAAFactor "*st_grad_len;");
        } else {
            // For general transforms, to determine the amount of correction we multiply a unit
            // vector pointing along the SDF gradient direction by the Jacobian of the st coords
            // (which is the inverse transform for this fragment) and take the length of the result.
            fragBuilder->codeAppend("half2 dist_grad = half2(half(dFdx(distance.r)), "
                                                            "half(dFdy(distance.r)));");
            // the length of the gradient may be 0, so we need to check for this
            // this also compensates for the Adreno, which likes to drop tiles on division by 0
            fragBuilder->codeAppend("half dg_len2 = dot(dist_grad, dist_grad);");
            fragBuilder->codeAppend("if (dg_len2 < 0.0001) {");
            fragBuilder->codeAppend("dist_grad = half2(0.7071, 0.7071);");
            fragBuilder->codeAppend("} else {");
            fragBuilder->codeAppend("dist_grad = dist_grad*half(inversesqrt(dg_len2));");
            fragBuilder->codeAppend("}");
            fragBuilder->codeAppend("half2 grad = half2(dist_grad.x*Jdx.x + dist_grad.y*Jdy.x,");
            fragBuilder->codeAppend("                 dist_grad.x*Jdx.y + dist_grad.y*Jdy.y);");

            // this gives us a smooth step across approximately one fragment
            fragBuilder->codeAppend("afwidth = " SK_DistanceFieldAAFactor "*length(grad);");
        }

        // The smoothstep falloff compensates for the non-linear sRGB response curve. If we are
        // doing gamma-correct rendering (to an sRGB or F16 buffer), then we actually want distance
        // mapped linearly to coverage, so use a linear step:
        if (isGammaCorrect) {
            fragBuilder->codeAppendf("%s = "
                "half4(saturate((distance + half3(afwidth)) / half3(2.0 * afwidth)), 1.0);",
                args.fOutputCoverage);
        } else {
            fragBuilder->codeAppendf(
                "%s = half4(smoothstep(half3(-afwidth), half3(afwidth), distance), 1.0);",
                args.fOutputCoverage);
        }
    }

    void setData(const GrGLSLProgramDataManager& pdman, const GrPrimitiveProcessor& processor,
                 FPCoordTransformIter&& transformIter) override {
        SkASSERT(fDistanceAdjustUni.isValid());

        const GrDistanceFieldLCDTextGeoProc& dflcd = processor.cast<GrDistanceFieldLCDTextGeoProc>();
        GrDistanceFieldLCDTextGeoProc::DistanceAdjust wa = dflcd.getDistanceAdjust();
        if (wa != fDistanceAdjust) {
            pdman.set3f(fDistanceAdjustUni,
                        wa.fR,
                        wa.fG,
                        wa.fB);
            fDistanceAdjust = wa;
        }

        const SkISize& atlasSize = dflcd.atlasSize();
        SkASSERT(SkIsPow2(atlasSize.fWidth) && SkIsPow2(atlasSize.fHeight));
        if (fAtlasSize != atlasSize) {
            pdman.set2f(fAtlasSizeInvUniform, 1.0f / atlasSize.fWidth, 1.0f / atlasSize.fHeight);
            fAtlasSize = atlasSize;
        }
        this->setTransformDataHelper(dflcd.localMatrix(), pdman, &transformIter);
    }

    static inline void GenKey(const GrGeometryProcessor& gp,
                              const GrShaderCaps&,
                              GrProcessorKeyBuilder* b) {
        const GrDistanceFieldLCDTextGeoProc& dfTexEffect = gp.cast<GrDistanceFieldLCDTextGeoProc>();

        uint32_t key = dfTexEffect.getFlags();
        b->add32(key);
        b->add32(dfTexEffect.numTextureSamplers());
    }

private:
    GrDistanceFieldLCDTextGeoProc::DistanceAdjust fDistanceAdjust;
    UniformHandle                                 fDistanceAdjustUni;

    SkISize                                       fAtlasSize;
    UniformHandle                                 fAtlasSizeInvUniform;

    typedef GrGLSLGeometryProcessor INHERITED;
};

///////////////////////////////////////////////////////////////////////////////

GrDistanceFieldLCDTextGeoProc::GrDistanceFieldLCDTextGeoProc(const GrShaderCaps& caps,
                                                             const sk_sp<GrTextureProxy>* proxies,
                                                             int numProxies,
                                                             const GrSamplerState& params,
                                                             DistanceAdjust distanceAdjust,
                                                             uint32_t flags,
                                                             const SkMatrix& localMatrix)
        : INHERITED(kGrDistanceFieldLCDTextGeoProc_ClassID)
        , fLocalMatrix(localMatrix)
        , fDistanceAdjust(distanceAdjust)
        , fFlags(flags & kLCD_DistanceFieldEffectMask) {
    SkASSERT(numProxies <= kMaxTextures);
    SkASSERT(!(flags & ~kLCD_DistanceFieldEffectMask) && (flags & kUseLCD_DistanceFieldEffectFlag));

    if (fFlags & kPerspective_DistanceFieldEffectFlag) {
        fInPosition = {"inPosition", kFloat3_GrVertexAttribType, kFloat3_GrSLType};
    } else {
        fInPosition = {"inPosition", kFloat2_GrVertexAttribType, kFloat2_GrSLType};
    }
    fInColor = {"inColor", kUByte4_norm_GrVertexAttribType, kHalf4_GrSLType};
    fInTextureCoords = {"inTextureCoords", kUShort2_GrVertexAttribType,
                        caps.integerSupport() ? kUShort2_GrSLType : kFloat2_GrSLType};
    this->setVertexAttributes(&fInPosition, 3);

    if (numProxies) {
        fAtlasSize = proxies[0]->isize();
    }

    for (int i = 0; i < numProxies; ++i) {
        SkASSERT(proxies[i]);
        SkASSERT(proxies[i]->isize() == fAtlasSize);
<<<<<<< HEAD
        fTextureSamplers[i].reset(proxies[i]->textureType(), proxies[i]->config(), params);
=======
        fTextureSamplers[i].reset(proxies[i]->textureType(), params, proxies[i]->textureSwizzle());
>>>>>>> 40be567a
    }
    this->setTextureSamplerCnt(numProxies);
}

void GrDistanceFieldLCDTextGeoProc::addNewProxies(const sk_sp<GrTextureProxy>* proxies,
                                                  int numProxies,
                                                  const GrSamplerState& params) {
    SkASSERT(numProxies <= kMaxTextures);

    if (!fTextureSamplers[0].isInitialized()) {
        fAtlasSize = proxies[0]->isize();
    }

    for (int i = 0; i < numProxies; ++i) {
        SkASSERT(proxies[i]);
        SkASSERT(proxies[i]->isize() == fAtlasSize);

        if (!fTextureSamplers[i].isInitialized()) {
<<<<<<< HEAD
            fTextureSamplers[i].reset(proxies[i]->textureType(), proxies[i]->config(), params);
=======
            fTextureSamplers[i].reset(proxies[i]->textureType(), params,
                                      proxies[i]->textureSwizzle());
>>>>>>> 40be567a
        }
    }
    this->setTextureSamplerCnt(numProxies);
}

void GrDistanceFieldLCDTextGeoProc::getGLSLProcessorKey(const GrShaderCaps& caps,
                                                        GrProcessorKeyBuilder* b) const {
    GrGLDistanceFieldLCDTextGeoProc::GenKey(*this, caps, b);
}

GrGLSLPrimitiveProcessor* GrDistanceFieldLCDTextGeoProc::createGLSLInstance(const GrShaderCaps&) const {
    return new GrGLDistanceFieldLCDTextGeoProc();
}

///////////////////////////////////////////////////////////////////////////////

GR_DEFINE_GEOMETRY_PROCESSOR_TEST(GrDistanceFieldLCDTextGeoProc);

#if GR_TEST_UTILS
sk_sp<GrGeometryProcessor> GrDistanceFieldLCDTextGeoProc::TestCreate(GrProcessorTestData* d) {
    int texIdx = d->fRandom->nextBool() ? GrProcessorUnitTest::kSkiaPMTextureIdx :
                                          GrProcessorUnitTest::kAlphaTextureIdx;
    sk_sp<GrTextureProxy> proxies[kMaxTextures] = {
        d->textureProxy(texIdx),
        nullptr,
        nullptr,
        nullptr
    };

    GrSamplerState::WrapMode wrapModes[2];
    GrTest::TestWrapModes(d->fRandom, wrapModes);
    GrSamplerState samplerState(wrapModes, d->fRandom->nextBool()
                                                   ? GrSamplerState::Filter::kBilerp
                                                   : GrSamplerState::Filter::kNearest);
    DistanceAdjust wa = { 0.0f, 0.1f, -0.1f };
    uint32_t flags = kUseLCD_DistanceFieldEffectFlag;
    flags |= d->fRandom->nextBool() ? kSimilarity_DistanceFieldEffectFlag : 0;
    if (flags & kSimilarity_DistanceFieldEffectFlag) {
        flags |= d->fRandom->nextBool() ? kScaleOnly_DistanceFieldEffectFlag : 0;
    }
    flags |= d->fRandom->nextBool() ? kBGR_DistanceFieldEffectFlag : 0;
    SkMatrix localMatrix = GrTest::TestMatrix(d->fRandom);
    return GrDistanceFieldLCDTextGeoProc::Make(*d->caps()->shaderCaps(), proxies, 1, samplerState,
                                               wa, flags, localMatrix);
}
#endif<|MERGE_RESOLUTION|>--- conflicted
+++ resolved
@@ -241,11 +241,7 @@
     for (int i = 0; i < numProxies; ++i) {
         SkASSERT(proxies[i]);
         SkASSERT(proxies[i]->isize() == fAtlasSize);
-<<<<<<< HEAD
-        fTextureSamplers[i].reset(proxies[i]->textureType(), proxies[i]->config(), params);
-=======
         fTextureSamplers[i].reset(proxies[i]->textureType(), params, proxies[i]->textureSwizzle());
->>>>>>> 40be567a
     }
     this->setTextureSamplerCnt(numProxies);
 }
@@ -263,12 +259,8 @@
         SkASSERT(proxies[i]);
         SkASSERT(proxies[i]->isize() == fAtlasSize);
         if (!fTextureSamplers[i].isInitialized()) {
-<<<<<<< HEAD
-            fTextureSamplers[i].reset(proxies[i]->textureType(), proxies[i]->config(), params);
-=======
             fTextureSamplers[i].reset(proxies[i]->textureType(), params,
                                       proxies[i]->textureSwizzle());
->>>>>>> 40be567a
         }
     }
     this->setTextureSamplerCnt(numProxies);
@@ -544,11 +536,7 @@
     for (int i = 0; i < numProxies; ++i) {
         SkASSERT(proxies[i]);
         SkASSERT(proxies[i]->isize() == fAtlasSize);
-<<<<<<< HEAD
-        fTextureSamplers[i].reset(proxies[i]->textureType(), proxies[i]->config(), params);
-=======
         fTextureSamplers[i].reset(proxies[i]->textureType(), params, proxies[i]->textureSwizzle());
->>>>>>> 40be567a
     }
     this->setTextureSamplerCnt(numProxies);
 }
@@ -567,12 +555,8 @@
         SkASSERT(proxies[i]->isize() == fAtlasSize);
 
         if (!fTextureSamplers[i].isInitialized()) {
-<<<<<<< HEAD
-            fTextureSamplers[i].reset(proxies[i]->textureType(), proxies[i]->config(), params);
-=======
             fTextureSamplers[i].reset(proxies[i]->textureType(), params,
                                       proxies[i]->textureSwizzle());
->>>>>>> 40be567a
         }
     }
     this->setTextureSamplerCnt(numProxies);
@@ -875,11 +859,7 @@
     for (int i = 0; i < numProxies; ++i) {
         SkASSERT(proxies[i]);
         SkASSERT(proxies[i]->isize() == fAtlasSize);
-<<<<<<< HEAD
-        fTextureSamplers[i].reset(proxies[i]->textureType(), proxies[i]->config(), params);
-=======
         fTextureSamplers[i].reset(proxies[i]->textureType(), params, proxies[i]->textureSwizzle());
->>>>>>> 40be567a
     }
     this->setTextureSamplerCnt(numProxies);
 }
@@ -898,12 +878,8 @@
         SkASSERT(proxies[i]->isize() == fAtlasSize);
 
         if (!fTextureSamplers[i].isInitialized()) {
-<<<<<<< HEAD
-            fTextureSamplers[i].reset(proxies[i]->textureType(), proxies[i]->config(), params);
-=======
             fTextureSamplers[i].reset(proxies[i]->textureType(), params,
                                       proxies[i]->textureSwizzle());
->>>>>>> 40be567a
         }
     }
     this->setTextureSamplerCnt(numProxies);
