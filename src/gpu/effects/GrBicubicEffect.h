--- conflicted
+++ resolved
@@ -37,15 +37,6 @@
 
     const GrTextureDomain& domain() const { return fDomain; }
 
-<<<<<<< HEAD
-    SkAlphaType alphaType() const { return fAlphaType; }
-
-    /**
-     * Create a Mitchell filter effect with specified texture matrix with clamp wrap modes.
-     */
-    static std::unique_ptr<GrFragmentProcessor> Make(sk_sp<GrTextureProxy> proxy,
-                                                     const SkMatrix& matrix,
-=======
     Direction direction() const { return fDirection; }
 
     SkAlphaType alphaType() const { return fAlphaType; }
@@ -56,16 +47,11 @@
     static std::unique_ptr<GrFragmentProcessor> Make(sk_sp<GrTextureProxy> proxy,
                                                      const SkMatrix& matrix,
                                                      Direction direction,
->>>>>>> 40be567a
                                                      SkAlphaType alphaType) {
         static constexpr GrSamplerState::WrapMode kClampClamp[] = {
                 GrSamplerState::WrapMode::kClamp, GrSamplerState::WrapMode::kClamp};
         return Make(std::move(proxy), matrix, kClampClamp, GrTextureDomain::kIgnore_Mode,
-<<<<<<< HEAD
-                    GrTextureDomain::kIgnore_Mode, alphaType);
-=======
                     GrTextureDomain::kIgnore_Mode, direction, alphaType);
->>>>>>> 40be567a
     }
 
     /**
@@ -74,19 +60,12 @@
     static std::unique_ptr<GrFragmentProcessor> Make(sk_sp<GrTextureProxy> proxy,
                                                      const SkMatrix& matrix,
                                                      const GrSamplerState::WrapMode wrapModes[2],
-<<<<<<< HEAD
-=======
                                                      Direction direction,
->>>>>>> 40be567a
                                                      SkAlphaType alphaType) {
         // Ignore the domain on x and y, since this factory relies solely on the wrap mode of the
         // sampler to constrain texture coordinates
         return Make(std::move(proxy), matrix, wrapModes, GrTextureDomain::kIgnore_Mode,
-<<<<<<< HEAD
-                    GrTextureDomain::kIgnore_Mode, alphaType);
-=======
                     GrTextureDomain::kIgnore_Mode, direction, alphaType);
->>>>>>> 40be567a
     }
 
     /**
@@ -99,22 +78,14 @@
                                                      const GrSamplerState::WrapMode wrapModes[2],
                                                      GrTextureDomain::Mode modeX,
                                                      GrTextureDomain::Mode modeY,
-<<<<<<< HEAD
-=======
                                                      Direction direction,
->>>>>>> 40be567a
                                                      SkAlphaType alphaType,
                                                      const SkRect* domain = nullptr) {
         SkRect resolvedDomain = domain ? *domain : GrTextureDomain::MakeTexelDomain(
                 SkIRect::MakeWH(proxy->width(), proxy->height()), modeX, modeY);
-<<<<<<< HEAD
-        return std::unique_ptr<GrFragmentProcessor>(new GrBicubicEffect(
-                std::move(proxy), matrix, resolvedDomain, wrapModes, modeX, modeY, alphaType));
-=======
         return std::unique_ptr<GrFragmentProcessor>(
                 new GrBicubicEffect(std::move(proxy), matrix, resolvedDomain, wrapModes, modeX,
                                     modeY, direction, alphaType));
->>>>>>> 40be567a
     }
 
     /**
@@ -123,19 +94,12 @@
     static std::unique_ptr<GrFragmentProcessor> Make(sk_sp<GrTextureProxy> proxy,
                                                      const SkMatrix& matrix,
                                                      const SkRect& domain,
-<<<<<<< HEAD
-=======
                                                      Direction direction,
->>>>>>> 40be567a
                                                      SkAlphaType alphaType) {
         static const GrSamplerState::WrapMode kClampClamp[] = {
                 GrSamplerState::WrapMode::kClamp, GrSamplerState::WrapMode::kClamp};
         return Make(std::move(proxy), matrix, kClampClamp, GrTextureDomain::kClamp_Mode,
-<<<<<<< HEAD
-                GrTextureDomain::kClamp_Mode, alphaType, &domain);
-=======
                     GrTextureDomain::kClamp_Mode, direction, alphaType, &domain);
->>>>>>> 40be567a
     }
 
     /**
@@ -150,14 +114,8 @@
 
 private:
     GrBicubicEffect(sk_sp<GrTextureProxy>, const SkMatrix& matrix, const SkRect& domain,
-<<<<<<< HEAD
-                    const GrSamplerState::WrapMode wrapModes[2],
-                    GrTextureDomain::Mode modeX, GrTextureDomain::Mode modeY,
-                    SkAlphaType alphaType);
-=======
                     const GrSamplerState::WrapMode wrapModes[2], GrTextureDomain::Mode modeX,
                     GrTextureDomain::Mode modeY, Direction direction, SkAlphaType alphaType);
->>>>>>> 40be567a
     explicit GrBicubicEffect(const GrBicubicEffect&);
 
     GrGLSLFragmentProcessor* onCreateGLSLInstance() const override;
@@ -172,10 +130,7 @@
     GrTextureDomain fDomain;
     TextureSampler fTextureSampler;
     SkAlphaType fAlphaType;
-<<<<<<< HEAD
-=======
     Direction fDirection;
->>>>>>> 40be567a
 
     GR_DECLARE_FRAGMENT_PROCESSOR_TEST
 
