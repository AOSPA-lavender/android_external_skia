--- conflicted
+++ resolved
@@ -20,41 +20,12 @@
 layout(when= highp) uniform float4 rectF;
 layout(when=!highp) uniform half4  rectH;
 
-<<<<<<< HEAD
-            blurProfile = proxyProvider->createTextureProxy(std::move(image), kNone_GrSurfaceFlags,
-                                                            1, SkBudgeted::kYes,
-                                                            SkBackingFit::kExact);
-            if (!blurProfile) {
-                return nullptr;
-            }
-
-            SkASSERT(blurProfile->origin() == kTopLeft_GrSurfaceOrigin);
-            proxyProvider->assignUniqueKeyToProxy(key, blurProfile.get());
-        }
-
-        return blurProfile;
-    }
-}
-=======
 in uniform half sigma;
->>>>>>> 40be567a
 
 @make {
      static std::unique_ptr<GrFragmentProcessor> Make(GrProxyProvider* proxyProvider,
                                                       const GrShaderCaps& caps,
                                                       const SkRect& rect, float sigma) {
-<<<<<<< HEAD
-         if (!caps.floatIs32Bits()) {
-             // We promote the rect uniform from half to float when it has large values for
-             // precision. If we don't have full float then fail.
-             if (SkScalarAbs(rect.fLeft) > 16000.f || SkScalarAbs(rect.fTop) > 16000.f ||
-                 SkScalarAbs(rect.fRight) > 16000.f || SkScalarAbs(rect.fBottom) > 16000.f ||
-                 SkScalarAbs(rect.width()) > 16000.f || SkScalarAbs(rect.height()) > 16000.f) {
-                 return nullptr;
-             }
-         }
-         int doubleProfileSize = SkScalarCeilToInt(12*sigma);
-=======
          float doubleProfileSize = (12 * sigma);
          if (!caps.floatIs32Bits()) {
              // We promote the math that gets us into the Gaussian space to full float when the rect
@@ -70,7 +41,6 @@
          if (sigma > 16000.f) {
              return nullptr;
          }
->>>>>>> 40be567a
 
          if (doubleProfileSize >= (float) rect.width() ||
              doubleProfileSize >= (float) rect.height()) {
@@ -84,33 +54,6 @@
 }
 
 void main() {
-<<<<<<< HEAD
-    @if (highPrecision) {
-        float2 translatedPos = sk_FragCoord.xy - rect.xy;
-        float width = rect.z - rect.x;
-        float height = rect.w - rect.y;
-        float2 smallDims = float2(width - profileSize, height - profileSize);
-        float center = 2 * floor(profileSize / 2 + 0.25) - 1;
-        float2 wh = smallDims - float2(center, center);
-        half hcoord = half(((abs(translatedPos.x - 0.5 * width) - 0.5 * wh.x)) / profileSize);
-        half hlookup = texture(blurProfile, float2(hcoord, 0.5)).a;
-        half vcoord = half(((abs(translatedPos.y - 0.5 * height) - 0.5 * wh.y)) / profileSize);
-        half vlookup = texture(blurProfile, float2(vcoord, 0.5)).a;
-        sk_OutColor = sk_InColor * hlookup * vlookup;
-    } else {
-        half2 translatedPos = half2(sk_FragCoord.xy - rect.xy);
-        half width = half(rect.z - rect.x);
-        half height = half(rect.w - rect.y);
-        half2 smallDims = half2(width - profileSize, height - profileSize);
-        half center = 2 * floor(profileSize / 2 + 0.25) - 1;
-        half2 wh = smallDims - half2(center, center);
-        half hcoord = ((half(abs(translatedPos.x - 0.5 * width)) - 0.5 * wh.x)) / profileSize;
-        half hlookup = texture(blurProfile, float2(hcoord, 0.5)).a;
-        half vcoord = ((half(abs(translatedPos.y - 0.5 * height)) - 0.5 * wh.y)) / profileSize;
-        half vlookup = texture(blurProfile, float2(vcoord, 0.5)).a;
-        sk_OutColor = sk_InColor * hlookup * vlookup;
-    }
-=======
         // Get the smaller of the signed distance from the frag coord to the left and right edges
         // and similar for y.
         half x;
@@ -153,7 +96,6 @@
         half y5 = y2 * y3;
         half yCoverage = a * y + b * y3 + c * y5 + d;
         sk_OutColor = sk_InColor * xCoverage * yCoverage;
->>>>>>> 40be567a
 }
 
 @setData(pdman) {
