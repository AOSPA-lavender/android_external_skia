/*
 * Copyright 2016 Google Inc.
 *
 * Use of this source code is governed by a BSD-style license that can be
 * found in the LICENSE file.
 */

#include "src/gpu/effects/GrSRGBEffect.h"

#include "src/gpu/GrFragmentProcessor.h"
#include "src/gpu/GrProcessor.h"
#include "src/gpu/glsl/GrGLSLFragmentProcessor.h"
#include "src/gpu/glsl/GrGLSLFragmentShaderBuilder.h"

class GrGLSRGBEffect : public GrGLSLFragmentProcessor {
public:
    void emitCode(EmitArgs& args) override {
        const GrSRGBEffect& srgbe = args.fFp.cast<GrSRGBEffect>();
        GrGLSLFPFragmentBuilder* fragBuilder = args.fFragBuilder;

        SkString srgbFuncName;
        const GrShaderVar gSrgbArgs[] = {
            GrShaderVar("x", kHalf_GrSLType),
        };
        switch (srgbe.mode()) {
            case GrSRGBEffect::Mode::kLinearToSRGB:
                fragBuilder->emitFunction(kHalf_GrSLType,
                                          "linear_to_srgb",
                                          SK_ARRAY_COUNT(gSrgbArgs),
                                          gSrgbArgs,
                                          "return (x <= 0.0031308) ? (x * 12.92) "
                                          ": (1.055 * pow(x, 0.416666667) - 0.055);",
                                          &srgbFuncName);
                break;
            case GrSRGBEffect::Mode::kSRGBToLinear:
                fragBuilder->emitFunction(kHalf_GrSLType,
                                          "srgb_to_linear",
                                          SK_ARRAY_COUNT(gSrgbArgs),
                                          gSrgbArgs,
                                          "return (x <= 0.04045) ? (x / 12.92) "
                                          ": pow((x + 0.055) / 1.055, 2.4);",
                                          &srgbFuncName);
                break;
        }

        // Mali Bifrost uses fp16 for mediump. Making the intermediate color variable highp causes
        // calculations to be performed with sufficient precision.
        fragBuilder->codeAppendf("float4 color = %s;", args.fInputColor);
        if (srgbe.alpha() == GrSRGBEffect::Alpha::kPremul) {
<<<<<<< HEAD
            fragBuilder->codeAppendf("float nonZeroAlpha = max(color.a, 0.00001);");
=======
            fragBuilder->codeAppendf("float nonZeroAlpha = max(color.a, 0.0001);");
>>>>>>> 40be567a
            fragBuilder->codeAppendf("color = float4(color.rgb / nonZeroAlpha, color.a);");
        }
        fragBuilder->codeAppendf("color = float4(%s(half(color.r)), %s(half(color.g)), "
                                 "%s(half(color.b)), color.a);",
                                 srgbFuncName.c_str(),
                                 srgbFuncName.c_str(),
                                 srgbFuncName.c_str());
        if (srgbe.alpha() == GrSRGBEffect::Alpha::kPremul) {
            fragBuilder->codeAppendf("color = float4(color.rgb, 1) * color.a;");
        }
        fragBuilder->codeAppendf("%s = half4(color);", args.fOutputColor);
    }

    static inline void GenKey(const GrProcessor& processor, const GrShaderCaps&,
                              GrProcessorKeyBuilder* b) {
        const GrSRGBEffect& srgbe = processor.cast<GrSRGBEffect>();
        uint32_t key = static_cast<uint32_t>(srgbe.mode()) |
                      (static_cast<uint32_t>(srgbe.alpha()) << 1);
        b->add32(key);
    }

private:
    typedef GrGLSLFragmentProcessor INHERITED;
};

///////////////////////////////////////////////////////////////////////////////

GrSRGBEffect::GrSRGBEffect(Mode mode, Alpha alpha)
    : INHERITED(kGrSRGBEffect_ClassID, kPreservesOpaqueInput_OptimizationFlag |
                kConstantOutputForConstantInput_OptimizationFlag)
    , fMode(mode)
    , fAlpha(alpha)
{
}

std::unique_ptr<GrFragmentProcessor> GrSRGBEffect::clone() const { return Make(fMode, fAlpha); }

bool GrSRGBEffect::onIsEqual(const GrFragmentProcessor& s) const {
    const GrSRGBEffect& other = s.cast<GrSRGBEffect>();
    return other.fMode == fMode;
}

static inline float srgb_to_linear(float srgb) {
    return (srgb <= 0.04045f) ? srgb / 12.92f : powf((srgb + 0.055f) / 1.055f, 2.4f);
}
static inline float linear_to_srgb(float linear) {
    return (linear <= 0.0031308) ? linear * 12.92f : 1.055f * powf(linear, 1.f / 2.4f) - 0.055f;
}

SkPMColor4f GrSRGBEffect::constantOutputForConstantInput(const SkPMColor4f& inColor) const {
    SkColor4f color = inColor.unpremul();
    switch (fMode) {
        case Mode::kLinearToSRGB:
            color = { linear_to_srgb(color.fR), linear_to_srgb(color.fG), linear_to_srgb(color.fB),
                      color.fA };
            break;
        case Mode::kSRGBToLinear:
            color = { srgb_to_linear(color.fR), srgb_to_linear(color.fG), srgb_to_linear(color.fB),
                      color.fA };
            break;
    }
    return color.premul();
}

///////////////////////////////////////////////////////////////////////////////

GR_DEFINE_FRAGMENT_PROCESSOR_TEST(GrSRGBEffect);

#if GR_TEST_UTILS
std::unique_ptr<GrFragmentProcessor> GrSRGBEffect::TestCreate(GrProcessorTestData* d) {
    Mode testMode = static_cast<Mode>(d->fRandom->nextRangeU(0, 1));
    return GrSRGBEffect::Make(testMode, Alpha::kPremul);
}
#endif

///////////////////////////////////////////////////////////////////////////////

void GrSRGBEffect::onGetGLSLProcessorKey(const GrShaderCaps& caps,
                                          GrProcessorKeyBuilder* b) const {
    GrGLSRGBEffect::GenKey(*this, caps, b);
}

GrGLSLFragmentProcessor* GrSRGBEffect::onCreateGLSLInstance() const {
    return new GrGLSRGBEffect;
}
<|MERGE_RESOLUTION|>--- conflicted
+++ resolved
@@ -47,11 +47,7 @@
         // calculations to be performed with sufficient precision.
         fragBuilder->codeAppendf("float4 color = %s;", args.fInputColor);
         if (srgbe.alpha() == GrSRGBEffect::Alpha::kPremul) {
-<<<<<<< HEAD
-            fragBuilder->codeAppendf("float nonZeroAlpha = max(color.a, 0.00001);");
-=======
             fragBuilder->codeAppendf("float nonZeroAlpha = max(color.a, 0.0001);");
->>>>>>> 40be567a
             fragBuilder->codeAppendf("color = float4(color.rgb / nonZeroAlpha, color.a);");
         }
         fragBuilder->codeAppendf("color = float4(%s(half(color.r)), %s(half(color.g)), "
