--- conflicted
+++ resolved
@@ -24,13 +24,8 @@
 
 GrBitmapTextureMaker::GrBitmapTextureMaker(GrRecordingContext* context, const SkBitmap& bitmap,
                                            bool useDecal)
-<<<<<<< HEAD
-    : INHERITED(context, bitmap.width(), bitmap.height(), bmp_is_alpha_only(bitmap), useDecal)
-    , fBitmap(bitmap) {
-=======
         : INHERITED(context, bitmap.width(), bitmap.height(), make_info(bitmap), useDecal)
         , fBitmap(bitmap) {
->>>>>>> 40be567a
     if (!bitmap.isVolatile()) {
         SkIPoint origin = bitmap.pixelRefOrigin();
         SkIRect subset = SkIRect::MakeXYWH(origin.fX, origin.fY, bitmap.width(),
@@ -115,15 +110,4 @@
 
 void GrBitmapTextureMaker::didCacheCopy(const GrUniqueKey& copyKey, uint32_t contextUniqueID) {
     GrInstallBitmapUniqueKeyInvalidator(copyKey, contextUniqueID, fBitmap.pixelRef());
-<<<<<<< HEAD
-}
-
-SkAlphaType GrBitmapTextureMaker::alphaType() const {
-    return fBitmap.alphaType();
-}
-
-SkColorSpace* GrBitmapTextureMaker::colorSpace() const {
-    return fBitmap.colorSpace();
-=======
->>>>>>> 40be567a
 }