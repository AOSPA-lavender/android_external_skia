/*
 * Copyright 2010 Google Inc.
 *
 * Use of this source code is governed by a BSD-style license that can be
 * found in the LICENSE file.
 */


#include "GrTextContext.h"

GrTextContext::GrTextContext(GrContext* context, const GrPaint& paint) : fPaint(paint) {
    fContext = context;

    const GrClipData* clipData = context->getClip();

    SkRect devConservativeBound;
    clipData->fClipStack->getConservativeBounds(
                                     -clipData->fOrigin.fX,
                                     -clipData->fOrigin.fY,
                                     context->getRenderTarget()->width(),
                                     context->getRenderTarget()->height(),
                                     &devConservativeBound);

    devConservativeBound.roundOut(&fClipRect);

    fDrawTarget = fContext->getTextTarget();
<<<<<<< HEAD

    fVertices = NULL;
    fMaxVertices = 0;
}

GrTextContext::~GrTextContext() {
    this->flushGlyphs();
}

void GrTextContext::flush() {
    this->flushGlyphs();
}

namespace {

// position + texture coord
extern const GrVertexAttrib gTextVertexAttribs[] = {
    {kVec2f_GrVertexAttribType, 0,               kPosition_GrVertexAttribBinding},
    {kVec2f_GrVertexAttribType, sizeof(GrPoint), kEffect_GrVertexAttribBinding}
};

};

void GrTextContext::drawPackedGlyph(GrGlyph::PackedID packed,
                                    GrFixed vx, GrFixed vy,
                                    GrFontScaler* scaler) {
    if (NULL == fDrawTarget) {
        return;
    }
    if (NULL == fStrike) {
        fStrike = fContext->getFontCache()->getStrike(scaler);
    }

    GrGlyph* glyph = fStrike->getGlyph(packed, scaler);
    if (NULL == glyph || glyph->fBounds.isEmpty()) {
        return;
    }

    vx += SkIntToFixed(glyph->fBounds.fLeft);
    vy += SkIntToFixed(glyph->fBounds.fTop);

    // keep them as ints until we've done the clip-test
    GrFixed width = glyph->fBounds.width();
    GrFixed height = glyph->fBounds.height();

    // check if we clipped out
    if (true || NULL == glyph->fAtlas) {
        int x = vx >> 16;
        int y = vy >> 16;
        if (fClipRect.quickReject(x, y, x + width, y + height)) {
//            SkCLZ(3);    // so we can set a break-point in the debugger
            return;
        }
    }

    if (NULL == glyph->fAtlas) {
        if (fStrike->getGlyphAtlas(glyph, scaler)) {
            goto HAS_ATLAS;
        }
#if 0 // M30 specific revert of font cache improvement to fix https://code.google.com/p/chromium/issues/detail?id=303803
        // try to clear out an unused atlas before we flush
        fContext->getFontCache()->freeAtlasExceptFor(fStrike);
        if (fStrike->getGlyphAtlas(glyph, scaler)) {
            goto HAS_ATLAS;
        }
#endif
        // before we purge the cache, we must flush any accumulated draws
        this->flushGlyphs();
        fContext->flush();

        // try to purge
        fContext->getFontCache()->purgeExceptFor(fStrike);
        if (fStrike->getGlyphAtlas(glyph, scaler)) {
            goto HAS_ATLAS;
        }

        if (NULL == glyph->fPath) {
            SkPath* path = SkNEW(SkPath);
            if (!scaler->getGlyphPath(glyph->glyphID(), path)) {
                // flag the glyph as being dead?
                delete path;
                return;
            }
            glyph->fPath = path;
        }

        GrContext::AutoMatrix am;
        SkMatrix translate;
        translate.setTranslate(SkFixedToScalar(vx - SkIntToFixed(glyph->fBounds.fLeft)),
                               SkFixedToScalar(vy - SkIntToFixed(glyph->fBounds.fTop)));
        GrPaint tmpPaint(fPaint);
        am.setPreConcat(fContext, translate, &tmpPaint);
        SkStrokeRec stroke(SkStrokeRec::kFill_InitStyle);
        fContext->drawPath(tmpPaint, *glyph->fPath, stroke);
        return;
    }

HAS_ATLAS:
    GrAssert(glyph->fAtlas);

    // now promote them to fixed (TODO: Rethink using fixed pt).
    width = SkIntToFixed(width);
    height = SkIntToFixed(height);

    GrTexture* texture = glyph->fAtlas->texture();
    GrAssert(texture);

    if (fCurrTexture != texture || fCurrVertex + 4 > fMaxVertices) {
        this->flushGlyphs();
        fCurrTexture = texture;
        fCurrTexture->ref();
    }

    if (NULL == fVertices) {
       // If we need to reserve vertices allow the draw target to suggest
        // a number of verts to reserve and whether to perform a flush.
        fMaxVertices = kMinRequestedVerts;
        fDrawTarget->drawState()->setVertexAttribs<gTextVertexAttribs>(
            SK_ARRAY_COUNT(gTextVertexAttribs));
        bool flush = fDrawTarget->geometryHints(&fMaxVertices, NULL);
        if (flush) {
            this->flushGlyphs();
            fContext->flush();
            fDrawTarget->drawState()->setVertexAttribs<gTextVertexAttribs>(
                SK_ARRAY_COUNT(gTextVertexAttribs));
        }
        fMaxVertices = kDefaultRequestedVerts;
        // ignore return, no point in flushing again.
        fDrawTarget->geometryHints(&fMaxVertices, NULL);

        int maxQuadVertices = 4 * fContext->getQuadIndexBuffer()->maxQuads();
        if (fMaxVertices < kMinRequestedVerts) {
            fMaxVertices = kDefaultRequestedVerts;
        } else if (fMaxVertices > maxQuadVertices) {
            // don't exceed the limit of the index buffer
            fMaxVertices = maxQuadVertices;
        }
        bool success = fDrawTarget->reserveVertexAndIndexSpace(fMaxVertices,
                                                               0,
                                                               GrTCast<void**>(&fVertices),
                                                               NULL);
        GrAlwaysAssert(success);
        GrAssert(2*sizeof(GrPoint) == fDrawTarget->getDrawState().getVertexSize());
    }

    GrFixed tx = SkIntToFixed(glyph->fAtlasLocation.fX);
    GrFixed ty = SkIntToFixed(glyph->fAtlasLocation.fY);

    fVertices[2*fCurrVertex].setRectFan(SkFixedToFloat(vx),
                                        SkFixedToFloat(vy),
                                        SkFixedToFloat(vx + width),
                                        SkFixedToFloat(vy + height),
                                        2 * sizeof(SkPoint));
    fVertices[2*fCurrVertex+1].setRectFan(SkFixedToFloat(texture->normalizeFixedX(tx)),
                                          SkFixedToFloat(texture->normalizeFixedY(ty)),
                                          SkFixedToFloat(texture->normalizeFixedX(tx + width)),
                                          SkFixedToFloat(texture->normalizeFixedY(ty + height)),
                                          2 * sizeof(SkPoint));
    fCurrVertex += 4;
=======
>>>>>>> 0a657bbc
}<|MERGE_RESOLUTION|>--- conflicted
+++ resolved
@@ -24,166 +24,4 @@
     devConservativeBound.roundOut(&fClipRect);
 
     fDrawTarget = fContext->getTextTarget();
-<<<<<<< HEAD
-
-    fVertices = NULL;
-    fMaxVertices = 0;
-}
-
-GrTextContext::~GrTextContext() {
-    this->flushGlyphs();
-}
-
-void GrTextContext::flush() {
-    this->flushGlyphs();
-}
-
-namespace {
-
-// position + texture coord
-extern const GrVertexAttrib gTextVertexAttribs[] = {
-    {kVec2f_GrVertexAttribType, 0,               kPosition_GrVertexAttribBinding},
-    {kVec2f_GrVertexAttribType, sizeof(GrPoint), kEffect_GrVertexAttribBinding}
-};
-
-};
-
-void GrTextContext::drawPackedGlyph(GrGlyph::PackedID packed,
-                                    GrFixed vx, GrFixed vy,
-                                    GrFontScaler* scaler) {
-    if (NULL == fDrawTarget) {
-        return;
-    }
-    if (NULL == fStrike) {
-        fStrike = fContext->getFontCache()->getStrike(scaler);
-    }
-
-    GrGlyph* glyph = fStrike->getGlyph(packed, scaler);
-    if (NULL == glyph || glyph->fBounds.isEmpty()) {
-        return;
-    }
-
-    vx += SkIntToFixed(glyph->fBounds.fLeft);
-    vy += SkIntToFixed(glyph->fBounds.fTop);
-
-    // keep them as ints until we've done the clip-test
-    GrFixed width = glyph->fBounds.width();
-    GrFixed height = glyph->fBounds.height();
-
-    // check if we clipped out
-    if (true || NULL == glyph->fAtlas) {
-        int x = vx >> 16;
-        int y = vy >> 16;
-        if (fClipRect.quickReject(x, y, x + width, y + height)) {
-//            SkCLZ(3);    // so we can set a break-point in the debugger
-            return;
-        }
-    }
-
-    if (NULL == glyph->fAtlas) {
-        if (fStrike->getGlyphAtlas(glyph, scaler)) {
-            goto HAS_ATLAS;
-        }
-#if 0 // M30 specific revert of font cache improvement to fix https://code.google.com/p/chromium/issues/detail?id=303803
-        // try to clear out an unused atlas before we flush
-        fContext->getFontCache()->freeAtlasExceptFor(fStrike);
-        if (fStrike->getGlyphAtlas(glyph, scaler)) {
-            goto HAS_ATLAS;
-        }
-#endif
-        // before we purge the cache, we must flush any accumulated draws
-        this->flushGlyphs();
-        fContext->flush();
-
-        // try to purge
-        fContext->getFontCache()->purgeExceptFor(fStrike);
-        if (fStrike->getGlyphAtlas(glyph, scaler)) {
-            goto HAS_ATLAS;
-        }
-
-        if (NULL == glyph->fPath) {
-            SkPath* path = SkNEW(SkPath);
-            if (!scaler->getGlyphPath(glyph->glyphID(), path)) {
-                // flag the glyph as being dead?
-                delete path;
-                return;
-            }
-            glyph->fPath = path;
-        }
-
-        GrContext::AutoMatrix am;
-        SkMatrix translate;
-        translate.setTranslate(SkFixedToScalar(vx - SkIntToFixed(glyph->fBounds.fLeft)),
-                               SkFixedToScalar(vy - SkIntToFixed(glyph->fBounds.fTop)));
-        GrPaint tmpPaint(fPaint);
-        am.setPreConcat(fContext, translate, &tmpPaint);
-        SkStrokeRec stroke(SkStrokeRec::kFill_InitStyle);
-        fContext->drawPath(tmpPaint, *glyph->fPath, stroke);
-        return;
-    }
-
-HAS_ATLAS:
-    GrAssert(glyph->fAtlas);
-
-    // now promote them to fixed (TODO: Rethink using fixed pt).
-    width = SkIntToFixed(width);
-    height = SkIntToFixed(height);
-
-    GrTexture* texture = glyph->fAtlas->texture();
-    GrAssert(texture);
-
-    if (fCurrTexture != texture || fCurrVertex + 4 > fMaxVertices) {
-        this->flushGlyphs();
-        fCurrTexture = texture;
-        fCurrTexture->ref();
-    }
-
-    if (NULL == fVertices) {
-       // If we need to reserve vertices allow the draw target to suggest
-        // a number of verts to reserve and whether to perform a flush.
-        fMaxVertices = kMinRequestedVerts;
-        fDrawTarget->drawState()->setVertexAttribs<gTextVertexAttribs>(
-            SK_ARRAY_COUNT(gTextVertexAttribs));
-        bool flush = fDrawTarget->geometryHints(&fMaxVertices, NULL);
-        if (flush) {
-            this->flushGlyphs();
-            fContext->flush();
-            fDrawTarget->drawState()->setVertexAttribs<gTextVertexAttribs>(
-                SK_ARRAY_COUNT(gTextVertexAttribs));
-        }
-        fMaxVertices = kDefaultRequestedVerts;
-        // ignore return, no point in flushing again.
-        fDrawTarget->geometryHints(&fMaxVertices, NULL);
-
-        int maxQuadVertices = 4 * fContext->getQuadIndexBuffer()->maxQuads();
-        if (fMaxVertices < kMinRequestedVerts) {
-            fMaxVertices = kDefaultRequestedVerts;
-        } else if (fMaxVertices > maxQuadVertices) {
-            // don't exceed the limit of the index buffer
-            fMaxVertices = maxQuadVertices;
-        }
-        bool success = fDrawTarget->reserveVertexAndIndexSpace(fMaxVertices,
-                                                               0,
-                                                               GrTCast<void**>(&fVertices),
-                                                               NULL);
-        GrAlwaysAssert(success);
-        GrAssert(2*sizeof(GrPoint) == fDrawTarget->getDrawState().getVertexSize());
-    }
-
-    GrFixed tx = SkIntToFixed(glyph->fAtlasLocation.fX);
-    GrFixed ty = SkIntToFixed(glyph->fAtlasLocation.fY);
-
-    fVertices[2*fCurrVertex].setRectFan(SkFixedToFloat(vx),
-                                        SkFixedToFloat(vy),
-                                        SkFixedToFloat(vx + width),
-                                        SkFixedToFloat(vy + height),
-                                        2 * sizeof(SkPoint));
-    fVertices[2*fCurrVertex+1].setRectFan(SkFixedToFloat(texture->normalizeFixedX(tx)),
-                                          SkFixedToFloat(texture->normalizeFixedY(ty)),
-                                          SkFixedToFloat(texture->normalizeFixedX(tx + width)),
-                                          SkFixedToFloat(texture->normalizeFixedY(ty + height)),
-                                          2 * sizeof(SkPoint));
-    fCurrVertex += 4;
-=======
->>>>>>> 0a657bbc
 }