/*
 * Copyright 2010 Google Inc.
 *
 * Use of this source code is governed by a BSD-style license that can be
 * found in the LICENSE file.
 */

#ifndef GrRenderTargetOpList_DEFINED
#define GrRenderTargetOpList_DEFINED

#include "include/core/SkMatrix.h"
#include "include/core/SkStrokeRec.h"
#include "include/core/SkTypes.h"
<<<<<<< HEAD
#include "include/private/GrOpList.h"
=======
>>>>>>> 40be567a
#include "include/private/SkTArray.h"
#include "src/core/SkArenaAlloc.h"
#include "src/core/SkClipStack.h"
#include "src/core/SkStringUtils.h"
#include "src/core/SkTLazy.h"
#include "src/gpu/GrAppliedClip.h"
<<<<<<< HEAD
=======
#include "src/gpu/GrOpList.h"
>>>>>>> 40be567a
#include "src/gpu/GrPathRendering.h"
#include "src/gpu/GrPrimitiveProcessor.h"
#include "src/gpu/ops/GrDrawOp.h"
#include "src/gpu/ops/GrOp.h"

class GrAuditTrail;
class GrClearOp;
class GrCaps;
class GrRenderTargetProxy;

class GrRenderTargetOpList final : public GrOpList {
private:
    using DstProxy = GrXferProcessor::DstProxy;

public:
    GrRenderTargetOpList(sk_sp<GrOpMemoryPool>, sk_sp<GrRenderTargetProxy>, GrAuditTrail*);

    ~GrRenderTargetOpList() override;

<<<<<<< HEAD
    void makeClosed(const GrCaps& caps) override {
        if (this->isClosed()) {
            return;
        }

        this->forwardCombine(caps);

        INHERITED::makeClosed(caps);
    }

=======
>>>>>>> 40be567a
    bool isEmpty() const { return fOpChains.empty(); }

    /**
     * Empties the draw buffer of any queued up draws.
     */
    void endFlush() override;

    /**
     * Together these two functions flush all queued up draws to GrCommandBuffer. The return value
     * of executeOps() indicates whether any commands were actually issued to the GPU.
     */
    void onPrepare(GrOpFlushState* flushState) override;
    bool onExecute(GrOpFlushState* flushState) override;

<<<<<<< HEAD
    void addOp(std::unique_ptr<GrOp> op, const GrCaps& caps) {
        auto addDependency = [ &caps, this ] (GrSurfaceProxy* p, GrMipMapped) {
            this->addDependency(p, caps);
=======
    void addOp(std::unique_ptr<GrOp> op, GrTextureResolveManager textureResolveManager,
               const GrCaps& caps) {
        auto addDependency = [ textureResolveManager, &caps, this ] (
                GrSurfaceProxy* p, GrMipMapped mipmapped) {
            this->addDependency(p, mipmapped, textureResolveManager, caps);
>>>>>>> 40be567a
        };

        op->visitProxies(addDependency);

        this->recordOp(std::move(op), GrProcessorSet::EmptySetAnalysis(), nullptr, nullptr, caps);
    }

<<<<<<< HEAD
    void addWaitOp(std::unique_ptr<GrOp> op, const GrCaps& caps) {
        fHasWaitOp= true;
        this->addOp(std::move(op), caps);
    }

    void addDrawOp(std::unique_ptr<GrDrawOp> op, const GrProcessorSet::Analysis& processorAnalysis,
                   GrAppliedClip&& clip, const DstProxy& dstProxy, const GrCaps& caps) {
        auto addDependency = [ &caps, this ] (GrSurfaceProxy* p, GrMipMapped) {
            this->addDependency(p, caps);
=======
    void addWaitOp(std::unique_ptr<GrOp> op, GrTextureResolveManager textureResolveManager,
                   const GrCaps& caps) {
        fHasWaitOp = true;
        this->addOp(std::move(op), textureResolveManager, caps);
    }

    void addDrawOp(std::unique_ptr<GrDrawOp> op, const GrProcessorSet::Analysis& processorAnalysis,
                   GrAppliedClip&& clip, const DstProxy& dstProxy,
                   GrTextureResolveManager textureResolveManager, const GrCaps& caps) {
        auto addDependency = [ textureResolveManager, &caps, this ] (
                GrSurfaceProxy* p, GrMipMapped mipmapped) {
            this->addDependency(p, mipmapped, textureResolveManager, caps);
>>>>>>> 40be567a
        };

        op->visitProxies(addDependency);
        clip.visitProxies(addDependency);
        if (dstProxy.proxy()) {
            addDependency(dstProxy.proxy(), GrMipMapped::kNo);
        }

        this->recordOp(std::move(op), processorAnalysis, clip.doesClip() ? &clip : nullptr,
                       &dstProxy, caps);
    }

    void discard();

<<<<<<< HEAD
    /**
     * Copies a pixel rectangle from one surface to another. This call may finalize
     * reserved vertex/index data (as though a draw call was made). The src pixels
     * copied are specified by srcRect. They are copied to a rect of the same
     * size in dst with top left at dstPoint. If the src rect is clipped by the
     * src bounds then  pixel values in the dst rect corresponding to area clipped
     * by the src rect are not overwritten. This method is not guaranteed to succeed
     * depending on the type of surface, configs, etc, and the backend-specific
     * limitations.
     */
    bool copySurface(GrRecordingContext*,
                     GrSurfaceProxy* dst,
                     GrSurfaceProxy* src,
                     const SkIRect& srcRect,
                     const SkIPoint& dstPoint) override;

=======
>>>>>>> 40be567a
    GrRenderTargetOpList* asRenderTargetOpList() override { return this; }

    SkDEBUGCODE(void dump(bool printDependencies) const override;)
    SkDEBUGCODE(int numClips() const override { return fNumClips; })
    SkDEBUGCODE(void visitProxies_debugOnly(const GrOp::VisitProxyFunc&) const;)

private:
    friend class GrRenderTargetContextPriv; // for stencil clip state. TODO: this is invasive

    // The RTC and RTOpList have to work together to handle buffer clears. In most cases, buffer
    // clearing can be done natively, in which case the op list's load ops are sufficient. In other
    // cases, draw ops must be used, which makes the RTC the best place for those decisions. This,
    // however, requires that the RTC be able to coordinate with the op list to achieve similar ends
    friend class GrRenderTargetContext;

<<<<<<< HEAD
    bool onIsUsed(GrSurfaceProxy*) const override;

    // Must only be called if native stencil buffer clearing is enabled
    void setStencilLoadOp(GrLoadOp op);
=======
    bool isNoOp() const {
        // TODO: GrLoadOp::kDiscard -> [empty opList] -> GrStoreOp::kStore should also be a no-op.
        // We don't count it as a no-op right now because of Vulkan. There are real cases where we
        // store a discard, and if we skip that render pass, then the next time we load the render
        // target, Vulkan detects loading of uninitialized memory and complains. If we don't skip
        // storing the discard, then we trick Vulkan and it doesn't notice us doing anything wrong.
        // We should definitely address this issue properly.
        //
        // TODO: We should also consider stencil load/store here. We get away with it for now
        // because we never discard stencil buffers.
        return fOpChains.empty() && GrLoadOp::kClear != fColorLoadOp &&
               GrLoadOp::kDiscard != fColorLoadOp;
    }

    bool onIsUsed(GrSurfaceProxy*) const override;

    // Must only be called if native stencil buffer clearing is enabled
    void setStencilLoadOp(GrLoadOp op) { fStencilLoadOp = op; }
>>>>>>> 40be567a
    // Must only be called if native color buffer clearing is enabled.
    void setColorLoadOp(GrLoadOp op, const SkPMColor4f& color);
    // Sets the clear color to transparent black
    void setColorLoadOp(GrLoadOp op) {
        static const SkPMColor4f kDefaultClearColor = {0.f, 0.f, 0.f, 0.f};
        this->setColorLoadOp(op, kDefaultClearColor);
    }
<<<<<<< HEAD
=======

    enum class CanDiscardPreviousOps : bool {
        kYes = true,
        kNo = false
    };
>>>>>>> 40be567a

    // Perform book-keeping for a fullscreen clear, regardless of how the clear is implemented later
    // (i.e. setColorLoadOp(), adding a ClearOp, or adding a GrFillRectOp that covers the device).
    // Returns true if the clear can be converted into a load op (barring device caps).
<<<<<<< HEAD
    bool resetForFullscreenClear();
=======
    bool resetForFullscreenClear(CanDiscardPreviousOps);
>>>>>>> 40be567a

    void deleteOps();

    class OpChain {
    public:
        OpChain(const OpChain&) = delete;
        OpChain& operator=(const OpChain&) = delete;
        OpChain(std::unique_ptr<GrOp>, GrProcessorSet::Analysis, GrAppliedClip*, const DstProxy*);

        ~OpChain() {
            // The ops are stored in a GrMemoryPool and must be explicitly deleted via the pool.
            SkASSERT(fList.empty());
        }

        void visitProxies(const GrOp::VisitProxyFunc&) const;

        GrOp* head() const { return fList.head(); }

        GrAppliedClip* appliedClip() const { return fAppliedClip; }
        const DstProxy& dstProxy() const { return fDstProxy; }
        const SkRect& bounds() const { return fBounds; }

        // Deletes all the ops in the chain via the pool.
        void deleteOps(GrOpMemoryPool* pool);

        // Attempts to move the ops from the passed chain to this chain at the head. Also attempts
        // to merge ops between the chains. Upon success the passed chain is empty.
        // Fails when the chains aren't of the same op type, have different clips or dst proxies.
        bool prependChain(OpChain*, const GrCaps&, GrOpMemoryPool*, GrAuditTrail*);

        // Attempts to add 'op' to this chain either by merging or adding to the tail. Returns
        // 'op' to the caller upon failure, otherwise null. Fails when the op and chain aren't of
        // the same op type, have different clips or dst proxies.
        std::unique_ptr<GrOp> appendOp(std::unique_ptr<GrOp> op, GrProcessorSet::Analysis,
                                       const DstProxy*, const GrAppliedClip*, const GrCaps&,
                                       GrOpMemoryPool*, GrAuditTrail*);

    private:
        class List {
        public:
            List() = default;
            List(std::unique_ptr<GrOp>);
            List(List&&);
            List& operator=(List&& that);

            bool empty() const { return !SkToBool(fHead); }
            GrOp* head() const { return fHead.get(); }
            GrOp* tail() const { return fTail; }

            std::unique_ptr<GrOp> popHead();
            std::unique_ptr<GrOp> removeOp(GrOp* op);
            void pushHead(std::unique_ptr<GrOp> op);
            void pushTail(std::unique_ptr<GrOp>);

            void validate() const;

        private:
            std::unique_ptr<GrOp> fHead;
            GrOp* fTail = nullptr;
        };

        void validate() const;

        bool tryConcat(List*, GrProcessorSet::Analysis, const DstProxy&, const GrAppliedClip*,
                       const SkRect& bounds, const GrCaps&, GrOpMemoryPool*, GrAuditTrail*);
        static List DoConcat(List, List, const GrCaps&, GrOpMemoryPool*, GrAuditTrail*);

        List fList;
        GrProcessorSet::Analysis fProcessorAnalysis;
        DstProxy fDstProxy;
        GrAppliedClip* fAppliedClip;
        SkRect fBounds;
    };

    void handleInternalAllocationFailure() override;

    void gatherProxyIntervals(GrResourceAllocator*) const override;

    void recordOp(std::unique_ptr<GrOp>, GrProcessorSet::Analysis, GrAppliedClip*, const DstProxy*,
                  const GrCaps& caps);

    void forwardCombine(const GrCaps&);

<<<<<<< HEAD
=======
    ExpectedOutcome onMakeClosed(const GrCaps& caps) override {
        this->forwardCombine(caps);
        return (this->isNoOp()) ? ExpectedOutcome::kTargetUnchanged : ExpectedOutcome::kTargetDirty;
    }

    GrLoadOp                       fColorLoadOp    = GrLoadOp::kLoad;
    SkPMColor4f                    fLoadClearColor = SK_PMColor4fTRANSPARENT;
    GrLoadOp                       fStencilLoadOp  = GrLoadOp::kLoad;

>>>>>>> 40be567a
    uint32_t                       fLastClipStackGenID;
    SkIRect                        fLastDevClipBounds;
    int                            fLastClipNumAnalyticFPs;

    // We must track if we have a wait op so that we don't delete the op when we have a full clear.
    bool fHasWaitOp = false;;

    // For ops/opList we have mean: 5 stdDev: 28
<<<<<<< HEAD
    SkSTArray<25, OpChain, true> fOpChains;
=======
    SkSTArray<25, OpChain, true>   fOpChains;
>>>>>>> 40be567a

    // MDB TODO: 4096 for the first allocation of the clip space will be huge overkill.
    // Gather statistics to determine the correct size.
    SkArenaAlloc                   fClipAllocator{4096};
    SkDEBUGCODE(int                fNumClips;)

    typedef GrOpList INHERITED;
};

#endif<|MERGE_RESOLUTION|>--- conflicted
+++ resolved
@@ -11,20 +11,13 @@
 #include "include/core/SkMatrix.h"
 #include "include/core/SkStrokeRec.h"
 #include "include/core/SkTypes.h"
-<<<<<<< HEAD
-#include "include/private/GrOpList.h"
-=======
->>>>>>> 40be567a
 #include "include/private/SkTArray.h"
 #include "src/core/SkArenaAlloc.h"
 #include "src/core/SkClipStack.h"
 #include "src/core/SkStringUtils.h"
 #include "src/core/SkTLazy.h"
 #include "src/gpu/GrAppliedClip.h"
-<<<<<<< HEAD
-=======
 #include "src/gpu/GrOpList.h"
->>>>>>> 40be567a
 #include "src/gpu/GrPathRendering.h"
 #include "src/gpu/GrPrimitiveProcessor.h"
 #include "src/gpu/ops/GrDrawOp.h"
@@ -44,19 +37,6 @@
 
     ~GrRenderTargetOpList() override;
 
-<<<<<<< HEAD
-    void makeClosed(const GrCaps& caps) override {
-        if (this->isClosed()) {
-            return;
-        }
-
-        this->forwardCombine(caps);
-
-        INHERITED::makeClosed(caps);
-    }
-
-=======
->>>>>>> 40be567a
     bool isEmpty() const { return fOpChains.empty(); }
 
     /**
@@ -71,17 +51,11 @@
     void onPrepare(GrOpFlushState* flushState) override;
     bool onExecute(GrOpFlushState* flushState) override;
 
-<<<<<<< HEAD
-    void addOp(std::unique_ptr<GrOp> op, const GrCaps& caps) {
-        auto addDependency = [ &caps, this ] (GrSurfaceProxy* p, GrMipMapped) {
-            this->addDependency(p, caps);
-=======
     void addOp(std::unique_ptr<GrOp> op, GrTextureResolveManager textureResolveManager,
                const GrCaps& caps) {
         auto addDependency = [ textureResolveManager, &caps, this ] (
                 GrSurfaceProxy* p, GrMipMapped mipmapped) {
             this->addDependency(p, mipmapped, textureResolveManager, caps);
->>>>>>> 40be567a
         };
 
         op->visitProxies(addDependency);
@@ -89,17 +63,6 @@
         this->recordOp(std::move(op), GrProcessorSet::EmptySetAnalysis(), nullptr, nullptr, caps);
     }
 
-<<<<<<< HEAD
-    void addWaitOp(std::unique_ptr<GrOp> op, const GrCaps& caps) {
-        fHasWaitOp= true;
-        this->addOp(std::move(op), caps);
-    }
-
-    void addDrawOp(std::unique_ptr<GrDrawOp> op, const GrProcessorSet::Analysis& processorAnalysis,
-                   GrAppliedClip&& clip, const DstProxy& dstProxy, const GrCaps& caps) {
-        auto addDependency = [ &caps, this ] (GrSurfaceProxy* p, GrMipMapped) {
-            this->addDependency(p, caps);
-=======
     void addWaitOp(std::unique_ptr<GrOp> op, GrTextureResolveManager textureResolveManager,
                    const GrCaps& caps) {
         fHasWaitOp = true;
@@ -112,7 +75,6 @@
         auto addDependency = [ textureResolveManager, &caps, this ] (
                 GrSurfaceProxy* p, GrMipMapped mipmapped) {
             this->addDependency(p, mipmapped, textureResolveManager, caps);
->>>>>>> 40be567a
         };
 
         op->visitProxies(addDependency);
@@ -127,25 +89,6 @@
 
     void discard();
 
-<<<<<<< HEAD
-    /**
-     * Copies a pixel rectangle from one surface to another. This call may finalize
-     * reserved vertex/index data (as though a draw call was made). The src pixels
-     * copied are specified by srcRect. They are copied to a rect of the same
-     * size in dst with top left at dstPoint. If the src rect is clipped by the
-     * src bounds then  pixel values in the dst rect corresponding to area clipped
-     * by the src rect are not overwritten. This method is not guaranteed to succeed
-     * depending on the type of surface, configs, etc, and the backend-specific
-     * limitations.
-     */
-    bool copySurface(GrRecordingContext*,
-                     GrSurfaceProxy* dst,
-                     GrSurfaceProxy* src,
-                     const SkIRect& srcRect,
-                     const SkIPoint& dstPoint) override;
-
-=======
->>>>>>> 40be567a
     GrRenderTargetOpList* asRenderTargetOpList() override { return this; }
 
     SkDEBUGCODE(void dump(bool printDependencies) const override;)
@@ -161,12 +104,6 @@
     // however, requires that the RTC be able to coordinate with the op list to achieve similar ends
     friend class GrRenderTargetContext;
 
-<<<<<<< HEAD
-    bool onIsUsed(GrSurfaceProxy*) const override;
-
-    // Must only be called if native stencil buffer clearing is enabled
-    void setStencilLoadOp(GrLoadOp op);
-=======
     bool isNoOp() const {
         // TODO: GrLoadOp::kDiscard -> [empty opList] -> GrStoreOp::kStore should also be a no-op.
         // We don't count it as a no-op right now because of Vulkan. There are real cases where we
@@ -185,7 +122,6 @@
 
     // Must only be called if native stencil buffer clearing is enabled
     void setStencilLoadOp(GrLoadOp op) { fStencilLoadOp = op; }
->>>>>>> 40be567a
     // Must only be called if native color buffer clearing is enabled.
     void setColorLoadOp(GrLoadOp op, const SkPMColor4f& color);
     // Sets the clear color to transparent black
@@ -193,23 +129,16 @@
         static const SkPMColor4f kDefaultClearColor = {0.f, 0.f, 0.f, 0.f};
         this->setColorLoadOp(op, kDefaultClearColor);
     }
-<<<<<<< HEAD
-=======
 
     enum class CanDiscardPreviousOps : bool {
         kYes = true,
         kNo = false
     };
->>>>>>> 40be567a
 
     // Perform book-keeping for a fullscreen clear, regardless of how the clear is implemented later
     // (i.e. setColorLoadOp(), adding a ClearOp, or adding a GrFillRectOp that covers the device).
     // Returns true if the clear can be converted into a load op (barring device caps).
-<<<<<<< HEAD
-    bool resetForFullscreenClear();
-=======
     bool resetForFullscreenClear(CanDiscardPreviousOps);
->>>>>>> 40be567a
 
     void deleteOps();
 
@@ -293,8 +222,6 @@
 
     void forwardCombine(const GrCaps&);
 
-<<<<<<< HEAD
-=======
     ExpectedOutcome onMakeClosed(const GrCaps& caps) override {
         this->forwardCombine(caps);
         return (this->isNoOp()) ? ExpectedOutcome::kTargetUnchanged : ExpectedOutcome::kTargetDirty;
@@ -304,7 +231,6 @@
     SkPMColor4f                    fLoadClearColor = SK_PMColor4fTRANSPARENT;
     GrLoadOp                       fStencilLoadOp  = GrLoadOp::kLoad;
 
->>>>>>> 40be567a
     uint32_t                       fLastClipStackGenID;
     SkIRect                        fLastDevClipBounds;
     int                            fLastClipNumAnalyticFPs;
@@ -313,11 +239,7 @@
     bool fHasWaitOp = false;;
 
     // For ops/opList we have mean: 5 stdDev: 28
-<<<<<<< HEAD
-    SkSTArray<25, OpChain, true> fOpChains;
-=======
     SkSTArray<25, OpChain, true>   fOpChains;
->>>>>>> 40be567a
 
     // MDB TODO: 4096 for the first allocation of the clip space will be huge overkill.
     // Gather statistics to determine the correct size.
