--- conflicted
+++ resolved
@@ -9,11 +9,8 @@
 #define GrTracing_DEFINED
 
 #include "src/core/SkTraceEvent.h"
-<<<<<<< HEAD
-=======
 
 #include "src/gpu/GrAuditTrail.h"
->>>>>>> 40be567a
 
 class GrContext;
 
@@ -23,8 +20,4 @@
 #define GR_CREATE_TRACE_MARKER_CONTEXT(classname, op, context)                            \
     GR_AUDIT_TRAIL_AUTO_FRAME(context->priv().auditTrail(), classname "::" op); \
     TRACE_EVENT0("skia.gpu", classname "::" op)
-<<<<<<< HEAD
-
-=======
->>>>>>> 40be567a
 #endif