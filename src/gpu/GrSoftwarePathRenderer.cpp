--- conflicted
+++ resolved
@@ -5,35 +5,17 @@
  * found in the LICENSE file.
  */
 
-<<<<<<< HEAD
-#include "include/private/GrAuditTrail.h"
-#include "include/private/GrOpList.h"
-=======
->>>>>>> 40be567a
 #include "include/private/SkSemaphore.h"
 #include "src/core/SkMakeUnique.h"
 #include "src/core/SkTaskGroup.h"
 #include "src/core/SkTraceEvent.h"
-<<<<<<< HEAD
-=======
 #include "src/gpu/GrAuditTrail.h"
->>>>>>> 40be567a
 #include "src/gpu/GrCaps.h"
 #include "src/gpu/GrClip.h"
 #include "src/gpu/GrContextPriv.h"
 #include "src/gpu/GrDeferredProxyUploader.h"
 #include "src/gpu/GrGpuResourcePriv.h"
 #include "src/gpu/GrOpFlushState.h"
-<<<<<<< HEAD
-#include "src/gpu/GrProxyProvider.h"
-#include "src/gpu/GrRecordingContextPriv.h"
-#include "src/gpu/GrSWMaskHelper.h"
-#include "src/gpu/GrShape.h"
-#include "src/gpu/GrSoftwarePathRenderer.h"
-#include "src/gpu/GrSurfaceContextPriv.h"
-#include "src/gpu/ops/GrDrawOp.h"
-#include "src/gpu/ops/GrFillRectOp.h"
-=======
 #include "src/gpu/GrOpList.h"
 #include "src/gpu/GrProxyProvider.h"
 #include "src/gpu/GrRecordingContextPriv.h"
@@ -43,7 +25,6 @@
 #include "src/gpu/GrSurfaceContextPriv.h"
 #include "src/gpu/geometry/GrShape.h"
 #include "src/gpu/ops/GrDrawOp.h"
->>>>>>> 40be567a
 
 ////////////////////////////////////////////////////////////////////////////////
 GrPathRenderer::CanDrawPath
@@ -51,7 +32,7 @@
     // Pass on any style that applies. The caller will apply the style if a suitable renderer is
     // not found and try again with the new GrShape.
     if (!args.fShape->style().applies() && SkToBool(fProxyProvider) &&
-        ((args.fAATypeFlags & AATypeFlags::kCoverage) || args.fAATypeFlags == AATypeFlags::kNone)) {
+        (args.fAAType == GrAAType::kCoverage || args.fAAType == GrAAType::kNone)) {
         // This is the fallback renderer for when a path is too complicated for the GPU ones.
         return CanDrawPath::kAsBackup;
     }
@@ -119,16 +100,8 @@
                                            const SkMatrix& viewMatrix,
                                            const SkRect& rect,
                                            const SkMatrix& localMatrix) {
-<<<<<<< HEAD
-    auto context = renderTargetContext->surfPriv().getContext();
-    renderTargetContext->addDrawOp(clip,
-                                   GrFillRectOp::MakeWithLocalMatrix(
-                                           context, std::move(paint), GrAAType::kNone, viewMatrix,
-                                           localMatrix, rect, &userStencilSettings));
-=======
     renderTargetContext->priv().stencilRect(clip, &userStencilSettings, std::move(paint), GrAA::kNo,
                                             viewMatrix, rect, &localMatrix);
->>>>>>> 40be567a
 }
 
 void GrSoftwarePathRenderer::DrawAroundInvPath(GrRenderTargetContext* renderTargetContext,
@@ -202,29 +175,18 @@
                                                               SkBackingFit fit,
                                                               int width, int height) {
     GrProxyProvider* proxyProvider = context->priv().proxyProvider();
-<<<<<<< HEAD
-=======
     const GrCaps* caps = context->priv().caps();
->>>>>>> 40be567a
 
     GrSurfaceDesc desc;
     desc.fWidth = width;
     desc.fHeight = height;
     desc.fConfig = kAlpha_8_GrPixelConfig;
 
-<<<<<<< HEAD
-    const GrBackendFormat format =
-            context->priv().caps()->getBackendFormatFromColorType(kAlpha_8_SkColorType);
-
-    return proxyProvider->createProxy(format, desc, kTopLeft_GrSurfaceOrigin, fit,
-                                      SkBudgeted::kYes);
-=======
     const GrBackendFormat format = caps->getDefaultBackendFormat(GrColorType::kAlpha_8,
                                                                  GrRenderable::kNo);
 
     return proxyProvider->createProxy(format, desc, GrRenderable::kNo, 1, kTopLeft_GrSurfaceOrigin,
                                       fit, SkBudgeted::kYes, GrProtected::kNo);
->>>>>>> 40be567a
 }
 
 namespace {
@@ -291,11 +253,7 @@
     // To prevent overloading the cache with entries during animations we limit the cache of masks
     // to cases where the matrix preserves axis alignment.
     bool useCache = fAllowCaching && !inverseFilled && args.fViewMatrix->preservesAxisAlignment() &&
-<<<<<<< HEAD
-                    args.fShape->hasUnstyledKey() && (AATypeFlags::kCoverage & args.fAATypeFlags);
-=======
                     args.fShape->hasUnstyledKey() && (GrAAType::kCoverage == args.fAAType);
->>>>>>> 40be567a
 
     if (!GetShapeAndClipBounds(args.fRenderTargetContext,
                                *args.fClip, *args.fShape,
@@ -371,11 +329,7 @@
     }
     if (!proxy) {
         SkBackingFit fit = useCache ? SkBackingFit::kExact : SkBackingFit::kApprox;
-<<<<<<< HEAD
-        GrAA aa = GrAA(SkToBool(AATypeFlags::kCoverage & args.fAATypeFlags));
-=======
         GrAA aa = GrAA(GrAAType::kCoverage == args.fAAType);
->>>>>>> 40be567a
 
         SkTaskGroup* taskGroup = nullptr;
         if (auto direct = args.fContext->priv().asDirectContext()) {
