/*
 * Copyright 2017 Google Inc.
 *
 * Use of this source code is governed by a BSD-style license that can be
 * found in the LICENSE file.
 */


#include "include/gpu/GrBackendSurface.h"

#include "src/gpu/gl/GrGLUtil.h"
<<<<<<< HEAD
=======

#ifdef SK_DAWN
#include "include/gpu/dawn/GrDawnTypes.h"
#include "src/gpu/dawn/GrDawnUtil.h"
#endif
>>>>>>> 40be567a

#ifdef SK_VULKAN
#include "include/gpu/vk/GrVkTypes.h"
#include "src/gpu/vk/GrVkImageLayout.h"
#include "src/gpu/vk/GrVkUtil.h"
#endif
#ifdef SK_METAL
#include "include/gpu/mtl/GrMtlTypes.h"
#include "src/gpu/mtl/GrMtlCppUtil.h"
#endif

<<<<<<< HEAD
GrBackendFormat::GrBackendFormat(GrGLenum format, GrGLenum target)
        : fBackend(GrBackendApi::kOpenGL)
        , fValid(true)
        , fGLFormat(format) {
    switch (target) {
        case GR_GL_TEXTURE_2D:
            fTextureType = GrTextureType::k2D;
            break;
        case GR_GL_TEXTURE_RECTANGLE:
            fTextureType = GrTextureType::kRectangle;
            break;
        case GR_GL_TEXTURE_EXTERNAL:
            fTextureType = GrTextureType::kExternal;
            break;
        default:
            SK_ABORT("Unexpected texture target");
    }
}

const GrGLenum* GrBackendFormat::getGLFormat() const {
    if (this->isValid() && GrBackendApi::kOpenGL == fBackend) {
        return &fGLFormat;
=======
GrBackendFormat::GrBackendFormat(const GrBackendFormat& that)
        : fBackend(that.fBackend)
        , fValid(that.fValid)
        , fTextureType(that.fTextureType) {
    if (!fValid) {
        return;
    }

    switch (fBackend) {
#ifdef SK_GL
        case GrBackendApi::kOpenGL:
            fGLFormat = that.fGLFormat;
            break;
#endif
#ifdef SK_VULKAN
        case GrBackendApi::kVulkan:
            fVk = that.fVk;
            break;
#endif
#ifdef SK_METAL
        case GrBackendApi::kMetal:
            fMtlFormat = that.fMtlFormat;
            break;
#endif
#ifdef SK_DAWN
        case GrBackendApi::kDawn:
            fDawnFormat = that.fDawnFormat;
            break;
#endif
        case GrBackendApi::kMock:
            fMockColorType = that.fMockColorType;
            break;
        default:
            SK_ABORT("Unknown GrBackend");
    }
}

GrBackendFormat::GrBackendFormat(GrGLenum format, GrGLenum target)
        : fBackend(GrBackendApi::kOpenGL)
        , fValid(true)
        , fGLFormat(format) {
    switch (target) {
        case GR_GL_TEXTURE_NONE:
            fTextureType = GrTextureType::kNone;
            break;
        case GR_GL_TEXTURE_2D:
            fTextureType = GrTextureType::k2D;
            break;
        case GR_GL_TEXTURE_RECTANGLE:
            fTextureType = GrTextureType::kRectangle;
            break;
        case GR_GL_TEXTURE_EXTERNAL:
            fTextureType = GrTextureType::kExternal;
            break;
        default:
            SK_ABORT("Unexpected texture target");
>>>>>>> 40be567a
    }
}

<<<<<<< HEAD
const GrGLenum* GrBackendFormat::getGLTarget() const {
    if (this->isValid() && GrBackendApi::kOpenGL == fBackend) {
        static constexpr GrGLenum k2D = GR_GL_TEXTURE_2D;
        static constexpr GrGLenum kRect = GR_GL_TEXTURE_RECTANGLE;
        static constexpr GrGLenum kExternal = GR_GL_TEXTURE_EXTERNAL;
        switch (fTextureType) {
            case GrTextureType::k2D:
                return &k2D;
            case GrTextureType::kRectangle:
                return &kRect;
            case GrTextureType::kExternal:
                return &kExternal;
        }
=======
GrGLFormat GrBackendFormat::asGLFormat() const {
    if (this->isValid() && GrBackendApi::kOpenGL == fBackend) {
        return GrGLFormatFromGLEnum(fGLFormat);
>>>>>>> 40be567a
    }
    return GrGLFormat::kUnknown;
}

GrBackendFormat GrBackendFormat::MakeVk(const GrVkYcbcrConversionInfo& ycbcrInfo) {
<<<<<<< HEAD
#ifdef SK_BUILD_FOR_ANDROID
    return GrBackendFormat(VK_FORMAT_UNDEFINED, ycbcrInfo);
#else
    return GrBackendFormat();
#endif
=======
    SkASSERT(ycbcrInfo.isValid());
    return GrBackendFormat(ycbcrInfo.fFormat, ycbcrInfo);
>>>>>>> 40be567a
}

GrBackendFormat::GrBackendFormat(VkFormat vkFormat, const GrVkYcbcrConversionInfo& ycbcrInfo)
        : fBackend(GrBackendApi::kVulkan)
#ifdef SK_VULKAN
        , fValid(true)
#else
        , fValid(false)
#endif
        , fTextureType(GrTextureType::k2D) {
    fVk.fFormat = vkFormat;
    fVk.fYcbcrConversionInfo = ycbcrInfo;
<<<<<<< HEAD
    if (fVk.fYcbcrConversionInfo.isValid()) {
=======
    if (fVk.fYcbcrConversionInfo.isValid() && fVk.fYcbcrConversionInfo.fExternalFormat) {
>>>>>>> 40be567a
        fTextureType = GrTextureType::kExternal;
    }
}

<<<<<<< HEAD
const VkFormat* GrBackendFormat::getVkFormat() const {
    if (this->isValid() && GrBackendApi::kVulkan == fBackend) {
        return &fVk.fFormat;
    }
    return nullptr;
=======
bool GrBackendFormat::asVkFormat(VkFormat* format) const {
    SkASSERT(format);
    if (this->isValid() && GrBackendApi::kVulkan == fBackend) {
        *format = fVk.fFormat;
        return true;
    }
    return false;
>>>>>>> 40be567a
}

const GrVkYcbcrConversionInfo* GrBackendFormat::getVkYcbcrConversionInfo() const {
    if (this->isValid() && GrBackendApi::kVulkan == fBackend) {
        return &fVk.fYcbcrConversionInfo;
<<<<<<< HEAD
    }
    return nullptr;
}

#ifdef SK_METAL
GrBackendFormat::GrBackendFormat(GrMTLPixelFormat mtlFormat)
        : fBackend(GrBackendApi::kMetal)
        , fValid(true)
        , fMtlFormat(mtlFormat)
        , fTextureType(GrTextureType::k2D) {
}

const GrMTLPixelFormat* GrBackendFormat::getMtlFormat() const {
    if (this->isValid() && GrBackendApi::kMetal == fBackend) {
        return &fMtlFormat;
=======
>>>>>>> 40be567a
    }
    return nullptr;
}

#ifdef SK_DAWN
GrBackendFormat::GrBackendFormat(dawn::TextureFormat format)
        : fBackend(GrBackendApi::kDawn)
        , fValid(true)
        , fDawnFormat(format)
        , fTextureType(GrTextureType::k2D) {
}

bool GrBackendFormat::asDawnFormat(dawn::TextureFormat* format) const {
    SkASSERT(format);
    if (this->isValid() && GrBackendApi::kDawn == fBackend) {
        *format = fDawnFormat;
        return true;
    }
    return false;
}
#endif

<<<<<<< HEAD
GrBackendFormat::GrBackendFormat(GrPixelConfig config)
        : fBackend(GrBackendApi::kMock)
        , fValid(true)
        , fMockFormat(config)
        , fTextureType(GrTextureType::k2D) {
}

const GrPixelConfig* GrBackendFormat::getMockFormat() const {
    if (this->isValid() && GrBackendApi::kMock == fBackend) {
        return &fMockFormat;
=======
#ifdef SK_METAL
GrBackendFormat::GrBackendFormat(GrMTLPixelFormat mtlFormat)
        : fBackend(GrBackendApi::kMetal)
        , fValid(true)
        , fMtlFormat(mtlFormat)
        , fTextureType(GrTextureType::k2D) {
}

GrMTLPixelFormat GrBackendFormat::asMtlFormat() const {
    if (this->isValid() && GrBackendApi::kMetal == fBackend) {
        return fMtlFormat;
>>>>>>> 40be567a
    }
    // MTLPixelFormatInvalid == 0
    return GrMTLPixelFormat(0);
}
#endif

GrBackendFormat::GrBackendFormat(GrColorType colorType)
        : fBackend(GrBackendApi::kMock)
        , fValid(true)
        , fTextureType(GrTextureType::k2D) {
    fMockColorType = colorType;
}

<<<<<<< HEAD
=======
GrColorType GrBackendFormat::asMockColorType() const {
    if (this->isValid() && GrBackendApi::kMock == fBackend) {
        return fMockColorType;
    }
    return GrColorType::kUnknown;
}

>>>>>>> 40be567a
GrBackendFormat GrBackendFormat::makeTexture2D() const {
    GrBackendFormat copy = *this;
    if (const GrVkYcbcrConversionInfo* ycbcrInfo = this->getVkYcbcrConversionInfo()) {
        if (ycbcrInfo->isValid()) {
            // If we have a ycbcr we remove it from the backend format and set the VkFormat to
            // R8G8B8A8_UNORM
            SkASSERT(copy.fBackend == GrBackendApi::kVulkan);
            copy.fVk.fYcbcrConversionInfo = GrVkYcbcrConversionInfo();
            copy.fVk.fFormat = VK_FORMAT_R8G8B8A8_UNORM;
        }
    }
    copy.fTextureType = GrTextureType::k2D;
    return copy;
}

bool GrBackendFormat::operator==(const GrBackendFormat& that) const {
    // Invalid GrBackendFormats are never equal to anything.
    if (!fValid || !that.fValid) {
        return false;
    }

    if (fBackend != that.fBackend) {
        return false;
    }

    switch (fBackend) {
        case GrBackendApi::kOpenGL:
            return fGLFormat == that.fGLFormat;
        case GrBackendApi::kVulkan:
#ifdef SK_VULKAN
            return fVk.fFormat == that.fVk.fFormat &&
                   fVk.fYcbcrConversionInfo == that.fVk.fYcbcrConversionInfo;
#endif
            break;
#ifdef SK_METAL
        case GrBackendApi::kMetal:
            return fMtlFormat == that.fMtlFormat;
#endif
            break;
<<<<<<< HEAD
        case GrBackendApi::kMock:
            return fMockFormat == that.fMockFormat;
=======
        case GrBackendApi::kDawn:
#ifdef SK_DAWN
            return fDawnFormat == that.fDawnFormat;
#endif
            break;
        case GrBackendApi::kMock:
            return fMockColorType == that.fMockColorType;
>>>>>>> 40be567a
        default:
            SK_ABORT("Unknown GrBackend");
    }
    return false;
}

<<<<<<< HEAD
GrBackendTexture::GrBackendTexture(int width,
                                   int height,
                                   const GrVkImageInfo& vkInfo)
#ifdef SK_VULKAN
        : GrBackendTexture(width, height, vkInfo,
                           sk_sp<GrVkImageLayout>(new GrVkImageLayout(vkInfo.fImageLayout))) {}
#else
        : fIsValid(false) {}
#endif

#ifdef SK_VULKAN
GrBackendTexture::GrBackendTexture(int width,
                                   int height,
                                   const GrVkImageInfo& vkInfo,
                                   sk_sp<GrVkImageLayout> layout)
        : fIsValid(true)
        , fWidth(width)
        , fHeight(height)
        , fConfig(kUnknown_GrPixelConfig)
        , fMipMapped(GrMipMapped(vkInfo.fLevelCount > 1))
        , fBackend(GrBackendApi::kVulkan)
        , fVkInfo(vkInfo, layout.release()) {
}
#endif

#ifdef SK_METAL
GrBackendTexture::GrBackendTexture(int width,
                                   int height,
                                   GrMipMapped mipMapped,
                                   const GrMtlTextureInfo& mtlInfo)
        : fIsValid(true)
        , fWidth(width)
        , fHeight(height)
        , fConfig(GrPixelConfig::kUnknown_GrPixelConfig)
        , fMipMapped(mipMapped)
        , fBackend(GrBackendApi::kMetal)
        , fMtlInfo(mtlInfo) {}
#endif
=======
#if GR_TEST_UTILS
#include "include/core/SkString.h"
#include "src/gpu/GrTestUtils.h"

#ifdef SK_GL
#include "src/gpu/gl/GrGLUtil.h"
#endif
#ifdef SK_VULKAN
#include "src/gpu/vk/GrVkUtil.h"
#endif

SkString GrBackendFormat::toStr() const {
    SkString str;

    if (!fValid) {
        str.append("invalid");
        return str;
    }

    str.appendf("%s-", GrBackendApiToStr(fBackend));

    switch (fBackend) {
        case GrBackendApi::kOpenGL:
#ifdef SK_GL
            str.append(GrGLFormatToStr(fGLFormat));
#endif
            break;
        case GrBackendApi::kVulkan:
#ifdef SK_VULKAN
            str.append(GrVkFormatToStr(fVk.fFormat));
#endif
            break;
        case GrBackendApi::kMetal:
#ifdef SK_METAL
            str.append(GrMtlFormatToStr(fMtlFormat));
#endif
            break;
        case GrBackendApi::kDawn:
#ifdef SK_DAWN
            str.append(GrDawnFormatToStr(fDawnFormat));
#endif
            break;
        case GrBackendApi::kMock:
            str.append(GrColorTypeToStr(fMockColorType));
            break;
    }

    return str;
}
#endif

///////////////////////////////////////////////////////////////////////////////////////////////////
#ifdef SK_DAWN
GrBackendTexture::GrBackendTexture(int width,
                                   int height,
                                   const GrDawnImageInfo& dawnInfo)
        : fIsValid(true)
        , fWidth(width)
        , fHeight(height)
        , fMipMapped(GrMipMapped(dawnInfo.fLevelCount > 1))
        , fBackend(GrBackendApi::kDawn)
        , fDawnInfo(dawnInfo) {}
#endif

GrBackendTexture::GrBackendTexture(int width, int height, const GrVkImageInfo& vkInfo)
#ifdef SK_VULKAN
        : GrBackendTexture(width, height, vkInfo,
                           sk_sp<GrVkImageLayout>(new GrVkImageLayout(vkInfo.fImageLayout))) {}
#else
        : fIsValid(false) {}
#endif

#ifdef SK_GL
GrBackendTexture::GrBackendTexture(int width,
                                   int height,
                                   GrMipMapped mipMapped,
                                   const GrGLTextureInfo glInfo,
                                   sk_sp<GrGLTextureParameters> params)
        : fIsValid(true)
        , fWidth(width)
        , fHeight(height)
        , fMipMapped(mipMapped)
        , fBackend(GrBackendApi::kOpenGL)
        , fGLInfo(glInfo, params.release()) {}
>>>>>>> 40be567a

sk_sp<GrGLTextureParameters> GrBackendTexture::getGLTextureParams() const {
    if (fBackend != GrBackendApi::kOpenGL) {
        return nullptr;
    }
    return fGLInfo.refParameters();
}
#endif

#ifdef SK_VULKAN
GrBackendTexture::GrBackendTexture(int width,
                                   int height,
                                   const GrVkImageInfo& vkInfo,
                                   sk_sp<GrVkImageLayout> layout)
        : fIsValid(true)
        , fWidth(width)
        , fHeight(height)
        , fMipMapped(GrMipMapped(vkInfo.fLevelCount > 1))
        , fBackend(GrBackendApi::kVulkan)
        , fVkInfo(vkInfo, layout.release()) {}
#endif

#ifdef SK_METAL
GrBackendTexture::GrBackendTexture(int width,
                                   int height,
                                   GrMipMapped mipMapped,
<<<<<<< HEAD
                                   const GrGLTextureInfo& glInfo)
        : fIsValid(true)
        , fWidth(width)
        , fHeight(height)
        , fConfig(kUnknown_GrPixelConfig)
        , fMipMapped(mipMapped)
        , fBackend(GrBackendApi::kOpenGL)
        , fGLInfo(glInfo) {}

GrBackendTexture::GrBackendTexture(int width,
                                   int height,
=======
                                   const GrMtlTextureInfo& mtlInfo)
        : fIsValid(true)
        , fWidth(width)
        , fHeight(height)
        , fMipMapped(mipMapped)
        , fBackend(GrBackendApi::kMetal)
        , fMtlInfo(mtlInfo) {}
#endif

GrBackendTexture::GrBackendTexture(int width,
                                   int height,
                                   GrMipMapped mipMapped,
                                   const GrGLTextureInfo& glInfo)
        : GrBackendTexture(width, height, mipMapped, glInfo, sk_make_sp<GrGLTextureParameters>()) {
    // Make no assumptions about client's texture's parameters.
    this->glTextureParametersModified();
}

GrBackendTexture::GrBackendTexture(int width,
                                   int height,
>>>>>>> 40be567a
                                   GrMipMapped mipMapped,
                                   const GrMockTextureInfo& mockInfo)
        : fIsValid(true)
        , fWidth(width)
        , fHeight(height)
<<<<<<< HEAD
        , fConfig(mockInfo.fConfig)
=======
>>>>>>> 40be567a
        , fMipMapped(mipMapped)
        , fBackend(GrBackendApi::kMock)
        , fMockInfo(mockInfo) {}

GrBackendTexture::~GrBackendTexture() {
    this->cleanup();
}

void GrBackendTexture::cleanup() {
<<<<<<< HEAD
=======
#ifdef SK_GL
    if (this->isValid() && GrBackendApi::kOpenGL == fBackend) {
        fGLInfo.cleanup();
    }
#endif
>>>>>>> 40be567a
#ifdef SK_VULKAN
    if (this->isValid() && GrBackendApi::kVulkan == fBackend) {
        fVkInfo.cleanup();
    }
#endif
<<<<<<< HEAD
#ifdef SK_METAL
    if (this->isValid() && GrBackendApi::kMetal == fBackend) {
        fMtlInfo.cleanup();
    }
#endif
=======
>>>>>>> 40be567a
}

GrBackendTexture::GrBackendTexture(const GrBackendTexture& that) : fIsValid(false) {
    *this = that;
}

GrBackendTexture& GrBackendTexture::operator=(const GrBackendTexture& that) {
    if (!that.isValid()) {
        this->cleanup();
        fIsValid = false;
        return *this;
<<<<<<< HEAD
    }
    fWidth = that.fWidth;
    fHeight = that.fHeight;
    fConfig = that.fConfig;
=======
    } else if (fIsValid && this->fBackend != that.fBackend) {
        this->cleanup();
        fIsValid = false;
    }
    fWidth = that.fWidth;
    fHeight = that.fHeight;
>>>>>>> 40be567a
    fMipMapped = that.fMipMapped;
    fBackend = that.fBackend;

    switch (that.fBackend) {
<<<<<<< HEAD
        case GrBackendApi::kOpenGL:
            fGLInfo = that.fGLInfo;
            break;
        case GrBackendApi::kVulkan:
#ifdef SK_VULKAN
            fVkInfo.assign(that.fVkInfo, this->isValid());
#endif
            break;
#ifdef SK_METAL
        case GrBackendApi::kMetal:
            fMtlInfo.assign(that.fMtlInfo, this->isValid());
=======
#ifdef SK_GL
        case GrBackendApi::kOpenGL:
            fGLInfo.assign(that.fGLInfo, this->isValid());
            break;
#endif
#ifdef SK_VULKAN
        case GrBackendApi::kVulkan:
            fVkInfo.assign(that.fVkInfo, this->isValid());
            break;
#endif
#ifdef SK_METAL
        case GrBackendApi::kMetal:
            fMtlInfo = that.fMtlInfo;
            break;
#endif
#ifdef SK_DAWN
        case GrBackendApi::kDawn:
            fDawnInfo = that.fDawnInfo;
>>>>>>> 40be567a
            break;
#endif
        case GrBackendApi::kMock:
            fMockInfo = that.fMockInfo;
            break;
        default:
            SK_ABORT("Unknown GrBackend");
    }
<<<<<<< HEAD
    fIsValid = that.fIsValid;
    return *this;
}

bool GrBackendTexture::getVkImageInfo(GrVkImageInfo* outInfo) const {
#ifdef SK_VULKAN
    if (this->isValid() && GrBackendApi::kVulkan == fBackend) {
        *outInfo = fVkInfo.snapImageInfo();
        return true;
    }
#endif
    return false;
}

void GrBackendTexture::setVkImageLayout(VkImageLayout layout) {
#ifdef SK_VULKAN
    if (this->isValid() && GrBackendApi::kVulkan == fBackend) {
        fVkInfo.setImageLayout(layout);
    }
#endif
}

// We need a stubbed version of GrVkImageLayout for non vulkan builds
#ifndef SK_VULKAN
class GrVkImageLayout : public SkRefCnt {
    GrVkImageLayout(VkImageLayout layout) {}
};
#endif

sk_sp<GrVkImageLayout> GrBackendTexture::getGrVkImageLayout() const {
#ifdef SK_VULKAN
=======
    fIsValid = true;
    return *this;
}

#ifdef SK_DAWN
bool GrBackendTexture::getDawnImageInfo(GrDawnImageInfo* outInfo) const {
    if (this->isValid() && GrBackendApi::kDawn == fBackend) {
        *outInfo = fDawnInfo;
        return true;
    }
    return false;
}
#endif

bool GrBackendTexture::getVkImageInfo(GrVkImageInfo* outInfo) const {
#ifdef SK_VULKAN
    if (this->isValid() && GrBackendApi::kVulkan == fBackend) {
        *outInfo = fVkInfo.snapImageInfo();
        return true;
    }
#endif
    return false;
}

void GrBackendTexture::setVkImageLayout(VkImageLayout layout) {
#ifdef SK_VULKAN
    if (this->isValid() && GrBackendApi::kVulkan == fBackend) {
        fVkInfo.setImageLayout(layout);
    }
#endif
}

#ifdef SK_VULKAN
sk_sp<GrVkImageLayout> GrBackendTexture::getGrVkImageLayout() const {
>>>>>>> 40be567a
    if (this->isValid() && GrBackendApi::kVulkan == fBackend) {
        return fVkInfo.getGrVkImageLayout();
    }
#endif
    return nullptr;
}
#endif

#ifdef SK_METAL
bool GrBackendTexture::getMtlTextureInfo(GrMtlTextureInfo* outInfo) const {
    if (this->isValid() && GrBackendApi::kMetal == fBackend) {
<<<<<<< HEAD
        *outInfo = fMtlInfo.snapTextureInfo();
=======
        *outInfo = fMtlInfo;
>>>>>>> 40be567a
        return true;
    }
    return false;
}
#endif

bool GrBackendTexture::getGLTextureInfo(GrGLTextureInfo* outInfo) const {
<<<<<<< HEAD
    if (this->isValid() && GrBackendApi::kOpenGL == fBackend) {
        *outInfo = fGLInfo;
=======
#ifdef SK_GL
    if (this->isValid() && GrBackendApi::kOpenGL == fBackend) {
        *outInfo = fGLInfo.info();
>>>>>>> 40be567a
        return true;
    } else if (this->isValid() && GrBackendApi::kMock == fBackend) {
        // Hack! This allows some blink unit tests to work when using the Mock GrContext.
        // Specifically, tests that rely on CanvasResourceProviderTextureGpuMemoryBuffer.
        // If that code ever goes away (or ideally becomes backend-agnostic), this can go away.
        *outInfo = GrGLTextureInfo{ GR_GL_TEXTURE_2D,
                                    static_cast<GrGLuint>(fMockInfo.fID),
                                    GR_GL_RGBA8 };
        return true;
    }
<<<<<<< HEAD
    return false;
}

bool GrBackendTexture::getMockTextureInfo(GrMockTextureInfo* outInfo) const {
    if (this->isValid() && GrBackendApi::kMock == fBackend) {
        *outInfo = fMockInfo;
        return true;
    }
    return false;
}

=======
#endif
    return false;
}

void GrBackendTexture::glTextureParametersModified() {
#ifdef SK_GL
    if (this->isValid() && fBackend == GrBackendApi::kOpenGL) {
        fGLInfo.parameters()->invalidate();
    }
#endif
}

bool GrBackendTexture::getMockTextureInfo(GrMockTextureInfo* outInfo) const {
    if (this->isValid() && GrBackendApi::kMock == fBackend) {
        *outInfo = fMockInfo;
        return true;
    }
    return false;
}

bool GrBackendTexture::isProtected() const {
    if (!this->isValid() || this->backend() != GrBackendApi::kVulkan) {
        return false;
    }
    return fVkInfo.isProtected();
}

>>>>>>> 40be567a
bool GrBackendTexture::isSameTexture(const GrBackendTexture& that) {
    if (!this->isValid() || !that.isValid()) {
        return false;
    }
    if (fBackend != that.fBackend) {
        return false;
    }
    switch (fBackend) {
<<<<<<< HEAD
        case GrBackendApi::kOpenGL:
            return fGLInfo.fID == that.fGLInfo.fID;
=======
#ifdef SK_GL
        case GrBackendApi::kOpenGL:
            return fGLInfo.info().fID == that.fGLInfo.info().fID;
#endif
>>>>>>> 40be567a
#ifdef SK_VULKAN
        case GrBackendApi::kVulkan:
            return fVkInfo.snapImageInfo().fImage == that.fVkInfo.snapImageInfo().fImage;
#endif
#ifdef SK_METAL
        case GrBackendApi::kMetal:
<<<<<<< HEAD
            return this->fMtlInfo.snapTextureInfo().fTexture ==
                   that.fMtlInfo.snapTextureInfo().fTexture;
=======
            return this->fMtlInfo.fTexture == that.fMtlInfo.fTexture;
>>>>>>> 40be567a
#endif
        case GrBackendApi::kMock:
            return fMockInfo.fID == that.fMockInfo.fID;
        default:
            return false;
    }
}

GrBackendFormat GrBackendTexture::getBackendFormat() const {
    if (!this->isValid()) {
        return GrBackendFormat();
    }
    switch (fBackend) {
<<<<<<< HEAD
        case GrBackendApi::kOpenGL:
            return GrBackendFormat::MakeGL(fGLInfo.fFormat, fGLInfo.fTarget);
=======
#ifdef SK_GL
        case GrBackendApi::kOpenGL:
            return GrBackendFormat::MakeGL(fGLInfo.info().fFormat, fGLInfo.info().fTarget);
#endif
>>>>>>> 40be567a
#ifdef SK_VULKAN
        case GrBackendApi::kVulkan: {
            auto info = fVkInfo.snapImageInfo();
            if (info.fYcbcrConversionInfo.isValid()) {
<<<<<<< HEAD
                SkASSERT(info.fFormat == VK_FORMAT_UNDEFINED);
=======
                SkASSERT(info.fFormat == info.fYcbcrConversionInfo.fFormat);
>>>>>>> 40be567a
                return GrBackendFormat::MakeVk(info.fYcbcrConversionInfo);
            }
            return GrBackendFormat::MakeVk(info.fFormat);
        }
#endif
<<<<<<< HEAD
=======
#ifdef SK_DAWN
        case GrBackendApi::kDawn: {
            return GrBackendFormat::MakeDawn(fDawnInfo.fFormat);
        }
#endif
>>>>>>> 40be567a
#ifdef SK_METAL
        case GrBackendApi::kMetal: {
            GrMtlTextureInfo mtlInfo;
            SkAssertResult(this->getMtlTextureInfo(&mtlInfo));
            return GrBackendFormat::MakeMtl(GrGetMTLPixelFormatFromMtlTextureInfo(mtlInfo));
        }
#endif
        case GrBackendApi::kMock:
<<<<<<< HEAD
            return GrBackendFormat::MakeMock(fMockInfo.fConfig);
=======
            return fMockInfo.getBackendFormat();
>>>>>>> 40be567a
        default:
            return GrBackendFormat();
    }
}

#if GR_TEST_UTILS
bool GrBackendTexture::TestingOnly_Equals(const GrBackendTexture& t0, const GrBackendTexture& t1) {
    if (!t0.isValid() || !t1.isValid()) {
        return false; // two invalid backend textures are not considered equal
    }

    if (t0.fWidth != t1.fWidth ||
        t0.fHeight != t1.fHeight ||
<<<<<<< HEAD
        t0.fConfig != t1.fConfig ||
=======
>>>>>>> 40be567a
        t0.fMipMapped != t1.fMipMapped ||
        t0.fBackend != t1.fBackend) {
        return false;
    }

    switch (t0.fBackend) {
<<<<<<< HEAD
    case GrBackendApi::kOpenGL:
        return t0.fGLInfo == t1.fGLInfo;
    case GrBackendApi::kMock:
        return t0.fMockInfo == t1.fMockInfo;
    case GrBackendApi::kVulkan:
#ifdef SK_VULKAN
        return t0.fVkInfo == t1.fVkInfo;
#else
        // fall through
#endif
    case GrBackendApi::kMetal:
#ifdef SK_METAL
        return t0.fMtlInfo == t1.fMtlInfo;
#else
        // fall through
#endif
    default:
        return false;
    }

    SkASSERT(0);
    return false;
=======
#ifdef SK_GL
        case GrBackendApi::kOpenGL:
            return t0.fGLInfo.info() == t1.fGLInfo.info();
#endif
        case GrBackendApi::kMock:
            return t0.fMockInfo == t1.fMockInfo;
#ifdef SK_VULKAN
        case GrBackendApi::kVulkan:
            return t0.fVkInfo == t1.fVkInfo;
#endif
#ifdef SK_METAL
        case GrBackendApi::kMetal:
            return t0.fMtlInfo == t1.fMtlInfo;
#endif
#ifdef SK_DAWN
        case GrBackendApi::kDawn:
            return t0.fDawnInfo == t1.fDawnInfo;
#endif
        default:
            return false;
    }
>>>>>>> 40be567a
}
#endif

////////////////////////////////////////////////////////////////////////////////////////////////////

<<<<<<< HEAD
=======
#ifdef SK_DAWN
GrBackendRenderTarget::GrBackendRenderTarget(int width,
                                             int height,
                                             int sampleCnt,
                                             int stencilBits,
                                             const GrDawnImageInfo& dawnInfo)
        : fIsValid(true)
        , fWidth(width)
        , fHeight(height)
        , fSampleCnt(sampleCnt)
        , fStencilBits(stencilBits)
        , fBackend(GrBackendApi::kDawn)
        , fDawnInfo(dawnInfo) {}
#endif

>>>>>>> 40be567a
GrBackendRenderTarget::GrBackendRenderTarget(int width,
                                             int height,
                                             int sampleCnt,
                                             int stencilBits,
                                             const GrVkImageInfo& vkInfo)
        : GrBackendRenderTarget(width, height, sampleCnt, vkInfo) {
    // This is a deprecated constructor that takes a bogus stencil bits.
    SkASSERT(0 == stencilBits);
}

GrBackendRenderTarget::GrBackendRenderTarget(int width,
                                             int height,
                                             int sampleCnt,
                                             const GrVkImageInfo& vkInfo)
#ifdef SK_VULKAN
        : GrBackendRenderTarget(width, height, sampleCnt, vkInfo,
                                sk_sp<GrVkImageLayout>(new GrVkImageLayout(vkInfo.fImageLayout))) {}
#else
        : fIsValid(false) {}
#endif

#ifdef SK_VULKAN
GrBackendRenderTarget::GrBackendRenderTarget(int width,
                                             int height,
                                             int sampleCnt,
                                             const GrVkImageInfo& vkInfo,
                                             sk_sp<GrVkImageLayout> layout)
        : fIsValid(true)
        , fWidth(width)
        , fHeight(height)
        , fSampleCnt(SkTMax(1, sampleCnt))
        , fStencilBits(0)  // We always create stencil buffers internally for vulkan
<<<<<<< HEAD
        , fConfig(kUnknown_GrPixelConfig)
=======
>>>>>>> 40be567a
        , fBackend(GrBackendApi::kVulkan)
        , fVkInfo(vkInfo, layout.release()) {}
#endif

#ifdef SK_METAL
GrBackendRenderTarget::GrBackendRenderTarget(int width,
                                             int height,
                                             int sampleCnt,
                                             const GrMtlTextureInfo& mtlInfo)
        : fIsValid(true)
        , fWidth(width)
        , fHeight(height)
        , fSampleCnt(SkTMax(1, sampleCnt))
        , fStencilBits(0)
<<<<<<< HEAD
        , fConfig(GrPixelConfig::kUnknown_GrPixelConfig)
=======
>>>>>>> 40be567a
        , fBackend(GrBackendApi::kMetal)
        , fMtlInfo(mtlInfo) {}
#endif

GrBackendRenderTarget::GrBackendRenderTarget(int width,
                                             int height,
                                             int sampleCnt,
                                             int stencilBits,
                                             const GrGLFramebufferInfo& glInfo)
        : fWidth(width)
        , fHeight(height)
        , fSampleCnt(SkTMax(1, sampleCnt))
        , fStencilBits(stencilBits)
<<<<<<< HEAD
        , fConfig(kUnknown_GrPixelConfig)
=======
>>>>>>> 40be567a
        , fBackend(GrBackendApi::kOpenGL)
        , fGLInfo(glInfo) {
    fIsValid = SkToBool(glInfo.fFormat); // the glInfo must have a valid format
}

GrBackendRenderTarget::GrBackendRenderTarget(int width,
                                             int height,
                                             int sampleCnt,
                                             int stencilBits,
                                             const GrMockRenderTargetInfo& mockInfo)
        : fIsValid(true)
        , fWidth(width)
        , fHeight(height)
        , fSampleCnt(SkTMax(1, sampleCnt))
        , fStencilBits(stencilBits)
<<<<<<< HEAD
        , fConfig(mockInfo.fConfig)
=======
>>>>>>> 40be567a
        , fMockInfo(mockInfo) {}

GrBackendRenderTarget::~GrBackendRenderTarget() {
    this->cleanup();
}

void GrBackendRenderTarget::cleanup() {
#ifdef SK_VULKAN
    if (this->isValid() && GrBackendApi::kVulkan == fBackend) {
        fVkInfo.cleanup();
    }
#endif
<<<<<<< HEAD
#ifdef SK_METAL
    if (this->isValid() && GrBackendApi::kMetal == fBackend) {
        fMtlInfo.cleanup();
    }
#endif
}

GrBackendRenderTarget::GrBackendRenderTarget(const GrBackendRenderTarget& that) : fIsValid(false) {
    *this = that;
}

GrBackendRenderTarget& GrBackendRenderTarget::operator=(const GrBackendRenderTarget& that) {
    if (!that.isValid()) {
        this->cleanup();
        fIsValid = false;
        return *this;
    }
    fWidth = that.fWidth;
    fHeight = that.fHeight;
    fSampleCnt = that.fSampleCnt;
    fStencilBits = that.fStencilBits;
    fConfig = that.fConfig;
    fBackend = that.fBackend;

    switch (that.fBackend) {
        case GrBackendApi::kOpenGL:
            fGLInfo = that.fGLInfo;
            break;
        case GrBackendApi::kVulkan:
#ifdef SK_VULKAN
            fVkInfo.assign(that.fVkInfo, this->isValid());
#endif
            break;
#ifdef SK_METAL
        case GrBackendApi::kMetal:
            fMtlInfo.assign(that.fMtlInfo, this->isValid());
            break;
#endif
        case GrBackendApi::kMock:
            fMockInfo = that.fMockInfo;
            break;
        default:
            SK_ABORT("Unknown GrBackend");
    }
    fIsValid = that.fIsValid;
    return *this;
}

bool GrBackendRenderTarget::getVkImageInfo(GrVkImageInfo* outInfo) const {
#ifdef SK_VULKAN
    if (this->isValid() && GrBackendApi::kVulkan == fBackend) {
        *outInfo = fVkInfo.snapImageInfo();
        return true;
    }
#endif
    return false;
}

void GrBackendRenderTarget::setVkImageLayout(VkImageLayout layout) {
#ifdef SK_VULKAN
    if (this->isValid() && GrBackendApi::kVulkan == fBackend) {
        fVkInfo.setImageLayout(layout);
    }
#endif
}

sk_sp<GrVkImageLayout> GrBackendRenderTarget::getGrVkImageLayout() const {
#ifdef SK_VULKAN
    if (this->isValid() && GrBackendApi::kVulkan == fBackend) {
=======
}

GrBackendRenderTarget::GrBackendRenderTarget(const GrBackendRenderTarget& that) : fIsValid(false) {
    *this = that;
}

GrBackendRenderTarget& GrBackendRenderTarget::operator=(const GrBackendRenderTarget& that) {
    if (!that.isValid()) {
        this->cleanup();
        fIsValid = false;
        return *this;
    } else if (fIsValid && this->fBackend != that.fBackend) {
        this->cleanup();
        fIsValid = false;
    }
    fWidth = that.fWidth;
    fHeight = that.fHeight;
    fSampleCnt = that.fSampleCnt;
    fStencilBits = that.fStencilBits;
    fBackend = that.fBackend;

    switch (that.fBackend) {
        case GrBackendApi::kOpenGL:
            fGLInfo = that.fGLInfo;
            break;
        case GrBackendApi::kVulkan:
#ifdef SK_VULKAN
            fVkInfo.assign(that.fVkInfo, this->isValid());
#endif
            break;
#ifdef SK_DAWN
        case GrBackendApi::kDawn:
            fDawnInfo = that.fDawnInfo;
            break;
#endif
#ifdef SK_METAL
        case GrBackendApi::kMetal:
            fMtlInfo = that.fMtlInfo;
            break;
#endif
        case GrBackendApi::kMock:
            fMockInfo = that.fMockInfo;
            break;
        default:
            SK_ABORT("Unknown GrBackend");
    }
    fIsValid = that.fIsValid;
    return *this;
}

#ifdef SK_DAWN
bool GrBackendRenderTarget::getDawnImageInfo(GrDawnImageInfo* outInfo) const {
    if (this->isValid() && GrBackendApi::kDawn == fBackend) {
        *outInfo = fDawnInfo;
        return true;
    }
    return false;
}
#endif

bool GrBackendRenderTarget::getVkImageInfo(GrVkImageInfo* outInfo) const {
#ifdef SK_VULKAN
    if (this->isValid() && GrBackendApi::kVulkan == fBackend) {
        *outInfo = fVkInfo.snapImageInfo();
        return true;
    }
#endif
    return false;
}

void GrBackendRenderTarget::setVkImageLayout(VkImageLayout layout) {
#ifdef SK_VULKAN
    if (this->isValid() && GrBackendApi::kVulkan == fBackend) {
        fVkInfo.setImageLayout(layout);
    }
#endif
}

#ifdef SK_VULKAN
sk_sp<GrVkImageLayout> GrBackendRenderTarget::getGrVkImageLayout() const {
    if (this->isValid() && GrBackendApi::kVulkan == fBackend) {
>>>>>>> 40be567a
        return fVkInfo.getGrVkImageLayout();
    }
#endif
    return nullptr;
}
<<<<<<< HEAD
=======
#endif
>>>>>>> 40be567a

#ifdef SK_METAL
bool GrBackendRenderTarget::getMtlTextureInfo(GrMtlTextureInfo* outInfo) const {
    if (this->isValid() && GrBackendApi::kMetal == fBackend) {
<<<<<<< HEAD
        *outInfo = fMtlInfo.snapTextureInfo();
=======
        *outInfo = fMtlInfo;
>>>>>>> 40be567a
        return true;
    }
    return false;
}
#endif

bool GrBackendRenderTarget::getGLFramebufferInfo(GrGLFramebufferInfo* outInfo) const {
    if (this->isValid() && GrBackendApi::kOpenGL == fBackend) {
        *outInfo = fGLInfo;
        return true;
    }
    return false;
}

<<<<<<< HEAD
=======
GrBackendFormat GrBackendRenderTarget::getBackendFormat() const {
    if (!this->isValid()) {
        return GrBackendFormat();
    }
    switch (fBackend) {
#ifdef SK_GL
        case GrBackendApi::kOpenGL:
            return GrBackendFormat::MakeGL(fGLInfo.fFormat, GR_GL_TEXTURE_NONE);
#endif
#ifdef SK_VULKAN
        case GrBackendApi::kVulkan: {
            auto info = fVkInfo.snapImageInfo();
            if (info.fYcbcrConversionInfo.isValid()) {
                SkASSERT(info.fFormat == info.fYcbcrConversionInfo.fFormat);
                return GrBackendFormat::MakeVk(info.fYcbcrConversionInfo);
            }
            return GrBackendFormat::MakeVk(info.fFormat);
        }
#endif
#ifdef SK_METAL
        case GrBackendApi::kMetal: {
            GrMtlTextureInfo mtlInfo;
            SkAssertResult(this->getMtlTextureInfo(&mtlInfo));
            return GrBackendFormat::MakeMtl(GrGetMTLPixelFormatFromMtlTextureInfo(mtlInfo));
        }
#endif
        case GrBackendApi::kMock:
            return fMockInfo.getBackendFormat();
        default:
            return GrBackendFormat();
    }
}

>>>>>>> 40be567a
bool GrBackendRenderTarget::getMockRenderTargetInfo(GrMockRenderTargetInfo* outInfo) const {
    if (this->isValid() && GrBackendApi::kMock == fBackend) {
        *outInfo = fMockInfo;
        return true;
    }
    return false;
}

<<<<<<< HEAD
=======
bool GrBackendRenderTarget::isProtected() const {
    if (!this->isValid() || this->backend() != GrBackendApi::kVulkan) {
        return false;
    }
    return fVkInfo.isProtected();
}

>>>>>>> 40be567a
#if GR_TEST_UTILS
bool GrBackendRenderTarget::TestingOnly_Equals(const GrBackendRenderTarget& r0,
                                               const GrBackendRenderTarget& r1) {
    if (!r0.isValid() || !r1.isValid()) {
        return false; // two invalid backend rendertargets are not considered equal
    }

    if (r0.fWidth != r1.fWidth ||
        r0.fHeight != r1.fHeight ||
        r0.fSampleCnt != r1.fSampleCnt ||
        r0.fStencilBits != r1.fStencilBits ||
<<<<<<< HEAD
        r0.fConfig != r1.fConfig ||
=======
>>>>>>> 40be567a
        r0.fBackend != r1.fBackend) {
        return false;
    }

    switch (r0.fBackend) {
<<<<<<< HEAD
    case GrBackendApi::kOpenGL:
        return r0.fGLInfo == r1.fGLInfo;
    case GrBackendApi::kMock:
        return r0.fMockInfo == r1.fMockInfo;
    case GrBackendApi::kVulkan:
#ifdef SK_VULKAN
        return r0.fVkInfo == r1.fVkInfo;
#else
        // fall through
#endif
    case GrBackendApi::kMetal:
#ifdef SK_METAL
        return r0.fMtlInfo == r1.fMtlInfo;
#else
        // fall through
#endif
    default:
        return false;
=======
#ifdef SK_GL
        case GrBackendApi::kOpenGL:
            return r0.fGLInfo == r1.fGLInfo;
#endif
        case GrBackendApi::kMock:
            return r0.fMockInfo == r1.fMockInfo;
#ifdef SK_VULKAN
        case GrBackendApi::kVulkan:
            return r0.fVkInfo == r1.fVkInfo;
#endif
#ifdef SK_METAL
        case GrBackendApi::kMetal:
            return r0.fMtlInfo == r1.fMtlInfo;
#endif
#ifdef SK_DAWN
        case GrBackendApi::kDawn:
            return r0.fDawnInfo == r1.fDawnInfo;
#endif
        default:
            return false;
>>>>>>> 40be567a
    }

    SkASSERT(0);
    return false;
}
#endif<|MERGE_RESOLUTION|>--- conflicted
+++ resolved
@@ -9,14 +9,11 @@
 #include "include/gpu/GrBackendSurface.h"
 
 #include "src/gpu/gl/GrGLUtil.h"
-<<<<<<< HEAD
-=======
 
 #ifdef SK_DAWN
 #include "include/gpu/dawn/GrDawnTypes.h"
 #include "src/gpu/dawn/GrDawnUtil.h"
 #endif
->>>>>>> 40be567a
 
 #ifdef SK_VULKAN
 #include "include/gpu/vk/GrVkTypes.h"
@@ -28,30 +25,6 @@
 #include "src/gpu/mtl/GrMtlCppUtil.h"
 #endif
 
-<<<<<<< HEAD
-GrBackendFormat::GrBackendFormat(GrGLenum format, GrGLenum target)
-        : fBackend(GrBackendApi::kOpenGL)
-        , fValid(true)
-        , fGLFormat(format) {
-    switch (target) {
-        case GR_GL_TEXTURE_2D:
-            fTextureType = GrTextureType::k2D;
-            break;
-        case GR_GL_TEXTURE_RECTANGLE:
-            fTextureType = GrTextureType::kRectangle;
-            break;
-        case GR_GL_TEXTURE_EXTERNAL:
-            fTextureType = GrTextureType::kExternal;
-            break;
-        default:
-            SK_ABORT("Unexpected texture target");
-    }
-}
-
-const GrGLenum* GrBackendFormat::getGLFormat() const {
-    if (this->isValid() && GrBackendApi::kOpenGL == fBackend) {
-        return &fGLFormat;
-=======
 GrBackendFormat::GrBackendFormat(const GrBackendFormat& that)
         : fBackend(that.fBackend)
         , fValid(that.fValid)
@@ -108,44 +81,19 @@
             break;
         default:
             SK_ABORT("Unexpected texture target");
->>>>>>> 40be567a
-    }
-}
-
-<<<<<<< HEAD
-const GrGLenum* GrBackendFormat::getGLTarget() const {
-    if (this->isValid() && GrBackendApi::kOpenGL == fBackend) {
-        static constexpr GrGLenum k2D = GR_GL_TEXTURE_2D;
-        static constexpr GrGLenum kRect = GR_GL_TEXTURE_RECTANGLE;
-        static constexpr GrGLenum kExternal = GR_GL_TEXTURE_EXTERNAL;
-        switch (fTextureType) {
-            case GrTextureType::k2D:
-                return &k2D;
-            case GrTextureType::kRectangle:
-                return &kRect;
-            case GrTextureType::kExternal:
-                return &kExternal;
-        }
-=======
+    }
+}
+
 GrGLFormat GrBackendFormat::asGLFormat() const {
     if (this->isValid() && GrBackendApi::kOpenGL == fBackend) {
         return GrGLFormatFromGLEnum(fGLFormat);
->>>>>>> 40be567a
     }
     return GrGLFormat::kUnknown;
 }
 
 GrBackendFormat GrBackendFormat::MakeVk(const GrVkYcbcrConversionInfo& ycbcrInfo) {
-<<<<<<< HEAD
-#ifdef SK_BUILD_FOR_ANDROID
-    return GrBackendFormat(VK_FORMAT_UNDEFINED, ycbcrInfo);
-#else
-    return GrBackendFormat();
-#endif
-=======
     SkASSERT(ycbcrInfo.isValid());
     return GrBackendFormat(ycbcrInfo.fFormat, ycbcrInfo);
->>>>>>> 40be567a
 }
 
 GrBackendFormat::GrBackendFormat(VkFormat vkFormat, const GrVkYcbcrConversionInfo& ycbcrInfo)
@@ -158,22 +106,11 @@
         , fTextureType(GrTextureType::k2D) {
     fVk.fFormat = vkFormat;
     fVk.fYcbcrConversionInfo = ycbcrInfo;
-<<<<<<< HEAD
-    if (fVk.fYcbcrConversionInfo.isValid()) {
-=======
     if (fVk.fYcbcrConversionInfo.isValid() && fVk.fYcbcrConversionInfo.fExternalFormat) {
->>>>>>> 40be567a
         fTextureType = GrTextureType::kExternal;
     }
 }
 
-<<<<<<< HEAD
-const VkFormat* GrBackendFormat::getVkFormat() const {
-    if (this->isValid() && GrBackendApi::kVulkan == fBackend) {
-        return &fVk.fFormat;
-    }
-    return nullptr;
-=======
 bool GrBackendFormat::asVkFormat(VkFormat* format) const {
     SkASSERT(format);
     if (this->isValid() && GrBackendApi::kVulkan == fBackend) {
@@ -181,16 +118,32 @@
         return true;
     }
     return false;
->>>>>>> 40be567a
 }
 
 const GrVkYcbcrConversionInfo* GrBackendFormat::getVkYcbcrConversionInfo() const {
     if (this->isValid() && GrBackendApi::kVulkan == fBackend) {
         return &fVk.fYcbcrConversionInfo;
-<<<<<<< HEAD
     }
     return nullptr;
 }
+
+#ifdef SK_DAWN
+GrBackendFormat::GrBackendFormat(dawn::TextureFormat format)
+        : fBackend(GrBackendApi::kDawn)
+        , fValid(true)
+        , fDawnFormat(format)
+        , fTextureType(GrTextureType::k2D) {
+}
+
+bool GrBackendFormat::asDawnFormat(dawn::TextureFormat* format) const {
+    SkASSERT(format);
+    if (this->isValid() && GrBackendApi::kDawn == fBackend) {
+        *format = fDawnFormat;
+        return true;
+    }
+    return false;
+}
+#endif
 
 #ifdef SK_METAL
 GrBackendFormat::GrBackendFormat(GrMTLPixelFormat mtlFormat)
@@ -200,57 +153,9 @@
         , fTextureType(GrTextureType::k2D) {
 }
 
-const GrMTLPixelFormat* GrBackendFormat::getMtlFormat() const {
-    if (this->isValid() && GrBackendApi::kMetal == fBackend) {
-        return &fMtlFormat;
-=======
->>>>>>> 40be567a
-    }
-    return nullptr;
-}
-
-#ifdef SK_DAWN
-GrBackendFormat::GrBackendFormat(dawn::TextureFormat format)
-        : fBackend(GrBackendApi::kDawn)
-        , fValid(true)
-        , fDawnFormat(format)
-        , fTextureType(GrTextureType::k2D) {
-}
-
-bool GrBackendFormat::asDawnFormat(dawn::TextureFormat* format) const {
-    SkASSERT(format);
-    if (this->isValid() && GrBackendApi::kDawn == fBackend) {
-        *format = fDawnFormat;
-        return true;
-    }
-    return false;
-}
-#endif
-
-<<<<<<< HEAD
-GrBackendFormat::GrBackendFormat(GrPixelConfig config)
-        : fBackend(GrBackendApi::kMock)
-        , fValid(true)
-        , fMockFormat(config)
-        , fTextureType(GrTextureType::k2D) {
-}
-
-const GrPixelConfig* GrBackendFormat::getMockFormat() const {
-    if (this->isValid() && GrBackendApi::kMock == fBackend) {
-        return &fMockFormat;
-=======
-#ifdef SK_METAL
-GrBackendFormat::GrBackendFormat(GrMTLPixelFormat mtlFormat)
-        : fBackend(GrBackendApi::kMetal)
-        , fValid(true)
-        , fMtlFormat(mtlFormat)
-        , fTextureType(GrTextureType::k2D) {
-}
-
 GrMTLPixelFormat GrBackendFormat::asMtlFormat() const {
     if (this->isValid() && GrBackendApi::kMetal == fBackend) {
         return fMtlFormat;
->>>>>>> 40be567a
     }
     // MTLPixelFormatInvalid == 0
     return GrMTLPixelFormat(0);
@@ -264,8 +169,6 @@
     fMockColorType = colorType;
 }
 
-<<<<<<< HEAD
-=======
 GrColorType GrBackendFormat::asMockColorType() const {
     if (this->isValid() && GrBackendApi::kMock == fBackend) {
         return fMockColorType;
@@ -273,7 +176,6 @@
     return GrColorType::kUnknown;
 }
 
->>>>>>> 40be567a
 GrBackendFormat GrBackendFormat::makeTexture2D() const {
     GrBackendFormat copy = *this;
     if (const GrVkYcbcrConversionInfo* ycbcrInfo = this->getVkYcbcrConversionInfo()) {
@@ -313,10 +215,6 @@
             return fMtlFormat == that.fMtlFormat;
 #endif
             break;
-<<<<<<< HEAD
-        case GrBackendApi::kMock:
-            return fMockFormat == that.fMockFormat;
-=======
         case GrBackendApi::kDawn:
 #ifdef SK_DAWN
             return fDawnFormat == that.fDawnFormat;
@@ -324,53 +222,12 @@
             break;
         case GrBackendApi::kMock:
             return fMockColorType == that.fMockColorType;
->>>>>>> 40be567a
         default:
             SK_ABORT("Unknown GrBackend");
     }
     return false;
 }
 
-<<<<<<< HEAD
-GrBackendTexture::GrBackendTexture(int width,
-                                   int height,
-                                   const GrVkImageInfo& vkInfo)
-#ifdef SK_VULKAN
-        : GrBackendTexture(width, height, vkInfo,
-                           sk_sp<GrVkImageLayout>(new GrVkImageLayout(vkInfo.fImageLayout))) {}
-#else
-        : fIsValid(false) {}
-#endif
-
-#ifdef SK_VULKAN
-GrBackendTexture::GrBackendTexture(int width,
-                                   int height,
-                                   const GrVkImageInfo& vkInfo,
-                                   sk_sp<GrVkImageLayout> layout)
-        : fIsValid(true)
-        , fWidth(width)
-        , fHeight(height)
-        , fConfig(kUnknown_GrPixelConfig)
-        , fMipMapped(GrMipMapped(vkInfo.fLevelCount > 1))
-        , fBackend(GrBackendApi::kVulkan)
-        , fVkInfo(vkInfo, layout.release()) {
-}
-#endif
-
-#ifdef SK_METAL
-GrBackendTexture::GrBackendTexture(int width,
-                                   int height,
-                                   GrMipMapped mipMapped,
-                                   const GrMtlTextureInfo& mtlInfo)
-        : fIsValid(true)
-        , fWidth(width)
-        , fHeight(height)
-        , fConfig(GrPixelConfig::kUnknown_GrPixelConfig)
-        , fMipMapped(mipMapped)
-        , fBackend(GrBackendApi::kMetal)
-        , fMtlInfo(mtlInfo) {}
-#endif
-=======
 #if GR_TEST_UTILS
 #include "include/core/SkString.h"
 #include "src/gpu/GrTestUtils.h"
@@ -455,7 +312,6 @@
         , fMipMapped(mipMapped)
         , fBackend(GrBackendApi::kOpenGL)
         , fGLInfo(glInfo, params.release()) {}
->>>>>>> 40be567a
 
 sk_sp<GrGLTextureParameters> GrBackendTexture::getGLTextureParams() const {
     if (fBackend != GrBackendApi::kOpenGL) {
@@ -482,19 +338,6 @@
 GrBackendTexture::GrBackendTexture(int width,
                                    int height,
                                    GrMipMapped mipMapped,
-<<<<<<< HEAD
-                                   const GrGLTextureInfo& glInfo)
-        : fIsValid(true)
-        , fWidth(width)
-        , fHeight(height)
-        , fConfig(kUnknown_GrPixelConfig)
-        , fMipMapped(mipMapped)
-        , fBackend(GrBackendApi::kOpenGL)
-        , fGLInfo(glInfo) {}
-
-GrBackendTexture::GrBackendTexture(int width,
-                                   int height,
-=======
                                    const GrMtlTextureInfo& mtlInfo)
         : fIsValid(true)
         , fWidth(width)
@@ -515,16 +358,11 @@
 
 GrBackendTexture::GrBackendTexture(int width,
                                    int height,
->>>>>>> 40be567a
                                    GrMipMapped mipMapped,
                                    const GrMockTextureInfo& mockInfo)
         : fIsValid(true)
         , fWidth(width)
         , fHeight(height)
-<<<<<<< HEAD
-        , fConfig(mockInfo.fConfig)
-=======
->>>>>>> 40be567a
         , fMipMapped(mipMapped)
         , fBackend(GrBackendApi::kMock)
         , fMockInfo(mockInfo) {}
@@ -534,27 +372,16 @@
 }
 
 void GrBackendTexture::cleanup() {
-<<<<<<< HEAD
-=======
 #ifdef SK_GL
     if (this->isValid() && GrBackendApi::kOpenGL == fBackend) {
         fGLInfo.cleanup();
     }
 #endif
->>>>>>> 40be567a
 #ifdef SK_VULKAN
     if (this->isValid() && GrBackendApi::kVulkan == fBackend) {
         fVkInfo.cleanup();
     }
 #endif
-<<<<<<< HEAD
-#ifdef SK_METAL
-    if (this->isValid() && GrBackendApi::kMetal == fBackend) {
-        fMtlInfo.cleanup();
-    }
-#endif
-=======
->>>>>>> 40be567a
 }
 
 GrBackendTexture::GrBackendTexture(const GrBackendTexture& that) : fIsValid(false) {
@@ -566,36 +393,16 @@
         this->cleanup();
         fIsValid = false;
         return *this;
-<<<<<<< HEAD
-    }
-    fWidth = that.fWidth;
-    fHeight = that.fHeight;
-    fConfig = that.fConfig;
-=======
     } else if (fIsValid && this->fBackend != that.fBackend) {
         this->cleanup();
         fIsValid = false;
     }
     fWidth = that.fWidth;
     fHeight = that.fHeight;
->>>>>>> 40be567a
     fMipMapped = that.fMipMapped;
     fBackend = that.fBackend;
 
     switch (that.fBackend) {
-<<<<<<< HEAD
-        case GrBackendApi::kOpenGL:
-            fGLInfo = that.fGLInfo;
-            break;
-        case GrBackendApi::kVulkan:
-#ifdef SK_VULKAN
-            fVkInfo.assign(that.fVkInfo, this->isValid());
-#endif
-            break;
-#ifdef SK_METAL
-        case GrBackendApi::kMetal:
-            fMtlInfo.assign(that.fMtlInfo, this->isValid());
-=======
 #ifdef SK_GL
         case GrBackendApi::kOpenGL:
             fGLInfo.assign(that.fGLInfo, this->isValid());
@@ -614,7 +421,6 @@
 #ifdef SK_DAWN
         case GrBackendApi::kDawn:
             fDawnInfo = that.fDawnInfo;
->>>>>>> 40be567a
             break;
 #endif
         case GrBackendApi::kMock:
@@ -623,39 +429,6 @@
         default:
             SK_ABORT("Unknown GrBackend");
     }
-<<<<<<< HEAD
-    fIsValid = that.fIsValid;
-    return *this;
-}
-
-bool GrBackendTexture::getVkImageInfo(GrVkImageInfo* outInfo) const {
-#ifdef SK_VULKAN
-    if (this->isValid() && GrBackendApi::kVulkan == fBackend) {
-        *outInfo = fVkInfo.snapImageInfo();
-        return true;
-    }
-#endif
-    return false;
-}
-
-void GrBackendTexture::setVkImageLayout(VkImageLayout layout) {
-#ifdef SK_VULKAN
-    if (this->isValid() && GrBackendApi::kVulkan == fBackend) {
-        fVkInfo.setImageLayout(layout);
-    }
-#endif
-}
-
-// We need a stubbed version of GrVkImageLayout for non vulkan builds
-#ifndef SK_VULKAN
-class GrVkImageLayout : public SkRefCnt {
-    GrVkImageLayout(VkImageLayout layout) {}
-};
-#endif
-
-sk_sp<GrVkImageLayout> GrBackendTexture::getGrVkImageLayout() const {
-#ifdef SK_VULKAN
-=======
     fIsValid = true;
     return *this;
 }
@@ -690,11 +463,9 @@
 
 #ifdef SK_VULKAN
 sk_sp<GrVkImageLayout> GrBackendTexture::getGrVkImageLayout() const {
->>>>>>> 40be567a
     if (this->isValid() && GrBackendApi::kVulkan == fBackend) {
         return fVkInfo.getGrVkImageLayout();
     }
-#endif
     return nullptr;
 }
 #endif
@@ -702,11 +473,7 @@
 #ifdef SK_METAL
 bool GrBackendTexture::getMtlTextureInfo(GrMtlTextureInfo* outInfo) const {
     if (this->isValid() && GrBackendApi::kMetal == fBackend) {
-<<<<<<< HEAD
-        *outInfo = fMtlInfo.snapTextureInfo();
-=======
         *outInfo = fMtlInfo;
->>>>>>> 40be567a
         return true;
     }
     return false;
@@ -714,14 +481,9 @@
 #endif
 
 bool GrBackendTexture::getGLTextureInfo(GrGLTextureInfo* outInfo) const {
-<<<<<<< HEAD
-    if (this->isValid() && GrBackendApi::kOpenGL == fBackend) {
-        *outInfo = fGLInfo;
-=======
 #ifdef SK_GL
     if (this->isValid() && GrBackendApi::kOpenGL == fBackend) {
         *outInfo = fGLInfo.info();
->>>>>>> 40be567a
         return true;
     } else if (this->isValid() && GrBackendApi::kMock == fBackend) {
         // Hack! This allows some blink unit tests to work when using the Mock GrContext.
@@ -732,8 +494,16 @@
                                     GR_GL_RGBA8 };
         return true;
     }
-<<<<<<< HEAD
-    return false;
+#endif
+    return false;
+}
+
+void GrBackendTexture::glTextureParametersModified() {
+#ifdef SK_GL
+    if (this->isValid() && fBackend == GrBackendApi::kOpenGL) {
+        fGLInfo.parameters()->invalidate();
+    }
+#endif
 }
 
 bool GrBackendTexture::getMockTextureInfo(GrMockTextureInfo* outInfo) const {
@@ -744,27 +514,6 @@
     return false;
 }
 
-=======
-#endif
-    return false;
-}
-
-void GrBackendTexture::glTextureParametersModified() {
-#ifdef SK_GL
-    if (this->isValid() && fBackend == GrBackendApi::kOpenGL) {
-        fGLInfo.parameters()->invalidate();
-    }
-#endif
-}
-
-bool GrBackendTexture::getMockTextureInfo(GrMockTextureInfo* outInfo) const {
-    if (this->isValid() && GrBackendApi::kMock == fBackend) {
-        *outInfo = fMockInfo;
-        return true;
-    }
-    return false;
-}
-
 bool GrBackendTexture::isProtected() const {
     if (!this->isValid() || this->backend() != GrBackendApi::kVulkan) {
         return false;
@@ -772,7 +521,6 @@
     return fVkInfo.isProtected();
 }
 
->>>>>>> 40be567a
 bool GrBackendTexture::isSameTexture(const GrBackendTexture& that) {
     if (!this->isValid() || !that.isValid()) {
         return false;
@@ -781,27 +529,17 @@
         return false;
     }
     switch (fBackend) {
-<<<<<<< HEAD
-        case GrBackendApi::kOpenGL:
-            return fGLInfo.fID == that.fGLInfo.fID;
-=======
 #ifdef SK_GL
         case GrBackendApi::kOpenGL:
             return fGLInfo.info().fID == that.fGLInfo.info().fID;
 #endif
->>>>>>> 40be567a
 #ifdef SK_VULKAN
         case GrBackendApi::kVulkan:
             return fVkInfo.snapImageInfo().fImage == that.fVkInfo.snapImageInfo().fImage;
 #endif
 #ifdef SK_METAL
         case GrBackendApi::kMetal:
-<<<<<<< HEAD
-            return this->fMtlInfo.snapTextureInfo().fTexture ==
-                   that.fMtlInfo.snapTextureInfo().fTexture;
-=======
             return this->fMtlInfo.fTexture == that.fMtlInfo.fTexture;
->>>>>>> 40be567a
 #endif
         case GrBackendApi::kMock:
             return fMockInfo.fID == that.fMockInfo.fID;
@@ -815,37 +553,25 @@
         return GrBackendFormat();
     }
     switch (fBackend) {
-<<<<<<< HEAD
-        case GrBackendApi::kOpenGL:
-            return GrBackendFormat::MakeGL(fGLInfo.fFormat, fGLInfo.fTarget);
-=======
 #ifdef SK_GL
         case GrBackendApi::kOpenGL:
             return GrBackendFormat::MakeGL(fGLInfo.info().fFormat, fGLInfo.info().fTarget);
 #endif
->>>>>>> 40be567a
 #ifdef SK_VULKAN
         case GrBackendApi::kVulkan: {
             auto info = fVkInfo.snapImageInfo();
             if (info.fYcbcrConversionInfo.isValid()) {
-<<<<<<< HEAD
-                SkASSERT(info.fFormat == VK_FORMAT_UNDEFINED);
-=======
                 SkASSERT(info.fFormat == info.fYcbcrConversionInfo.fFormat);
->>>>>>> 40be567a
                 return GrBackendFormat::MakeVk(info.fYcbcrConversionInfo);
             }
             return GrBackendFormat::MakeVk(info.fFormat);
         }
 #endif
-<<<<<<< HEAD
-=======
 #ifdef SK_DAWN
         case GrBackendApi::kDawn: {
             return GrBackendFormat::MakeDawn(fDawnInfo.fFormat);
         }
 #endif
->>>>>>> 40be567a
 #ifdef SK_METAL
         case GrBackendApi::kMetal: {
             GrMtlTextureInfo mtlInfo;
@@ -854,11 +580,7 @@
         }
 #endif
         case GrBackendApi::kMock:
-<<<<<<< HEAD
-            return GrBackendFormat::MakeMock(fMockInfo.fConfig);
-=======
             return fMockInfo.getBackendFormat();
->>>>>>> 40be567a
         default:
             return GrBackendFormat();
     }
@@ -872,40 +594,12 @@
 
     if (t0.fWidth != t1.fWidth ||
         t0.fHeight != t1.fHeight ||
-<<<<<<< HEAD
-        t0.fConfig != t1.fConfig ||
-=======
->>>>>>> 40be567a
         t0.fMipMapped != t1.fMipMapped ||
         t0.fBackend != t1.fBackend) {
         return false;
     }
 
     switch (t0.fBackend) {
-<<<<<<< HEAD
-    case GrBackendApi::kOpenGL:
-        return t0.fGLInfo == t1.fGLInfo;
-    case GrBackendApi::kMock:
-        return t0.fMockInfo == t1.fMockInfo;
-    case GrBackendApi::kVulkan:
-#ifdef SK_VULKAN
-        return t0.fVkInfo == t1.fVkInfo;
-#else
-        // fall through
-#endif
-    case GrBackendApi::kMetal:
-#ifdef SK_METAL
-        return t0.fMtlInfo == t1.fMtlInfo;
-#else
-        // fall through
-#endif
-    default:
-        return false;
-    }
-
-    SkASSERT(0);
-    return false;
-=======
 #ifdef SK_GL
         case GrBackendApi::kOpenGL:
             return t0.fGLInfo.info() == t1.fGLInfo.info();
@@ -927,14 +621,11 @@
         default:
             return false;
     }
->>>>>>> 40be567a
 }
 #endif
 
 ////////////////////////////////////////////////////////////////////////////////////////////////////
 
-<<<<<<< HEAD
-=======
 #ifdef SK_DAWN
 GrBackendRenderTarget::GrBackendRenderTarget(int width,
                                              int height,
@@ -950,7 +641,6 @@
         , fDawnInfo(dawnInfo) {}
 #endif
 
->>>>>>> 40be567a
 GrBackendRenderTarget::GrBackendRenderTarget(int width,
                                              int height,
                                              int sampleCnt,
@@ -983,10 +673,6 @@
         , fHeight(height)
         , fSampleCnt(SkTMax(1, sampleCnt))
         , fStencilBits(0)  // We always create stencil buffers internally for vulkan
-<<<<<<< HEAD
-        , fConfig(kUnknown_GrPixelConfig)
-=======
->>>>>>> 40be567a
         , fBackend(GrBackendApi::kVulkan)
         , fVkInfo(vkInfo, layout.release()) {}
 #endif
@@ -1001,10 +687,6 @@
         , fHeight(height)
         , fSampleCnt(SkTMax(1, sampleCnt))
         , fStencilBits(0)
-<<<<<<< HEAD
-        , fConfig(GrPixelConfig::kUnknown_GrPixelConfig)
-=======
->>>>>>> 40be567a
         , fBackend(GrBackendApi::kMetal)
         , fMtlInfo(mtlInfo) {}
 #endif
@@ -1018,10 +700,6 @@
         , fHeight(height)
         , fSampleCnt(SkTMax(1, sampleCnt))
         , fStencilBits(stencilBits)
-<<<<<<< HEAD
-        , fConfig(kUnknown_GrPixelConfig)
-=======
->>>>>>> 40be567a
         , fBackend(GrBackendApi::kOpenGL)
         , fGLInfo(glInfo) {
     fIsValid = SkToBool(glInfo.fFormat); // the glInfo must have a valid format
@@ -1037,10 +715,6 @@
         , fHeight(height)
         , fSampleCnt(SkTMax(1, sampleCnt))
         , fStencilBits(stencilBits)
-<<<<<<< HEAD
-        , fConfig(mockInfo.fConfig)
-=======
->>>>>>> 40be567a
         , fMockInfo(mockInfo) {}
 
 GrBackendRenderTarget::~GrBackendRenderTarget() {
@@ -1053,77 +727,6 @@
         fVkInfo.cleanup();
     }
 #endif
-<<<<<<< HEAD
-#ifdef SK_METAL
-    if (this->isValid() && GrBackendApi::kMetal == fBackend) {
-        fMtlInfo.cleanup();
-    }
-#endif
-}
-
-GrBackendRenderTarget::GrBackendRenderTarget(const GrBackendRenderTarget& that) : fIsValid(false) {
-    *this = that;
-}
-
-GrBackendRenderTarget& GrBackendRenderTarget::operator=(const GrBackendRenderTarget& that) {
-    if (!that.isValid()) {
-        this->cleanup();
-        fIsValid = false;
-        return *this;
-    }
-    fWidth = that.fWidth;
-    fHeight = that.fHeight;
-    fSampleCnt = that.fSampleCnt;
-    fStencilBits = that.fStencilBits;
-    fConfig = that.fConfig;
-    fBackend = that.fBackend;
-
-    switch (that.fBackend) {
-        case GrBackendApi::kOpenGL:
-            fGLInfo = that.fGLInfo;
-            break;
-        case GrBackendApi::kVulkan:
-#ifdef SK_VULKAN
-            fVkInfo.assign(that.fVkInfo, this->isValid());
-#endif
-            break;
-#ifdef SK_METAL
-        case GrBackendApi::kMetal:
-            fMtlInfo.assign(that.fMtlInfo, this->isValid());
-            break;
-#endif
-        case GrBackendApi::kMock:
-            fMockInfo = that.fMockInfo;
-            break;
-        default:
-            SK_ABORT("Unknown GrBackend");
-    }
-    fIsValid = that.fIsValid;
-    return *this;
-}
-
-bool GrBackendRenderTarget::getVkImageInfo(GrVkImageInfo* outInfo) const {
-#ifdef SK_VULKAN
-    if (this->isValid() && GrBackendApi::kVulkan == fBackend) {
-        *outInfo = fVkInfo.snapImageInfo();
-        return true;
-    }
-#endif
-    return false;
-}
-
-void GrBackendRenderTarget::setVkImageLayout(VkImageLayout layout) {
-#ifdef SK_VULKAN
-    if (this->isValid() && GrBackendApi::kVulkan == fBackend) {
-        fVkInfo.setImageLayout(layout);
-    }
-#endif
-}
-
-sk_sp<GrVkImageLayout> GrBackendRenderTarget::getGrVkImageLayout() const {
-#ifdef SK_VULKAN
-    if (this->isValid() && GrBackendApi::kVulkan == fBackend) {
-=======
 }
 
 GrBackendRenderTarget::GrBackendRenderTarget(const GrBackendRenderTarget& that) : fIsValid(false) {
@@ -1205,25 +808,16 @@
 #ifdef SK_VULKAN
 sk_sp<GrVkImageLayout> GrBackendRenderTarget::getGrVkImageLayout() const {
     if (this->isValid() && GrBackendApi::kVulkan == fBackend) {
->>>>>>> 40be567a
         return fVkInfo.getGrVkImageLayout();
     }
-#endif
     return nullptr;
 }
-<<<<<<< HEAD
-=======
-#endif
->>>>>>> 40be567a
+#endif
 
 #ifdef SK_METAL
 bool GrBackendRenderTarget::getMtlTextureInfo(GrMtlTextureInfo* outInfo) const {
     if (this->isValid() && GrBackendApi::kMetal == fBackend) {
-<<<<<<< HEAD
-        *outInfo = fMtlInfo.snapTextureInfo();
-=======
         *outInfo = fMtlInfo;
->>>>>>> 40be567a
         return true;
     }
     return false;
@@ -1238,8 +832,6 @@
     return false;
 }
 
-<<<<<<< HEAD
-=======
 GrBackendFormat GrBackendRenderTarget::getBackendFormat() const {
     if (!this->isValid()) {
         return GrBackendFormat();
@@ -1273,7 +865,6 @@
     }
 }
 
->>>>>>> 40be567a
 bool GrBackendRenderTarget::getMockRenderTargetInfo(GrMockRenderTargetInfo* outInfo) const {
     if (this->isValid() && GrBackendApi::kMock == fBackend) {
         *outInfo = fMockInfo;
@@ -1282,8 +873,6 @@
     return false;
 }
 
-<<<<<<< HEAD
-=======
 bool GrBackendRenderTarget::isProtected() const {
     if (!this->isValid() || this->backend() != GrBackendApi::kVulkan) {
         return false;
@@ -1291,7 +880,6 @@
     return fVkInfo.isProtected();
 }
 
->>>>>>> 40be567a
 #if GR_TEST_UTILS
 bool GrBackendRenderTarget::TestingOnly_Equals(const GrBackendRenderTarget& r0,
                                                const GrBackendRenderTarget& r1) {
@@ -1303,35 +891,11 @@
         r0.fHeight != r1.fHeight ||
         r0.fSampleCnt != r1.fSampleCnt ||
         r0.fStencilBits != r1.fStencilBits ||
-<<<<<<< HEAD
-        r0.fConfig != r1.fConfig ||
-=======
->>>>>>> 40be567a
         r0.fBackend != r1.fBackend) {
         return false;
     }
 
     switch (r0.fBackend) {
-<<<<<<< HEAD
-    case GrBackendApi::kOpenGL:
-        return r0.fGLInfo == r1.fGLInfo;
-    case GrBackendApi::kMock:
-        return r0.fMockInfo == r1.fMockInfo;
-    case GrBackendApi::kVulkan:
-#ifdef SK_VULKAN
-        return r0.fVkInfo == r1.fVkInfo;
-#else
-        // fall through
-#endif
-    case GrBackendApi::kMetal:
-#ifdef SK_METAL
-        return r0.fMtlInfo == r1.fMtlInfo;
-#else
-        // fall through
-#endif
-    default:
-        return false;
-=======
 #ifdef SK_GL
         case GrBackendApi::kOpenGL:
             return r0.fGLInfo == r1.fGLInfo;
@@ -1352,7 +916,6 @@
 #endif
         default:
             return false;
->>>>>>> 40be567a
     }
 
     SkASSERT(0);
