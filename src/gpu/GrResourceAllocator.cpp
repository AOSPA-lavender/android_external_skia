/*
 * Copyright 2017 Google Inc.
 *
 * Use of this source code is governed by a BSD-style license that can be
 * found in the LICENSE file.
 */

#include "src/gpu/GrResourceAllocator.h"

<<<<<<< HEAD
#include "include/private/GrOpList.h"
#include "include/private/GrRenderTargetProxy.h"
#include "include/private/GrSurfaceProxy.h"
#include "include/private/GrTextureProxy.h"
#include "src/gpu/GrDeinstantiateProxyTracker.h"
#include "src/gpu/GrGpuResourcePriv.h"
#include "src/gpu/GrResourceCache.h"
#include "src/gpu/GrResourceProvider.h"
#include "src/gpu/GrSurfacePriv.h"
#include "src/gpu/GrSurfaceProxyPriv.h"
=======
#include "src/gpu/GrDeinstantiateProxyTracker.h"
#include "src/gpu/GrGpuResourcePriv.h"
#include "src/gpu/GrOpList.h"
#include "src/gpu/GrRenderTargetProxy.h"
#include "src/gpu/GrResourceCache.h"
#include "src/gpu/GrResourceProvider.h"
#include "src/gpu/GrSurfacePriv.h"
#include "src/gpu/GrSurfaceProxy.h"
#include "src/gpu/GrSurfaceProxyPriv.h"
#include "src/gpu/GrTextureProxy.h"
>>>>>>> 40be567a

#if GR_TRACK_INTERVAL_CREATION
    #include <atomic>

    uint32_t GrResourceAllocator::Interval::CreateUniqueID() {
        static std::atomic<uint32_t> nextID{1};
        uint32_t id;
        do {
            id = nextID++;
        } while (id == SK_InvalidUniqueID);
        return id;
    }
#endif

void GrResourceAllocator::Interval::assign(sk_sp<GrSurface> s) {
    SkASSERT(!fAssignedSurface);
    fAssignedSurface = s;
    fProxy->priv().assign(std::move(s));
}

void GrResourceAllocator::determineRecyclability() {
    for (Interval* cur = fIntvlList.peekHead(); cur; cur = cur->next()) {
        if (cur->proxy()->canSkipResourceAllocator()) {
            // These types of proxies can slip in here if they require a stencil buffer
            continue;
        }

<<<<<<< HEAD
        if (cur->uses() >= cur->proxy()->priv().getTotalRefs()) {
            // All the refs on the proxy are known to the resource allocator thus no one
            // should be holding onto it outside of Ganesh.
            SkASSERT(cur->uses() == cur->proxy()->priv().getTotalRefs());
=======
        if (cur->uses() >= cur->proxy()->priv().getProxyRefCnt()) {
            // All the refs on the proxy are known to the resource allocator thus no one
            // should be holding onto it outside of Ganesh.
            SkASSERT(cur->uses() == cur->proxy()->priv().getProxyRefCnt());
>>>>>>> 40be567a
            cur->markAsRecyclable();
        }
    }
}

void GrResourceAllocator::markEndOfOpList(int opListIndex) {
    SkASSERT(!fAssigned);      // We shouldn't be adding any opLists after (or during) assignment

    SkASSERT(fEndOfOpListOpIndices.count() == opListIndex);
    if (!fEndOfOpListOpIndices.empty()) {
        SkASSERT(fEndOfOpListOpIndices.back() < this->curOp());
    }

    fEndOfOpListOpIndices.push_back(this->curOp()); // This is the first op index of the next opList
    SkASSERT(fEndOfOpListOpIndices.count() <= fNumOpLists);
}

GrResourceAllocator::~GrResourceAllocator() {
    SkASSERT(fIntvlList.empty());
    SkASSERT(fActiveIntvls.empty());
    SkASSERT(!fIntvlHash.count());
}

void GrResourceAllocator::addInterval(GrSurfaceProxy* proxy, unsigned int start, unsigned int end,
                                      ActualUse actualUse
                                      SkDEBUGCODE(, bool isDirectDstRead)) {

<<<<<<< HEAD
    bool needsStencil = proxy->asRenderTargetProxy()
                                        ? proxy->asRenderTargetProxy()->needsStencil()
                                        : false;

    // If we're going to need to add a stencil buffer in assign, we
    // need to add at least a symbolic interval
    // TODO: adding this interval just to add a stencil buffer is
    // a bit heavy weight. Is there a simpler way to accomplish this?
    if (!needsStencil && proxy->canSkipResourceAllocator()) {
=======
    if (proxy->canSkipResourceAllocator()) {
        // If the proxy is still not instantiated at this point but will need stencil, it will
        // attach its own stencil buffer upon onFlush instantiation.
        if (proxy->isInstantiated()) {
            int minStencilSampleCount = (proxy->asRenderTargetProxy())
                    ? proxy->asRenderTargetProxy()->numStencilSamples()
                    : 0;
            if (minStencilSampleCount) {
                if (!GrSurfaceProxyPriv::AttachStencilIfNeeded(
                        fResourceProvider, proxy->peekSurface(), minStencilSampleCount)) {
                    SkDebugf("WARNING: failed to attach stencil buffer. "
                             "Rendering may be incorrect.\n");
                }
            }
        }
>>>>>>> 40be567a
        return;
    }

    SkASSERT(!proxy->priv().ignoredByResourceAllocator());

    SkASSERT(start <= end);
    SkASSERT(!fAssigned);      // We shouldn't be adding any intervals after (or during) assignment

    // If a proxy is read only it must refer to a texture with specific content that cannot be
    // recycled. We don't need to assign a texture to it and no other proxy can be instantiated
    // with the same texture.
    if (proxy->readOnly()) {
        // Since we aren't going to add an interval we won't revisit this proxy in assign(). So it
        // must already be instantiated or it must be a lazy proxy that we will instantiate below.
        SkASSERT(proxy->isInstantiated() ||
                 GrSurfaceProxy::LazyState::kNot != proxy->lazyInstantiationState());
    } else {
        if (Interval* intvl = fIntvlHash.find(proxy->uniqueID().asUInt())) {
            // Revise the interval for an existing use
#ifdef SK_DEBUG
            if (0 == start && 0 == end) {
                // This interval is for the initial upload to a deferred proxy. Due to the vagaries
                // of how deferred proxies are collected they can appear as uploads multiple times
                // in a single opLists' list and as uploads in several opLists.
                SkASSERT(0 == intvl->start());
            } else if (isDirectDstRead) {
                // Direct reads from the render target itself should occur w/in the existing
                // interval
                SkASSERT(intvl->start() <= start && intvl->end() >= end);
            } else {
                SkASSERT(intvl->end() <= start && intvl->end() <= end);
            }
#endif
            if (ActualUse::kYes == actualUse) {
                intvl->addUse();
            }
            intvl->extendEnd(end);
            return;
        }
        Interval* newIntvl;
        if (fFreeIntervalList) {
            newIntvl = fFreeIntervalList;
            fFreeIntervalList = newIntvl->next();
            newIntvl->setNext(nullptr);
            newIntvl->resetTo(proxy, start, end);
        } else {
            newIntvl = fIntervalAllocator.make<Interval>(proxy, start, end);
        }

        if (ActualUse::kYes == actualUse) {
            newIntvl->addUse();
        }
        fIntvlList.insertByIncreasingStart(newIntvl);
        fIntvlHash.add(newIntvl);
    }

    // Because readOnly proxies do not get a usage interval we must instantiate them here (since it
    // won't occur in GrResourceAllocator::assign)
    if (proxy->readOnly()) {
        // FIXME: remove this once we can do the lazy instantiation from assign instead.
        if (GrSurfaceProxy::LazyState::kNot != proxy->lazyInstantiationState()) {
            if (proxy->priv().doLazyInstantiation(fResourceProvider)) {
                if (proxy->priv().lazyInstantiationType() ==
                    GrSurfaceProxy::LazyInstantiationType::kDeinstantiate) {
                    fDeinstantiateTracker->addProxy(proxy);
                }
<<<<<<< HEAD
=======
            } else {
                fLazyInstantiationError = true;
>>>>>>> 40be567a
            }
        }
    }
}

GrResourceAllocator::Interval* GrResourceAllocator::IntervalList::popHead() {
    SkDEBUGCODE(this->validate());

    Interval* temp = fHead;
    if (temp) {
        fHead = temp->next();
        if (!fHead) {
            fTail = nullptr;
        }
        temp->setNext(nullptr);
    }

    SkDEBUGCODE(this->validate());
    return temp;
}

// TODO: fuse this with insertByIncreasingEnd
void GrResourceAllocator::IntervalList::insertByIncreasingStart(Interval* intvl) {
    SkDEBUGCODE(this->validate());
    SkASSERT(!intvl->next());

    if (!fHead) {
        // 14%
        fHead = fTail = intvl;
    } else if (intvl->start() <= fHead->start()) {
        // 3%
        intvl->setNext(fHead);
        fHead = intvl;
    } else if (fTail->start() <= intvl->start()) {
        // 83%
        fTail->setNext(intvl);
        fTail = intvl;
    } else {
        // almost never
        Interval* prev = fHead;
        Interval* next = prev->next();
        for (; intvl->start() > next->start(); prev = next, next = next->next()) {
        }

        SkASSERT(next);
        intvl->setNext(next);
        prev->setNext(intvl);
    }

    SkDEBUGCODE(this->validate());
}

// TODO: fuse this with insertByIncreasingStart
void GrResourceAllocator::IntervalList::insertByIncreasingEnd(Interval* intvl) {
    SkDEBUGCODE(this->validate());
    SkASSERT(!intvl->next());

    if (!fHead) {
        // 14%
        fHead = fTail = intvl;
    } else if (intvl->end() <= fHead->end()) {
        // 64%
        intvl->setNext(fHead);
        fHead = intvl;
    } else if (fTail->end() <= intvl->end()) {
        // 3%
        fTail->setNext(intvl);
        fTail = intvl;
    } else {
        // 19% but 81% of those land right after the list's head
        Interval* prev = fHead;
        Interval* next = prev->next();
        for (; intvl->end() > next->end(); prev = next, next = next->next()) {
        }

        SkASSERT(next);
        intvl->setNext(next);
        prev->setNext(intvl);
    }

    SkDEBUGCODE(this->validate());
}

#ifdef SK_DEBUG
void GrResourceAllocator::IntervalList::validate() const {
    SkASSERT(SkToBool(fHead) == SkToBool(fTail));

    Interval* prev = nullptr;
    for (Interval* cur = fHead; cur; prev = cur, cur = cur->next()) {
    }

    SkASSERT(fTail == prev);
}
#endif

 GrResourceAllocator::Interval* GrResourceAllocator::IntervalList::detachAll() {
    Interval* tmp = fHead;
    fHead = nullptr;
    fTail = nullptr;
    return tmp;
}

// 'surface' can be reused. Add it back to the free pool.
void GrResourceAllocator::recycleSurface(sk_sp<GrSurface> surface) {
    const GrScratchKey &key = surface->resourcePriv().getScratchKey();

    if (!key.isValid()) {
        return; // can't do it w/o a valid scratch key
    }

    if (surface->getUniqueKey().isValid()) {
        // If the surface has a unique key we throw it back into the resource cache.
        // If things get really tight 'findSurfaceFor' may pull it back out but there is
        // no need to have it in tight rotation.
        return;
    }

#if GR_ALLOCATION_SPEW
    SkDebugf("putting surface %d back into pool\n", surface->uniqueID().asUInt());
#endif
    // TODO: fix this insertion so we get a more LRU-ish behavior
    fFreePool.insert(key, surface.release());
}

// First try to reuse one of the recently allocated/used GrSurfaces in the free pool.
// If we can't find a useable one, create a new one.
sk_sp<GrSurface> GrResourceAllocator::findSurfaceFor(const GrSurfaceProxy* proxy,
<<<<<<< HEAD
                                                     bool needsStencil) {
=======
                                                     int minStencilSampleCount) {
>>>>>>> 40be567a

    if (proxy->asTextureProxy() && proxy->asTextureProxy()->getUniqueKey().isValid()) {
        // First try to reattach to a cached version if the proxy is uniquely keyed
        sk_sp<GrSurface> surface = fResourceProvider->findByUniqueKey<GrSurface>(
                                                        proxy->asTextureProxy()->getUniqueKey());
        if (surface) {
            if (!GrSurfaceProxyPriv::AttachStencilIfNeeded(fResourceProvider, surface.get(),
<<<<<<< HEAD
                                                           needsStencil)) {
=======
                                                           minStencilSampleCount)) {
>>>>>>> 40be567a
                return nullptr;
            }

            return surface;
        }
    }

    // First look in the free pool
    GrScratchKey key;

    proxy->priv().computeScratchKey(&key);

    auto filter = [] (const GrSurface* s) {
        return true;
    };
    sk_sp<GrSurface> surface(fFreePool.findAndRemove(key, filter));
    if (surface) {
        if (SkBudgeted::kYes == proxy->isBudgeted() &&
            GrBudgetedType::kBudgeted != surface->resourcePriv().budgetedType()) {
            // This gets the job done but isn't quite correct. It would be better to try to
            // match budgeted proxies w/ budgeted surfaces and unbudgeted w/ unbudgeted.
            surface->resourcePriv().makeBudgeted();
        }

        if (!GrSurfaceProxyPriv::AttachStencilIfNeeded(fResourceProvider, surface.get(),
<<<<<<< HEAD
                                                       needsStencil)) {
=======
                                                       minStencilSampleCount)) {
>>>>>>> 40be567a
            return nullptr;
        }
        SkASSERT(!surface->getUniqueKey().isValid());
        return surface;
    }

    // Failing that, try to grab a new one from the resource cache
    return proxy->priv().createSurface(fResourceProvider);
}

// Remove any intervals that end before the current index. Return their GrSurfaces
// to the free pool if possible.
void GrResourceAllocator::expire(unsigned int curIndex) {
    while (!fActiveIntvls.empty() && fActiveIntvls.peekHead()->end() < curIndex) {
        Interval* temp = fActiveIntvls.popHead();
        SkASSERT(!temp->next());

        if (temp->wasAssignedSurface()) {
            sk_sp<GrSurface> surface = temp->detachSurface();

            if (temp->isRecyclable()) {
                this->recycleSurface(std::move(surface));
            }
        }

        // Add temp to the free interval list so it can be reused
        SkASSERT(!temp->wasAssignedSurface()); // it had better not have a ref on a surface
        temp->setNext(fFreeIntervalList);
        fFreeIntervalList = temp;
    }
}

bool GrResourceAllocator::onOpListBoundary() const {
    if (fIntvlList.empty()) {
        SkASSERT(fCurOpListIndex+1 <= fNumOpLists);
        // Although technically on an opList boundary there is no need to force an
        // intermediate flush here
        return false;
    }

    const Interval* tmp = fIntvlList.peekHead();
    return fEndOfOpListOpIndices[fCurOpListIndex] <= tmp->start();
}

void GrResourceAllocator::forceIntermediateFlush(int* stopIndex) {
    *stopIndex = fCurOpListIndex+1;

    // This is interrupting the allocation of resources for this flush. We need to
    // proactively clear the active interval list of any intervals that aren't
    // guaranteed to survive the partial flush lest they become zombies (i.e.,
    // holding a deleted surface proxy).
    const Interval* tmp = fIntvlList.peekHead();
    SkASSERT(fEndOfOpListOpIndices[fCurOpListIndex] <= tmp->start());

    fCurOpListIndex++;
    SkASSERT(fCurOpListIndex < fNumOpLists);

    this->expire(tmp->start());
}

bool GrResourceAllocator::assign(int* startIndex, int* stopIndex, AssignError* outError) {
    SkASSERT(outError);
    *outError = fLazyInstantiationError ? AssignError::kFailedProxyInstantiation
                                        : AssignError::kNoError;

    SkASSERT(fNumOpLists == fEndOfOpListOpIndices.count());

    SkASSERT(fNumOpLists == fEndOfOpListOpIndices.count());

    fIntvlHash.reset(); // we don't need the interval hash anymore

    if (fCurOpListIndex >= fEndOfOpListOpIndices.count()) {
        return false; // nothing to render
    }

    *startIndex = fCurOpListIndex;
    *stopIndex = fEndOfOpListOpIndices.count();

    if (fIntvlList.empty()) {
        fCurOpListIndex = fEndOfOpListOpIndices.count();
        return true;          // no resources to assign
    }

#if GR_ALLOCATION_SPEW
    SkDebugf("assigning opLists %d through %d out of %d numOpLists\n",
             *startIndex, *stopIndex, fNumOpLists);
    SkDebugf("EndOfOpListIndices: ");
    for (int i = 0; i < fEndOfOpListOpIndices.count(); ++i) {
        SkDebugf("%d ", fEndOfOpListOpIndices[i]);
    }
    SkDebugf("\n");
#endif

    SkDEBUGCODE(fAssigned = true;)

#if GR_ALLOCATION_SPEW
    this->dumpIntervals();
#endif
    while (Interval* cur = fIntvlList.popHead()) {
        if (fEndOfOpListOpIndices[fCurOpListIndex] <= cur->start()) {
            fCurOpListIndex++;
            SkASSERT(fCurOpListIndex < fNumOpLists);
        }

        this->expire(cur->start());

        int minStencilSampleCount = (cur->proxy()->asRenderTargetProxy())
                ? cur->proxy()->asRenderTargetProxy()->numStencilSamples()
                : 0;

        if (cur->proxy()->isInstantiated()) {
            if (!GrSurfaceProxyPriv::AttachStencilIfNeeded(
<<<<<<< HEAD
                        fResourceProvider, cur->proxy()->peekSurface(), needsStencil)) {
=======
                        fResourceProvider, cur->proxy()->peekSurface(), minStencilSampleCount)) {
>>>>>>> 40be567a
                *outError = AssignError::kFailedProxyInstantiation;
            }

            fActiveIntvls.insertByIncreasingEnd(cur);

            if (fResourceProvider->overBudget()) {
                // Only force intermediate draws on opList boundaries
                if (this->onOpListBoundary()) {
                    this->forceIntermediateFlush(stopIndex);
                    return true;
                }
            }

            continue;
        }

        if (GrSurfaceProxy::LazyState::kNot != cur->proxy()->lazyInstantiationState()) {
            if (!cur->proxy()->priv().doLazyInstantiation(fResourceProvider)) {
                *outError = AssignError::kFailedProxyInstantiation;
            } else {
                if (GrSurfaceProxy::LazyInstantiationType::kDeinstantiate ==
                    cur->proxy()->priv().lazyInstantiationType()) {
                    fDeinstantiateTracker->addProxy(cur->proxy());
                }
            }
        } else if (sk_sp<GrSurface> surface = this->findSurfaceFor(
                cur->proxy(), minStencilSampleCount)) {
            // TODO: make getUniqueKey virtual on GrSurfaceProxy
            GrTextureProxy* texProxy = cur->proxy()->asTextureProxy();

            if (texProxy && texProxy->getUniqueKey().isValid()) {
                if (!surface->getUniqueKey().isValid()) {
                    fResourceProvider->assignUniqueKeyToResource(texProxy->getUniqueKey(),
                                                                 surface.get());
                }
                SkASSERT(surface->getUniqueKey() == texProxy->getUniqueKey());
            }

#if GR_ALLOCATION_SPEW
            SkDebugf("Assigning %d to %d\n",
                 surface->uniqueID().asUInt(),
                 cur->proxy()->uniqueID().asUInt());
#endif

            cur->assign(std::move(surface));
        } else {
            SkASSERT(!cur->proxy()->isInstantiated());
            *outError = AssignError::kFailedProxyInstantiation;
        }

        fActiveIntvls.insertByIncreasingEnd(cur);

        if (fResourceProvider->overBudget()) {
            // Only force intermediate draws on opList boundaries
            if (this->onOpListBoundary()) {
                this->forceIntermediateFlush(stopIndex);
                return true;
            }
        }
    }

    // expire all the remaining intervals to drain the active interval list
    this->expire(std::numeric_limits<unsigned int>::max());
    return true;
}

#if GR_ALLOCATION_SPEW
void GrResourceAllocator::dumpIntervals() {
    // Print all the intervals while computing their range
    SkDebugf("------------------------------------------------------------\n");
    unsigned int min = std::numeric_limits<unsigned int>::max();
    unsigned int max = 0;
    for(const Interval* cur = fIntvlList.peekHead(); cur; cur = cur->next()) {
<<<<<<< HEAD
        SkDebugf("{ %3d,%3d }: [%2d, %2d] - proxyRefs:%d surfaceRefs:%d R:%d W:%d\n",
=======
        SkDebugf("{ %3d,%3d }: [%2d, %2d] - proxyRefs:%d surfaceRefs:%d\n",
>>>>>>> 40be567a
                 cur->proxy()->uniqueID().asUInt(),
                 cur->proxy()->isInstantiated() ? cur->proxy()->underlyingUniqueID().asUInt() : -1,
                 cur->start(),
                 cur->end(),
                 cur->proxy()->priv().getProxyRefCnt(),
<<<<<<< HEAD
                 cur->proxy()->getBackingRefCnt_TestOnly(),
                 cur->proxy()->getPendingReadCnt_TestOnly(),
                 cur->proxy()->getPendingWriteCnt_TestOnly());
=======
                 cur->proxy()->testingOnly_getBackingRefCnt());
>>>>>>> 40be567a
        min = SkTMin(min, cur->start());
        max = SkTMax(max, cur->end());
    }

    // Draw a graph of the useage intervals
    for(const Interval* cur = fIntvlList.peekHead(); cur; cur = cur->next()) {
        SkDebugf("{ %3d,%3d }: ",
                 cur->proxy()->uniqueID().asUInt(),
                 cur->proxy()->isInstantiated() ? cur->proxy()->underlyingUniqueID().asUInt() : -1);
        for (unsigned int i = min; i <= max; ++i) {
            if (i >= cur->start() && i <= cur->end()) {
                SkDebugf("x");
            } else {
                SkDebugf(" ");
            }
        }
        SkDebugf("\n");
    }
}
#endif<|MERGE_RESOLUTION|>--- conflicted
+++ resolved
@@ -7,18 +7,6 @@
 
 #include "src/gpu/GrResourceAllocator.h"
 
-<<<<<<< HEAD
-#include "include/private/GrOpList.h"
-#include "include/private/GrRenderTargetProxy.h"
-#include "include/private/GrSurfaceProxy.h"
-#include "include/private/GrTextureProxy.h"
-#include "src/gpu/GrDeinstantiateProxyTracker.h"
-#include "src/gpu/GrGpuResourcePriv.h"
-#include "src/gpu/GrResourceCache.h"
-#include "src/gpu/GrResourceProvider.h"
-#include "src/gpu/GrSurfacePriv.h"
-#include "src/gpu/GrSurfaceProxyPriv.h"
-=======
 #include "src/gpu/GrDeinstantiateProxyTracker.h"
 #include "src/gpu/GrGpuResourcePriv.h"
 #include "src/gpu/GrOpList.h"
@@ -29,7 +17,6 @@
 #include "src/gpu/GrSurfaceProxy.h"
 #include "src/gpu/GrSurfaceProxyPriv.h"
 #include "src/gpu/GrTextureProxy.h"
->>>>>>> 40be567a
 
 #if GR_TRACK_INTERVAL_CREATION
     #include <atomic>
@@ -57,17 +44,10 @@
             continue;
         }
 
-<<<<<<< HEAD
-        if (cur->uses() >= cur->proxy()->priv().getTotalRefs()) {
-            // All the refs on the proxy are known to the resource allocator thus no one
-            // should be holding onto it outside of Ganesh.
-            SkASSERT(cur->uses() == cur->proxy()->priv().getTotalRefs());
-=======
         if (cur->uses() >= cur->proxy()->priv().getProxyRefCnt()) {
             // All the refs on the proxy are known to the resource allocator thus no one
             // should be holding onto it outside of Ganesh.
             SkASSERT(cur->uses() == cur->proxy()->priv().getProxyRefCnt());
->>>>>>> 40be567a
             cur->markAsRecyclable();
         }
     }
@@ -95,17 +75,6 @@
                                       ActualUse actualUse
                                       SkDEBUGCODE(, bool isDirectDstRead)) {
 
-<<<<<<< HEAD
-    bool needsStencil = proxy->asRenderTargetProxy()
-                                        ? proxy->asRenderTargetProxy()->needsStencil()
-                                        : false;
-
-    // If we're going to need to add a stencil buffer in assign, we
-    // need to add at least a symbolic interval
-    // TODO: adding this interval just to add a stencil buffer is
-    // a bit heavy weight. Is there a simpler way to accomplish this?
-    if (!needsStencil && proxy->canSkipResourceAllocator()) {
-=======
     if (proxy->canSkipResourceAllocator()) {
         // If the proxy is still not instantiated at this point but will need stencil, it will
         // attach its own stencil buffer upon onFlush instantiation.
@@ -121,7 +90,6 @@
                 }
             }
         }
->>>>>>> 40be567a
         return;
     }
 
@@ -188,11 +156,8 @@
                     GrSurfaceProxy::LazyInstantiationType::kDeinstantiate) {
                     fDeinstantiateTracker->addProxy(proxy);
                 }
-<<<<<<< HEAD
-=======
             } else {
                 fLazyInstantiationError = true;
->>>>>>> 40be567a
             }
         }
     }
@@ -320,11 +285,7 @@
 // First try to reuse one of the recently allocated/used GrSurfaces in the free pool.
 // If we can't find a useable one, create a new one.
 sk_sp<GrSurface> GrResourceAllocator::findSurfaceFor(const GrSurfaceProxy* proxy,
-<<<<<<< HEAD
-                                                     bool needsStencil) {
-=======
                                                      int minStencilSampleCount) {
->>>>>>> 40be567a
 
     if (proxy->asTextureProxy() && proxy->asTextureProxy()->getUniqueKey().isValid()) {
         // First try to reattach to a cached version if the proxy is uniquely keyed
@@ -332,11 +293,7 @@
                                                         proxy->asTextureProxy()->getUniqueKey());
         if (surface) {
             if (!GrSurfaceProxyPriv::AttachStencilIfNeeded(fResourceProvider, surface.get(),
-<<<<<<< HEAD
-                                                           needsStencil)) {
-=======
                                                            minStencilSampleCount)) {
->>>>>>> 40be567a
                 return nullptr;
             }
 
@@ -362,11 +319,7 @@
         }
 
         if (!GrSurfaceProxyPriv::AttachStencilIfNeeded(fResourceProvider, surface.get(),
-<<<<<<< HEAD
-                                                       needsStencil)) {
-=======
                                                        minStencilSampleCount)) {
->>>>>>> 40be567a
             return nullptr;
         }
         SkASSERT(!surface->getUniqueKey().isValid());
@@ -434,8 +387,6 @@
 
     SkASSERT(fNumOpLists == fEndOfOpListOpIndices.count());
 
-    SkASSERT(fNumOpLists == fEndOfOpListOpIndices.count());
-
     fIntvlHash.reset(); // we don't need the interval hash anymore
 
     if (fCurOpListIndex >= fEndOfOpListOpIndices.count()) {
@@ -479,11 +430,7 @@
 
         if (cur->proxy()->isInstantiated()) {
             if (!GrSurfaceProxyPriv::AttachStencilIfNeeded(
-<<<<<<< HEAD
-                        fResourceProvider, cur->proxy()->peekSurface(), needsStencil)) {
-=======
                         fResourceProvider, cur->proxy()->peekSurface(), minStencilSampleCount)) {
->>>>>>> 40be567a
                 *outError = AssignError::kFailedProxyInstantiation;
             }
 
@@ -557,23 +504,13 @@
     unsigned int min = std::numeric_limits<unsigned int>::max();
     unsigned int max = 0;
     for(const Interval* cur = fIntvlList.peekHead(); cur; cur = cur->next()) {
-<<<<<<< HEAD
-        SkDebugf("{ %3d,%3d }: [%2d, %2d] - proxyRefs:%d surfaceRefs:%d R:%d W:%d\n",
-=======
         SkDebugf("{ %3d,%3d }: [%2d, %2d] - proxyRefs:%d surfaceRefs:%d\n",
->>>>>>> 40be567a
                  cur->proxy()->uniqueID().asUInt(),
                  cur->proxy()->isInstantiated() ? cur->proxy()->underlyingUniqueID().asUInt() : -1,
                  cur->start(),
                  cur->end(),
                  cur->proxy()->priv().getProxyRefCnt(),
-<<<<<<< HEAD
-                 cur->proxy()->getBackingRefCnt_TestOnly(),
-                 cur->proxy()->getPendingReadCnt_TestOnly(),
-                 cur->proxy()->getPendingWriteCnt_TestOnly());
-=======
                  cur->proxy()->testingOnly_getBackingRefCnt());
->>>>>>> 40be567a
         min = SkTMin(min, cur->start());
         max = SkTMax(max, cur->end());
     }
