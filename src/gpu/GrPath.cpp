--- conflicted
+++ resolved
@@ -6,11 +6,7 @@
  */
 
 #include "src/gpu/GrPath.h"
-<<<<<<< HEAD
-#include "src/gpu/GrShape.h"
-=======
 #include "src/gpu/geometry/GrShape.h"
->>>>>>> 40be567a
 
 static inline void write_style_key(uint32_t* key, const GrStyle& style)  {
     // Pass 1 for the scale since the GPU will apply the style not GrStyle::applyToPath().
