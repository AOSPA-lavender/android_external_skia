--- conflicted
+++ resolved
@@ -11,18 +11,11 @@
 #include "include/gpu/ShaderErrorHandler.h"
 #include "include/gpu/graphite/BackendTexture.h"
 #include "src/core/SkSLTypeShared.h"
-<<<<<<< HEAD
-=======
 #include "src/gpu/PipelineUtils.h"
->>>>>>> 46ecd1b7
 #include "src/gpu/graphite/Buffer.h"
 #include "src/gpu/graphite/ComputePipeline.h"
 #include "src/gpu/graphite/ContextUtils.h"
 #include "src/gpu/graphite/GraphicsPipeline.h"
-<<<<<<< HEAD
-#include "src/gpu/graphite/PipelineUtils.h"
-=======
->>>>>>> 46ecd1b7
 #include "src/gpu/graphite/RendererProvider.h"
 #include "src/gpu/graphite/Sampler.h"
 #include "src/gpu/graphite/Texture.h"
@@ -172,17 +165,6 @@
         return {};
     }
 
-<<<<<<< HEAD
-    // for now, clean up shader modules
-    VULKAN_CALL(this->vulkanSharedContext()->interface(),
-                DestroyShaderModule(this->vulkanSharedContext()->device(), vsModule, nullptr));
-    VULKAN_CALL(this->vulkanSharedContext()->interface(),
-                DestroyShaderModule(this->vulkanSharedContext()->device(), fsModule, nullptr));
-
-
-    // TODO: Generate depth-stencil state, blend info
-    return VulkanGraphicsPipeline::Make(this->vulkanSharedContext());
-=======
     // TODO: Generate depth-stencil state, blend info
     return VulkanGraphicsPipeline::Make(this->vulkanSharedContext(),
                                         vsModule,
@@ -193,7 +175,6 @@
                                         step->primitiveType(),
                                         fsSkSLInfo.fBlendInfo,
                                         renderPassDesc);
->>>>>>> 46ecd1b7
 }
 
 sk_sp<ComputePipeline> VulkanResourceProvider::createComputePipeline(const ComputePipelineDesc&) {
