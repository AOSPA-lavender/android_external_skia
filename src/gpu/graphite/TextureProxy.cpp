--- conflicted
+++ resolved
@@ -179,13 +179,8 @@
 #ifdef SK_DEBUG
 void TextureProxy::validateTexture(const Texture* texture) {
     SkASSERT(this->isFullyLazy() || fDimensions == texture->dimensions());
-<<<<<<< HEAD
-    SkASSERTF(fInfo == texture->textureInfo(),
-              "proxy->fInfo[%s] != texture->fInfo[%s]",
-=======
     SkASSERTF(fInfo.isCompatible(texture->textureInfo()),
               "proxy->fInfo[%s] incompatible with texture->fInfo[%s]",
->>>>>>> 46ecd1b7
               fInfo.toString().c_str(),
               texture->textureInfo().toString().c_str());
 }
