--- conflicted
+++ resolved
@@ -73,8 +73,6 @@
 #ifdef SK_VULKAN
         case BackendApi::kVulkan:
             return fVkSpec == that.fVkSpec;
-<<<<<<< HEAD
-=======
 #endif
         default:
             return false;
@@ -108,7 +106,6 @@
 #ifdef SK_VULKAN
         case BackendApi::kVulkan:
             return fVkSpec.isCompatible(that.fVkSpec);
->>>>>>> 46ecd1b7
 #endif
         default:
             return false;
