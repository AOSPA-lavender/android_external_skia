--- conflicted
+++ resolved
@@ -30,11 +30,7 @@
      */
     YUVATextureProxies(const Recorder*,
                        const SkYUVAInfo&,
-<<<<<<< HEAD
-                       TextureProxyView[SkYUVAInfo::kMaxPlanes]);
-=======
                        SkSpan<TextureProxyView>);
->>>>>>> 46ecd1b7
 
     YUVATextureProxies(const YUVATextureProxies&) = default;
     YUVATextureProxies(YUVATextureProxies&&) = default;
