/*
 * Copyright 2017 Google Inc.
 *
 * Use of this source code is governed by a BSD-style license that can be
 * found in the LICENSE file.
 */

#ifndef GrSurfaceProxyPriv_DEFINED
#define GrSurfaceProxyPriv_DEFINED

<<<<<<< HEAD
#include "include/private/GrSurfaceProxy.h"
=======
#include "src/gpu/GrSurfaceProxy.h"
>>>>>>> 40be567a

#include "src/gpu/GrResourceProvider.h"

/** Class that adds methods to GrSurfaceProxy that are only intended for use internal to Skia.
    This class is purely a privileged window into GrSurfaceProxy. It should never have additional
    data members or virtual methods. */
class GrSurfaceProxyPriv {
public:
<<<<<<< HEAD
    // Beware! Woe betide anyone whosoever calls this method.
    // The refs on proxies and their backing GrSurfaces shift around based on whether the proxy
    // is instantiated or not. Additionally, the lifetime of a proxy (and a GrSurface) also
    // depends on the read and write refs (So this method can validly return 0).
    int32_t getProxyRefCnt() const { return fProxy->getProxyRefCnt(); }

    int32_t getTotalRefs() const { return fProxy->getTotalRefs(); }
=======
    int32_t getProxyRefCnt() const { return fProxy->getProxyRefCnt(); }
>>>>>>> 40be567a

    void computeScratchKey(GrScratchKey* key) const { return fProxy->computeScratchKey(key); }

    // Create a GrSurface-derived class that meets the requirements (i.e, desc, renderability)
    // of the GrSurfaceProxy.
    sk_sp<GrSurface> createSurface(GrResourceProvider* resourceProvider) const {
        return fProxy->createSurface(resourceProvider);
    }

    // Assign this proxy the provided GrSurface as its backing surface
    void assign(sk_sp<GrSurface> surface) { fProxy->assign(std::move(surface)); }

    // Don't abuse this call!!!!!!!
    bool isExact() const { return SkBackingFit::kExact == fProxy->fFit; }

    // Don't. Just don't.
    void exactify(bool allocatedCaseOnly);

    void setLazySize(int width, int height) { fProxy->setLazySize(width, height); }

    void setLazySize(int width, int height) { fProxy->setLazySize(width, height); }

    bool doLazyInstantiation(GrResourceProvider*);

    GrSurfaceProxy::LazyInstantiationType lazyInstantiationType() const {
        return fProxy->fLazyInstantiationType;
    }

    bool isSafeToDeinstantiate() const {
        return SkToBool(fProxy->fTarget) && SkToBool(fProxy->fLazyInstantiateCallback) &&
               GrSurfaceProxy::LazyInstantiationType::kDeinstantiate == lazyInstantiationType();
    }

    static bool SK_WARN_UNUSED_RESULT AttachStencilIfNeeded(GrResourceProvider*, GrSurface*,
<<<<<<< HEAD
                                                            bool needsStencil);
=======
                                                            int minStencilSampleCount);
>>>>>>> 40be567a

    bool ignoredByResourceAllocator() const { return fProxy->ignoredByResourceAllocator(); }
    void setIgnoredByResourceAllocator() { fProxy->setIgnoredByResourceAllocator(); }

private:
    explicit GrSurfaceProxyPriv(GrSurfaceProxy* proxy) : fProxy(proxy) {}
    GrSurfaceProxyPriv(const GrSurfaceProxyPriv&) {} // unimpl
    GrSurfaceProxyPriv& operator=(const GrSurfaceProxyPriv&); // unimpl

    // No taking addresses of this type.
    const GrSurfaceProxyPriv* operator&() const;
    GrSurfaceProxyPriv* operator&();

    GrSurfaceProxy* fProxy;

    friend class GrSurfaceProxy; // to construct/copy this type.
};

inline GrSurfaceProxyPriv GrSurfaceProxy::priv() { return GrSurfaceProxyPriv(this); }

inline const GrSurfaceProxyPriv GrSurfaceProxy::priv () const {
    return GrSurfaceProxyPriv(const_cast<GrSurfaceProxy*>(this));
}

#endif<|MERGE_RESOLUTION|>--- conflicted
+++ resolved
@@ -8,11 +8,7 @@
 #ifndef GrSurfaceProxyPriv_DEFINED
 #define GrSurfaceProxyPriv_DEFINED
 
-<<<<<<< HEAD
-#include "include/private/GrSurfaceProxy.h"
-=======
 #include "src/gpu/GrSurfaceProxy.h"
->>>>>>> 40be567a
 
 #include "src/gpu/GrResourceProvider.h"
 
@@ -21,17 +17,7 @@
     data members or virtual methods. */
 class GrSurfaceProxyPriv {
 public:
-<<<<<<< HEAD
-    // Beware! Woe betide anyone whosoever calls this method.
-    // The refs on proxies and their backing GrSurfaces shift around based on whether the proxy
-    // is instantiated or not. Additionally, the lifetime of a proxy (and a GrSurface) also
-    // depends on the read and write refs (So this method can validly return 0).
     int32_t getProxyRefCnt() const { return fProxy->getProxyRefCnt(); }
-
-    int32_t getTotalRefs() const { return fProxy->getTotalRefs(); }
-=======
-    int32_t getProxyRefCnt() const { return fProxy->getProxyRefCnt(); }
->>>>>>> 40be567a
 
     void computeScratchKey(GrScratchKey* key) const { return fProxy->computeScratchKey(key); }
 
@@ -52,8 +38,6 @@
 
     void setLazySize(int width, int height) { fProxy->setLazySize(width, height); }
 
-    void setLazySize(int width, int height) { fProxy->setLazySize(width, height); }
-
     bool doLazyInstantiation(GrResourceProvider*);
 
     GrSurfaceProxy::LazyInstantiationType lazyInstantiationType() const {
@@ -66,11 +50,7 @@
     }
 
     static bool SK_WARN_UNUSED_RESULT AttachStencilIfNeeded(GrResourceProvider*, GrSurface*,
-<<<<<<< HEAD
-                                                            bool needsStencil);
-=======
                                                             int minStencilSampleCount);
->>>>>>> 40be567a
 
     bool ignoredByResourceAllocator() const { return fProxy->ignoredByResourceAllocator(); }
     void setIgnoredByResourceAllocator() { fProxy->setIgnoredByResourceAllocator(); }
