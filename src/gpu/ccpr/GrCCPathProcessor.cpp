--- conflicted
+++ resolved
@@ -79,13 +79,6 @@
     }
 }
 
-<<<<<<< HEAD
-GrCCPathProcessor::GrCCPathProcessor(const GrTexture* atlasTexture, GrSurfaceOrigin atlasOrigin,
-                                     const SkMatrix& viewMatrixIfUsingLocalCoords)
-        : INHERITED(kGrCCPathProcessor_ClassID)
-        , fAtlasAccess(atlasTexture->texturePriv().textureType(), atlasTexture->config(),
-                       GrSamplerState::Filter::kNearest, GrSamplerState::WrapMode::kClamp)
-=======
 GrCCPathProcessor::GrCCPathProcessor(CoverageMode coverageMode, const GrTexture* atlasTexture,
                                      const GrSwizzle& swizzle, GrSurfaceOrigin atlasOrigin,
                                      const SkMatrix& viewMatrixIfUsingLocalCoords)
@@ -93,7 +86,6 @@
         , fCoverageMode(coverageMode)
         , fAtlasAccess(atlasTexture->texturePriv().textureType(), GrSamplerState::Filter::kNearest,
                        GrSamplerState::WrapMode::kClamp, swizzle)
->>>>>>> 40be567a
         , fAtlasSize(SkISize::Make(atlasTexture->width(), atlasTexture->height()))
         , fAtlasOrigin(atlasOrigin) {
     // TODO: Can we just assert that atlas has GrCCAtlas::kTextureOrigin and remove fAtlasOrigin?
@@ -128,7 +120,6 @@
 
 GrGLSLPrimitiveProcessor* GrCCPathProcessor::createGLSLInstance(const GrShaderCaps&) const {
     return new Impl();
-<<<<<<< HEAD
 }
 
 void GrCCPathProcessor::drawPaths(GrOpFlushState* flushState, const GrPipeline& pipeline,
@@ -154,33 +145,6 @@
                                         bounds);
 }
 
-=======
-}
-
-void GrCCPathProcessor::drawPaths(GrOpFlushState* flushState, const GrPipeline& pipeline,
-                                  const GrPipeline::FixedDynamicState* fixedDynamicState,
-                                  const GrCCPerFlushResources& resources, int baseInstance,
-                                  int endInstance, const SkRect& bounds) const {
-    const GrCaps& caps = flushState->caps();
-    GrPrimitiveType primitiveType = caps.usePrimitiveRestart()
-                                            ? GrPrimitiveType::kTriangleStrip
-                                            : GrPrimitiveType::kTriangles;
-    int numIndicesPerInstance = caps.usePrimitiveRestart()
-                                        ? SK_ARRAY_COUNT(kOctoIndicesAsStrips)
-                                        : SK_ARRAY_COUNT(kOctoIndicesAsTris);
-    GrMesh mesh(primitiveType);
-    auto enablePrimitiveRestart = GrPrimitiveRestart(flushState->caps().usePrimitiveRestart());
-
-    mesh.setIndexedInstanced(resources.refIndexBuffer(), numIndicesPerInstance,
-                             resources.refInstanceBuffer(), endInstance - baseInstance,
-                             baseInstance, enablePrimitiveRestart);
-    mesh.setVertexData(resources.refVertexBuffer());
-
-    flushState->rtCommandBuffer()->draw(*this, pipeline, fixedDynamicState, nullptr, &mesh, 1,
-                                        bounds);
-}
-
->>>>>>> 40be567a
 void GrCCPathProcessor::Impl::onEmitCode(EmitArgs& args, GrGPArgs* gpArgs) {
     using Interpolation = GrGLSLVaryingHandler::Interpolation;
 
@@ -195,16 +159,10 @@
 
     varyingHandler->emitAttributes(proc);
 
-<<<<<<< HEAD
-    GrGLSLVarying texcoord(kFloat3_GrSLType);
-    GrGLSLVarying color(kHalf4_GrSLType);
-    varyingHandler->addVarying("texcoord", &texcoord);
-=======
     GrGLSLVarying texcoord((isCoverageCount) ? kFloat3_GrSLType : kFloat2_GrSLType);
     varyingHandler->addVarying("texcoord", &texcoord);
 
     GrGLSLVarying color(kHalf4_GrSLType);
->>>>>>> 40be567a
     varyingHandler->addPassThroughAttribute(
             kInstanceAttribs[kColorAttribIdx], args.fOutputColor, Interpolation::kCanBeFlat);
 
@@ -212,13 +170,8 @@
     // find an octagon that circumscribes the (bloated) path.
     GrGLSLVertexBuilder* v = args.fVertBuilder;
 
-<<<<<<< HEAD
-    // Are we clockwise (positive wind, nonzero fill), or counter-clockwise (negative wind,
-    // even/odd fill)?
-=======
     // Are we clockwise? (Positive wind => nonzero fill rule.)
     // Or counter-clockwise? (negative wind => even/odd fill rule.)
->>>>>>> 40be567a
     v->codeAppendf("float wind = sign(devbounds.z - devbounds.x);");
 
     // Find our reference corner from the device-space bounding box.
@@ -247,15 +200,9 @@
                            "? float2(N[0].x, N[1].y)"
                            ": float2(N[1].x, N[0].y);");
     v->codeAppendf("octocoord = (ceil(octocoord * bloatdir - 1e-4) + 0.25) * bloatdir;");
-<<<<<<< HEAD
+    v->codeAppendf("float2 atlascoord = octocoord + float2(dev_to_atlas_offset);");
 
     // Convert to atlas coordinates in order to do our texture lookup.
-    v->codeAppendf("float2 atlascoord = octocoord + float2(dev_to_atlas_offset);");
-=======
-    v->codeAppendf("float2 atlascoord = octocoord + float2(dev_to_atlas_offset);");
-
-    // Convert to atlas coordinates in order to do our texture lookup.
->>>>>>> 40be567a
     if (kTopLeft_GrSurfaceOrigin == proc.fAtlasOrigin) {
         v->codeAppendf("%s.xy = atlascoord * %s;", texcoord.vsOut(), atlasAdjust);
     } else {
@@ -263,13 +210,9 @@
         v->codeAppendf("%s.xy = float2(atlascoord.x * %s.x, 1 - atlascoord.y * %s.y);",
                        texcoord.vsOut(), atlasAdjust, atlasAdjust);
     }
-<<<<<<< HEAD
-    v->codeAppendf("%s.z = wind * .5;", texcoord.vsOut());
-=======
     if (isCoverageCount) {
         v->codeAppendf("%s.z = wind * .5;", texcoord.vsOut());
     }
->>>>>>> 40be567a
 
     gpArgs->fPositionVar.set(kFloat2_GrSLType, "octocoord");
     this->emitTransforms(v, varyingHandler, uniHandler, gpArgs->fPositionVar, proc.fLocalMatrix,
@@ -278,21 +221,6 @@
     // Fragment shader.
     GrGLSLFPFragmentBuilder* f = args.fFragBuilder;
 
-<<<<<<< HEAD
-    // Look up coverage count in the atlas.
-    f->codeAppend ("half coverage = ");
-    f->appendTextureLookup(args.fTexSamplers[0], SkStringPrintf("%s.xy", texcoord.fsIn()).c_str(),
-                           kFloat2_GrSLType);
-    f->codeAppend (".a;");
-
-    // Scale coverage count by .5. Make it negative for even-odd paths and positive for winding
-    // ones. Clamp winding coverage counts at 1.0 (i.e. min(coverage/2, .5)).
-    f->codeAppendf("coverage = min(abs(coverage) * half(%s.z), .5);", texcoord.fsIn());
-
-    // For negative values, this finishes the even-odd sawtooth function. Since positive (winding)
-    // values were clamped at "coverage/2 = .5", this only undoes the previous multiply by .5.
-    f->codeAppend ("coverage = 1 - abs(fract(coverage) * 2 - 1);");
-=======
     // Look up coverage in the atlas.
     f->codeAppendf("half coverage = ");
     f->appendTextureLookup(args.fTexSamplers[0], SkStringPrintf("%s.xy", texcoord.fsIn()).c_str(),
@@ -311,7 +239,6 @@
         // multiply by .5.
         f->codeAppend ("coverage = 1 - abs(fract(coverage) * 2 - 1);");
     }
->>>>>>> 40be567a
 
     f->codeAppendf("%s = half4(coverage);", args.fOutputCoverage);
 }