--- conflicted
+++ resolved
@@ -35,12 +35,6 @@
 
     void dumpMemoryStatistics(SkTraceMemoryDump* traceMemoryDump) const override;
 
-<<<<<<< HEAD
-    static sk_sp<GrGLTextureRenderTarget> MakeWrapped(GrGLGpu* gpu, const GrSurfaceDesc& desc,
-                                                      const GrGLTexture::IDDesc& texIDDesc,
-                                                      const GrGLRenderTarget::IDDesc& rtIDDesc,
-                                                      GrWrapCacheable cacheble, GrMipMapsStatus);
-=======
     static sk_sp<GrGLTextureRenderTarget> MakeWrapped(GrGLGpu* gpu,
                                                       int sampleCount,
                                                       const GrGLTexture::Desc&,
@@ -48,7 +42,6 @@
                                                       const GrGLRenderTarget::IDs&,
                                                       GrWrapCacheable,
                                                       GrMipMapsStatus);
->>>>>>> 40be567a
 
     GrBackendFormat backendFormat() const override {
         // It doesn't matter if we take the texture or render target path, so just pick texture.
@@ -69,16 +62,10 @@
 private:
     // Constructor for instances wrapping backend objects.
     GrGLTextureRenderTarget(GrGLGpu* gpu,
-<<<<<<< HEAD
-                            const GrSurfaceDesc& desc,
-                            const GrGLTexture::IDDesc& texIDDesc,
-                            const GrGLRenderTarget::IDDesc& rtIDDesc,
-=======
                             int sampleCount,
                             const GrGLTexture::Desc& texDesc,
                             sk_sp<GrGLTextureParameters> parameters,
                             const GrGLRenderTarget::IDs& ids,
->>>>>>> 40be567a
                             GrWrapCacheable,
                             GrMipMapsStatus);
 
