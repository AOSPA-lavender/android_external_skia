--- conflicted
+++ resolved
@@ -18,30 +18,14 @@
                                                  const GrGLTexture::Desc& texDesc,
                                                  const GrGLRenderTarget::IDs& rtIDs,
                                                  GrMipMapsStatus mipMapsStatus)
-<<<<<<< HEAD
-        : GrSurface(gpu, desc)
-        , GrGLTexture(gpu, desc, texIDDesc, mipMapsStatus)
-        , GrGLRenderTarget(gpu, desc, texIDDesc.fInfo.fFormat, rtIDDesc) {
-=======
         : GrSurface(gpu, texDesc.fSize, texDesc.fConfig, GrProtected::kNo)
         , GrGLTexture(gpu, texDesc, nullptr, mipMapsStatus)
         , GrGLRenderTarget(gpu, texDesc.fSize, texDesc.fFormat, texDesc.fConfig, sampleCount,
                            rtIDs) {
->>>>>>> 40be567a
     this->registerWithCache(budgeted);
 }
 
 GrGLTextureRenderTarget::GrGLTextureRenderTarget(GrGLGpu* gpu,
-<<<<<<< HEAD
-                                                 const GrSurfaceDesc& desc,
-                                                 const GrGLTexture::IDDesc& texIDDesc,
-                                                 const GrGLRenderTarget::IDDesc& rtIDDesc,
-                                                 GrWrapCacheable cacheable,
-                                                 GrMipMapsStatus mipMapsStatus)
-        : GrSurface(gpu, desc)
-        , GrGLTexture(gpu, desc, texIDDesc, mipMapsStatus)
-        , GrGLRenderTarget(gpu, desc, texIDDesc.fInfo.fFormat, rtIDDesc) {
-=======
                                                  int sampleCount,
                                                  const GrGLTexture::Desc& texDesc,
                                                  sk_sp<GrGLTextureParameters> parameters,
@@ -52,7 +36,6 @@
         , GrGLTexture(gpu, texDesc, std::move(parameters), mipMapsStatus)
         , GrGLRenderTarget(gpu, texDesc.fSize, texDesc.fFormat, texDesc.fConfig, sampleCount,
                            rtIDs) {
->>>>>>> 40be567a
     this->registerWithCacheWrapped(cacheable);
 }
 
@@ -77,13 +60,6 @@
 }
 
 sk_sp<GrGLTextureRenderTarget> GrGLTextureRenderTarget::MakeWrapped(
-<<<<<<< HEAD
-        GrGLGpu* gpu, const GrSurfaceDesc& desc, const GrGLTexture::IDDesc& texIDDesc,
-        const GrGLRenderTarget::IDDesc& rtIDDesc, GrWrapCacheable cacheable,
-        GrMipMapsStatus mipMapsStatus) {
-    return sk_sp<GrGLTextureRenderTarget>(
-            new GrGLTextureRenderTarget(gpu, desc, texIDDesc, rtIDDesc, cacheable, mipMapsStatus));
-=======
         GrGLGpu* gpu,
         int sampleCount,
         const GrGLTexture::Desc& texDesc,
@@ -93,7 +69,6 @@
         GrMipMapsStatus mipMapsStatus) {
     return sk_sp<GrGLTextureRenderTarget>(new GrGLTextureRenderTarget(
             gpu, sampleCount, texDesc, std::move(parameters), rtIDs, cacheable, mipMapsStatus));
->>>>>>> 40be567a
 }
 
 size_t GrGLTextureRenderTarget::onGpuMemorySize() const {
