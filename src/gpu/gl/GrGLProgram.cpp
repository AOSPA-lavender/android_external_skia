--- conflicted
+++ resolved
@@ -101,10 +101,7 @@
     fXferProcessor->setData(fProgramDataManager, xp, dstTexture, offset);
     if (dstTexture) {
         fGpu->bindTexture(nextTexSamplerIdx++, GrSamplerState::ClampNearest(),
-<<<<<<< HEAD
-=======
                           pipeline.dstTextureProxy()->textureSwizzle(),
->>>>>>> 40be567a
                           static_cast<GrGLTexture*>(dstTexture));
     }
     SkASSERT(nextTexSamplerIdx == fNumTextureSamplers);
@@ -114,12 +111,8 @@
                                                           const GrTextureProxy* const proxies[]) {
     for (int i = 0; i < primProc.numTextureSamplers(); ++i) {
         auto* tex = static_cast<GrGLTexture*>(proxies[i]->peekTexture());
-<<<<<<< HEAD
-        fGpu->bindTexture(i, primProc.textureSampler(i).samplerState(), tex);
-=======
         fGpu->bindTexture(i, primProc.textureSampler(i).samplerState(),
                           primProc.textureSampler(i).swizzle(), tex);
->>>>>>> 40be567a
     }
 }
 
@@ -132,11 +125,7 @@
         glslFP->setData(fProgramDataManager, *fp);
         for (int i = 0; i < fp->numTextureSamplers(); ++i) {
             const GrFragmentProcessor::TextureSampler& sampler = fp->textureSampler(i);
-<<<<<<< HEAD
-            fGpu->bindTexture((*nextTexSamplerIdx)++, sampler.samplerState(),
-=======
             fGpu->bindTexture((*nextTexSamplerIdx)++, sampler.samplerState(), sampler.swizzle(),
->>>>>>> 40be567a
                               static_cast<GrGLTexture*>(sampler.peekTexture()));
         }
         fp = iter.next();
