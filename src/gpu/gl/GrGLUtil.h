/*
 * Copyright 2012 Google Inc.
 *
 * Use of this source code is governed by a BSD-style license that can be
 * found in the LICENSE file.
 */

#ifndef GrGLUtil_DEFINED
#define GrGLUtil_DEFINED

#include "include/gpu/gl/GrGLInterface.h"
#include "include/private/GrTypesPriv.h"
#include "src/gpu/GrDataUtils.h"
#include "src/gpu/GrStencilSettings.h"
#include "src/gpu/gl/GrGLDefines.h"

class SkMatrix;

////////////////////////////////////////////////////////////////////////////////

typedef uint32_t GrGLVersion;
typedef uint32_t GrGLSLVersion;
typedef uint64_t GrGLDriverVersion;

#define GR_GL_VER(major, minor) ((static_cast<uint32_t>(major) << 16) | \
                                 static_cast<uint32_t>(minor))
#define GR_GLSL_VER(major, minor) ((static_cast<uint32_t>(major) << 16) | \
                                    static_cast<uint32_t>(minor))
#define GR_GL_DRIVER_VER(major, minor, point) ((static_cast<uint64_t>(major) << 32) | \
                                               (static_cast<uint64_t>(minor) << 16) | \
                                                static_cast<uint64_t>(point))

#define GR_GL_INVALID_VER GR_GL_VER(0, 0)
#define GR_GLSL_INVALID_VER GR_GLSL_VER(0, 0)
#define GR_GL_DRIVER_UNKNOWN_VER GR_GL_DRIVER_VER(0, 0, 0)

/**
 * The Vendor and Renderer enum values are lazily updated as required.
 */
enum GrGLVendor {
    kARM_GrGLVendor,
    kGoogle_GrGLVendor,
    kImagination_GrGLVendor,
    kIntel_GrGLVendor,
    kQualcomm_GrGLVendor,
    kNVIDIA_GrGLVendor,
    kATI_GrGLVendor,

    kOther_GrGLVendor
};

enum GrGLRenderer {
    kTegra_PreK1_GrGLRenderer,  // Legacy Tegra architecture (pre-K1).
    kTegra_GrGLRenderer,  // Tegra with the same architecture as NVIDIA desktop GPUs (K1+).
    kPowerVR54x_GrGLRenderer,
    kPowerVRRogue_GrGLRenderer,
    kAdreno3xx_GrGLRenderer,
    kAdreno430_GrGLRenderer,
    kAdreno4xx_other_GrGLRenderer,
    kAdreno5xx_GrGLRenderer,
    kOSMesa_GrGLRenderer,
    kGoogleSwiftShader_GrGLRenderer,

    /** Intel GPU families, ordered by generation **/
    // 6th gen
    kIntelSandyBridge_GrGLRenderer,

    // 7th gen
    kIntelIvyBridge_GrGLRenderer,
    kIntelValleyView_GrGLRenderer, // aka BayTrail
    kIntelHaswell_GrGLRenderer,

    // 8th gen
    kIntelCherryView_GrGLRenderer, // aka Braswell
    kIntelBroadwell_GrGLRenderer,

    // 9th gen
    kIntelApolloLake_GrGLRenderer,
    kIntelSkyLake_GrGLRenderer,
    kIntelGeminiLake_GrGLRenderer,
    kIntelKabyLake_GrGLRenderer,
    kIntelCoffeeLake_GrGLRenderer,

    // 11th gen
    kIntelIceLake_GrGLRenderer,

    kGalliumLLVM_GrGLRenderer,
    kMali4xx_GrGLRenderer,
    /** T-6xx, T-7xx, or T-8xx */
    kMaliT_GrGLRenderer,
    kANGLE_GrGLRenderer,

    kAMDRadeonHD7xxx_GrGLRenderer,  // AMD Radeon HD 7000 Series
    kAMDRadeonR9M4xx_GrGLRenderer,  // AMD Radeon R9 M400 Series

    kOther_GrGLRenderer
};

enum GrGLDriver {
    kMesa_GrGLDriver,
    kChromium_GrGLDriver,
    kNVIDIA_GrGLDriver,
    kIntel_GrGLDriver,
    kANGLE_GrGLDriver,
    kSwiftShader_GrGLDriver,
    kQualcomm_GrGLDriver,
    kUnknown_GrGLDriver
};

enum class GrGLANGLEBackend {
    kUnknown,
    kD3D9,
    kD3D11,
    kOpenGL
};

enum class GrGLANGLEVendor {
    kUnknown,
    kIntel
};

enum class GrGLANGLERenderer {
    kUnknown,
    kSandyBridge,
    kIvyBridge,
    kSkylake
};

////////////////////////////////////////////////////////////////////////////////

/**
 *  Some drivers want the var-int arg to be zero-initialized on input.
 */
#define GR_GL_INIT_ZERO     0
#define GR_GL_GetIntegerv(gl, e, p)                                            \
    do {                                                                       \
        *(p) = GR_GL_INIT_ZERO;                                                \
        GR_GL_CALL(gl, GetIntegerv(e, p));                                     \
    } while (0)

#define GR_GL_GetFramebufferAttachmentParameteriv(gl, t, a, pname, p)          \
    do {                                                                       \
        *(p) = GR_GL_INIT_ZERO;                                                \
        GR_GL_CALL(gl, GetFramebufferAttachmentParameteriv(t, a, pname, p));   \
    } while (0)

#define GR_GL_GetInternalformativ(gl, t, f, n, s, p)                           \
    do {                                                                       \
        *(p) = GR_GL_INIT_ZERO;                                                \
        GR_GL_CALL(gl, GetInternalformativ(t, f, n, s, p));                    \
    } while (0)

#define GR_GL_GetNamedFramebufferAttachmentParameteriv(gl, fb, a, pname, p)          \
    do {                                                                             \
        *(p) = GR_GL_INIT_ZERO;                                                      \
        GR_GL_CALL(gl, GetNamedFramebufferAttachmentParameteriv(fb, a, pname, p));   \
    } while (0)

#define GR_GL_GetRenderbufferParameteriv(gl, t, pname, p)                      \
    do {                                                                       \
        *(p) = GR_GL_INIT_ZERO;                                                \
        GR_GL_CALL(gl, GetRenderbufferParameteriv(t, pname, p));               \
    } while (0)

#define GR_GL_GetTexLevelParameteriv(gl, t, l, pname, p)                       \
    do {                                                                       \
        *(p) = GR_GL_INIT_ZERO;                                                \
        GR_GL_CALL(gl, GetTexLevelParameteriv(t, l, pname, p));                \
    } while (0)

#define GR_GL_GetShaderPrecisionFormat(gl, st, pt, range, precision)           \
    do {                                                                       \
        (range)[0] = GR_GL_INIT_ZERO;                                          \
        (range)[1] = GR_GL_INIT_ZERO;                                          \
        (*precision) = GR_GL_INIT_ZERO;                                        \
        GR_GL_CALL(gl, GetShaderPrecisionFormat(st, pt, range, precision));    \
    } while (0)

////////////////////////////////////////////////////////////////////////////////

/**
 * Helpers for glGetString()
 */

// these variants assume caller already has a string from glGetString()
GrGLVersion GrGLGetVersionFromString(const char* versionString);
GrGLStandard GrGLGetStandardInUseFromString(const char* versionString);
GrGLSLVersion GrGLGetGLSLVersionFromString(const char* versionString);
GrGLVendor GrGLGetVendorFromString(const char* vendorString);
GrGLRenderer GrGLGetRendererFromStrings(const char* rendererString, const GrGLExtensions&);
void GrGLGetANGLEInfoFromString(const char* rendererString, GrGLANGLEBackend*,
                                GrGLANGLEVendor*, GrGLANGLERenderer*);

void GrGLGetDriverInfo(GrGLStandard standard,
                       GrGLVendor vendor,
                       const char* rendererString,
                       const char* versionString,
                       GrGLDriver* outDriver,
                       GrGLDriverVersion* outVersion);

// these variants call glGetString()
GrGLVersion GrGLGetVersion(const GrGLInterface*);
GrGLSLVersion GrGLGetGLSLVersion(const GrGLInterface*);
GrGLVendor GrGLGetVendor(const GrGLInterface*);
GrGLRenderer GrGLGetRenderer(const GrGLInterface*);

/**
 * Helpers for glGetError()
 */

void GrGLCheckErr(const GrGLInterface* gl,
                  const char* location,
                  const char* call);

void GrGLClearErr(const GrGLInterface* gl);

////////////////////////////////////////////////////////////////////////////////

/**
 * Macros for using GrGLInterface to make GL calls
 */

// internal macro to conditionally call glGetError based on compile-time and
// run-time flags.
#if GR_GL_CHECK_ERROR
    extern bool gCheckErrorGL;
    #define GR_GL_CHECK_ERROR_IMPL(IFACE, X)                    \
        if (gCheckErrorGL)                                      \
            GrGLCheckErr(IFACE, GR_FILE_AND_LINE_STR, #X)
#else
    #define GR_GL_CHECK_ERROR_IMPL(IFACE, X)
#endif

// internal macro to conditionally log the gl call using SkDebugf based on
// compile-time and run-time flags.
#if GR_GL_LOG_CALLS
    extern bool gLogCallsGL;
    #define GR_GL_LOG_CALLS_IMPL(X)                             \
        if (gLogCallsGL)                                        \
            SkDebugf(GR_FILE_AND_LINE_STR "GL: " #X "\n")
#else
    #define GR_GL_LOG_CALLS_IMPL(X)
#endif

// makes a GL call on the interface and does any error checking and logging
#define GR_GL_CALL(IFACE, X)                                    \
    do {                                                        \
        GR_GL_CALL_NOERRCHECK(IFACE, X);                        \
        GR_GL_CHECK_ERROR_IMPL(IFACE, X);                       \
    } while (false)

// Variant of above that always skips the error check. This is useful when
// the caller wants to do its own glGetError() call and examine the error value.
#define GR_GL_CALL_NOERRCHECK(IFACE, X)                         \
    do {                                                        \
        (IFACE)->fFunctions.f##X;                               \
        GR_GL_LOG_CALLS_IMPL(X);                                \
    } while (false)

// same as GR_GL_CALL but stores the return value of the gl call in RET
#define GR_GL_CALL_RET(IFACE, RET, X)                           \
    do {                                                        \
        GR_GL_CALL_RET_NOERRCHECK(IFACE, RET, X);               \
        GR_GL_CHECK_ERROR_IMPL(IFACE, X);                       \
    } while (false)

// same as GR_GL_CALL_RET but always skips the error check.
#define GR_GL_CALL_RET_NOERRCHECK(IFACE, RET, X)                \
    do {                                                        \
        (RET) = (IFACE)->fFunctions.f##X;                       \
        GR_GL_LOG_CALLS_IMPL(X);                                \
    } while (false)

// call glGetError without doing a redundant error check or logging.
#define GR_GL_GET_ERROR(IFACE) (IFACE)->fFunctions.fGetError()

<<<<<<< HEAD
static constexpr GrGLSizedInternalFormat GrGLSizedInternalFormatFromGLenum(GrGLenum glFormat) {
    switch (glFormat) {
        case GR_GL_RGBA8:                return GrGLSizedInternalFormat::kRGBA8;
        case GR_GL_R8:                   return GrGLSizedInternalFormat::kR8;
        case GR_GL_ALPHA8:               return GrGLSizedInternalFormat::kALPHA8;
        case GR_GL_LUMINANCE8:           return GrGLSizedInternalFormat::kLUMINANCE8;
        case GR_GL_BGRA8:                return GrGLSizedInternalFormat::kBGRA8;
        case GR_GL_RGB565:               return GrGLSizedInternalFormat::kRGB565;
        case GR_GL_RGBA16F:              return GrGLSizedInternalFormat::kRGBA16F;
        case GR_GL_R16F:                 return GrGLSizedInternalFormat::kR16F;
        case GR_GL_RGB8:                 return GrGLSizedInternalFormat::kRGB8;
        case GR_GL_RG8:                  return GrGLSizedInternalFormat::kRG8;
        case GR_GL_RGB10_A2:             return GrGLSizedInternalFormat::kRGB10_A2;
        case GR_GL_RGBA4:                return GrGLSizedInternalFormat::kRGBA4;
        case GR_GL_RGBA32F:              return GrGLSizedInternalFormat::kRGBA32F;
        case GR_GL_RG32F:                return GrGLSizedInternalFormat::kRG32F;
        case GR_GL_SRGB8_ALPHA8:         return GrGLSizedInternalFormat::kSRGB8_ALPHA8;
        case GR_GL_COMPRESSED_RGB8_ETC2: return GrGLSizedInternalFormat::kCOMPRESSED_RGB8_ETC2;
        case GR_GL_COMPRESSED_ETC1_RGB8: return GrGLSizedInternalFormat::kCOMPRESSED_ETC1_RGB8;
        case GR_GL_R16:                  return GrGLSizedInternalFormat::kR16;
        case GR_GL_RG16:                 return GrGLSizedInternalFormat::kRG16;
        case GR_GL_RGBA16:               return GrGLSizedInternalFormat::kRGBA16;
        case GR_GL_RG16F:                return GrGLSizedInternalFormat::kRG16F;

        default:                         return GrGLSizedInternalFormat::kUnknown;
    }
}

static inline GrGLSizedInternalFormat GrGLBackendFormatToSizedInternalFormat(
        const GrBackendFormat& format) {
    if (const GrGLenum* glFormat = format.getGLFormat()) {
        return GrGLSizedInternalFormatFromGLenum(*glFormat);
    }
    return GrGLSizedInternalFormat::kUnknown;
=======
static constexpr GrGLFormat GrGLFormatFromGLEnum(GrGLenum glFormat) {
    switch (glFormat) {
        case GR_GL_RGBA8:                return GrGLFormat::kRGBA8;
        case GR_GL_R8:                   return GrGLFormat::kR8;
        case GR_GL_ALPHA8:               return GrGLFormat::kALPHA8;
        case GR_GL_LUMINANCE8:           return GrGLFormat::kLUMINANCE8;
        case GR_GL_BGRA8:                return GrGLFormat::kBGRA8;
        case GR_GL_RGB565:               return GrGLFormat::kRGB565;
        case GR_GL_RGBA16F:              return GrGLFormat::kRGBA16F;
        case GR_GL_R16F:                 return GrGLFormat::kR16F;
        case GR_GL_RGB8:                 return GrGLFormat::kRGB8;
        case GR_GL_RG8:                  return GrGLFormat::kRG8;
        case GR_GL_RGB10_A2:             return GrGLFormat::kRGB10_A2;
        case GR_GL_RGBA4:                return GrGLFormat::kRGBA4;
        case GR_GL_RGBA32F:              return GrGLFormat::kRGBA32F;
        case GR_GL_RG32F:                return GrGLFormat::kRG32F;
        case GR_GL_SRGB8_ALPHA8:         return GrGLFormat::kSRGB8_ALPHA8;
        case GR_GL_COMPRESSED_RGB8_ETC2: return GrGLFormat::kCOMPRESSED_RGB8_ETC2;
        case GR_GL_COMPRESSED_ETC1_RGB8: return GrGLFormat::kCOMPRESSED_ETC1_RGB8;
        case GR_GL_R16:                  return GrGLFormat::kR16;
        case GR_GL_RG16:                 return GrGLFormat::kRG16;
        case GR_GL_RGBA16:               return GrGLFormat::kRGBA16;
        case GR_GL_RG16F:                return GrGLFormat::kRG16F;

        default:                         return GrGLFormat::kUnknown;
    }
}

static inline GrGLFormat GrGLBackendFormatToGLFormat(const GrBackendFormat& format) {
    if (const GrGLenum* glFormat = format.getGLFormat()) {
        return GrGLFormatFromGLEnum(*glFormat);
    }
    return GrGLFormat::kUnknown;
>>>>>>> 2593fdbd
}

GrGLenum GrToGLStencilFunc(GrStencilTest test);

/**
 * Returns true if the format is compressed.
 */
bool GrGLFormatIsCompressed(GrGLFormat);

/**
 * Maps a GrGLFormat into the CompressionType enum if appropriate.
 */
bool GrGLFormatToCompressionType(GrGLFormat, SkImage::CompressionType*);

<<<<<<< HEAD
=======
size_t GrGLBytesPerFormat(GrGLFormat);

>>>>>>> 2593fdbd
#endif<|MERGE_RESOLUTION|>--- conflicted
+++ resolved
@@ -274,42 +274,6 @@
 // call glGetError without doing a redundant error check or logging.
 #define GR_GL_GET_ERROR(IFACE) (IFACE)->fFunctions.fGetError()
 
-<<<<<<< HEAD
-static constexpr GrGLSizedInternalFormat GrGLSizedInternalFormatFromGLenum(GrGLenum glFormat) {
-    switch (glFormat) {
-        case GR_GL_RGBA8:                return GrGLSizedInternalFormat::kRGBA8;
-        case GR_GL_R8:                   return GrGLSizedInternalFormat::kR8;
-        case GR_GL_ALPHA8:               return GrGLSizedInternalFormat::kALPHA8;
-        case GR_GL_LUMINANCE8:           return GrGLSizedInternalFormat::kLUMINANCE8;
-        case GR_GL_BGRA8:                return GrGLSizedInternalFormat::kBGRA8;
-        case GR_GL_RGB565:               return GrGLSizedInternalFormat::kRGB565;
-        case GR_GL_RGBA16F:              return GrGLSizedInternalFormat::kRGBA16F;
-        case GR_GL_R16F:                 return GrGLSizedInternalFormat::kR16F;
-        case GR_GL_RGB8:                 return GrGLSizedInternalFormat::kRGB8;
-        case GR_GL_RG8:                  return GrGLSizedInternalFormat::kRG8;
-        case GR_GL_RGB10_A2:             return GrGLSizedInternalFormat::kRGB10_A2;
-        case GR_GL_RGBA4:                return GrGLSizedInternalFormat::kRGBA4;
-        case GR_GL_RGBA32F:              return GrGLSizedInternalFormat::kRGBA32F;
-        case GR_GL_RG32F:                return GrGLSizedInternalFormat::kRG32F;
-        case GR_GL_SRGB8_ALPHA8:         return GrGLSizedInternalFormat::kSRGB8_ALPHA8;
-        case GR_GL_COMPRESSED_RGB8_ETC2: return GrGLSizedInternalFormat::kCOMPRESSED_RGB8_ETC2;
-        case GR_GL_COMPRESSED_ETC1_RGB8: return GrGLSizedInternalFormat::kCOMPRESSED_ETC1_RGB8;
-        case GR_GL_R16:                  return GrGLSizedInternalFormat::kR16;
-        case GR_GL_RG16:                 return GrGLSizedInternalFormat::kRG16;
-        case GR_GL_RGBA16:               return GrGLSizedInternalFormat::kRGBA16;
-        case GR_GL_RG16F:                return GrGLSizedInternalFormat::kRG16F;
-
-        default:                         return GrGLSizedInternalFormat::kUnknown;
-    }
-}
-
-static inline GrGLSizedInternalFormat GrGLBackendFormatToSizedInternalFormat(
-        const GrBackendFormat& format) {
-    if (const GrGLenum* glFormat = format.getGLFormat()) {
-        return GrGLSizedInternalFormatFromGLenum(*glFormat);
-    }
-    return GrGLSizedInternalFormat::kUnknown;
-=======
 static constexpr GrGLFormat GrGLFormatFromGLEnum(GrGLenum glFormat) {
     switch (glFormat) {
         case GR_GL_RGBA8:                return GrGLFormat::kRGBA8;
@@ -343,7 +307,6 @@
         return GrGLFormatFromGLEnum(*glFormat);
     }
     return GrGLFormat::kUnknown;
->>>>>>> 2593fdbd
 }
 
 GrGLenum GrToGLStencilFunc(GrStencilTest test);
@@ -358,9 +321,6 @@
  */
 bool GrGLFormatToCompressionType(GrGLFormat, SkImage::CompressionType*);
 
-<<<<<<< HEAD
-=======
 size_t GrGLBytesPerFormat(GrGLFormat);
 
->>>>>>> 2593fdbd
 #endif