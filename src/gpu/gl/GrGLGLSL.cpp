/*
 * Copyright 2011 Google Inc.
 *
 * Use of this source code is governed by a BSD-style license that can be
 * found in the LICENSE file.
 */

#include "src/gpu/gl/GrGLGLSL.h"
#include "src/gpu/gl/GrGLUtil.h"

bool GrGLGetGLSLGeneration(const GrGLInterface* gl, GrGLSLGeneration* generation) {
    SkASSERT(generation);
    GrGLSLVersion ver = GrGLGetGLSLVersion(gl);
    if (GR_GLSL_INVALID_VER == ver) {
        return false;
    }
    if (GR_IS_GR_GL(gl->fStandard)) {
        SkASSERT(ver >= GR_GLSL_VER(1,10));
        if (ver >= GR_GLSL_VER(4,20)) {
            *generation = k420_GrGLSLGeneration;
        } else if (ver >= GR_GLSL_VER(4,00)) {
            *generation = k400_GrGLSLGeneration;
        } else if (ver >= GR_GLSL_VER(3,30)) {
            *generation = k330_GrGLSLGeneration;
        } else if (ver >= GR_GLSL_VER(1,50)) {
            *generation = k150_GrGLSLGeneration;
        } else if (ver >= GR_GLSL_VER(1,40)) {
            *generation = k140_GrGLSLGeneration;
        } else if (ver >= GR_GLSL_VER(1,30)) {
            *generation = k130_GrGLSLGeneration;
        } else {
            *generation = k110_GrGLSLGeneration;
        }
        return true;
    } else if (GR_IS_GR_GL_ES(gl->fStandard) || GR_IS_GR_WEBGL(gl->fStandard)) {
        SkASSERT(ver >= GR_GL_VER(1,00));
        if (ver >= GR_GLSL_VER(3,20)) {
            *generation = k320es_GrGLSLGeneration;
        } else if (ver >= GR_GLSL_VER(3,10)) {
            *generation = k310es_GrGLSLGeneration;
        } else if (ver >= GR_GLSL_VER(3,00)) {
            *generation = k330_GrGLSLGeneration;
        } else {
            *generation = k110_GrGLSLGeneration;
        }
        return true;
    }
    SK_ABORT("Unknown GL Standard");
<<<<<<< HEAD
    return false;
=======
>>>>>>> 40be567a
}<|MERGE_RESOLUTION|>--- conflicted
+++ resolved
@@ -46,8 +46,4 @@
         return true;
     }
     SK_ABORT("Unknown GL Standard");
-<<<<<<< HEAD
-    return false;
-=======
->>>>>>> 40be567a
 }