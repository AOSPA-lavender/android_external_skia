--- conflicted
+++ resolved
@@ -80,13 +80,6 @@
     if (outInputs->fRTHeight) {
         this->addRTHeightUniform(SKSL_RTHEIGHT_NAME);
     }
-<<<<<<< HEAD
-    if (outInputs->fFlipY) {
-        desc->setSurfaceOriginKey(GrGLSLFragmentShaderBuilder::KeyForSurfaceOrigin(
-                                                     this->origin()));
-    }
-=======
->>>>>>> 40be567a
     return true;
 }
 
@@ -205,17 +198,11 @@
     VkPipelineShaderStageCreateInfo shaderStageInfo[3];
     SkSL::Program::Settings settings;
     settings.fCaps = this->caps()->shaderCaps();
-<<<<<<< HEAD
-    settings.fFlipY = this->origin() != kTopLeft_GrSurfaceOrigin;
-    settings.fSharpenTextures =
-                        this->gpu()->getContext()->priv().options().fSharpenMipmappedTextures;
-=======
     settings.fVkCaps = &this->gpu()->vkCaps();
     settings.fFlipY = this->origin() != kTopLeft_GrSurfaceOrigin;
     settings.fSharpenTextures =
                         this->gpu()->getContext()->priv().options().fSharpenMipmappedTextures;
     settings.fRTHeightOffset = fUniformHandler.getRTHeightOffset();
->>>>>>> 40be567a
     SkASSERT(!this->fragColorIsInOut());
 
     sk_sp<SkData> cached;
@@ -311,11 +298,7 @@
         }
     }
     GrVkPipeline* pipeline = resourceProvider.createPipeline(
-<<<<<<< HEAD
-            this->renderTarget()->numColorSamples(), fPrimProc, fPipeline, stencil, this->origin(),
-=======
             this->renderTarget()->numSamples(), fPrimProc, fPipeline, stencil, this->origin(),
->>>>>>> 40be567a
             shaderStageInfo, numShaderStages, primitiveType, compatibleRenderPass, pipelineLayout);
     for (int i = 0; i < kGrShaderTypeCount; ++i) {
         // This if check should not be needed since calling destroy on a VK_NULL_HANDLE is allowed.
@@ -337,12 +320,7 @@
                                  samplerDSHandle,
                                  fUniformHandles,
                                  fUniformHandler.fUniforms,
-<<<<<<< HEAD
-                                 fUniformHandler.fCurrentGeometryUBOOffset,
-                                 fUniformHandler.fCurrentFragmentUBOOffset,
-=======
                                  fUniformHandler.fCurrentUBOOffset,
->>>>>>> 40be567a
                                  fUniformHandler.fSamplers,
                                  std::move(fGeometryProcessor),
                                  std::move(fXferProcessor),
