/*
* Copyright 2015 Google Inc.
*
* Use of this source code is governed by a BSD-style license that can be
* found in the LICENSE file.
*/

#include "src/gpu/vk/GrVkCommandBuffer.h"

#include "include/core/SkRect.h"
#include "src/gpu/vk/GrVkCommandPool.h"
#include "src/gpu/vk/GrVkFramebuffer.h"
#include "src/gpu/vk/GrVkGpu.h"
#include "src/gpu/vk/GrVkImage.h"
#include "src/gpu/vk/GrVkImageView.h"
#include "src/gpu/vk/GrVkIndexBuffer.h"
#include "src/gpu/vk/GrVkPipeline.h"
<<<<<<< HEAD
#include "src/gpu/vk/GrVkPipelineLayout.h"
=======
>>>>>>> 40be567a
#include "src/gpu/vk/GrVkPipelineState.h"
#include "src/gpu/vk/GrVkPipelineState.h"
#include "src/gpu/vk/GrVkRenderPass.h"
#include "src/gpu/vk/GrVkRenderTarget.h"
#include "src/gpu/vk/GrVkTransferBuffer.h"
#include "src/gpu/vk/GrVkUtil.h"
#include "src/gpu/vk/GrVkVertexBuffer.h"

void GrVkCommandBuffer::invalidateState() {
    for (auto& boundInputBuffer : fBoundInputBuffers) {
        boundInputBuffer = VK_NULL_HANDLE;
    }
    fBoundIndexBuffer = VK_NULL_HANDLE;

    memset(&fCachedViewport, 0, sizeof(VkViewport));
    fCachedViewport.width = - 1.0f; // Viewport must have a width greater than 0

    memset(&fCachedScissor, 0, sizeof(VkRect2D));
    fCachedScissor.offset.x = -1; // Scissor offset must be greater that 0 to be valid

    for (int i = 0; i < 4; ++i) {
        fCachedBlendConstant[i] = -1.0;
    }
}

void GrVkCommandBuffer::freeGPUData(GrVkGpu* gpu) const {
<<<<<<< HEAD
=======
    TRACE_EVENT0("skia.gpu", TRACE_FUNC);
>>>>>>> 40be567a
    SkASSERT(!fIsActive);
    for (int i = 0; i < fTrackedResources.count(); ++i) {
        fTrackedResources[i]->notifyRemovedFromCommandBuffer();
        fTrackedResources[i]->unref(gpu);
    }

    for (int i = 0; i < fTrackedRecycledResources.count(); ++i) {
        fTrackedRecycledResources[i]->notifyRemovedFromCommandBuffer();
        fTrackedRecycledResources[i]->recycle(const_cast<GrVkGpu*>(gpu));
    }

<<<<<<< HEAD
    for (int i = 0; i < fTrackedRecordingResources.count(); ++i) {
        fTrackedRecordingResources[i]->notifyRemovedFromCommandBuffer();
        fTrackedRecordingResources[i]->unref(gpu);
    }

=======
>>>>>>> 40be567a
    if (!this->isWrapped()) {
        GR_VK_CALL(gpu->vkInterface(), FreeCommandBuffers(gpu->device(), fCmdPool->vkCommandPool(),
                                                          1, &fCmdBuffer));
    }

    this->onFreeGPUData(gpu);
}

void GrVkCommandBuffer::abandonGPUData() const {
    SkDEBUGCODE(fResourcesReleased = true;)
    for (int i = 0; i < fTrackedResources.count(); ++i) {
        fTrackedResources[i]->notifyRemovedFromCommandBuffer();
        fTrackedResources[i]->unrefAndAbandon();
    }

    for (int i = 0; i < fTrackedRecycledResources.count(); ++i) {
        fTrackedRecycledResources[i]->notifyRemovedFromCommandBuffer();
        // We don't recycle resources when abandoning them.
        fTrackedRecycledResources[i]->unrefAndAbandon();
    }

<<<<<<< HEAD
    for (int i = 0; i < fTrackedRecordingResources.count(); ++i) {
        fTrackedRecordingResources[i]->notifyRemovedFromCommandBuffer();
        fTrackedRecordingResources[i]->unrefAndAbandon();
    }

=======
>>>>>>> 40be567a
    this->onAbandonGPUData();
}

void GrVkCommandBuffer::releaseResources(GrVkGpu* gpu) {
<<<<<<< HEAD
=======
    TRACE_EVENT0("skia.gpu", TRACE_FUNC);
>>>>>>> 40be567a
    SkDEBUGCODE(fResourcesReleased = true;)
    SkASSERT(!fIsActive);
    for (int i = 0; i < fTrackedResources.count(); ++i) {
        fTrackedResources[i]->notifyRemovedFromCommandBuffer();
        fTrackedResources[i]->unref(gpu);
    }
    for (int i = 0; i < fTrackedRecycledResources.count(); ++i) {
        fTrackedRecycledResources[i]->notifyRemovedFromCommandBuffer();
        fTrackedRecycledResources[i]->recycle(const_cast<GrVkGpu*>(gpu));
    }

    for (int i = 0; i < fTrackedRecordingResources.count(); ++i) {
        fTrackedRecordingResources[i]->notifyRemovedFromCommandBuffer();
        fTrackedRecordingResources[i]->unref(gpu);
    }

    if (++fNumResets > kNumRewindResetsBeforeFullReset) {
        fTrackedResources.reset();
        fTrackedRecycledResources.reset();
        fTrackedRecordingResources.reset();
        fTrackedResources.setReserve(kInitialTrackedResourcesCount);
        fTrackedRecycledResources.setReserve(kInitialTrackedResourcesCount);
        fTrackedRecordingResources.setReserve(kInitialTrackedResourcesCount);
        fNumResets = 0;
    } else {
        fTrackedResources.rewind();
        fTrackedRecycledResources.rewind();
        fTrackedRecordingResources.rewind();
    }

    this->invalidateState();

    this->onReleaseResources(gpu);
}

////////////////////////////////////////////////////////////////////////////////
// CommandBuffer commands
////////////////////////////////////////////////////////////////////////////////

void GrVkCommandBuffer::pipelineBarrier(const GrVkGpu* gpu,
                                        const GrVkResource* resource,
                                        VkPipelineStageFlags srcStageMask,
                                        VkPipelineStageFlags dstStageMask,
                                        bool byRegion,
                                        BarrierType barrierType,
                                        void* barrier) {
    SkASSERT(!this->isWrapped());
    SkASSERT(fIsActive);
    // For images we can have barriers inside of render passes but they require us to add more
    // support in subpasses which need self dependencies to have barriers inside them. Also, we can
    // never have buffer barriers inside of a render pass. For now we will just assert that we are
    // not in a render pass.
    SkASSERT(!fActiveRenderPass);

    if (barrierType == kBufferMemory_BarrierType) {
        const VkBufferMemoryBarrier* barrierPtr = reinterpret_cast<VkBufferMemoryBarrier*>(barrier);
        fBufferBarriers.push_back(*barrierPtr);
    } else {
        SkASSERT(barrierType == kImageMemory_BarrierType);
        const VkImageMemoryBarrier* barrierPtr = reinterpret_cast<VkImageMemoryBarrier*>(barrier);
        // We need to check if we are adding a pipeline barrier that covers part of the same
        // subresource range as a barrier that is already in current batch. If it does, then we must
        // submit the first batch because the vulkan spec does not define a specific ordering for
        // barriers submitted in the same batch.
        // TODO: Look if we can gain anything by merging barriers together instead of submitting
        // the old ones.
        for (int i = 0; i < fImageBarriers.count(); ++i) {
            VkImageMemoryBarrier& currentBarrier = fImageBarriers[i];
            if (barrierPtr->image == currentBarrier.image) {
                const VkImageSubresourceRange newRange = barrierPtr->subresourceRange;
                const VkImageSubresourceRange oldRange = currentBarrier.subresourceRange;
                SkASSERT(newRange.aspectMask == oldRange.aspectMask);
                SkASSERT(newRange.baseArrayLayer == oldRange.baseArrayLayer);
                SkASSERT(newRange.layerCount == oldRange.layerCount);
                uint32_t newStart = newRange.baseMipLevel;
                uint32_t newEnd = newRange.baseMipLevel + newRange.levelCount - 1;
                uint32_t oldStart = oldRange.baseMipLevel;
                uint32_t oldEnd = oldRange.baseMipLevel + oldRange.levelCount - 1;
                if (SkTMax(newStart, oldStart) <= SkTMin(newEnd, oldEnd)) {
                    this->submitPipelineBarriers(gpu);
                    break;
                }
            }
        }
        fImageBarriers.push_back(*barrierPtr);
    }
    fBarriersByRegion |= byRegion;

    fSrcStageMask = fSrcStageMask | srcStageMask;
    fDstStageMask = fDstStageMask | dstStageMask;

    fHasWork = true;
    if (resource) {
        this->addResource(resource);
    }
}
<<<<<<< HEAD

void GrVkCommandBuffer::submitPipelineBarriers(const GrVkGpu* gpu) {
    SkASSERT(fIsActive);

=======

void GrVkCommandBuffer::submitPipelineBarriers(const GrVkGpu* gpu) {
    SkASSERT(fIsActive);

>>>>>>> 40be567a
    // Currently we never submit a pipeline barrier without at least one memory barrier.
    if (fBufferBarriers.count() || fImageBarriers.count()) {
        // For images we can have barriers inside of render passes but they require us to add more
        // support in subpasses which need self dependencies to have barriers inside them. Also, we
        // can never have buffer barriers inside of a render pass. For now we will just assert that
        // we are not in a render pass.
        SkASSERT(!fActiveRenderPass);
        SkASSERT(!this->isWrapped());
        SkASSERT(fSrcStageMask && fDstStageMask);

        VkDependencyFlags dependencyFlags = fBarriersByRegion ? VK_DEPENDENCY_BY_REGION_BIT : 0;
        GR_VK_CALL(gpu->vkInterface(), CmdPipelineBarrier(
                fCmdBuffer, fSrcStageMask, fDstStageMask, dependencyFlags, 0, nullptr,
                fBufferBarriers.count(), fBufferBarriers.begin(),
                fImageBarriers.count(), fImageBarriers.begin()));
        fBufferBarriers.reset();
        fImageBarriers.reset();
        fBarriersByRegion = false;
        fSrcStageMask = 0;
        fDstStageMask = 0;
    }
    SkASSERT(!fBufferBarriers.count());
    SkASSERT(!fImageBarriers.count());
    SkASSERT(!fBarriersByRegion);
    SkASSERT(!fSrcStageMask);
    SkASSERT(!fDstStageMask);
}


void GrVkCommandBuffer::bindInputBuffer(GrVkGpu* gpu, uint32_t binding,
                                        const GrVkVertexBuffer* vbuffer) {
    VkBuffer vkBuffer = vbuffer->buffer();
    SkASSERT(VK_NULL_HANDLE != vkBuffer);
    SkASSERT(binding < kMaxInputBuffers);
    // TODO: once vbuffer->offset() no longer always returns 0, we will need to track the offset
    // to know if we can skip binding or not.
    if (vkBuffer != fBoundInputBuffers[binding]) {
        VkDeviceSize offset = vbuffer->offset();
        GR_VK_CALL(gpu->vkInterface(), CmdBindVertexBuffers(fCmdBuffer,
                                                            binding,
                                                            1,
                                                            &vkBuffer,
                                                            &offset));
        fBoundInputBuffers[binding] = vkBuffer;
        this->addResource(vbuffer->resource());
    }
}

void GrVkCommandBuffer::bindIndexBuffer(GrVkGpu* gpu, const GrVkIndexBuffer* ibuffer) {
    VkBuffer vkBuffer = ibuffer->buffer();
    SkASSERT(VK_NULL_HANDLE != vkBuffer);
    // TODO: once ibuffer->offset() no longer always returns 0, we will need to track the offset
    // to know if we can skip binding or not.
    if (vkBuffer != fBoundIndexBuffer) {
        GR_VK_CALL(gpu->vkInterface(), CmdBindIndexBuffer(fCmdBuffer,
                                                          vkBuffer,
                                                          ibuffer->offset(),
                                                          VK_INDEX_TYPE_UINT16));
        fBoundIndexBuffer = vkBuffer;
        this->addResource(ibuffer->resource());
    }
}

void GrVkCommandBuffer::clearAttachments(const GrVkGpu* gpu,
                                         int numAttachments,
                                         const VkClearAttachment* attachments,
                                         int numRects,
                                         const VkClearRect* clearRects) {
    SkASSERT(fIsActive);
    SkASSERT(fActiveRenderPass);
    SkASSERT(numAttachments > 0);
    SkASSERT(numRects > 0);

    this->addingWork(gpu);

#ifdef SK_DEBUG
    for (int i = 0; i < numAttachments; ++i) {
        if (attachments[i].aspectMask == VK_IMAGE_ASPECT_COLOR_BIT) {
            uint32_t testIndex;
            SkAssertResult(fActiveRenderPass->colorAttachmentIndex(&testIndex));
            SkASSERT(testIndex == attachments[i].colorAttachment);
        }
    }
#endif
    GR_VK_CALL(gpu->vkInterface(), CmdClearAttachments(fCmdBuffer,
                                                       numAttachments,
                                                       attachments,
                                                       numRects,
                                                       clearRects));
}

void GrVkCommandBuffer::bindDescriptorSets(const GrVkGpu* gpu,
                                           GrVkPipelineState* pipelineState,
                                           GrVkPipelineLayout* layout,
                                           uint32_t firstSet,
                                           uint32_t setCount,
                                           const VkDescriptorSet* descriptorSets,
                                           uint32_t dynamicOffsetCount,
                                           const uint32_t* dynamicOffsets) {
    SkASSERT(fIsActive);
    GR_VK_CALL(gpu->vkInterface(), CmdBindDescriptorSets(fCmdBuffer,
                                                         VK_PIPELINE_BIND_POINT_GRAPHICS,
                                                         layout->layout(),
                                                         firstSet,
                                                         setCount,
                                                         descriptorSets,
                                                         dynamicOffsetCount,
                                                         dynamicOffsets));
<<<<<<< HEAD
    this->addRecordingResource(layout);
}

void GrVkCommandBuffer::bindDescriptorSets(const GrVkGpu* gpu,
                                           const SkTArray<const GrVkRecycledResource*>& recycled,
                                           const SkTArray<const GrVkResource*>& resources,
                                           GrVkPipelineLayout* layout,
                                           uint32_t firstSet,
                                           uint32_t setCount,
                                           const VkDescriptorSet* descriptorSets,
                                           uint32_t dynamicOffsetCount,
                                           const uint32_t* dynamicOffsets) {
    SkASSERT(fIsActive);
    GR_VK_CALL(gpu->vkInterface(), CmdBindDescriptorSets(fCmdBuffer,
                                                         VK_PIPELINE_BIND_POINT_GRAPHICS,
                                                         layout->layout(),
                                                         firstSet,
                                                         setCount,
                                                         descriptorSets,
                                                         dynamicOffsetCount,
                                                         dynamicOffsets));
    this->addRecordingResource(layout);
    for (int i = 0; i < recycled.count(); ++i) {
        this->addRecycledResource(recycled[i]);
    }
    for (int i = 0; i < resources.count(); ++i) {
        this->addResource(resources[i]);
    }
=======
>>>>>>> 40be567a
}

void GrVkCommandBuffer::bindPipeline(const GrVkGpu* gpu, const GrVkPipeline* pipeline) {
    SkASSERT(fIsActive);
    GR_VK_CALL(gpu->vkInterface(), CmdBindPipeline(fCmdBuffer,
                                                   VK_PIPELINE_BIND_POINT_GRAPHICS,
                                                   pipeline->pipeline()));
    this->addResource(pipeline);
}

void GrVkCommandBuffer::drawIndexed(const GrVkGpu* gpu,
                                    uint32_t indexCount,
                                    uint32_t instanceCount,
                                    uint32_t firstIndex,
                                    int32_t vertexOffset,
                                    uint32_t firstInstance) {
    SkASSERT(fIsActive);
    SkASSERT(fActiveRenderPass);
    this->addingWork(gpu);
    GR_VK_CALL(gpu->vkInterface(), CmdDrawIndexed(fCmdBuffer,
                                                  indexCount,
                                                  instanceCount,
                                                  firstIndex,
                                                  vertexOffset,
                                                  firstInstance));
}

void GrVkCommandBuffer::draw(const GrVkGpu* gpu,
                             uint32_t vertexCount,
                             uint32_t instanceCount,
                             uint32_t firstVertex,
                             uint32_t firstInstance) {
    SkASSERT(fIsActive);
    SkASSERT(fActiveRenderPass);
    this->addingWork(gpu);
    GR_VK_CALL(gpu->vkInterface(), CmdDraw(fCmdBuffer,
                                           vertexCount,
                                           instanceCount,
                                           firstVertex,
                                           firstInstance));
}

void GrVkCommandBuffer::setViewport(const GrVkGpu* gpu,
                                    uint32_t firstViewport,
                                    uint32_t viewportCount,
                                    const VkViewport* viewports) {
    SkASSERT(fIsActive);
    SkASSERT(1 == viewportCount);
    if (memcmp(viewports, &fCachedViewport, sizeof(VkViewport))) {
        GR_VK_CALL(gpu->vkInterface(), CmdSetViewport(fCmdBuffer,
                                                      firstViewport,
                                                      viewportCount,
                                                      viewports));
        fCachedViewport = viewports[0];
    }
}

void GrVkCommandBuffer::setScissor(const GrVkGpu* gpu,
                                   uint32_t firstScissor,
                                   uint32_t scissorCount,
                                   const VkRect2D* scissors) {
    SkASSERT(fIsActive);
    SkASSERT(1 == scissorCount);
    if (memcmp(scissors, &fCachedScissor, sizeof(VkRect2D))) {
        GR_VK_CALL(gpu->vkInterface(), CmdSetScissor(fCmdBuffer,
                                                     firstScissor,
                                                     scissorCount,
                                                     scissors));
        fCachedScissor = scissors[0];
    }
}

void GrVkCommandBuffer::setBlendConstants(const GrVkGpu* gpu,
                                          const float blendConstants[4]) {
    SkASSERT(fIsActive);
    if (memcmp(blendConstants, fCachedBlendConstant, 4 * sizeof(float))) {
        GR_VK_CALL(gpu->vkInterface(), CmdSetBlendConstants(fCmdBuffer, blendConstants));
        memcpy(fCachedBlendConstant, blendConstants, 4 * sizeof(float));
    }
}

void GrVkCommandBuffer::addingWork(const GrVkGpu* gpu) {
    this->submitPipelineBarriers(gpu);
    fHasWork = true;
}

///////////////////////////////////////////////////////////////////////////////
// PrimaryCommandBuffer
////////////////////////////////////////////////////////////////////////////////
GrVkPrimaryCommandBuffer::~GrVkPrimaryCommandBuffer() {
    // Should have ended any render pass we're in the middle of
    SkASSERT(!fActiveRenderPass);
}

GrVkPrimaryCommandBuffer* GrVkPrimaryCommandBuffer::Create(const GrVkGpu* gpu,
                                                           GrVkCommandPool* cmdPool) {
    const VkCommandBufferAllocateInfo cmdInfo = {
        VK_STRUCTURE_TYPE_COMMAND_BUFFER_ALLOCATE_INFO,   // sType
        nullptr,                                          // pNext
        cmdPool->vkCommandPool(),                         // commandPool
        VK_COMMAND_BUFFER_LEVEL_PRIMARY,                  // level
        1                                                 // bufferCount
    };

    VkCommandBuffer cmdBuffer;
    VkResult err = GR_VK_CALL(gpu->vkInterface(), AllocateCommandBuffers(gpu->device(),
                                                                         &cmdInfo,
                                                                         &cmdBuffer));
    if (err) {
        return nullptr;
    }
    return new GrVkPrimaryCommandBuffer(cmdBuffer, cmdPool);
}

void GrVkPrimaryCommandBuffer::begin(const GrVkGpu* gpu) {
    SkASSERT(!fIsActive);
    VkCommandBufferBeginInfo cmdBufferBeginInfo;
    memset(&cmdBufferBeginInfo, 0, sizeof(VkCommandBufferBeginInfo));
    cmdBufferBeginInfo.sType = VK_STRUCTURE_TYPE_COMMAND_BUFFER_BEGIN_INFO;
    cmdBufferBeginInfo.pNext = nullptr;
    cmdBufferBeginInfo.flags = VK_COMMAND_BUFFER_USAGE_ONE_TIME_SUBMIT_BIT;
    cmdBufferBeginInfo.pInheritanceInfo = nullptr;

    GR_VK_CALL_ERRCHECK(gpu->vkInterface(), BeginCommandBuffer(fCmdBuffer,
                                                               &cmdBufferBeginInfo));
    fIsActive = true;
}

void GrVkPrimaryCommandBuffer::end(GrVkGpu* gpu) {
    SkASSERT(fIsActive);
    SkASSERT(!fActiveRenderPass);

    this->submitPipelineBarriers(gpu);

    GR_VK_CALL_ERRCHECK(gpu->vkInterface(), EndCommandBuffer(fCmdBuffer));
    for (int i = 0; i < fTrackedRecordingResources.count(); ++i) {
        fTrackedRecordingResources[i]->unref(gpu);
    }
    fTrackedRecordingResources.rewind();
    this->invalidateState();
    fIsActive = false;
    fHasWork = false;
}

void GrVkPrimaryCommandBuffer::beginRenderPass(const GrVkGpu* gpu,
                                               const GrVkRenderPass* renderPass,
                                               const VkClearValue clearValues[],
                                               const GrVkRenderTarget& target,
                                               const SkIRect& bounds,
                                               bool forSecondaryCB) {
    SkASSERT(fIsActive);
    SkASSERT(!fActiveRenderPass);
    SkASSERT(renderPass->isCompatible(target));

    this->addingWork(gpu);

    VkRenderPassBeginInfo beginInfo;
    VkRect2D renderArea;
    renderArea.offset = { bounds.fLeft , bounds.fTop };
    renderArea.extent = { (uint32_t)bounds.width(), (uint32_t)bounds.height() };

    memset(&beginInfo, 0, sizeof(VkRenderPassBeginInfo));
    beginInfo.sType = VK_STRUCTURE_TYPE_RENDER_PASS_BEGIN_INFO;
    beginInfo.pNext = nullptr;
    beginInfo.renderPass = renderPass->vkRenderPass();
    beginInfo.framebuffer = target.framebuffer()->framebuffer();
    beginInfo.renderArea = renderArea;
    beginInfo.clearValueCount = renderPass->clearValueCount();
    beginInfo.pClearValues = clearValues;

    VkSubpassContents contents = forSecondaryCB ? VK_SUBPASS_CONTENTS_SECONDARY_COMMAND_BUFFERS
                                                : VK_SUBPASS_CONTENTS_INLINE;

    GR_VK_CALL(gpu->vkInterface(), CmdBeginRenderPass(fCmdBuffer, &beginInfo, contents));
    fActiveRenderPass = renderPass;
    this->addResource(renderPass);
    target.addResources(*this);
}

void GrVkPrimaryCommandBuffer::endRenderPass(const GrVkGpu* gpu) {
    SkASSERT(fIsActive);
    SkASSERT(fActiveRenderPass);
    this->addingWork(gpu);
    GR_VK_CALL(gpu->vkInterface(), CmdEndRenderPass(fCmdBuffer));
    fActiveRenderPass = nullptr;
}

void GrVkPrimaryCommandBuffer::executeCommands(const GrVkGpu* gpu,
<<<<<<< HEAD
                                               GrVkSecondaryCommandBuffer* buffer) {
=======
                                               std::unique_ptr<GrVkSecondaryCommandBuffer> buffer) {
>>>>>>> 40be567a
    // The Vulkan spec allows secondary command buffers to be executed on a primary command buffer
    // if the command pools both were created from were created with the same queue family. However,
    // we currently always create them from the same pool.
    SkASSERT(buffer->commandPool() == fCmdPool);
    SkASSERT(fIsActive);
    SkASSERT(!buffer->fIsActive);
    SkASSERT(fActiveRenderPass);
    SkASSERT(fActiveRenderPass->isCompatible(*buffer->fActiveRenderPass));

    this->addingWork(gpu);

    GR_VK_CALL(gpu->vkInterface(), CmdExecuteCommands(fCmdBuffer, 1, &buffer->fCmdBuffer));
    fSecondaryCommandBuffers.push_back(std::move(buffer));
    // When executing a secondary command buffer all state (besides render pass state) becomes
    // invalidated and must be reset. This includes bound buffers, pipelines, dynamic state, etc.
    this->invalidateState();
}

static void submit_to_queue(const GrVkInterface* interface,
                            VkQueue queue,
                            VkFence fence,
                            uint32_t waitCount,
                            const VkSemaphore* waitSemaphores,
                            const VkPipelineStageFlags* waitStages,
                            uint32_t commandBufferCount,
                            const VkCommandBuffer* commandBuffers,
                            uint32_t signalCount,
                            const VkSemaphore* signalSemaphores,
                            GrProtected protectedContext) {
    VkProtectedSubmitInfo protectedSubmitInfo;
    if (protectedContext == GrProtected::kYes) {
        memset(&protectedSubmitInfo, 0, sizeof(VkProtectedSubmitInfo));
        protectedSubmitInfo.sType = VK_STRUCTURE_TYPE_PROTECTED_SUBMIT_INFO;
        protectedSubmitInfo.pNext = nullptr;
        protectedSubmitInfo.protectedSubmit = VK_TRUE;
    }

    VkSubmitInfo submitInfo;
    memset(&submitInfo, 0, sizeof(VkSubmitInfo));
    submitInfo.sType = VK_STRUCTURE_TYPE_SUBMIT_INFO;
    submitInfo.pNext = protectedContext == GrProtected::kYes ? &protectedSubmitInfo : nullptr;
    submitInfo.waitSemaphoreCount = waitCount;
    submitInfo.pWaitSemaphores = waitSemaphores;
    submitInfo.pWaitDstStageMask = waitStages;
    submitInfo.commandBufferCount = commandBufferCount;
    submitInfo.pCommandBuffers = commandBuffers;
    submitInfo.signalSemaphoreCount = signalCount;
    submitInfo.pSignalSemaphores = signalSemaphores;
    GR_VK_CALL_ERRCHECK(interface, QueueSubmit(queue, 1, &submitInfo, fence));
}

void GrVkPrimaryCommandBuffer::submitToQueue(
        const GrVkGpu* gpu,
        VkQueue queue,
        GrVkGpu::SyncQueue sync,
        SkTArray<GrVkSemaphore::Resource*>& signalSemaphores,
        SkTArray<GrVkSemaphore::Resource*>& waitSemaphores) {
    SkASSERT(!fIsActive);

    VkResult err;
    if (VK_NULL_HANDLE == fSubmitFence) {
        VkFenceCreateInfo fenceInfo;
        memset(&fenceInfo, 0, sizeof(VkFenceCreateInfo));
        fenceInfo.sType = VK_STRUCTURE_TYPE_FENCE_CREATE_INFO;
        err = GR_VK_CALL(gpu->vkInterface(), CreateFence(gpu->device(), &fenceInfo, nullptr,
                                                         &fSubmitFence));
        SkASSERT(!err);
    } else {
        GR_VK_CALL(gpu->vkInterface(), ResetFences(gpu->device(), 1, &fSubmitFence));
    }

    int signalCount = signalSemaphores.count();
    int waitCount = waitSemaphores.count();

    if (0 == signalCount && 0 == waitCount) {
        // This command buffer has no dependent semaphores so we can simply just submit it to the
        // queue with no worries.
        submit_to_queue(gpu->vkInterface(), queue, fSubmitFence, 0, nullptr, nullptr, 1,
                        &fCmdBuffer, 0, nullptr,
                        gpu->protectedContext() ? GrProtected::kYes : GrProtected::kNo);
    } else {
        SkTArray<VkSemaphore> vkSignalSems(signalCount);
        for (int i = 0; i < signalCount; ++i) {
            if (signalSemaphores[i]->shouldSignal()) {
                this->addResource(signalSemaphores[i]);
                vkSignalSems.push_back(signalSemaphores[i]->semaphore());
            }
        }

        SkTArray<VkSemaphore> vkWaitSems(waitCount);
        SkTArray<VkPipelineStageFlags> vkWaitStages(waitCount);
        for (int i = 0; i < waitCount; ++i) {
            if (waitSemaphores[i]->shouldWait()) {
                this->addResource(waitSemaphores[i]);
                vkWaitSems.push_back(waitSemaphores[i]->semaphore());
                vkWaitStages.push_back(VK_PIPELINE_STAGE_ALL_COMMANDS_BIT);
            }
        }
<<<<<<< HEAD
        submit_to_queue(gpu->vkInterface(), queue, fSubmitFence,
                        vkWaitSems.count(), vkWaitSems.begin(), vkWaitStages.begin(),
                        1, &fCmdBuffer,
                        vkSignalSems.count(), vkSignalSems.begin());

=======
        submit_to_queue(gpu->vkInterface(), queue, fSubmitFence, vkWaitSems.count(),
                        vkWaitSems.begin(), vkWaitStages.begin(), 1, &fCmdBuffer,
                        vkSignalSems.count(), vkSignalSems.begin(),
                        gpu->protectedContext() ? GrProtected::kYes : GrProtected::kNo);
>>>>>>> 40be567a
        for (int i = 0; i < signalCount; ++i) {
            signalSemaphores[i]->markAsSignaled();
        }
        for (int i = 0; i < waitCount; ++i) {
            waitSemaphores[i]->markAsWaited();
        }
    }

    if (GrVkGpu::kForce_SyncQueue == sync) {
        err = GR_VK_CALL(gpu->vkInterface(),
                         WaitForFences(gpu->device(), 1, &fSubmitFence, true, UINT64_MAX));
        if (VK_TIMEOUT == err) {
            SkDebugf("Fence failed to signal: %d\n", err);
            SK_ABORT("failing");
        }
        SkASSERT(!err);

        fFinishedProcs.reset();

        // Destroy the fence
        GR_VK_CALL(gpu->vkInterface(), DestroyFence(gpu->device(), fSubmitFence, nullptr));
        fSubmitFence = VK_NULL_HANDLE;
    }
}

bool GrVkPrimaryCommandBuffer::finished(const GrVkGpu* gpu) {
    SkASSERT(!fIsActive);
    if (VK_NULL_HANDLE == fSubmitFence) {
        return true;
    }

    VkResult err = GR_VK_CALL(gpu->vkInterface(), GetFenceStatus(gpu->device(), fSubmitFence));
    switch (err) {
        case VK_SUCCESS:
            return true;

        case VK_NOT_READY:
            return false;

        default:
            SkDebugf("Error getting fence status: %d\n", err);
            SK_ABORT("failing");
            break;
    }

    return false;
}

void GrVkPrimaryCommandBuffer::addFinishedProc(sk_sp<GrRefCntedCallback> finishedProc) {
    fFinishedProcs.push_back(std::move(finishedProc));
}

void GrVkPrimaryCommandBuffer::onReleaseResources(GrVkGpu* gpu) {
    for (int i = 0; i < fSecondaryCommandBuffers.count(); ++i) {
        fSecondaryCommandBuffers[i]->releaseResources(gpu);
    }
    fFinishedProcs.reset();
}

<<<<<<< HEAD
void GrVkPrimaryCommandBuffer::recycleSecondaryCommandBuffers() {
    for (int i = 0; i < fSecondaryCommandBuffers.count(); ++i) {
        SkASSERT(fSecondaryCommandBuffers[i]->commandPool() == fCmdPool);
        fCmdPool->recycleSecondaryCommandBuffer(fSecondaryCommandBuffers[i]);
=======
void GrVkPrimaryCommandBuffer::recycleSecondaryCommandBuffers(GrVkGpu* gpu) {
    for (int i = 0; i < fSecondaryCommandBuffers.count(); ++i) {
        SkASSERT(fSecondaryCommandBuffers[i]->commandPool() == fCmdPool);
        fSecondaryCommandBuffers[i].release()->recycle(gpu);
>>>>>>> 40be567a
    }
    fSecondaryCommandBuffers.reset();
}

void GrVkPrimaryCommandBuffer::copyImage(const GrVkGpu* gpu,
                                         GrVkImage* srcImage,
                                         VkImageLayout srcLayout,
                                         GrVkImage* dstImage,
                                         VkImageLayout dstLayout,
                                         uint32_t copyRegionCount,
                                         const VkImageCopy* copyRegions) {
    SkASSERT(fIsActive);
    SkASSERT(!fActiveRenderPass);
    this->addingWork(gpu);
    this->addResource(srcImage->resource());
    this->addResource(dstImage->resource());
    GR_VK_CALL(gpu->vkInterface(), CmdCopyImage(fCmdBuffer,
                                                srcImage->image(),
                                                srcLayout,
                                                dstImage->image(),
                                                dstLayout,
                                                copyRegionCount,
                                                copyRegions));
}

void GrVkPrimaryCommandBuffer::blitImage(const GrVkGpu* gpu,
                                         const GrVkResource* srcResource,
                                         VkImage srcImage,
                                         VkImageLayout srcLayout,
                                         const GrVkResource* dstResource,
                                         VkImage dstImage,
                                         VkImageLayout dstLayout,
                                         uint32_t blitRegionCount,
                                         const VkImageBlit* blitRegions,
                                         VkFilter filter) {
    SkASSERT(fIsActive);
    SkASSERT(!fActiveRenderPass);
    this->addingWork(gpu);
    this->addResource(srcResource);
    this->addResource(dstResource);
    GR_VK_CALL(gpu->vkInterface(), CmdBlitImage(fCmdBuffer,
                                                srcImage,
                                                srcLayout,
                                                dstImage,
                                                dstLayout,
                                                blitRegionCount,
                                                blitRegions,
                                                filter));
}

void GrVkPrimaryCommandBuffer::blitImage(const GrVkGpu* gpu,
                                         const GrVkImage& srcImage,
                                         const GrVkImage& dstImage,
                                         uint32_t blitRegionCount,
                                         const VkImageBlit* blitRegions,
                                         VkFilter filter) {
    this->blitImage(gpu,
                    srcImage.resource(),
                    srcImage.image(),
                    srcImage.currentLayout(),
                    dstImage.resource(),
                    dstImage.image(),
                    dstImage.currentLayout(),
                    blitRegionCount,
                    blitRegions,
                    filter);
}


void GrVkPrimaryCommandBuffer::copyImageToBuffer(const GrVkGpu* gpu,
                                                 GrVkImage* srcImage,
                                                 VkImageLayout srcLayout,
                                                 GrVkTransferBuffer* dstBuffer,
                                                 uint32_t copyRegionCount,
                                                 const VkBufferImageCopy* copyRegions) {
    SkASSERT(fIsActive);
    SkASSERT(!fActiveRenderPass);
    this->addingWork(gpu);
    this->addResource(srcImage->resource());
    this->addResource(dstBuffer->resource());
    GR_VK_CALL(gpu->vkInterface(), CmdCopyImageToBuffer(fCmdBuffer,
                                                        srcImage->image(),
                                                        srcLayout,
                                                        dstBuffer->buffer(),
                                                        copyRegionCount,
                                                        copyRegions));
}

void GrVkPrimaryCommandBuffer::copyBufferToImage(const GrVkGpu* gpu,
                                                 GrVkTransferBuffer* srcBuffer,
                                                 GrVkImage* dstImage,
                                                 VkImageLayout dstLayout,
                                                 uint32_t copyRegionCount,
                                                 const VkBufferImageCopy* copyRegions) {
    SkASSERT(fIsActive);
    SkASSERT(!fActiveRenderPass);
    this->addingWork(gpu);
    this->addResource(srcBuffer->resource());
    this->addResource(dstImage->resource());
    GR_VK_CALL(gpu->vkInterface(), CmdCopyBufferToImage(fCmdBuffer,
                                                        srcBuffer->buffer(),
                                                        dstImage->image(),
                                                        dstLayout,
                                                        copyRegionCount,
                                                        copyRegions));
}


void GrVkPrimaryCommandBuffer::copyBuffer(GrVkGpu* gpu,
                                          GrVkBuffer* srcBuffer,
                                          GrVkBuffer* dstBuffer,
                                          uint32_t regionCount,
                                          const VkBufferCopy* regions) {
    SkASSERT(fIsActive);
    SkASSERT(!fActiveRenderPass);
    this->addingWork(gpu);
#ifdef SK_DEBUG
    for (uint32_t i = 0; i < regionCount; ++i) {
        const VkBufferCopy& region = regions[i];
        SkASSERT(region.size > 0);
        SkASSERT(region.srcOffset < srcBuffer->size());
        SkASSERT(region.dstOffset < dstBuffer->size());
        SkASSERT(region.srcOffset + region.size <= srcBuffer->size());
        SkASSERT(region.dstOffset + region.size <= dstBuffer->size());
    }
#endif
    this->addResource(srcBuffer->resource());
    this->addResource(dstBuffer->resource());
    GR_VK_CALL(gpu->vkInterface(), CmdCopyBuffer(fCmdBuffer,
                                                 srcBuffer->buffer(),
                                                 dstBuffer->buffer(),
                                                 regionCount,
                                                 regions));
}

void GrVkPrimaryCommandBuffer::updateBuffer(GrVkGpu* gpu,
                                            GrVkBuffer* dstBuffer,
                                            VkDeviceSize dstOffset,
                                            VkDeviceSize dataSize,
                                            const void* data) {
    SkASSERT(fIsActive);
    SkASSERT(!fActiveRenderPass);
    SkASSERT(0 == (dstOffset & 0x03));   // four byte aligned
    // TODO: handle larger transfer sizes
    SkASSERT(dataSize <= 65536);
    SkASSERT(0 == (dataSize & 0x03));    // four byte aligned
    this->addingWork(gpu);
    this->addResource(dstBuffer->resource());
    GR_VK_CALL(gpu->vkInterface(), CmdUpdateBuffer(fCmdBuffer,
                                                   dstBuffer->buffer(),
                                                   dstOffset,
                                                   dataSize,
                                                   (const uint32_t*) data));
}

void GrVkPrimaryCommandBuffer::clearColorImage(const GrVkGpu* gpu,
                                               GrVkImage* image,
                                               const VkClearColorValue* color,
                                               uint32_t subRangeCount,
                                               const VkImageSubresourceRange* subRanges) {
    SkASSERT(fIsActive);
    SkASSERT(!fActiveRenderPass);
    this->addingWork(gpu);
    this->addResource(image->resource());
    GR_VK_CALL(gpu->vkInterface(), CmdClearColorImage(fCmdBuffer,
                                                      image->image(),
                                                      image->currentLayout(),
                                                      color,
                                                      subRangeCount,
                                                      subRanges));
}

void GrVkPrimaryCommandBuffer::clearDepthStencilImage(const GrVkGpu* gpu,
                                                      GrVkImage* image,
                                                      const VkClearDepthStencilValue* color,
                                                      uint32_t subRangeCount,
                                                      const VkImageSubresourceRange* subRanges) {
    SkASSERT(fIsActive);
    SkASSERT(!fActiveRenderPass);
    this->addingWork(gpu);
    this->addResource(image->resource());
    GR_VK_CALL(gpu->vkInterface(), CmdClearDepthStencilImage(fCmdBuffer,
                                                             image->image(),
                                                             image->currentLayout(),
                                                             color,
                                                             subRangeCount,
                                                             subRanges));
}

void GrVkPrimaryCommandBuffer::resolveImage(GrVkGpu* gpu,
                                            const GrVkImage& srcImage,
                                            const GrVkImage& dstImage,
                                            uint32_t regionCount,
                                            const VkImageResolve* regions) {
    SkASSERT(fIsActive);
    SkASSERT(!fActiveRenderPass);

    this->addingWork(gpu);
    this->addResource(srcImage.resource());
    this->addResource(dstImage.resource());

    GR_VK_CALL(gpu->vkInterface(), CmdResolveImage(fCmdBuffer,
                                                   srcImage.image(),
                                                   srcImage.currentLayout(),
                                                   dstImage.image(),
                                                   dstImage.currentLayout(),
                                                   regionCount,
                                                   regions));
}

void GrVkPrimaryCommandBuffer::onFreeGPUData(GrVkGpu* gpu) const {
    SkASSERT(!fActiveRenderPass);
    // Destroy the fence, if any
    if (VK_NULL_HANDLE != fSubmitFence) {
        GR_VK_CALL(gpu->vkInterface(), DestroyFence(gpu->device(), fSubmitFence, nullptr));
    }
<<<<<<< HEAD
    for (GrVkSecondaryCommandBuffer* buffer : fSecondaryCommandBuffers) {
        buffer->unref(gpu);
=======
    for (const auto& buffer : fSecondaryCommandBuffers) {
        buffer->freeGPUData(gpu);
>>>>>>> 40be567a
    }
}

void GrVkPrimaryCommandBuffer::onAbandonGPUData() const {
    SkASSERT(!fActiveRenderPass);
<<<<<<< HEAD
    for (GrVkSecondaryCommandBuffer* buffer : fSecondaryCommandBuffers) {
        buffer->unrefAndAbandon();
=======
    for (const auto& buffer : fSecondaryCommandBuffers) {
        buffer->abandonGPUData();
>>>>>>> 40be567a
    }
}

///////////////////////////////////////////////////////////////////////////////
// SecondaryCommandBuffer
////////////////////////////////////////////////////////////////////////////////

GrVkSecondaryCommandBuffer* GrVkSecondaryCommandBuffer::Create(const GrVkGpu* gpu,
                                                               GrVkCommandPool* cmdPool) {
    SkASSERT(cmdPool);
    const VkCommandBufferAllocateInfo cmdInfo = {
        VK_STRUCTURE_TYPE_COMMAND_BUFFER_ALLOCATE_INFO,   // sType
        nullptr,                                          // pNext
        cmdPool->vkCommandPool(),                         // commandPool
        VK_COMMAND_BUFFER_LEVEL_SECONDARY,                // level
        1                                                 // bufferCount
    };

    VkCommandBuffer cmdBuffer;
    VkResult err = GR_VK_CALL(gpu->vkInterface(), AllocateCommandBuffers(gpu->device(),
                                                                         &cmdInfo,
                                                                         &cmdBuffer));
    if (err) {
        return nullptr;
    }
    return new GrVkSecondaryCommandBuffer(cmdBuffer, cmdPool);
}

GrVkSecondaryCommandBuffer* GrVkSecondaryCommandBuffer::Create(VkCommandBuffer cmdBuffer) {
    return new GrVkSecondaryCommandBuffer(cmdBuffer, nullptr);
}

void GrVkSecondaryCommandBuffer::begin(const GrVkGpu* gpu, const GrVkFramebuffer* framebuffer,
                                       const GrVkRenderPass* compatibleRenderPass) {
    SkASSERT(!fIsActive);
    SkASSERT(compatibleRenderPass);
    fActiveRenderPass = compatibleRenderPass;

    if (!this->isWrapped()) {
        VkCommandBufferInheritanceInfo inheritanceInfo;
        memset(&inheritanceInfo, 0, sizeof(VkCommandBufferInheritanceInfo));
        inheritanceInfo.sType = VK_STRUCTURE_TYPE_COMMAND_BUFFER_INHERITANCE_INFO;
        inheritanceInfo.pNext = nullptr;
        inheritanceInfo.renderPass = fActiveRenderPass->vkRenderPass();
        inheritanceInfo.subpass = 0; // Currently only using 1 subpass for each render pass
        inheritanceInfo.framebuffer = framebuffer ? framebuffer->framebuffer() : VK_NULL_HANDLE;
        inheritanceInfo.occlusionQueryEnable = false;
        inheritanceInfo.queryFlags = 0;
        inheritanceInfo.pipelineStatistics = 0;

        VkCommandBufferBeginInfo cmdBufferBeginInfo;
        memset(&cmdBufferBeginInfo, 0, sizeof(VkCommandBufferBeginInfo));
        cmdBufferBeginInfo.sType = VK_STRUCTURE_TYPE_COMMAND_BUFFER_BEGIN_INFO;
        cmdBufferBeginInfo.pNext = nullptr;
        cmdBufferBeginInfo.flags = VK_COMMAND_BUFFER_USAGE_RENDER_PASS_CONTINUE_BIT |
                VK_COMMAND_BUFFER_USAGE_ONE_TIME_SUBMIT_BIT;
        cmdBufferBeginInfo.pInheritanceInfo = &inheritanceInfo;

        GR_VK_CALL_ERRCHECK(gpu->vkInterface(), BeginCommandBuffer(fCmdBuffer,
                                                                   &cmdBufferBeginInfo));
    }
    fIsActive = true;
}

void GrVkSecondaryCommandBuffer::end(GrVkGpu* gpu) {
    SkASSERT(fIsActive);
    if (!this->isWrapped()) {
        GR_VK_CALL_ERRCHECK(gpu->vkInterface(), EndCommandBuffer(fCmdBuffer));
    }
    this->invalidateState();
    fIsActive = false;
    fHasWork = false;
<<<<<<< HEAD
}
=======
}

void GrVkSecondaryCommandBuffer::recycle(GrVkGpu* gpu) {
    if (this->isWrapped()) {
        this->freeGPUData(gpu);
        delete this;
    } else {
        fCmdPool->recycleSecondaryCommandBuffer(this);
    }
}
>>>>>>> 40be567a
<|MERGE_RESOLUTION|>--- conflicted
+++ resolved
@@ -15,10 +15,6 @@
 #include "src/gpu/vk/GrVkImageView.h"
 #include "src/gpu/vk/GrVkIndexBuffer.h"
 #include "src/gpu/vk/GrVkPipeline.h"
-<<<<<<< HEAD
-#include "src/gpu/vk/GrVkPipelineLayout.h"
-=======
->>>>>>> 40be567a
 #include "src/gpu/vk/GrVkPipelineState.h"
 #include "src/gpu/vk/GrVkPipelineState.h"
 #include "src/gpu/vk/GrVkRenderPass.h"
@@ -45,10 +41,7 @@
 }
 
 void GrVkCommandBuffer::freeGPUData(GrVkGpu* gpu) const {
-<<<<<<< HEAD
-=======
     TRACE_EVENT0("skia.gpu", TRACE_FUNC);
->>>>>>> 40be567a
     SkASSERT(!fIsActive);
     for (int i = 0; i < fTrackedResources.count(); ++i) {
         fTrackedResources[i]->notifyRemovedFromCommandBuffer();
@@ -60,14 +53,6 @@
         fTrackedRecycledResources[i]->recycle(const_cast<GrVkGpu*>(gpu));
     }
 
-<<<<<<< HEAD
-    for (int i = 0; i < fTrackedRecordingResources.count(); ++i) {
-        fTrackedRecordingResources[i]->notifyRemovedFromCommandBuffer();
-        fTrackedRecordingResources[i]->unref(gpu);
-    }
-
-=======
->>>>>>> 40be567a
     if (!this->isWrapped()) {
         GR_VK_CALL(gpu->vkInterface(), FreeCommandBuffers(gpu->device(), fCmdPool->vkCommandPool(),
                                                           1, &fCmdBuffer));
@@ -89,22 +74,11 @@
         fTrackedRecycledResources[i]->unrefAndAbandon();
     }
 
-<<<<<<< HEAD
-    for (int i = 0; i < fTrackedRecordingResources.count(); ++i) {
-        fTrackedRecordingResources[i]->notifyRemovedFromCommandBuffer();
-        fTrackedRecordingResources[i]->unrefAndAbandon();
-    }
-
-=======
->>>>>>> 40be567a
     this->onAbandonGPUData();
 }
 
 void GrVkCommandBuffer::releaseResources(GrVkGpu* gpu) {
-<<<<<<< HEAD
-=======
     TRACE_EVENT0("skia.gpu", TRACE_FUNC);
->>>>>>> 40be567a
     SkDEBUGCODE(fResourcesReleased = true;)
     SkASSERT(!fIsActive);
     for (int i = 0; i < fTrackedResources.count(); ++i) {
@@ -116,23 +90,15 @@
         fTrackedRecycledResources[i]->recycle(const_cast<GrVkGpu*>(gpu));
     }
 
-    for (int i = 0; i < fTrackedRecordingResources.count(); ++i) {
-        fTrackedRecordingResources[i]->notifyRemovedFromCommandBuffer();
-        fTrackedRecordingResources[i]->unref(gpu);
-    }
-
     if (++fNumResets > kNumRewindResetsBeforeFullReset) {
         fTrackedResources.reset();
         fTrackedRecycledResources.reset();
-        fTrackedRecordingResources.reset();
         fTrackedResources.setReserve(kInitialTrackedResourcesCount);
         fTrackedRecycledResources.setReserve(kInitialTrackedResourcesCount);
-        fTrackedRecordingResources.setReserve(kInitialTrackedResourcesCount);
         fNumResets = 0;
     } else {
         fTrackedResources.rewind();
         fTrackedRecycledResources.rewind();
-        fTrackedRecordingResources.rewind();
     }
 
     this->invalidateState();
@@ -201,17 +167,10 @@
         this->addResource(resource);
     }
 }
-<<<<<<< HEAD
 
 void GrVkCommandBuffer::submitPipelineBarriers(const GrVkGpu* gpu) {
     SkASSERT(fIsActive);
 
-=======
-
-void GrVkCommandBuffer::submitPipelineBarriers(const GrVkGpu* gpu) {
-    SkASSERT(fIsActive);
-
->>>>>>> 40be567a
     // Currently we never submit a pipeline barrier without at least one memory barrier.
     if (fBufferBarriers.count() || fImageBarriers.count()) {
         // For images we can have barriers inside of render passes but they require us to add more
@@ -305,7 +264,7 @@
 
 void GrVkCommandBuffer::bindDescriptorSets(const GrVkGpu* gpu,
                                            GrVkPipelineState* pipelineState,
-                                           GrVkPipelineLayout* layout,
+                                           VkPipelineLayout layout,
                                            uint32_t firstSet,
                                            uint32_t setCount,
                                            const VkDescriptorSet* descriptorSets,
@@ -314,43 +273,12 @@
     SkASSERT(fIsActive);
     GR_VK_CALL(gpu->vkInterface(), CmdBindDescriptorSets(fCmdBuffer,
                                                          VK_PIPELINE_BIND_POINT_GRAPHICS,
-                                                         layout->layout(),
+                                                         layout,
                                                          firstSet,
                                                          setCount,
                                                          descriptorSets,
                                                          dynamicOffsetCount,
                                                          dynamicOffsets));
-<<<<<<< HEAD
-    this->addRecordingResource(layout);
-}
-
-void GrVkCommandBuffer::bindDescriptorSets(const GrVkGpu* gpu,
-                                           const SkTArray<const GrVkRecycledResource*>& recycled,
-                                           const SkTArray<const GrVkResource*>& resources,
-                                           GrVkPipelineLayout* layout,
-                                           uint32_t firstSet,
-                                           uint32_t setCount,
-                                           const VkDescriptorSet* descriptorSets,
-                                           uint32_t dynamicOffsetCount,
-                                           const uint32_t* dynamicOffsets) {
-    SkASSERT(fIsActive);
-    GR_VK_CALL(gpu->vkInterface(), CmdBindDescriptorSets(fCmdBuffer,
-                                                         VK_PIPELINE_BIND_POINT_GRAPHICS,
-                                                         layout->layout(),
-                                                         firstSet,
-                                                         setCount,
-                                                         descriptorSets,
-                                                         dynamicOffsetCount,
-                                                         dynamicOffsets));
-    this->addRecordingResource(layout);
-    for (int i = 0; i < recycled.count(); ++i) {
-        this->addRecycledResource(recycled[i]);
-    }
-    for (int i = 0; i < resources.count(); ++i) {
-        this->addResource(resources[i]);
-    }
-=======
->>>>>>> 40be567a
 }
 
 void GrVkCommandBuffer::bindPipeline(const GrVkGpu* gpu, const GrVkPipeline* pipeline) {
@@ -486,10 +414,6 @@
     this->submitPipelineBarriers(gpu);
 
     GR_VK_CALL_ERRCHECK(gpu->vkInterface(), EndCommandBuffer(fCmdBuffer));
-    for (int i = 0; i < fTrackedRecordingResources.count(); ++i) {
-        fTrackedRecordingResources[i]->unref(gpu);
-    }
-    fTrackedRecordingResources.rewind();
     this->invalidateState();
     fIsActive = false;
     fHasWork = false;
@@ -539,11 +463,7 @@
 }
 
 void GrVkPrimaryCommandBuffer::executeCommands(const GrVkGpu* gpu,
-<<<<<<< HEAD
-                                               GrVkSecondaryCommandBuffer* buffer) {
-=======
                                                std::unique_ptr<GrVkSecondaryCommandBuffer> buffer) {
->>>>>>> 40be567a
     // The Vulkan spec allows secondary command buffers to be executed on a primary command buffer
     // if the command pools both were created from were created with the same queue family. However,
     // we currently always create them from the same pool.
@@ -642,18 +562,10 @@
                 vkWaitStages.push_back(VK_PIPELINE_STAGE_ALL_COMMANDS_BIT);
             }
         }
-<<<<<<< HEAD
-        submit_to_queue(gpu->vkInterface(), queue, fSubmitFence,
-                        vkWaitSems.count(), vkWaitSems.begin(), vkWaitStages.begin(),
-                        1, &fCmdBuffer,
-                        vkSignalSems.count(), vkSignalSems.begin());
-
-=======
         submit_to_queue(gpu->vkInterface(), queue, fSubmitFence, vkWaitSems.count(),
                         vkWaitSems.begin(), vkWaitStages.begin(), 1, &fCmdBuffer,
                         vkSignalSems.count(), vkSignalSems.begin(),
                         gpu->protectedContext() ? GrProtected::kYes : GrProtected::kNo);
->>>>>>> 40be567a
         for (int i = 0; i < signalCount; ++i) {
             signalSemaphores[i]->markAsSignaled();
         }
@@ -713,17 +625,10 @@
     fFinishedProcs.reset();
 }
 
-<<<<<<< HEAD
-void GrVkPrimaryCommandBuffer::recycleSecondaryCommandBuffers() {
-    for (int i = 0; i < fSecondaryCommandBuffers.count(); ++i) {
-        SkASSERT(fSecondaryCommandBuffers[i]->commandPool() == fCmdPool);
-        fCmdPool->recycleSecondaryCommandBuffer(fSecondaryCommandBuffers[i]);
-=======
 void GrVkPrimaryCommandBuffer::recycleSecondaryCommandBuffers(GrVkGpu* gpu) {
     for (int i = 0; i < fSecondaryCommandBuffers.count(); ++i) {
         SkASSERT(fSecondaryCommandBuffers[i]->commandPool() == fCmdPool);
         fSecondaryCommandBuffers[i].release()->recycle(gpu);
->>>>>>> 40be567a
     }
     fSecondaryCommandBuffers.reset();
 }
@@ -940,25 +845,15 @@
     if (VK_NULL_HANDLE != fSubmitFence) {
         GR_VK_CALL(gpu->vkInterface(), DestroyFence(gpu->device(), fSubmitFence, nullptr));
     }
-<<<<<<< HEAD
-    for (GrVkSecondaryCommandBuffer* buffer : fSecondaryCommandBuffers) {
-        buffer->unref(gpu);
-=======
     for (const auto& buffer : fSecondaryCommandBuffers) {
         buffer->freeGPUData(gpu);
->>>>>>> 40be567a
     }
 }
 
 void GrVkPrimaryCommandBuffer::onAbandonGPUData() const {
     SkASSERT(!fActiveRenderPass);
-<<<<<<< HEAD
-    for (GrVkSecondaryCommandBuffer* buffer : fSecondaryCommandBuffers) {
-        buffer->unrefAndAbandon();
-=======
     for (const auto& buffer : fSecondaryCommandBuffers) {
         buffer->abandonGPUData();
->>>>>>> 40be567a
     }
 }
 
@@ -1031,9 +926,6 @@
     this->invalidateState();
     fIsActive = false;
     fHasWork = false;
-<<<<<<< HEAD
-}
-=======
 }
 
 void GrVkSecondaryCommandBuffer::recycle(GrVkGpu* gpu) {
@@ -1044,4 +936,3 @@
         fCmdPool->recycleSecondaryCommandBuffer(this);
     }
 }
->>>>>>> 40be567a
