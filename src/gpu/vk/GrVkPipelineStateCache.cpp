--- conflicted
+++ resolved
@@ -100,23 +100,12 @@
         GrCapsDebugf(fGpu->caps(), "Failed to build vk program descriptor!\n");
         return nullptr;
     }
-<<<<<<< HEAD
-
-    std::unique_ptr<Entry>* entry = fMap.find(desc);
-    if (!entry) {
-        // Didn't find an origin-independent version, check with the specific origin
-        desc.setSurfaceOriginKey(GrGLSLFragmentShaderBuilder::KeyForSurfaceOrigin(origin));
-        entry = fMap.find(desc);
-    }
-    if (!entry) {
-=======
     // If we knew the shader won't depend on origin, we could skip this (and use the same program
     // for both origins). Instrumenting all fragment processors would be difficult and error prone.
     desc.setSurfaceOriginKey(GrGLSLFragmentShaderBuilder::KeyForSurfaceOrigin(origin));
 
     std::unique_ptr<Entry>* entry = fMap.find(desc);
     if (!entry) {
->>>>>>> 40be567a
 #ifdef GR_PIPELINE_STATE_CACHE_STATS
         ++fCacheMisses;
 #endif
