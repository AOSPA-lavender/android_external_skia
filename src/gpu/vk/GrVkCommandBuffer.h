/*
* Copyright 2015 Google Inc.
*
* Use of this source code is governed by a BSD-style license that can be
* found in the LICENSE file.
*/

#ifndef GrVkCommandBuffer_DEFINED
#define GrVkCommandBuffer_DEFINED

#include "include/gpu/vk/GrVkTypes.h"
#include "src/gpu/vk/GrVkGpu.h"
#include "src/gpu/vk/GrVkResource.h"
#include "src/gpu/vk/GrVkSemaphore.h"
#include "src/gpu/vk/GrVkUtil.h"

class GrVkBuffer;
class GrVkFramebuffer;
class GrVkIndexBuffer;
class GrVkImage;
class GrVkPipeline;
class GrVkPipelineState;
class GrVkRenderPass;
class GrVkRenderTarget;
class GrVkTransferBuffer;
class GrVkVertexBuffer;

class GrVkCommandBuffer {
public:
    virtual ~GrVkCommandBuffer() {}

    void invalidateState();

    ////////////////////////////////////////////////////////////////////////////
    // CommandBuffer commands
    ////////////////////////////////////////////////////////////////////////////
    enum BarrierType {
        kBufferMemory_BarrierType,
        kImageMemory_BarrierType
    };

    void pipelineBarrier(const GrVkGpu* gpu,
                         const GrVkResource* resource,
                         VkPipelineStageFlags srcStageMask,
                         VkPipelineStageFlags dstStageMask,
                         bool byRegion,
                         BarrierType barrierType,
                         void* barrier);

    void bindInputBuffer(GrVkGpu* gpu, uint32_t binding, const GrVkVertexBuffer* vbuffer);

    void bindIndexBuffer(GrVkGpu* gpu, const GrVkIndexBuffer* ibuffer);

    void bindPipeline(const GrVkGpu* gpu, const GrVkPipeline* pipeline);

    void bindDescriptorSets(const GrVkGpu* gpu,
                            GrVkPipelineState*,
                            GrVkPipelineLayout* layout,
                            uint32_t firstSet,
                            uint32_t setCount,
                            const VkDescriptorSet* descriptorSets,
                            uint32_t dynamicOffsetCount,
                            const uint32_t* dynamicOffsets);

<<<<<<< HEAD
    void bindDescriptorSets(const GrVkGpu* gpu,
                            const SkTArray<const GrVkRecycledResource*>&,
                            const SkTArray<const GrVkResource*>&,
                            GrVkPipelineLayout* layout,
                            uint32_t firstSet,
                            uint32_t setCount,
                            const VkDescriptorSet* descriptorSets,
                            uint32_t dynamicOffsetCount,
                            const uint32_t* dynamicOffsets);
=======
    GrVkCommandPool* commandPool() { return fCmdPool; }
>>>>>>> 40be567a

    GrVkCommandPool* commandPool() { return fCmdPool; }

    void setViewport(const GrVkGpu* gpu,
                     uint32_t firstViewport,
                     uint32_t viewportCount,
                     const VkViewport* viewports);

    void setScissor(const GrVkGpu* gpu,
                    uint32_t firstScissor,
                    uint32_t scissorCount,
                    const VkRect2D* scissors);

    void setBlendConstants(const GrVkGpu* gpu, const float blendConstants[4]);

    // Commands that only work inside of a render pass
    void clearAttachments(const GrVkGpu* gpu,
                          int numAttachments,
                          const VkClearAttachment* attachments,
                          int numRects,
                          const VkClearRect* clearRects);

    void drawIndexed(const GrVkGpu* gpu,
                     uint32_t indexCount,
                     uint32_t instanceCount,
                     uint32_t firstIndex,
                     int32_t vertexOffset,
                     uint32_t firstInstance);

    void draw(const GrVkGpu* gpu,
              uint32_t vertexCount,
              uint32_t instanceCount,
              uint32_t firstVertex,
              uint32_t firstInstance);

    // Add ref-counted resource that will be tracked and released when this command buffer finishes
    // execution
    void addResource(const GrVkResource* resource) {
        resource->ref();
        resource->notifyAddedToCommandBuffer();
        fTrackedResources.append(1, &resource);
    }

    // Add ref-counted resource that will be tracked and released when this command buffer finishes
    // execution. When it is released, it will signal that the resource can be recycled for reuse.
    void addRecycledResource(const GrVkRecycledResource* resource) {
        resource->ref();
        resource->notifyAddedToCommandBuffer();
        fTrackedRecycledResources.append(1, &resource);
    }

<<<<<<< HEAD
    // Add ref-counted resource that will be tracked and released when this command buffer finishes
    // recording.
    void addRecordingResource(const GrVkResource* resource) {
        resource->ref();
        resource->notifyAddedToCommandBuffer();
        fTrackedRecordingResources.append(1, &resource);
    }

    void releaseResources(GrVkGpu* gpu);

    bool hasWork() const { return fHasWork; }

protected:
        GrVkCommandBuffer(VkCommandBuffer cmdBuffer, GrVkCommandPool* cmdPool,
                          const GrVkRenderPass* rp = nullptr)
=======
    void releaseResources(GrVkGpu* gpu);

    void freeGPUData(GrVkGpu* gpu) const;
    void abandonGPUData() const;

    bool hasWork() const { return fHasWork; }

protected:
    GrVkCommandBuffer(VkCommandBuffer cmdBuffer, GrVkCommandPool* cmdPool,
                      const GrVkRenderPass* rp = nullptr)
>>>>>>> 40be567a
            : fIsActive(false)
            , fActiveRenderPass(rp)
            , fCmdBuffer(cmdBuffer)
            , fCmdPool(cmdPool)
            , fNumResets(0) {
<<<<<<< HEAD
            fTrackedResources.setReserve(kInitialTrackedResourcesCount);
            fTrackedRecycledResources.setReserve(kInitialTrackedResourcesCount);
            fTrackedRecordingResources.setReserve(kInitialTrackedResourcesCount);
            this->invalidateState();
        }

        bool isWrapped() const {
            return fCmdPool == nullptr;
        }

        void addingWork(const GrVkGpu* gpu);

        void submitPipelineBarriers(const GrVkGpu* gpu);

        SkTDArray<const GrVkResource*>          fTrackedResources;
        SkTDArray<const GrVkRecycledResource*>  fTrackedRecycledResources;
        SkTDArray<const GrVkResource*>          fTrackedRecordingResources;

        // Tracks whether we are in the middle of a command buffer begin/end calls and thus can add
        // new commands to the buffer;
        bool                      fIsActive;
        bool                      fHasWork = false;
=======
        fTrackedResources.setReserve(kInitialTrackedResourcesCount);
        fTrackedRecycledResources.setReserve(kInitialTrackedResourcesCount);
        this->invalidateState();
    }

    bool isWrapped() const { return fCmdPool == nullptr; }

    void addingWork(const GrVkGpu* gpu);

    void submitPipelineBarriers(const GrVkGpu* gpu);

    SkTDArray<const GrVkResource*>          fTrackedResources;
    SkTDArray<const GrVkRecycledResource*>  fTrackedRecycledResources;
>>>>>>> 40be567a

    // Tracks whether we are in the middle of a command buffer begin/end calls and thus can add
    // new commands to the buffer;
    bool                      fIsActive;
    bool                      fHasWork = false;

    // Stores a pointer to the current active render pass (i.e. begin has been called but not
    // end). A nullptr means there is no active render pass. The GrVKCommandBuffer does not own
    // the render pass.
    const GrVkRenderPass*     fActiveRenderPass;

    VkCommandBuffer           fCmdBuffer;

    // Raw pointer, not refcounted. The command pool controls the command buffer's lifespan, so
    // it's guaranteed to outlive us.
    GrVkCommandPool*          fCmdPool;

        // Raw pointer, not refcounted. The command pool controls the command buffer's lifespan, so
        // it's guaranteed to outlive us.
        GrVkCommandPool*          fCmdPool;

private:
    static const int kInitialTrackedResourcesCount = 32;

<<<<<<< HEAD
    void freeGPUData(GrVkGpu* gpu) const final override;
    virtual void onFreeGPUData(GrVkGpu* gpu) const = 0;
    void abandonGPUData() const final override;
    virtual void onAbandonGPUData() const = 0;

    virtual void onReleaseResources(GrVkGpu* gpu) {}
=======
    virtual void onReleaseResources(GrVkGpu* gpu) {}
    virtual void onFreeGPUData(GrVkGpu* gpu) const = 0;
    virtual void onAbandonGPUData() const = 0;
>>>>>>> 40be567a

    static constexpr uint32_t kMaxInputBuffers = 2;

    VkBuffer fBoundInputBuffers[kMaxInputBuffers];
    VkBuffer fBoundIndexBuffer;

    // When resetting the command buffer, we remove the tracked resources from their arrays, and
    // we prefer to not free all the memory every time so usually we just rewind. However, to avoid
    // all arrays growing to the max size, after so many resets we'll do a full reset of the tracked
    // resource arrays.
    static const int kNumRewindResetsBeforeFullReset = 8;
    int              fNumResets;

    // Cached values used for dynamic state updates
    VkViewport fCachedViewport;
    VkRect2D   fCachedScissor;
    float      fCachedBlendConstant[4];

#ifdef SK_DEBUG
    mutable bool fResourcesReleased = false;
#endif
    // Tracking of memory barriers so that we can submit them all in a batch together.
    SkSTArray<4, VkBufferMemoryBarrier> fBufferBarriers;
    SkSTArray<1, VkImageMemoryBarrier> fImageBarriers;
    bool fBarriersByRegion = false;
    VkPipelineStageFlags fSrcStageMask = 0;
    VkPipelineStageFlags fDstStageMask = 0;
};

class GrVkSecondaryCommandBuffer;

class GrVkPrimaryCommandBuffer : public GrVkCommandBuffer {
public:
    ~GrVkPrimaryCommandBuffer() override;

    static GrVkPrimaryCommandBuffer* Create(const GrVkGpu* gpu, GrVkCommandPool* cmdPool);

    void begin(const GrVkGpu* gpu);
    void end(GrVkGpu* gpu);

    // Begins render pass on this command buffer. The framebuffer from GrVkRenderTarget will be used
    // in the render pass.
    void beginRenderPass(const GrVkGpu* gpu,
                         const GrVkRenderPass* renderPass,
                         const VkClearValue clearValues[],
                         const GrVkRenderTarget& target,
                         const SkIRect& bounds,
                         bool forSecondaryCB);
    void endRenderPass(const GrVkGpu* gpu);

    // Submits the SecondaryCommandBuffer into this command buffer. It is required that we are
    // currently inside a render pass that is compatible with the one used to create the
    // SecondaryCommandBuffer.
    void executeCommands(const GrVkGpu* gpu,
                         std::unique_ptr<GrVkSecondaryCommandBuffer> secondaryBuffer);

    // Commands that only work outside of a render pass
    void clearColorImage(const GrVkGpu* gpu,
                         GrVkImage* image,
                         const VkClearColorValue* color,
                         uint32_t subRangeCount,
                         const VkImageSubresourceRange* subRanges);

    void clearDepthStencilImage(const GrVkGpu* gpu,
                                GrVkImage* image,
                                const VkClearDepthStencilValue* color,
                                uint32_t subRangeCount,
                                const VkImageSubresourceRange* subRanges);

    void copyImage(const GrVkGpu* gpu,
                   GrVkImage* srcImage,
                   VkImageLayout srcLayout,
                   GrVkImage* dstImage,
                   VkImageLayout dstLayout,
                   uint32_t copyRegionCount,
                   const VkImageCopy* copyRegions);

    void blitImage(const GrVkGpu* gpu,
                   const GrVkResource* srcResource,
                   VkImage srcImage,
                   VkImageLayout srcLayout,
                   const GrVkResource* dstResource,
                   VkImage dstImage,
                   VkImageLayout dstLayout,
                   uint32_t blitRegionCount,
                   const VkImageBlit* blitRegions,
                   VkFilter filter);

    void blitImage(const GrVkGpu* gpu,
                   const GrVkImage& srcImage,
                   const GrVkImage& dstImage,
                   uint32_t blitRegionCount,
                   const VkImageBlit* blitRegions,
                   VkFilter filter);

    void copyImageToBuffer(const GrVkGpu* gpu,
                           GrVkImage* srcImage,
                           VkImageLayout srcLayout,
                           GrVkTransferBuffer* dstBuffer,
                           uint32_t copyRegionCount,
                           const VkBufferImageCopy* copyRegions);

    void copyBufferToImage(const GrVkGpu* gpu,
                           GrVkTransferBuffer* srcBuffer,
                           GrVkImage* dstImage,
                           VkImageLayout dstLayout,
                           uint32_t copyRegionCount,
                           const VkBufferImageCopy* copyRegions);

    void copyBuffer(GrVkGpu* gpu,
                    GrVkBuffer* srcBuffer,
                    GrVkBuffer* dstBuffer,
                    uint32_t regionCount,
                    const VkBufferCopy* regions);

    void updateBuffer(GrVkGpu* gpu,
                      GrVkBuffer* dstBuffer,
                      VkDeviceSize dstOffset,
                      VkDeviceSize dataSize,
                      const void* data);

    void resolveImage(GrVkGpu* gpu,
                      const GrVkImage& srcImage,
                      const GrVkImage& dstImage,
                      uint32_t regionCount,
                      const VkImageResolve* regions);

    void submitToQueue(const GrVkGpu* gpu, VkQueue queue, GrVkGpu::SyncQueue sync,
                       SkTArray<GrVkSemaphore::Resource*>& signalSemaphores,
                       SkTArray<GrVkSemaphore::Resource*>& waitSemaphores);
    bool finished(const GrVkGpu* gpu);
<<<<<<< HEAD

    void addFinishedProc(sk_sp<GrRefCntedCallback> finishedProc);

    void recycleSecondaryCommandBuffers();
=======
>>>>>>> 40be567a

    void addFinishedProc(sk_sp<GrRefCntedCallback> finishedProc);

    void recycleSecondaryCommandBuffers(GrVkGpu* gpu);

private:
    explicit GrVkPrimaryCommandBuffer(VkCommandBuffer cmdBuffer, GrVkCommandPool* cmdPool)
        : INHERITED(cmdBuffer, cmdPool)
        , fSubmitFence(VK_NULL_HANDLE) {}

    void onFreeGPUData(GrVkGpu* gpu) const override;

    void onAbandonGPUData() const override;

    void onReleaseResources(GrVkGpu* gpu) override;

<<<<<<< HEAD
    SkTArray<GrVkSecondaryCommandBuffer*, true> fSecondaryCommandBuffers;
    VkFence                                     fSubmitFence;
    SkTArray<sk_sp<GrRefCntedCallback>>         fFinishedProcs;
=======
    SkTArray<std::unique_ptr<GrVkSecondaryCommandBuffer>, true> fSecondaryCommandBuffers;
    VkFence                                                     fSubmitFence;
    SkTArray<sk_sp<GrRefCntedCallback>>                         fFinishedProcs;
>>>>>>> 40be567a

    typedef GrVkCommandBuffer INHERITED;
};

class GrVkSecondaryCommandBuffer : public GrVkCommandBuffer {
public:
    static GrVkSecondaryCommandBuffer* Create(const GrVkGpu* gpu, GrVkCommandPool* cmdPool);
    // Used for wrapping an external secondary command buffer.
    static GrVkSecondaryCommandBuffer* Create(VkCommandBuffer externalSecondaryCB);

    void begin(const GrVkGpu* gpu, const GrVkFramebuffer* framebuffer,
               const GrVkRenderPass* compatibleRenderPass);
    void end(GrVkGpu* gpu);
<<<<<<< HEAD

    VkCommandBuffer vkCommandBuffer() { return fCmdBuffer; }
=======
>>>>>>> 40be567a

    void recycle(GrVkGpu* gpu);

    VkCommandBuffer vkCommandBuffer() { return fCmdBuffer; }

private:
    explicit GrVkSecondaryCommandBuffer(VkCommandBuffer cmdBuffer, GrVkCommandPool* cmdPool)
        : INHERITED(cmdBuffer, cmdPool) {}

    void onFreeGPUData(GrVkGpu* gpu) const override {}

    void onAbandonGPUData() const override {}

    friend class GrVkPrimaryCommandBuffer;

    typedef GrVkCommandBuffer INHERITED;
};

#endif<|MERGE_RESOLUTION|>--- conflicted
+++ resolved
@@ -55,26 +55,12 @@
 
     void bindDescriptorSets(const GrVkGpu* gpu,
                             GrVkPipelineState*,
-                            GrVkPipelineLayout* layout,
+                            VkPipelineLayout layout,
                             uint32_t firstSet,
                             uint32_t setCount,
                             const VkDescriptorSet* descriptorSets,
                             uint32_t dynamicOffsetCount,
                             const uint32_t* dynamicOffsets);
-
-<<<<<<< HEAD
-    void bindDescriptorSets(const GrVkGpu* gpu,
-                            const SkTArray<const GrVkRecycledResource*>&,
-                            const SkTArray<const GrVkResource*>&,
-                            GrVkPipelineLayout* layout,
-                            uint32_t firstSet,
-                            uint32_t setCount,
-                            const VkDescriptorSet* descriptorSets,
-                            uint32_t dynamicOffsetCount,
-                            const uint32_t* dynamicOffsets);
-=======
-    GrVkCommandPool* commandPool() { return fCmdPool; }
->>>>>>> 40be567a
 
     GrVkCommandPool* commandPool() { return fCmdPool; }
 
@@ -126,23 +112,6 @@
         fTrackedRecycledResources.append(1, &resource);
     }
 
-<<<<<<< HEAD
-    // Add ref-counted resource that will be tracked and released when this command buffer finishes
-    // recording.
-    void addRecordingResource(const GrVkResource* resource) {
-        resource->ref();
-        resource->notifyAddedToCommandBuffer();
-        fTrackedRecordingResources.append(1, &resource);
-    }
-
-    void releaseResources(GrVkGpu* gpu);
-
-    bool hasWork() const { return fHasWork; }
-
-protected:
-        GrVkCommandBuffer(VkCommandBuffer cmdBuffer, GrVkCommandPool* cmdPool,
-                          const GrVkRenderPass* rp = nullptr)
-=======
     void releaseResources(GrVkGpu* gpu);
 
     void freeGPUData(GrVkGpu* gpu) const;
@@ -153,36 +122,11 @@
 protected:
     GrVkCommandBuffer(VkCommandBuffer cmdBuffer, GrVkCommandPool* cmdPool,
                       const GrVkRenderPass* rp = nullptr)
->>>>>>> 40be567a
             : fIsActive(false)
             , fActiveRenderPass(rp)
             , fCmdBuffer(cmdBuffer)
             , fCmdPool(cmdPool)
             , fNumResets(0) {
-<<<<<<< HEAD
-            fTrackedResources.setReserve(kInitialTrackedResourcesCount);
-            fTrackedRecycledResources.setReserve(kInitialTrackedResourcesCount);
-            fTrackedRecordingResources.setReserve(kInitialTrackedResourcesCount);
-            this->invalidateState();
-        }
-
-        bool isWrapped() const {
-            return fCmdPool == nullptr;
-        }
-
-        void addingWork(const GrVkGpu* gpu);
-
-        void submitPipelineBarriers(const GrVkGpu* gpu);
-
-        SkTDArray<const GrVkResource*>          fTrackedResources;
-        SkTDArray<const GrVkRecycledResource*>  fTrackedRecycledResources;
-        SkTDArray<const GrVkResource*>          fTrackedRecordingResources;
-
-        // Tracks whether we are in the middle of a command buffer begin/end calls and thus can add
-        // new commands to the buffer;
-        bool                      fIsActive;
-        bool                      fHasWork = false;
-=======
         fTrackedResources.setReserve(kInitialTrackedResourcesCount);
         fTrackedRecycledResources.setReserve(kInitialTrackedResourcesCount);
         this->invalidateState();
@@ -196,7 +140,6 @@
 
     SkTDArray<const GrVkResource*>          fTrackedResources;
     SkTDArray<const GrVkRecycledResource*>  fTrackedRecycledResources;
->>>>>>> 40be567a
 
     // Tracks whether we are in the middle of a command buffer begin/end calls and thus can add
     // new commands to the buffer;
@@ -214,25 +157,12 @@
     // it's guaranteed to outlive us.
     GrVkCommandPool*          fCmdPool;
 
-        // Raw pointer, not refcounted. The command pool controls the command buffer's lifespan, so
-        // it's guaranteed to outlive us.
-        GrVkCommandPool*          fCmdPool;
-
 private:
     static const int kInitialTrackedResourcesCount = 32;
 
-<<<<<<< HEAD
-    void freeGPUData(GrVkGpu* gpu) const final override;
-    virtual void onFreeGPUData(GrVkGpu* gpu) const = 0;
-    void abandonGPUData() const final override;
-    virtual void onAbandonGPUData() const = 0;
-
-    virtual void onReleaseResources(GrVkGpu* gpu) {}
-=======
     virtual void onReleaseResources(GrVkGpu* gpu) {}
     virtual void onFreeGPUData(GrVkGpu* gpu) const = 0;
     virtual void onAbandonGPUData() const = 0;
->>>>>>> 40be567a
 
     static constexpr uint32_t kMaxInputBuffers = 2;
 
@@ -364,13 +294,6 @@
                        SkTArray<GrVkSemaphore::Resource*>& signalSemaphores,
                        SkTArray<GrVkSemaphore::Resource*>& waitSemaphores);
     bool finished(const GrVkGpu* gpu);
-<<<<<<< HEAD
-
-    void addFinishedProc(sk_sp<GrRefCntedCallback> finishedProc);
-
-    void recycleSecondaryCommandBuffers();
-=======
->>>>>>> 40be567a
 
     void addFinishedProc(sk_sp<GrRefCntedCallback> finishedProc);
 
@@ -387,15 +310,9 @@
 
     void onReleaseResources(GrVkGpu* gpu) override;
 
-<<<<<<< HEAD
-    SkTArray<GrVkSecondaryCommandBuffer*, true> fSecondaryCommandBuffers;
-    VkFence                                     fSubmitFence;
-    SkTArray<sk_sp<GrRefCntedCallback>>         fFinishedProcs;
-=======
     SkTArray<std::unique_ptr<GrVkSecondaryCommandBuffer>, true> fSecondaryCommandBuffers;
     VkFence                                                     fSubmitFence;
     SkTArray<sk_sp<GrRefCntedCallback>>                         fFinishedProcs;
->>>>>>> 40be567a
 
     typedef GrVkCommandBuffer INHERITED;
 };
@@ -409,11 +326,6 @@
     void begin(const GrVkGpu* gpu, const GrVkFramebuffer* framebuffer,
                const GrVkRenderPass* compatibleRenderPass);
     void end(GrVkGpu* gpu);
-<<<<<<< HEAD
-
-    VkCommandBuffer vkCommandBuffer() { return fCmdBuffer; }
-=======
->>>>>>> 40be567a
 
     void recycle(GrVkGpu* gpu);
 
