/*
 * Copyright 2015 Google Inc.
 *
 * Use of this source code is governed by a BSD-style license that can be
 * found in the LICENSE file.
 */

#ifndef GrVkImage_DEFINED
#define GrVkImage_DEFINED

#include "include/core/SkTypes.h"
#include "include/gpu/GrBackendSurface.h"
#include "include/gpu/GrTexture.h"
#include "include/gpu/vk/GrVkTypes.h"
#include "include/private/GrTypesPriv.h"
#include "src/gpu/vk/GrVkImageLayout.h"
#include "src/gpu/vk/GrVkResource.h"

class GrVkGpu;
class GrVkTexture;

class GrVkImage : SkNoncopyable {
private:
    class Resource;

public:
    GrVkImage(const GrVkImageInfo& info, sk_sp<GrVkImageLayout> layout,
              GrBackendObjectOwnership ownership, bool forSecondaryCB = false)
            : fInfo(info)
            , fInitialQueueFamily(info.fCurrentQueueFamily)
            , fLayout(std::move(layout))
            , fIsBorrowed(GrBackendObjectOwnership::kBorrowed == ownership) {
        SkASSERT(fLayout->getImageLayout() == fInfo.fImageLayout);
        if (forSecondaryCB) {
            fResource = nullptr;
        } else if (fIsBorrowed) {
            fResource = new BorrowedResource(info.fImage, info.fAlloc, info.fImageTiling);
        } else {
            SkASSERT(VK_NULL_HANDLE != info.fAlloc.fMemory);
            fResource = new Resource(info.fImage, info.fAlloc, info.fImageTiling);
        }
    }
    virtual ~GrVkImage();

    VkImage image() const {
        // Should only be called when we have a real fResource object, i.e. never when being used as
        // a RT in an external secondary command buffer.
        SkASSERT(fResource);
        return fInfo.fImage;
    }
    const GrVkAlloc& alloc() const {
        // Should only be called when we have a real fResource object, i.e. never when being used as
        // a RT in an external secondary command buffer.
        SkASSERT(fResource);
        return fInfo.fAlloc;
    }
    VkFormat imageFormat() const { return fInfo.fFormat; }
    GrBackendFormat getBackendFormat() const {
        if (fResource && this->ycbcrConversionInfo().isValid()) {
<<<<<<< HEAD
            SkASSERT(this->imageFormat() == VK_FORMAT_UNDEFINED);
=======
            SkASSERT(this->imageFormat() == this->ycbcrConversionInfo().fFormat);
>>>>>>> 40be567a
            return GrBackendFormat::MakeVk(this->ycbcrConversionInfo());
        }
        SkASSERT(this->imageFormat() != VK_FORMAT_UNDEFINED);
        return GrBackendFormat::MakeVk(this->imageFormat());
    }
    uint32_t mipLevels() const { return fInfo.fLevelCount; }
    const GrVkYcbcrConversionInfo& ycbcrConversionInfo() const {
        // Should only be called when we have a real fResource object, i.e. never when being used as
        // a RT in an external secondary command buffer.
        SkASSERT(fResource);
        return fInfo.fYcbcrConversionInfo;
    }
    const Resource* resource() const {
        SkASSERT(fResource);
        return fResource;
    }
    bool isLinearTiled() const {
        // Should only be called when we have a real fResource object, i.e. never when being used as
        // a RT in an external secondary command buffer.
        SkASSERT(fResource);
        return SkToBool(VK_IMAGE_TILING_LINEAR == fInfo.fImageTiling);
    }
    bool isBorrowed() const { return fIsBorrowed; }

    sk_sp<GrVkImageLayout> grVkImageLayout() const { return fLayout; }

    VkImageLayout currentLayout() const {
        return fLayout->getImageLayout();
    }

    void setImageLayout(const GrVkGpu* gpu,
                        VkImageLayout newLayout,
                        VkAccessFlags dstAccessMask,
                        VkPipelineStageFlags dstStageMask,
                        bool byRegion,
                        bool releaseFamilyQueue = false);

    // Returns the image to its original queue family and changes the layout to present if the queue
    // family is not external or foreign.
    void prepareForPresent(GrVkGpu* gpu);

    // Returns the image to its original queue family
    void prepareForExternal(GrVkGpu* gpu);

    // This simply updates our tracking of the image layout and does not actually do any gpu work.
    // This is only used for mip map generation where we are manually changing the layouts as we
    // blit each layer, and then at the end need to update our tracking.
    void updateImageLayout(VkImageLayout newLayout) {
        // Should only be called when we have a real fResource object, i.e. never when being used as
        // a RT in an external secondary command buffer.
        SkASSERT(fResource);
        fLayout->setImageLayout(newLayout);
    }

    struct ImageDesc {
        VkImageType         fImageType;
        VkFormat            fFormat;
        uint32_t            fWidth;
        uint32_t            fHeight;
        uint32_t            fLevels;
        uint32_t            fSamples;
        VkImageTiling       fImageTiling;
        VkImageUsageFlags   fUsageFlags;
        VkFlags             fMemProps;
        GrProtected         fIsProtected;

        ImageDesc()
                : fImageType(VK_IMAGE_TYPE_2D)
                , fFormat(VK_FORMAT_UNDEFINED)
                , fWidth(0)
                , fHeight(0)
                , fLevels(1)
                , fSamples(1)
                , fImageTiling(VK_IMAGE_TILING_OPTIMAL)
                , fUsageFlags(0)
                , fMemProps(VK_MEMORY_PROPERTY_DEVICE_LOCAL_BIT)
                , fIsProtected(GrProtected::kNo) {}
    };

    static bool InitImageInfo(const GrVkGpu* gpu, const ImageDesc& imageDesc, GrVkImageInfo*);
    // Destroys the internal VkImage and VkDeviceMemory in the GrVkImageInfo
    static void DestroyImageInfo(const GrVkGpu* gpu, GrVkImageInfo*);

    // These match the definitions in SkImage, for whence they came
    typedef void* ReleaseCtx;
    typedef void (*ReleaseProc)(ReleaseCtx);

    void setResourceRelease(sk_sp<GrRefCntedCallback> releaseHelper);

    // Helpers to use for setting the layout of the VkImage
    static VkPipelineStageFlags LayoutToPipelineSrcStageFlags(const VkImageLayout layout);
    static VkAccessFlags LayoutToSrcAccessMask(const VkImageLayout layout);

#if GR_TEST_UTILS
    void setCurrentQueueFamilyToGraphicsQueue(GrVkGpu* gpu);
#endif

protected:
    void releaseImage(GrVkGpu* gpu);
    void abandonImage();
    bool hasResource() const { return fResource; }

    GrVkImageInfo          fInfo;
    uint32_t               fInitialQueueFamily;
    sk_sp<GrVkImageLayout> fLayout;
    bool                   fIsBorrowed;

private:
    class Resource : public GrVkResource {
    public:
        Resource()
                : fImage(VK_NULL_HANDLE) {
            fAlloc.fMemory = VK_NULL_HANDLE;
            fAlloc.fOffset = 0;
        }

        Resource(VkImage image, const GrVkAlloc& alloc, VkImageTiling tiling)
            : fImage(image)
            , fAlloc(alloc)
            , fImageTiling(tiling) {}

        ~Resource() override {
            SkASSERT(!fReleaseHelper);
        }

#ifdef SK_TRACE_VK_RESOURCES
        void dumpInfo() const override {
            SkDebugf("GrVkImage: %d (%d refs)\n", fImage, this->getRefCnt());
        }
#endif
        void setRelease(sk_sp<GrRefCntedCallback> releaseHelper) {
            fReleaseHelper = std::move(releaseHelper);
        }

        /**
         * These are used to coordinate calling the "finished" idle procs between the GrVkTexture
         * and the Resource. If the GrVkTexture becomes purgeable and if there are no command
         * buffers referring to the Resource then it calls the procs. Otherwise, the Resource calls
         * them when the last command buffer reference goes away and the GrVkTexture is purgeable.
         */
        void addIdleProc(GrVkTexture*, sk_sp<GrRefCntedCallback>) const;
        int idleProcCnt() const;
        sk_sp<GrRefCntedCallback> idleProc(int) const;
        void resetIdleProcs() const;
        void removeOwningTexture() const;

        /**
         * We track how many outstanding references this Resource has in command buffers and
         * when the count reaches zero we call the idle proc.
         */
        void notifyAddedToCommandBuffer() const override;
        void notifyRemovedFromCommandBuffer() const override;
        bool isOwnedByCommandBuffer() const { return fNumCommandBufferOwners > 0; }

    protected:
        mutable sk_sp<GrRefCntedCallback> fReleaseHelper;

        void invokeReleaseProc() const {
            if (fReleaseHelper) {
                // Depending on the ref count of fReleaseHelper this may or may not actually trigger
                // the ReleaseProc to be called.
                fReleaseHelper.reset();
            }
        }

    private:
        void freeGPUData(GrVkGpu* gpu) const override;
        void abandonGPUData() const override {
            this->invokeReleaseProc();
            SkASSERT(!fReleaseHelper);
        }

        VkImage        fImage;
        GrVkAlloc      fAlloc;
        VkImageTiling  fImageTiling;
        mutable int fNumCommandBufferOwners = 0;
        mutable SkTArray<sk_sp<GrRefCntedCallback>> fIdleProcs;
        mutable GrVkTexture* fOwningTexture = nullptr;

        typedef GrVkResource INHERITED;
    };

    // for wrapped textures
    class BorrowedResource : public Resource {
    public:
        BorrowedResource(VkImage image, const GrVkAlloc& alloc, VkImageTiling tiling)
            : Resource(image, alloc, tiling) {
        }
    private:
        void freeGPUData(GrVkGpu* gpu) const override;
        void abandonGPUData() const override;
    };

    Resource* fResource;

    friend class GrVkRenderTarget;
};

#endif<|MERGE_RESOLUTION|>--- conflicted
+++ resolved
@@ -57,11 +57,7 @@
     VkFormat imageFormat() const { return fInfo.fFormat; }
     GrBackendFormat getBackendFormat() const {
         if (fResource && this->ycbcrConversionInfo().isValid()) {
-<<<<<<< HEAD
-            SkASSERT(this->imageFormat() == VK_FORMAT_UNDEFINED);
-=======
             SkASSERT(this->imageFormat() == this->ycbcrConversionInfo().fFormat);
->>>>>>> 40be567a
             return GrBackendFormat::MakeVk(this->ycbcrConversionInfo());
         }
         SkASSERT(this->imageFormat() != VK_FORMAT_UNDEFINED);
