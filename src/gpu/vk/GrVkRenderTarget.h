--- conflicted
+++ resolved
@@ -9,11 +9,7 @@
 #ifndef GrVkRenderTarget_DEFINED
 #define GrVkRenderTarget_DEFINED
 
-<<<<<<< HEAD
-#include "include/gpu/GrRenderTarget.h"
-=======
 #include "src/gpu/GrRenderTarget.h"
->>>>>>> 40be567a
 #include "src/gpu/vk/GrVkImage.h"
 
 #include "include/gpu/vk/GrVkTypes.h"
@@ -38,11 +34,7 @@
 class GrVkRenderTarget: public GrRenderTarget, public virtual GrVkImage {
 public:
     static sk_sp<GrVkRenderTarget> MakeWrappedRenderTarget(GrVkGpu*, const GrSurfaceDesc&,
-<<<<<<< HEAD
-                                                           const GrVkImageInfo&,
-=======
                                                            int sampleCnt, const GrVkImageInfo&,
->>>>>>> 40be567a
                                                            sk_sp<GrVkImageLayout>);
 
     static sk_sp<GrVkRenderTarget> MakeSecondaryCBRenderTarget(GrVkGpu*, const GrSurfaceDesc&,
@@ -76,13 +68,8 @@
         return fCachedSimpleRenderPass;
     }
 
-<<<<<<< HEAD
-    bool wrapsSecondaryCommandBuffer() const { return fSecondaryCommandBuffer != nullptr; }
-    GrVkSecondaryCommandBuffer* getExternalSecondaryCommandBuffer() const {
-=======
     bool wrapsSecondaryCommandBuffer() const { return fSecondaryCommandBuffer != VK_NULL_HANDLE; }
     VkCommandBuffer getExternalSecondaryCommandBuffer() const {
->>>>>>> 40be567a
         return fSecondaryCommandBuffer;
     }
 
@@ -173,11 +160,7 @@
                      const GrVkImageInfo& info,
                      sk_sp<GrVkImageLayout> layout,
                      const GrVkRenderPass* renderPass,
-<<<<<<< HEAD
-                     GrVkSecondaryCommandBuffer* secondaryCommandBuffer);
-=======
                      VkCommandBuffer secondaryCommandBuffer);
->>>>>>> 40be567a
 
     bool completeStencilAttachment() override;
 
@@ -199,18 +182,10 @@
     // This is a handle to be used to quickly get compatible GrVkRenderPasses for this render target
     GrVkResourceProvider::CompatibleRPHandle fCompatibleRPHandle;
 
-<<<<<<< HEAD
-    // If this render target wraps an external VkCommandBuffer, then this pointer will be non-null
-    // and will point to the GrVk object that, in turn, wraps the external VkCommandBuffer. In this
-    // case the render target will not be backed by an actual VkImage and will thus be limited in
-    // terms of what it can be used for.
-    GrVkSecondaryCommandBuffer* fSecondaryCommandBuffer = nullptr;
-=======
     // If this render target wraps an external VkCommandBuffer, then this handle will be that
     // VkCommandBuffer and not VK_NULL_HANDLE. In this case the render target will not be backed by
     // an actual VkImage and will thus be limited in terms of what it can be used for.
     VkCommandBuffer fSecondaryCommandBuffer = VK_NULL_HANDLE;
->>>>>>> 40be567a
 };
 
 #endif