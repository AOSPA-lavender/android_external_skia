/*
 * Copyright 2015 Google Inc.
 *
 * Use of this source code is governed by a BSD-style license that can be
 * found in the LICENSE file.
 */


#ifndef GrVkTextureRenderTarget_DEFINED
#define GrVkTextureRenderTarget_DEFINED

#include "include/gpu/vk/GrVkTypes.h"
#include "src/gpu/vk/GrVkRenderTarget.h"
#include "src/gpu/vk/GrVkTexture.h"

class GrVkGpu;

#ifdef SK_BUILD_FOR_WIN
// Windows gives bogus warnings about inheriting asTexture/asRenderTarget via dominance.
#pragma warning(push)
#pragma warning(disable: 4250)
#endif

class GrVkImageView;
struct GrVkImageInfo;

class GrVkTextureRenderTarget: public GrVkTexture, public GrVkRenderTarget {
public:
    static sk_sp<GrVkTextureRenderTarget> MakeNewTextureRenderTarget(GrVkGpu*, SkBudgeted,
                                                                     const GrSurfaceDesc&,
<<<<<<< HEAD
=======
                                                                     int sampleCnt,
>>>>>>> 40be567a
                                                                     const GrVkImage::ImageDesc&,
                                                                     GrMipMapsStatus);

    static sk_sp<GrVkTextureRenderTarget> MakeWrappedTextureRenderTarget(GrVkGpu*,
                                                                         const GrSurfaceDesc&,
                                                                         int sampleCnt,
                                                                         GrWrapOwnership,
                                                                         GrWrapCacheable,
                                                                         const GrVkImageInfo&,
                                                                         sk_sp<GrVkImageLayout>);

    GrBackendFormat backendFormat() const override { return this->getBackendFormat(); }

protected:
    void onAbandon() override {
        // In order to correctly handle calling texture idle procs, GrVkTexture must go first.
        GrVkTexture::onAbandon();
        GrVkRenderTarget::onAbandon();
    }

    void onRelease() override {
        // In order to correctly handle calling texture idle procs, GrVkTexture must go first.
        GrVkTexture::onRelease();
        GrVkRenderTarget::onRelease();
    }

private:
    // MSAA, not-wrapped
    GrVkTextureRenderTarget(GrVkGpu* gpu,
                            SkBudgeted budgeted,
                            const GrSurfaceDesc& desc,
                            int sampleCnt,
                            const GrVkImageInfo& info,
                            sk_sp<GrVkImageLayout> layout,
                            const GrVkImageView* texView,
                            const GrVkImageInfo& msaaInfo,
                            sk_sp<GrVkImageLayout> msaaLayout,
                            const GrVkImageView* colorAttachmentView,
                            const GrVkImageView* resolveAttachmentView,
                            GrMipMapsStatus);

    // non-MSAA, not-wrapped
    GrVkTextureRenderTarget(GrVkGpu* gpu,
                            SkBudgeted budgeted,
                            const GrSurfaceDesc& desc,
                            const GrVkImageInfo& info,
                            sk_sp<GrVkImageLayout> layout,
                            const GrVkImageView* texView,
                            const GrVkImageView* colorAttachmentView,
                            GrMipMapsStatus);

    // MSAA, wrapped
    GrVkTextureRenderTarget(GrVkGpu* gpu,
                            const GrSurfaceDesc& desc,
                            int sampleCnt,
                            const GrVkImageInfo& info,
                            sk_sp<GrVkImageLayout> layout,
                            const GrVkImageView* texView,
                            const GrVkImageInfo& msaaInfo,
                            sk_sp<GrVkImageLayout> msaaLayout,
                            const GrVkImageView* colorAttachmentView,
                            const GrVkImageView* resolveAttachmentView,
                            GrMipMapsStatus,
                            GrBackendObjectOwnership,
                            GrWrapCacheable);

    // non-MSAA, wrapped
    GrVkTextureRenderTarget(GrVkGpu* gpu,
                            const GrSurfaceDesc& desc,
                            const GrVkImageInfo& info,
                            sk_sp<GrVkImageLayout> layout,
                            const GrVkImageView* texView,
                            const GrVkImageView* colorAttachmentView,
                            GrMipMapsStatus,
                            GrBackendObjectOwnership,
                            GrWrapCacheable);

    // GrGLRenderTarget accounts for the texture's memory and any MSAA renderbuffer's memory.
    size_t onGpuMemorySize() const override;

    // In Vulkan we call the release proc after we are finished with the underlying
    // GrVkImage::Resource object (which occurs after the GPU has finished all work on it).
    void onSetRelease(sk_sp<GrRefCntedCallback> releaseHelper) override {
        // Forward the release proc on to GrVkImage
        this->setResourceRelease(std::move(releaseHelper));
    }
};

#endif<|MERGE_RESOLUTION|>--- conflicted
+++ resolved
@@ -28,10 +28,7 @@
 public:
     static sk_sp<GrVkTextureRenderTarget> MakeNewTextureRenderTarget(GrVkGpu*, SkBudgeted,
                                                                      const GrSurfaceDesc&,
-<<<<<<< HEAD
-=======
                                                                      int sampleCnt,
->>>>>>> 40be567a
                                                                      const GrVkImage::ImageDesc&,
                                                                      GrMipMapsStatus);
 
