--- conflicted
+++ resolved
@@ -7,18 +7,10 @@
 
 #include "src/gpu/GrTextureContext.h"
 
-<<<<<<< HEAD
-#include "src/gpu/GrContextPriv.h"
-#include "src/gpu/GrDrawingManager.h"
-#include "src/gpu/GrTextureOpList.h"
-
-#include "include/private/GrAuditTrail.h"
-=======
 #include "src/gpu/GrAuditTrail.h"
 #include "src/gpu/GrContextPriv.h"
 #include "src/gpu/GrDrawingManager.h"
 #include "src/gpu/GrTextureOpList.h"
->>>>>>> 40be567a
 
 #define ASSERT_SINGLE_OWNER \
     SkDEBUGCODE(GrSingleOwner::AutoEnforce debug_SingleOwner(this->singleOwner());)
@@ -26,15 +18,10 @@
 
 GrTextureContext::GrTextureContext(GrRecordingContext* context,
                                    sk_sp<GrTextureProxy> textureProxy,
-<<<<<<< HEAD
-                                   sk_sp<SkColorSpace> colorSpace)
-        : GrSurfaceContext(context, textureProxy->config(), std::move(colorSpace))
-=======
                                    GrColorType colorType,
                                    SkAlphaType alphaType,
                                    sk_sp<SkColorSpace> colorSpace)
         : GrSurfaceContext(context, colorType, alphaType, std::move(colorSpace))
->>>>>>> 40be567a
         , fTextureProxy(std::move(textureProxy))
         , fOpList(sk_ref_sp(fTextureProxy->getLastTextureOpList())) {
     SkDEBUGCODE(this->validate();)
