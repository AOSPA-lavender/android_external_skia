--- conflicted
+++ resolved
@@ -8,43 +8,26 @@
 #include "src/gpu/GrTextureOpList.h"
 
 #include "include/gpu/GrContext.h"
-<<<<<<< HEAD
-#include "include/private/GrAuditTrail.h"
-#include "include/private/GrRecordingContext.h"
-#include "include/private/GrTextureProxy.h"
-#include "src/core/SkStringUtils.h"
-=======
 #include "include/private/GrRecordingContext.h"
 #include "src/core/SkStringUtils.h"
 #include "src/gpu/GrAuditTrail.h"
->>>>>>> 40be567a
 #include "src/gpu/GrContextPriv.h"
 #include "src/gpu/GrGpu.h"
 #include "src/gpu/GrMemoryPool.h"
 #include "src/gpu/GrRecordingContextPriv.h"
 #include "src/gpu/GrResourceAllocator.h"
-<<<<<<< HEAD
-#include "src/gpu/ops/GrCopySurfaceOp.h"
-=======
 #include "src/gpu/GrTexturePriv.h"
 #include "src/gpu/GrTextureProxy.h"
->>>>>>> 40be567a
 
 ////////////////////////////////////////////////////////////////////////////////
 
 GrTextureOpList::GrTextureOpList(sk_sp<GrOpMemoryPool> opMemoryPool,
                                  sk_sp<GrTextureProxy> proxy,
                                  GrAuditTrail* auditTrail)
-<<<<<<< HEAD
-        : INHERITED(std::move(opMemoryPool), proxy, auditTrail) {
-    SkASSERT(fOpMemoryPool);
-    SkASSERT(!proxy->readOnly());
-=======
         : INHERITED(std::move(opMemoryPool), std::move(proxy), auditTrail) {
     SkASSERT(fOpMemoryPool);
     SkASSERT(!fTarget->readOnly());
     fTarget->setLastRenderTask(this);
->>>>>>> 40be567a
 }
 
 void GrTextureOpList::deleteOp(int index) {
@@ -92,11 +75,7 @@
 #endif
 
 void GrTextureOpList::onPrepare(GrOpFlushState* flushState) {
-<<<<<<< HEAD
-    SkASSERT(fTarget.get()->peekTexture());
-=======
     SkASSERT(fTarget->peekTexture());
->>>>>>> 40be567a
     SkASSERT(this->isClosed());
 
     // Loop over the ops that haven't yet generated their geometry
@@ -122,19 +101,11 @@
         return false;
     }
 
-<<<<<<< HEAD
-    SkASSERT(fTarget.get()->peekTexture());
-
-    GrGpuTextureCommandBuffer* commandBuffer(
-                         flushState->gpu()->getCommandBuffer(fTarget.get()->peekTexture(),
-                                                             fTarget.get()->origin()));
-=======
     SkASSERT(fTarget->peekTexture());
 
     GrGpuTextureCommandBuffer* commandBuffer(
                          flushState->gpu()->getCommandBuffer(fTarget->peekTexture(),
                                                              fTarget->origin()));
->>>>>>> 40be567a
     flushState->setCommandBuffer(commandBuffer);
 
     for (int i = 0; i < fRecordedOps.count(); ++i) {
@@ -167,35 +138,7 @@
 
 ////////////////////////////////////////////////////////////////////////////////
 
-<<<<<<< HEAD
-// This closely parallels GrRenderTargetOpList::copySurface but renderTargetOpList
-// stores extra data with the op
-bool GrTextureOpList::copySurface(GrRecordingContext* context,
-                                  GrSurfaceProxy* dst,
-                                  GrSurfaceProxy* src,
-                                  const SkIRect& srcRect,
-                                  const SkIPoint& dstPoint) {
-    SkASSERT(dst == fTarget.get());
-
-    std::unique_ptr<GrOp> op = GrCopySurfaceOp::Make(context, dst, src, srcRect, dstPoint);
-    if (!op) {
-        return false;
-    }
-
-    const GrCaps* caps = context->priv().caps();
-    auto addDependency = [ caps, this ] (GrSurfaceProxy* p, GrMipMapped) {
-        this->addDependency(p, *caps);
-    };
-    op->visitProxies(addDependency);
-
-    this->recordOp(std::move(op));
-    return true;
-}
-
-void GrTextureOpList::purgeOpsWithUninstantiatedProxies() {
-=======
 void GrTextureOpList::handleInternalAllocationFailure() {
->>>>>>> 40be567a
     bool hasUninstantiatedProxy = false;
     auto checkInstantiation = [&hasUninstantiatedProxy](GrSurfaceProxy* p, GrMipMapped) {
         if (!p->isInstantiated()) {
