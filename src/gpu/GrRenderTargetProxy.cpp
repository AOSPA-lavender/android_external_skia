/*
 * Copyright 2016 Google Inc.
 *
 * Use of this source code is governed by a BSD-style license that can be
 * found in the LICENSE file.
 */

<<<<<<< HEAD
#include "include/private/GrRenderTargetProxy.h"

#include "src/core/SkMathPriv.h"
#include "src/gpu/GrCaps.h"
=======
#include "src/gpu/GrRenderTargetProxy.h"

#include "include/gpu/GrContext.h"
#include "src/core/SkMathPriv.h"
#include "src/gpu/GrCaps.h"
#include "src/gpu/GrContextPriv.h"
>>>>>>> 40be567a
#include "src/gpu/GrGpuResourcePriv.h"
#include "src/gpu/GrRenderTargetOpList.h"
#include "src/gpu/GrRenderTargetPriv.h"
#include "src/gpu/GrResourceProvider.h"
#include "src/gpu/GrSurfacePriv.h"
#include "src/gpu/GrTextureRenderTargetProxy.h"

// Deferred version
// TODO: we can probably munge the 'desc' in both the wrapped and deferred
// cases to make the sampleConfig/numSamples stuff more rational.
GrRenderTargetProxy::GrRenderTargetProxy(const GrCaps& caps, const GrBackendFormat& format,
<<<<<<< HEAD
                                         const GrSurfaceDesc& desc, GrSurfaceOrigin origin,
                                         SkBackingFit fit, SkBudgeted budgeted,
                                         GrInternalSurfaceFlags surfaceFlags)
        : INHERITED(format, desc, origin, fit, budgeted, surfaceFlags)
        , fSampleCnt(desc.fSampleCnt)
        , fNeedsStencil(false)
        , fWrapsVkSecondaryCB(WrapsVkSecondaryCB::kNo) {
    // Since we know the newly created render target will be internal, we are able to precompute
    // what the flags will ultimately end up being.
    if (caps.usesMixedSamples() && fSampleCnt > 1) {
        this->setHasMixedSamples();
    }
}

// Lazy-callback version
GrRenderTargetProxy::GrRenderTargetProxy(LazyInstantiateCallback&& callback,
                                         LazyInstantiationType lazyType,
                                         const GrBackendFormat& format, const GrSurfaceDesc& desc,
                                         GrSurfaceOrigin origin,  SkBackingFit fit,
                                         SkBudgeted budgeted, GrInternalSurfaceFlags surfaceFlags,
                                         WrapsVkSecondaryCB wrapsVkSecondaryCB)
        : INHERITED(std::move(callback), lazyType, format, desc, origin, fit, budgeted,
                    surfaceFlags)
        , fSampleCnt(desc.fSampleCnt)
        , fNeedsStencil(false)
        , fWrapsVkSecondaryCB(wrapsVkSecondaryCB) {
    SkASSERT(SkToBool(kRenderTarget_GrSurfaceFlag & desc.fFlags));
}

// Wrapped version
GrRenderTargetProxy::GrRenderTargetProxy(sk_sp<GrSurface> surf, GrSurfaceOrigin origin,
                                         WrapsVkSecondaryCB wrapsVkSecondaryCB)
        : INHERITED(std::move(surf), origin, SkBackingFit::kExact)
        , fSampleCnt(fTarget->asRenderTarget()->numStencilSamples())
        , fNeedsStencil(false)
        , fWrapsVkSecondaryCB(wrapsVkSecondaryCB) {
=======
                                         const GrSurfaceDesc& desc, int sampleCount,
                                         GrSurfaceOrigin origin, const GrSwizzle& textureSwizzle,
                                         const GrSwizzle& outputSwizzle, SkBackingFit fit,
                                         SkBudgeted budgeted, GrProtected isProtected,
                                         GrInternalSurfaceFlags surfaceFlags)
        : INHERITED(format, desc, GrRenderable::kYes, origin, textureSwizzle, fit, budgeted,
                    isProtected, surfaceFlags)
        , fSampleCnt(sampleCount)
        , fWrapsVkSecondaryCB(WrapsVkSecondaryCB::kNo)
        , fOutputSwizzle(outputSwizzle) {}

// Lazy-callback version
GrRenderTargetProxy::GrRenderTargetProxy(
        LazyInstantiateCallback&& callback, LazyInstantiationType lazyType,
        const GrBackendFormat& format, const GrSurfaceDesc& desc, int sampleCount,
        GrSurfaceOrigin origin, const GrSwizzle& textureSwizzle, const GrSwizzle& outputSwizzle,
        SkBackingFit fit, SkBudgeted budgeted, GrProtected isProtected,
        GrInternalSurfaceFlags surfaceFlags, WrapsVkSecondaryCB wrapsVkSecondaryCB)
        : INHERITED(std::move(callback), lazyType, format, desc, GrRenderable::kYes, origin,
                    textureSwizzle, fit, budgeted, isProtected, surfaceFlags)
        , fSampleCnt(sampleCount)
        , fWrapsVkSecondaryCB(wrapsVkSecondaryCB)
        , fOutputSwizzle(outputSwizzle) {}

// Wrapped version
GrRenderTargetProxy::GrRenderTargetProxy(sk_sp<GrSurface> surf, GrSurfaceOrigin origin,
                                         const GrSwizzle& textureSwizzle,
                                         const GrSwizzle& outputSwizzle,
                                         WrapsVkSecondaryCB wrapsVkSecondaryCB)
        : INHERITED(std::move(surf), origin, textureSwizzle, SkBackingFit::kExact)
        , fSampleCnt(fTarget->asRenderTarget()->numSamples())
        , fWrapsVkSecondaryCB(wrapsVkSecondaryCB)
        , fOutputSwizzle(outputSwizzle) {
    // The kRequiresManualMSAAResolve flag better not be set if we are not multisampled or if
    // MSAA resolve should happen automatically.
    //
    // From the other side, we don't know enough about the wrapped surface to assert when
    // kRequiresManualMSAAResolve *should* be set. e.g., The caller might be wrapping a backend
    // texture as a render target at this point but we wouldn't know it.
    SkASSERT(!(this->numSamples() <= 1 ||
               fTarget->getContext()->priv().caps()->msaaResolvesAutomatically()) ||
             !this->requiresManualMSAAResolve());
>>>>>>> 40be567a
}

int GrRenderTargetProxy::maxWindowRectangles(const GrCaps& caps) const {
    return this->glRTFBOIDIs0() ? 0 : caps.maxWindowRectangles();
}

bool GrRenderTargetProxy::instantiate(GrResourceProvider* resourceProvider) {
    if (LazyState::kNot != this->lazyInstantiationState()) {
        return false;
    }
<<<<<<< HEAD
    static constexpr GrSurfaceDescFlags kDescFlags = kRenderTarget_GrSurfaceFlag;

    if (!this->instantiateImpl(resourceProvider, fSampleCnt, fNeedsStencil, kDescFlags,
                               GrMipMapped::kNo, nullptr)) {
        return false;
    }
    SkASSERT(fTarget->asRenderTarget());
    SkASSERT(!fTarget->asTexture());
    return true;
}

sk_sp<GrSurface> GrRenderTargetProxy::createSurface(GrResourceProvider* resourceProvider) const {
    static constexpr GrSurfaceDescFlags kDescFlags = kRenderTarget_GrSurfaceFlag;

    sk_sp<GrSurface> surface = this->createSurfaceImpl(resourceProvider, fSampleCnt, fNeedsStencil,
                                                       kDescFlags, GrMipMapped::kNo);
=======
    if (!this->instantiateImpl(resourceProvider, fSampleCnt, fNumStencilSamples, GrRenderable::kYes,
                               GrMipMapped::kNo, nullptr)) {
        return false;
    }

    SkASSERT(this->peekRenderTarget());
    SkASSERT(!this->peekTexture());
    return true;
}

bool GrRenderTargetProxy::canChangeStencilAttachment() const {
    if (!fTarget) {
        // If we aren't instantiated, then we definitely are an internal render target. Ganesh is
        // free to change stencil attachments on internal render targets.
        return true;
    }
    return fTarget->asRenderTarget()->canAttemptStencilAttachment();
}

sk_sp<GrSurface> GrRenderTargetProxy::createSurface(GrResourceProvider* resourceProvider) const {
    sk_sp<GrSurface> surface = this->createSurfaceImpl(
            resourceProvider, fSampleCnt, fNumStencilSamples, GrRenderable::kYes, GrMipMapped::kNo);
>>>>>>> 40be567a
    if (!surface) {
        return nullptr;
    }
    SkASSERT(surface->asRenderTarget());
    SkASSERT(!surface->asTexture());
    return surface;
}

size_t GrRenderTargetProxy::onUninstantiatedGpuMemorySize() const {
    int colorSamplesPerPixel = this->numSamples();
    if (colorSamplesPerPixel > 1) {
        // Add one for the resolve buffer.
        ++colorSamplesPerPixel;
    }

    // TODO: do we have enough information to improve this worst case estimate?
    return GrSurface::ComputeSize(this->config(), this->width(), this->height(),
                                  colorSamplesPerPixel, GrMipMapped::kNo, !this->priv().isExact());
}

bool GrRenderTargetProxy::refsWrappedObjects() const {
    if (!this->isInstantiated()) {
        return false;
    }

    GrSurface* surface = this->peekSurface();
    return surface->resourcePriv().refsWrappedObjects();
}

#ifdef SK_DEBUG
void GrRenderTargetProxy::onValidateSurface(const GrSurface* surface) {
    // We do not check that surface->asTexture returns null since, when replaying DDLs we
    // can fulfill a renderTarget-only proxy w/ a textureRenderTarget.

    // Anything that is checked here should be duplicated in GrTextureRenderTargetProxy's version
    SkASSERT(surface->asRenderTarget());
<<<<<<< HEAD
    SkASSERT(surface->asRenderTarget()->numStencilSamples() == this->numStencilSamples());

    GrInternalSurfaceFlags proxyFlags = fSurfaceFlags;
    GrInternalSurfaceFlags surfaceFlags = surface->surfacePriv().flags();
    SkASSERT((proxyFlags & GrInternalSurfaceFlags::kRenderTargetMask) ==
             (surfaceFlags & GrInternalSurfaceFlags::kRenderTargetMask));
=======
    SkASSERT(surface->asRenderTarget()->numSamples() == this->numSamples());

    GrInternalSurfaceFlags proxyFlags = fSurfaceFlags;
    GrInternalSurfaceFlags surfaceFlags = surface->surfacePriv().flags();
    SkASSERT(((int)proxyFlags & kGrInternalRenderTargetFlagsMask) ==
             ((int)surfaceFlags & kGrInternalRenderTargetFlagsMask));
>>>>>>> 40be567a
}
#endif<|MERGE_RESOLUTION|>--- conflicted
+++ resolved
@@ -5,19 +5,12 @@
  * found in the LICENSE file.
  */
 
-<<<<<<< HEAD
-#include "include/private/GrRenderTargetProxy.h"
-
-#include "src/core/SkMathPriv.h"
-#include "src/gpu/GrCaps.h"
-=======
 #include "src/gpu/GrRenderTargetProxy.h"
 
 #include "include/gpu/GrContext.h"
 #include "src/core/SkMathPriv.h"
 #include "src/gpu/GrCaps.h"
 #include "src/gpu/GrContextPriv.h"
->>>>>>> 40be567a
 #include "src/gpu/GrGpuResourcePriv.h"
 #include "src/gpu/GrRenderTargetOpList.h"
 #include "src/gpu/GrRenderTargetPriv.h"
@@ -29,44 +22,6 @@
 // TODO: we can probably munge the 'desc' in both the wrapped and deferred
 // cases to make the sampleConfig/numSamples stuff more rational.
 GrRenderTargetProxy::GrRenderTargetProxy(const GrCaps& caps, const GrBackendFormat& format,
-<<<<<<< HEAD
-                                         const GrSurfaceDesc& desc, GrSurfaceOrigin origin,
-                                         SkBackingFit fit, SkBudgeted budgeted,
-                                         GrInternalSurfaceFlags surfaceFlags)
-        : INHERITED(format, desc, origin, fit, budgeted, surfaceFlags)
-        , fSampleCnt(desc.fSampleCnt)
-        , fNeedsStencil(false)
-        , fWrapsVkSecondaryCB(WrapsVkSecondaryCB::kNo) {
-    // Since we know the newly created render target will be internal, we are able to precompute
-    // what the flags will ultimately end up being.
-    if (caps.usesMixedSamples() && fSampleCnt > 1) {
-        this->setHasMixedSamples();
-    }
-}
-
-// Lazy-callback version
-GrRenderTargetProxy::GrRenderTargetProxy(LazyInstantiateCallback&& callback,
-                                         LazyInstantiationType lazyType,
-                                         const GrBackendFormat& format, const GrSurfaceDesc& desc,
-                                         GrSurfaceOrigin origin,  SkBackingFit fit,
-                                         SkBudgeted budgeted, GrInternalSurfaceFlags surfaceFlags,
-                                         WrapsVkSecondaryCB wrapsVkSecondaryCB)
-        : INHERITED(std::move(callback), lazyType, format, desc, origin, fit, budgeted,
-                    surfaceFlags)
-        , fSampleCnt(desc.fSampleCnt)
-        , fNeedsStencil(false)
-        , fWrapsVkSecondaryCB(wrapsVkSecondaryCB) {
-    SkASSERT(SkToBool(kRenderTarget_GrSurfaceFlag & desc.fFlags));
-}
-
-// Wrapped version
-GrRenderTargetProxy::GrRenderTargetProxy(sk_sp<GrSurface> surf, GrSurfaceOrigin origin,
-                                         WrapsVkSecondaryCB wrapsVkSecondaryCB)
-        : INHERITED(std::move(surf), origin, SkBackingFit::kExact)
-        , fSampleCnt(fTarget->asRenderTarget()->numStencilSamples())
-        , fNeedsStencil(false)
-        , fWrapsVkSecondaryCB(wrapsVkSecondaryCB) {
-=======
                                          const GrSurfaceDesc& desc, int sampleCount,
                                          GrSurfaceOrigin origin, const GrSwizzle& textureSwizzle,
                                          const GrSwizzle& outputSwizzle, SkBackingFit fit,
@@ -109,7 +64,6 @@
     SkASSERT(!(this->numSamples() <= 1 ||
                fTarget->getContext()->priv().caps()->msaaResolvesAutomatically()) ||
              !this->requiresManualMSAAResolve());
->>>>>>> 40be567a
 }
 
 int GrRenderTargetProxy::maxWindowRectangles(const GrCaps& caps) const {
@@ -120,24 +74,6 @@
     if (LazyState::kNot != this->lazyInstantiationState()) {
         return false;
     }
-<<<<<<< HEAD
-    static constexpr GrSurfaceDescFlags kDescFlags = kRenderTarget_GrSurfaceFlag;
-
-    if (!this->instantiateImpl(resourceProvider, fSampleCnt, fNeedsStencil, kDescFlags,
-                               GrMipMapped::kNo, nullptr)) {
-        return false;
-    }
-    SkASSERT(fTarget->asRenderTarget());
-    SkASSERT(!fTarget->asTexture());
-    return true;
-}
-
-sk_sp<GrSurface> GrRenderTargetProxy::createSurface(GrResourceProvider* resourceProvider) const {
-    static constexpr GrSurfaceDescFlags kDescFlags = kRenderTarget_GrSurfaceFlag;
-
-    sk_sp<GrSurface> surface = this->createSurfaceImpl(resourceProvider, fSampleCnt, fNeedsStencil,
-                                                       kDescFlags, GrMipMapped::kNo);
-=======
     if (!this->instantiateImpl(resourceProvider, fSampleCnt, fNumStencilSamples, GrRenderable::kYes,
                                GrMipMapped::kNo, nullptr)) {
         return false;
@@ -160,7 +96,6 @@
 sk_sp<GrSurface> GrRenderTargetProxy::createSurface(GrResourceProvider* resourceProvider) const {
     sk_sp<GrSurface> surface = this->createSurfaceImpl(
             resourceProvider, fSampleCnt, fNumStencilSamples, GrRenderable::kYes, GrMipMapped::kNo);
->>>>>>> 40be567a
     if (!surface) {
         return nullptr;
     }
@@ -197,20 +132,11 @@
 
     // Anything that is checked here should be duplicated in GrTextureRenderTargetProxy's version
     SkASSERT(surface->asRenderTarget());
-<<<<<<< HEAD
-    SkASSERT(surface->asRenderTarget()->numStencilSamples() == this->numStencilSamples());
-
-    GrInternalSurfaceFlags proxyFlags = fSurfaceFlags;
-    GrInternalSurfaceFlags surfaceFlags = surface->surfacePriv().flags();
-    SkASSERT((proxyFlags & GrInternalSurfaceFlags::kRenderTargetMask) ==
-             (surfaceFlags & GrInternalSurfaceFlags::kRenderTargetMask));
-=======
     SkASSERT(surface->asRenderTarget()->numSamples() == this->numSamples());
 
     GrInternalSurfaceFlags proxyFlags = fSurfaceFlags;
     GrInternalSurfaceFlags surfaceFlags = surface->surfacePriv().flags();
     SkASSERT(((int)proxyFlags & kGrInternalRenderTargetFlagsMask) ==
              ((int)surfaceFlags & kGrInternalRenderTargetFlagsMask));
->>>>>>> 40be567a
 }
 #endif