/*
 * Copyright 2017 Google Inc.
 *
 * Use of this source code is governed by a BSD-style license that can be
 * found in the LICENSE file.
 */

#ifndef GrMtlGpu_DEFINED
#define GrMtlGpu_DEFINED

<<<<<<< HEAD
#include "include/gpu/GrRenderTarget.h"
#include "include/gpu/GrTexture.h"
#include "src/gpu/GrGpu.h"
#include "src/gpu/GrSemaphore.h"

#include "src/gpu/mtl/GrMtlCaps.h"
#include "src/gpu/mtl/GrMtlCopyManager.h"
=======
#include "include/gpu/GrTexture.h"
#include "src/gpu/GrGpu.h"
#include "src/gpu/GrRenderTarget.h"
#include "src/gpu/GrSemaphore.h"

#include "src/gpu/mtl/GrMtlCaps.h"
>>>>>>> 40be567a
#include "src/gpu/mtl/GrMtlResourceProvider.h"
#include "src/gpu/mtl/GrMtlStencilAttachment.h"

#import <Metal/Metal.h>

class GrMtlGpuRTCommandBuffer;
class GrMtlTexture;
class GrSemaphore;
struct GrMtlBackendContext;
class GrMtlCommandBuffer;

namespace SkSL {
    class Compiler;
}
<<<<<<< HEAD

// Helper macros for autorelease pools
#define SK_BEGIN_AUTORELEASE_BLOCK @autoreleasepool {
#define SK_END_AUTORELEASE_BLOCK }
=======
>>>>>>> 40be567a

class GrMtlGpu : public GrGpu {
public:
    static sk_sp<GrGpu> Make(GrContext* context, const GrContextOptions& options,
                             id<MTLDevice> device, id<MTLCommandQueue> queue);
    ~GrMtlGpu() override;

    void disconnect(DisconnectType) override;

    const GrMtlCaps& mtlCaps() const { return *fMtlCaps.get(); }

    id<MTLDevice> device() const { return fDevice; }

    GrMtlResourceProvider& resourceProvider() { return fResourceProvider; }

    GrMtlCommandBuffer* commandBuffer();

    enum SyncQueue {
        kForce_SyncQueue,
        kSkip_SyncQueue
    };

    // Commits the current command buffer to the queue and then creates a new command buffer. If
    // sync is set to kForce_SyncQueue, the function will wait for all work in the committed
    // command buffer to finish before creating a new buffer and returning.
    void submitCommandBuffer(SyncQueue sync);

    GrBackendTexture createBackendTexture(int w, int h, const GrBackendFormat&,
                                          GrMipMapped, GrRenderable,
                                          const void* pixels, size_t rowBytes,
<<<<<<< HEAD
                                          const SkColor4f& color = SkColors::kTransparent) override;
=======
                                          const SkColor4f* color,
                                          GrProtected isProtected) override;
>>>>>>> 40be567a

    void deleteBackendTexture(const GrBackendTexture&) override;

#if GR_TEST_UTILS
    bool isTestingOnlyBackendTexture(const GrBackendTexture&) const override;

    GrBackendRenderTarget createTestingOnlyBackendRenderTarget(int w, int h, GrColorType) override;
    void deleteTestingOnlyBackendRenderTarget(const GrBackendRenderTarget&) override;

    void testingOnly_flushGpuAndSync() override;
#endif
<<<<<<< HEAD

    bool copySurfaceAsBlit(GrSurface* dst, GrSurfaceOrigin dstOrigin,
                           GrSurface* src, GrSurfaceOrigin srcOrigin,
                           const SkIRect& srcRect, const SkIPoint& dstPoint);

    // This function is needed when we want to copy between two surfaces with different origins and
    // the destination surface is not a render target. We will first draw to a temporary render
    // target to adjust for the different origins and then blit from there to the destination.
    bool copySurfaceAsDrawThenBlit(GrSurface* dst, GrSurfaceOrigin dstOrigin,
                                   GrSurface* src, GrSurfaceOrigin srcOrigin,
                                   const SkIRect& srcRect, const SkIPoint& dstPoint);

    bool onCopySurface(GrSurface* dst, GrSurfaceOrigin dstOrigin,
                       GrSurface* src, GrSurfaceOrigin srcOrigin,
                       const SkIRect& srcRect,
                       const SkIPoint& dstPoint,
                       bool canDiscardOutsideDstRect) override;

=======

    void copySurfaceAsResolve(GrSurface* dst, GrSurface* src);

    void copySurfaceAsBlit(GrSurface* dst, GrSurface* src, const SkIRect& srcRect,
                           const SkIPoint& dstPoint);

    bool onCopySurface(GrSurface* dst, GrSurface* src, const SkIRect& srcRect,
                       const SkIPoint& dstPoint) override;

>>>>>>> 40be567a
    GrGpuRTCommandBuffer* getCommandBuffer(
                                    GrRenderTarget*, GrSurfaceOrigin, const SkRect& bounds,
                                    const GrGpuRTCommandBuffer::LoadAndStoreInfo&,
                                    const GrGpuRTCommandBuffer::StencilLoadAndStoreInfo&) override;

    GrGpuTextureCommandBuffer* getCommandBuffer(GrTexture*, GrSurfaceOrigin) override;

    SkSL::Compiler* shaderCompiler() const { return fCompiler.get(); }

    void submit(GrGpuCommandBuffer* buffer) override;

    GrFence SK_WARN_UNUSED_RESULT insertFence() override { return 0; }
    bool waitFence(GrFence, uint64_t) override { return true; }
    void deleteFence(GrFence) const override {}

    sk_sp<GrSemaphore> SK_WARN_UNUSED_RESULT makeSemaphore(bool isOwned) override {
        return nullptr;
    }
    sk_sp<GrSemaphore> wrapBackendSemaphore(const GrBackendSemaphore& semaphore,
                                            GrResourceProvider::SemaphoreWrapType wrapType,
                                            GrWrapOwnership ownership) override { return nullptr; }
    void insertSemaphore(sk_sp<GrSemaphore> semaphore) override {}
    void waitSemaphore(sk_sp<GrSemaphore> semaphore) override {}
    // We currently call finish procs immediately in onFinishFlush().
    void checkFinishProcs() override {}
    sk_sp<GrSemaphore> prepareTextureForCrossContextUsage(GrTexture*) override { return nullptr; }

    // When the Metal backend actually uses indirect command buffers, this function will actually do
    // what it says. For now, every command is encoded directly into the primary command buffer, so
    // this function is pretty useless, except for indicating that a render target has been drawn
    // to.
    void submitIndirectCommandBuffer(GrSurface* surface, GrSurfaceOrigin origin,
                                     const SkIRect* bounds) {
        this->didWriteToSurface(surface, origin, bounds);
    }

<<<<<<< HEAD
=======
    void resolveRenderTargetNoFlush(GrRenderTarget* target) {
        this->internalResolveRenderTarget(target, false);
    }

>>>>>>> 40be567a
private:
    GrMtlGpu(GrContext* context, const GrContextOptions& options,
             id<MTLDevice> device, id<MTLCommandQueue> queue, MTLFeatureSet featureSet);

    void destroyResources();

    void onResetContext(uint32_t resetBits) override {}

    void querySampleLocations(GrRenderTarget*, SkTArray<SkPoint>*) override {
        SkASSERT(!this->caps()->sampleLocationsSupport());
        SK_ABORT("Sample locations not yet implemented for Metal.");
    }
<<<<<<< HEAD

    void xferBarrier(GrRenderTarget*, GrXferBarrierType) override {}
=======
>>>>>>> 40be567a

    void xferBarrier(GrRenderTarget*, GrXferBarrierType) override {}

<<<<<<< HEAD
    sk_sp<GrTexture> onWrapBackendTexture(const GrBackendTexture&, GrWrapOwnership, GrWrapCacheable,
                                          GrIOType) override;

    sk_sp<GrTexture> onWrapRenderableBackendTexture(const GrBackendTexture&, int sampleCnt,
                                                    GrWrapOwnership, GrWrapCacheable) override;

    sk_sp<GrRenderTarget> onWrapBackendRenderTarget(const GrBackendRenderTarget&) override;

    sk_sp<GrRenderTarget> onWrapBackendTextureAsRenderTarget(const GrBackendTexture&,
                                                             int sampleCnt) override;
=======
    sk_sp<GrTexture> onCreateTexture(const GrSurfaceDesc& desc,
                                     const GrBackendFormat& format,
                                     GrRenderable,
                                     int renderTargetSampleCnt,
                                     SkBudgeted budgeted,
                                     GrProtected,
                                     const GrMipLevel texels[],
                                     int mipLevelCount) override;
    sk_sp<GrTexture> onCreateCompressedTexture(int width, int height, const GrBackendFormat&,
                                               SkImage::CompressionType, SkBudgeted,
                                               const void* data) override {
        return nullptr;
    }

    sk_sp<GrTexture> onWrapBackendTexture(const GrBackendTexture&, GrColorType,
                                          GrWrapOwnership, GrWrapCacheable, GrIOType) override;

    sk_sp<GrTexture> onWrapRenderableBackendTexture(const GrBackendTexture&, int sampleCnt,
                                                    GrColorType, GrWrapOwnership,
                                                    GrWrapCacheable) override;

    sk_sp<GrRenderTarget> onWrapBackendRenderTarget(const GrBackendRenderTarget&,
                                                    GrColorType) override;

    sk_sp<GrRenderTarget> onWrapBackendTextureAsRenderTarget(const GrBackendTexture&,
                                                             int sampleCnt,
                                                             GrColorType) override;
>>>>>>> 40be567a

    sk_sp<GrGpuBuffer> onCreateBuffer(size_t, GrGpuBufferType, GrAccessPattern,
                                      const void*) override;

<<<<<<< HEAD
    bool onReadPixels(GrSurface* surface, int left, int top, int width, int height, GrColorType,
                      void* buffer, size_t rowBytes) override;

    bool onWritePixels(GrSurface*, int left, int top, int width, int height, GrColorType,
                       const GrMipLevel[], int mipLevelCount) override;

    bool onTransferPixelsTo(GrTexture*,
                            int left, int top, int width, int height,
                            GrColorType, GrGpuBuffer*,
=======
    bool onReadPixels(GrSurface* surface, int left, int top, int width, int height,
                      GrColorType surfaceColorType, GrColorType bufferColorType, void* buffer,
                      size_t rowBytes) override;

    bool onWritePixels(GrSurface*, int left, int top, int width, int height,
                       GrColorType surfaceColorType, GrColorType bufferColorType,
                       const GrMipLevel[], int mipLevelCount) override;

    bool onTransferPixelsTo(GrTexture*, int left, int top, int width, int height,
                            GrColorType textureColorType, GrColorType bufferColorType, GrGpuBuffer*,
>>>>>>> 40be567a
                            size_t offset, size_t rowBytes) override {
        // TODO: not sure this is worth the work since nobody uses it
        return false;
    }
<<<<<<< HEAD
    bool onTransferPixelsFrom(GrSurface*, int left, int top, int width, int height, GrColorType,
=======
    bool onTransferPixelsFrom(GrSurface*, int left, int top, int width, int height,
                              GrColorType surfaceColorType, GrColorType bufferColorType,
>>>>>>> 40be567a
                              GrGpuBuffer*, size_t offset) override {
        // TODO: Will need to implement this to support async read backs.
        return false;
    }

    bool onRegenerateMipMapLevels(GrTexture*) override;
<<<<<<< HEAD

    void onResolveRenderTarget(GrRenderTarget* target) override { return; }

    void onFinishFlush(GrSurfaceProxy*[], int n, SkSurface::BackendSurfaceAccess access,
                       const GrFlushInfo& info, const GrPrepareForExternalIORequests&) override {
        if (info.fFlags & kSyncCpu_GrFlushFlag) {
            this->submitCommandBuffer(kForce_SyncQueue);
            if (info.fFinishedProc) {
                info.fFinishedProc(info.fFinishedContext);
            }
        } else {
            this->submitCommandBuffer(kSkip_SyncQueue);
            // TODO: support finishedProc to actually be called when the GPU is done with the work
            // and not immediately.
            if (info.fFinishedProc) {
                info.fFinishedProc(info.fFinishedContext);
            }
        }
    }

    // Function that uploads data onto textures with private storage mode (GPU access only).
    bool uploadToTexture(GrMtlTexture* tex, int left, int top, int width, int height,
                         GrColorType dataColorType, const GrMipLevel texels[], int mipLevels);
    // Function that fills texture with transparent black
    bool clearTexture(GrMtlTexture*, GrColorType);

    GrStencilAttachment* createStencilAttachmentForRenderTarget(const GrRenderTarget*,
                                                                int width,
                                                                int height) override;

    bool createTestingOnlyMtlTextureInfo(GrPixelConfig, MTLPixelFormat,
                                         int w, int h, bool texturable,
                                         bool renderable, GrMipMapped mipMapped,
                                         const void* srcData, size_t rowBytes,
                                         GrMtlTextureInfo* info);
=======

    void onResolveRenderTarget(GrRenderTarget* target) override {
        // This resolve is called when we are preparing an msaa surface for external I/O. It is
        // called after flushing, so we need to make sure we submit the command buffer after doing
        // the resolve so that the resolve actually happens.
        this->internalResolveRenderTarget(target, true);
    }

    void internalResolveRenderTarget(GrRenderTarget* target, bool requiresSubmit);
    void resolveTexture(id<MTLTexture> colorTexture, id<MTLTexture> resolveTexture);

    void onFinishFlush(GrSurfaceProxy*[], int n, SkSurface::BackendSurfaceAccess access,
                       const GrFlushInfo& info, const GrPrepareForExternalIORequests&) override {
        if (info.fFlags & kSyncCpu_GrFlushFlag) {
            this->submitCommandBuffer(kForce_SyncQueue);
            if (info.fFinishedProc) {
                info.fFinishedProc(info.fFinishedContext);
            }
        } else {
            this->submitCommandBuffer(kSkip_SyncQueue);
            // TODO: support finishedProc to actually be called when the GPU is done with the work
            // and not immediately.
            if (info.fFinishedProc) {
                info.fFinishedProc(info.fFinishedContext);
            }
        }
    }

    // Function that uploads data onto textures with private storage mode (GPU access only).
    bool uploadToTexture(GrMtlTexture* tex, int left, int top, int width, int height,
                         GrColorType dataColorType, const GrMipLevel texels[], int mipLevels);
    // Function that fills texture levels with transparent black based on levelMask.
    bool clearTexture(GrMtlTexture*, GrColorType, uint32_t levelMask);

    GrStencilAttachment* createStencilAttachmentForRenderTarget(
            const GrRenderTarget*, int width, int height, int numStencilSamples) override;

    bool createTestingOnlyMtlTextureInfo(MTLPixelFormat,
                                         int w, int h, bool texturable,
                                         bool renderable, GrMipMapped mipMapped,
                                         const void* srcData, size_t srcRowBytes,
                                         const SkColor4f* color, GrMtlTextureInfo* info);
>>>>>>> 40be567a

    sk_sp<GrMtlCaps> fMtlCaps;

    id<MTLDevice> fDevice;
    id<MTLCommandQueue> fQueue;

    GrMtlCommandBuffer* fCmdBuffer;

    std::unique_ptr<SkSL::Compiler> fCompiler;

<<<<<<< HEAD
    GrMtlCopyManager      fCopyManager;
=======
>>>>>>> 40be567a
    GrMtlResourceProvider fResourceProvider;

    bool fDisconnected;

    typedef GrGpu INHERITED;
};

#endif
<|MERGE_RESOLUTION|>--- conflicted
+++ resolved
@@ -8,22 +8,12 @@
 #ifndef GrMtlGpu_DEFINED
 #define GrMtlGpu_DEFINED
 
-<<<<<<< HEAD
-#include "include/gpu/GrRenderTarget.h"
-#include "include/gpu/GrTexture.h"
-#include "src/gpu/GrGpu.h"
-#include "src/gpu/GrSemaphore.h"
-
-#include "src/gpu/mtl/GrMtlCaps.h"
-#include "src/gpu/mtl/GrMtlCopyManager.h"
-=======
 #include "include/gpu/GrTexture.h"
 #include "src/gpu/GrGpu.h"
 #include "src/gpu/GrRenderTarget.h"
 #include "src/gpu/GrSemaphore.h"
 
 #include "src/gpu/mtl/GrMtlCaps.h"
->>>>>>> 40be567a
 #include "src/gpu/mtl/GrMtlResourceProvider.h"
 #include "src/gpu/mtl/GrMtlStencilAttachment.h"
 
@@ -38,13 +28,6 @@
 namespace SkSL {
     class Compiler;
 }
-<<<<<<< HEAD
-
-// Helper macros for autorelease pools
-#define SK_BEGIN_AUTORELEASE_BLOCK @autoreleasepool {
-#define SK_END_AUTORELEASE_BLOCK }
-=======
->>>>>>> 40be567a
 
 class GrMtlGpu : public GrGpu {
 public:
@@ -75,12 +58,8 @@
     GrBackendTexture createBackendTexture(int w, int h, const GrBackendFormat&,
                                           GrMipMapped, GrRenderable,
                                           const void* pixels, size_t rowBytes,
-<<<<<<< HEAD
-                                          const SkColor4f& color = SkColors::kTransparent) override;
-=======
                                           const SkColor4f* color,
                                           GrProtected isProtected) override;
->>>>>>> 40be567a
 
     void deleteBackendTexture(const GrBackendTexture&) override;
 
@@ -92,26 +71,6 @@
 
     void testingOnly_flushGpuAndSync() override;
 #endif
-<<<<<<< HEAD
-
-    bool copySurfaceAsBlit(GrSurface* dst, GrSurfaceOrigin dstOrigin,
-                           GrSurface* src, GrSurfaceOrigin srcOrigin,
-                           const SkIRect& srcRect, const SkIPoint& dstPoint);
-
-    // This function is needed when we want to copy between two surfaces with different origins and
-    // the destination surface is not a render target. We will first draw to a temporary render
-    // target to adjust for the different origins and then blit from there to the destination.
-    bool copySurfaceAsDrawThenBlit(GrSurface* dst, GrSurfaceOrigin dstOrigin,
-                                   GrSurface* src, GrSurfaceOrigin srcOrigin,
-                                   const SkIRect& srcRect, const SkIPoint& dstPoint);
-
-    bool onCopySurface(GrSurface* dst, GrSurfaceOrigin dstOrigin,
-                       GrSurface* src, GrSurfaceOrigin srcOrigin,
-                       const SkIRect& srcRect,
-                       const SkIPoint& dstPoint,
-                       bool canDiscardOutsideDstRect) override;
-
-=======
 
     void copySurfaceAsResolve(GrSurface* dst, GrSurface* src);
 
@@ -121,7 +80,6 @@
     bool onCopySurface(GrSurface* dst, GrSurface* src, const SkIRect& srcRect,
                        const SkIPoint& dstPoint) override;
 
->>>>>>> 40be567a
     GrGpuRTCommandBuffer* getCommandBuffer(
                                     GrRenderTarget*, GrSurfaceOrigin, const SkRect& bounds,
                                     const GrGpuRTCommandBuffer::LoadAndStoreInfo&,
@@ -158,13 +116,10 @@
         this->didWriteToSurface(surface, origin, bounds);
     }
 
-<<<<<<< HEAD
-=======
     void resolveRenderTargetNoFlush(GrRenderTarget* target) {
         this->internalResolveRenderTarget(target, false);
     }
 
->>>>>>> 40be567a
 private:
     GrMtlGpu(GrContext* context, const GrContextOptions& options,
              id<MTLDevice> device, id<MTLCommandQueue> queue, MTLFeatureSet featureSet);
@@ -177,26 +132,9 @@
         SkASSERT(!this->caps()->sampleLocationsSupport());
         SK_ABORT("Sample locations not yet implemented for Metal.");
     }
-<<<<<<< HEAD
 
     void xferBarrier(GrRenderTarget*, GrXferBarrierType) override {}
-=======
->>>>>>> 40be567a
-
-    void xferBarrier(GrRenderTarget*, GrXferBarrierType) override {}
-
-<<<<<<< HEAD
-    sk_sp<GrTexture> onWrapBackendTexture(const GrBackendTexture&, GrWrapOwnership, GrWrapCacheable,
-                                          GrIOType) override;
-
-    sk_sp<GrTexture> onWrapRenderableBackendTexture(const GrBackendTexture&, int sampleCnt,
-                                                    GrWrapOwnership, GrWrapCacheable) override;
-
-    sk_sp<GrRenderTarget> onWrapBackendRenderTarget(const GrBackendRenderTarget&) override;
-
-    sk_sp<GrRenderTarget> onWrapBackendTextureAsRenderTarget(const GrBackendTexture&,
-                                                             int sampleCnt) override;
-=======
+
     sk_sp<GrTexture> onCreateTexture(const GrSurfaceDesc& desc,
                                      const GrBackendFormat& format,
                                      GrRenderable,
@@ -224,22 +162,10 @@
     sk_sp<GrRenderTarget> onWrapBackendTextureAsRenderTarget(const GrBackendTexture&,
                                                              int sampleCnt,
                                                              GrColorType) override;
->>>>>>> 40be567a
 
     sk_sp<GrGpuBuffer> onCreateBuffer(size_t, GrGpuBufferType, GrAccessPattern,
                                       const void*) override;
 
-<<<<<<< HEAD
-    bool onReadPixels(GrSurface* surface, int left, int top, int width, int height, GrColorType,
-                      void* buffer, size_t rowBytes) override;
-
-    bool onWritePixels(GrSurface*, int left, int top, int width, int height, GrColorType,
-                       const GrMipLevel[], int mipLevelCount) override;
-
-    bool onTransferPixelsTo(GrTexture*,
-                            int left, int top, int width, int height,
-                            GrColorType, GrGpuBuffer*,
-=======
     bool onReadPixels(GrSurface* surface, int left, int top, int width, int height,
                       GrColorType surfaceColorType, GrColorType bufferColorType, void* buffer,
                       size_t rowBytes) override;
@@ -250,26 +176,28 @@
 
     bool onTransferPixelsTo(GrTexture*, int left, int top, int width, int height,
                             GrColorType textureColorType, GrColorType bufferColorType, GrGpuBuffer*,
->>>>>>> 40be567a
                             size_t offset, size_t rowBytes) override {
         // TODO: not sure this is worth the work since nobody uses it
         return false;
     }
-<<<<<<< HEAD
-    bool onTransferPixelsFrom(GrSurface*, int left, int top, int width, int height, GrColorType,
-=======
     bool onTransferPixelsFrom(GrSurface*, int left, int top, int width, int height,
                               GrColorType surfaceColorType, GrColorType bufferColorType,
->>>>>>> 40be567a
                               GrGpuBuffer*, size_t offset) override {
         // TODO: Will need to implement this to support async read backs.
         return false;
     }
 
     bool onRegenerateMipMapLevels(GrTexture*) override;
-<<<<<<< HEAD
-
-    void onResolveRenderTarget(GrRenderTarget* target) override { return; }
+
+    void onResolveRenderTarget(GrRenderTarget* target) override {
+        // This resolve is called when we are preparing an msaa surface for external I/O. It is
+        // called after flushing, so we need to make sure we submit the command buffer after doing
+        // the resolve so that the resolve actually happens.
+        this->internalResolveRenderTarget(target, true);
+    }
+
+    void internalResolveRenderTarget(GrRenderTarget* target, bool requiresSubmit);
+    void resolveTexture(id<MTLTexture> colorTexture, id<MTLTexture> resolveTexture);
 
     void onFinishFlush(GrSurfaceProxy*[], int n, SkSurface::BackendSurfaceAccess access,
                        const GrFlushInfo& info, const GrPrepareForExternalIORequests&) override {
@@ -291,50 +219,6 @@
     // Function that uploads data onto textures with private storage mode (GPU access only).
     bool uploadToTexture(GrMtlTexture* tex, int left, int top, int width, int height,
                          GrColorType dataColorType, const GrMipLevel texels[], int mipLevels);
-    // Function that fills texture with transparent black
-    bool clearTexture(GrMtlTexture*, GrColorType);
-
-    GrStencilAttachment* createStencilAttachmentForRenderTarget(const GrRenderTarget*,
-                                                                int width,
-                                                                int height) override;
-
-    bool createTestingOnlyMtlTextureInfo(GrPixelConfig, MTLPixelFormat,
-                                         int w, int h, bool texturable,
-                                         bool renderable, GrMipMapped mipMapped,
-                                         const void* srcData, size_t rowBytes,
-                                         GrMtlTextureInfo* info);
-=======
-
-    void onResolveRenderTarget(GrRenderTarget* target) override {
-        // This resolve is called when we are preparing an msaa surface for external I/O. It is
-        // called after flushing, so we need to make sure we submit the command buffer after doing
-        // the resolve so that the resolve actually happens.
-        this->internalResolveRenderTarget(target, true);
-    }
-
-    void internalResolveRenderTarget(GrRenderTarget* target, bool requiresSubmit);
-    void resolveTexture(id<MTLTexture> colorTexture, id<MTLTexture> resolveTexture);
-
-    void onFinishFlush(GrSurfaceProxy*[], int n, SkSurface::BackendSurfaceAccess access,
-                       const GrFlushInfo& info, const GrPrepareForExternalIORequests&) override {
-        if (info.fFlags & kSyncCpu_GrFlushFlag) {
-            this->submitCommandBuffer(kForce_SyncQueue);
-            if (info.fFinishedProc) {
-                info.fFinishedProc(info.fFinishedContext);
-            }
-        } else {
-            this->submitCommandBuffer(kSkip_SyncQueue);
-            // TODO: support finishedProc to actually be called when the GPU is done with the work
-            // and not immediately.
-            if (info.fFinishedProc) {
-                info.fFinishedProc(info.fFinishedContext);
-            }
-        }
-    }
-
-    // Function that uploads data onto textures with private storage mode (GPU access only).
-    bool uploadToTexture(GrMtlTexture* tex, int left, int top, int width, int height,
-                         GrColorType dataColorType, const GrMipLevel texels[], int mipLevels);
     // Function that fills texture levels with transparent black based on levelMask.
     bool clearTexture(GrMtlTexture*, GrColorType, uint32_t levelMask);
 
@@ -346,7 +230,6 @@
                                          bool renderable, GrMipMapped mipMapped,
                                          const void* srcData, size_t srcRowBytes,
                                          const SkColor4f* color, GrMtlTextureInfo* info);
->>>>>>> 40be567a
 
     sk_sp<GrMtlCaps> fMtlCaps;
 
@@ -357,10 +240,6 @@
 
     std::unique_ptr<SkSL::Compiler> fCompiler;
 
-<<<<<<< HEAD
-    GrMtlCopyManager      fCopyManager;
-=======
->>>>>>> 40be567a
     GrMtlResourceProvider fResourceProvider;
 
     bool fDisconnected;
