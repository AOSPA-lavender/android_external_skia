/*
 * Copyright 2014 Google Inc.
 *
 * Use of this source code is governed by a BSD-style license that can be
 * found in the LICENSE file.
 */

#include "include/private/GrRecordingContext.h"
#include "src/core/SkMatrixPriv.h"
#include "src/core/SkPointPriv.h"
#include "src/gpu/GrAppliedClip.h"
#include "src/gpu/GrCaps.h"
#include "src/gpu/GrCoordTransform.h"
#include "src/gpu/GrDefaultGeoProcFactory.h"
#include "src/gpu/GrDrawOpTest.h"
#include "src/gpu/GrGeometryProcessor.h"
#include "src/gpu/GrMemoryPool.h"
#include "src/gpu/GrOpFlushState.h"
#include "src/gpu/GrProcessor.h"
<<<<<<< HEAD
#include "src/gpu/GrQuad.h"
=======
>>>>>>> 40be567a
#include "src/gpu/GrRecordingContextPriv.h"
#include "src/gpu/GrStyle.h"
#include "src/gpu/GrVertexWriter.h"
#include "src/gpu/SkGr.h"
<<<<<<< HEAD
=======
#include "src/gpu/geometry/GrQuad.h"
>>>>>>> 40be567a
#include "src/gpu/glsl/GrGLSLFragmentShaderBuilder.h"
#include "src/gpu/glsl/GrGLSLGeometryProcessor.h"
#include "src/gpu/glsl/GrGLSLProgramDataManager.h"
#include "src/gpu/glsl/GrGLSLUniformHandler.h"
#include "src/gpu/glsl/GrGLSLVarying.h"
#include "src/gpu/glsl/GrGLSLVertexGeoBuilder.h"
#include "src/gpu/ops/GrDashOp.h"
#include "src/gpu/ops/GrMeshDrawOp.h"

using AAMode = GrDashOp::AAMode;

///////////////////////////////////////////////////////////////////////////////

// Returns whether or not the gpu can fast path the dash line effect.
bool GrDashOp::CanDrawDashLine(const SkPoint pts[2], const GrStyle& style,
                               const SkMatrix& viewMatrix) {
    // Pts must be either horizontal or vertical in src space
    if (pts[0].fX != pts[1].fX && pts[0].fY != pts[1].fY) {
        return false;
    }

    // May be able to relax this to include skew. As of now cannot do perspective
    // because of the non uniform scaling of bloating a rect
    if (!viewMatrix.preservesRightAngles()) {
        return false;
    }

    if (!style.isDashed() || 2 != style.dashIntervalCnt()) {
        return false;
    }

    const SkScalar* intervals = style.dashIntervals();
    if (0 == intervals[0] && 0 == intervals[1]) {
        return false;
    }

    SkPaint::Cap cap = style.strokeRec().getCap();
    if (SkPaint::kRound_Cap == cap) {
        // Current we don't support round caps unless the on interval is zero
        if (intervals[0] != 0.f) {
            return false;
        }
        // If the width of the circle caps in greater than the off interval we will pick up unwanted
        // segments of circles at the start and end of the dash line.
        if (style.strokeRec().getWidth() > intervals[1]) {
            return false;
        }
    }

    return true;
}

static void calc_dash_scaling(SkScalar* parallelScale, SkScalar* perpScale,
                            const SkMatrix& viewMatrix, const SkPoint pts[2]) {
    SkVector vecSrc = pts[1] - pts[0];
    if (pts[1] == pts[0]) {
        vecSrc.set(1.0, 0.0);
    }
    SkScalar magSrc = vecSrc.length();
    SkScalar invSrc = magSrc ? SkScalarInvert(magSrc) : 0;
    vecSrc.scale(invSrc);

    SkVector vecSrcPerp;
    SkPointPriv::RotateCW(vecSrc, &vecSrcPerp);
    viewMatrix.mapVectors(&vecSrc, 1);
    viewMatrix.mapVectors(&vecSrcPerp, 1);

    // parallelScale tells how much to scale along the line parallel to the dash line
    // perpScale tells how much to scale in the direction perpendicular to the dash line
    *parallelScale = vecSrc.length();
    *perpScale = vecSrcPerp.length();
}

// calculates the rotation needed to aligned pts to the x axis with pts[0] < pts[1]
// Stores the rotation matrix in rotMatrix, and the mapped points in ptsRot
static void align_to_x_axis(const SkPoint pts[2], SkMatrix* rotMatrix, SkPoint ptsRot[2] = nullptr) {
    SkVector vec = pts[1] - pts[0];
    if (pts[1] == pts[0]) {
        vec.set(1.0, 0.0);
    }
    SkScalar mag = vec.length();
    SkScalar inv = mag ? SkScalarInvert(mag) : 0;

    vec.scale(inv);
    rotMatrix->setSinCos(-vec.fY, vec.fX, pts[0].fX, pts[0].fY);
    if (ptsRot) {
        rotMatrix->mapPoints(ptsRot, pts, 2);
        // correction for numerical issues if map doesn't make ptsRot exactly horizontal
        ptsRot[1].fY = pts[0].fY;
    }
}

// Assumes phase < sum of all intervals
static SkScalar calc_start_adjustment(const SkScalar intervals[2], SkScalar phase) {
    SkASSERT(phase < intervals[0] + intervals[1]);
    if (phase >= intervals[0] && phase != 0) {
        SkScalar srcIntervalLen = intervals[0] + intervals[1];
        return srcIntervalLen - phase;
    }
    return 0;
}

static SkScalar calc_end_adjustment(const SkScalar intervals[2], const SkPoint pts[2],
                                    SkScalar phase, SkScalar* endingInt) {
    if (pts[1].fX <= pts[0].fX) {
        return 0;
    }
    SkScalar srcIntervalLen = intervals[0] + intervals[1];
    SkScalar totalLen = pts[1].fX - pts[0].fX;
    SkScalar temp = totalLen / srcIntervalLen;
    SkScalar numFullIntervals = SkScalarFloorToScalar(temp);
    *endingInt = totalLen - numFullIntervals * srcIntervalLen + phase;
    temp = *endingInt / srcIntervalLen;
    *endingInt = *endingInt - SkScalarFloorToScalar(temp) * srcIntervalLen;
    if (0 == *endingInt) {
        *endingInt = srcIntervalLen;
    }
    if (*endingInt > intervals[0]) {
        return *endingInt - intervals[0];
    }
    return 0;
}

enum DashCap {
    kRound_DashCap,
    kNonRound_DashCap,
};

static void setup_dashed_rect(const SkRect& rect, GrVertexWriter& vertices, const SkMatrix& matrix,
                              SkScalar offset, SkScalar bloatX, SkScalar bloatY, SkScalar len,
                              SkScalar stroke, SkScalar startInterval, SkScalar endInterval,
                              SkScalar strokeWidth, DashCap cap) {
    SkScalar intervalLength = startInterval + endInterval;
    SkRect dashRect = { offset       - bloatX, -stroke - bloatY,
                        offset + len + bloatX,  stroke + bloatY };

    if (kRound_DashCap == cap) {
        SkScalar radius = SkScalarHalf(strokeWidth) - 0.5f;
        SkScalar centerX = SkScalarHalf(endInterval);

        vertices.writeQuad(GrQuad::MakeFromRect(rect, matrix),
                           GrVertexWriter::TriStripFromRect(dashRect),
                           intervalLength,
                           radius,
                           centerX);
    } else {
        SkASSERT(kNonRound_DashCap == cap);
        SkScalar halfOffLen = SkScalarHalf(endInterval);
        SkScalar halfStroke = SkScalarHalf(strokeWidth);
        SkRect rectParam;
        rectParam.set(halfOffLen                 + 0.5f, -halfStroke + 0.5f,
                      halfOffLen + startInterval - 0.5f,  halfStroke - 0.5f);

        vertices.writeQuad(GrQuad::MakeFromRect(rect, matrix),
                           GrVertexWriter::TriStripFromRect(dashRect),
                           intervalLength,
                           rectParam);
    }
}

/**
 * An GrGeometryProcessor that renders a dashed line.
 * This GrGeometryProcessor is meant for dashed lines that only have a single on/off interval pair.
 * Bounding geometry is rendered and the effect computes coverage based on the fragment's
 * position relative to the dashed line.
 */
static sk_sp<GrGeometryProcessor> make_dash_gp(const SkPMColor4f&,
                                               AAMode aaMode,
                                               DashCap cap,
                                               const SkMatrix& localMatrix,
                                               bool usesLocalCoords);

class DashOp final : public GrMeshDrawOp {
public:
    DEFINE_OP_CLASS_ID

    struct LineData {
        SkMatrix fViewMatrix;
        SkMatrix fSrcRotInv;
        SkPoint fPtsRot[2];
        SkScalar fSrcStrokeWidth;
        SkScalar fPhase;
        SkScalar fIntervals[2];
        SkScalar fParallelScale;
        SkScalar fPerpendicularScale;
    };

    static std::unique_ptr<GrDrawOp> Make(GrRecordingContext* context,
                                          GrPaint&& paint,
                                          const LineData& geometry,
                                          SkPaint::Cap cap,
                                          AAMode aaMode, bool fullDash,
                                          const GrUserStencilSettings* stencilSettings) {
        GrOpMemoryPool* pool = context->priv().opMemoryPool();

        return pool->allocate<DashOp>(std::move(paint), geometry, cap,
                                      aaMode, fullDash, stencilSettings);
    }

    const char* name() const override { return "DashOp"; }

    void visitProxies(const VisitProxyFunc& func) const override {
        fProcessorSet.visitProxies(func);
    }

#ifdef SK_DEBUG
    SkString dumpInfo() const override {
        SkString string;
        for (const auto& geo : fLines) {
            string.appendf("Pt0: [%.2f, %.2f], Pt1: [%.2f, %.2f], Width: %.2f, Ival0: %.2f, "
                           "Ival1 : %.2f, Phase: %.2f\n",
                           geo.fPtsRot[0].fX, geo.fPtsRot[0].fY,
                           geo.fPtsRot[1].fX, geo.fPtsRot[1].fY,
                           geo.fSrcStrokeWidth,
                           geo.fIntervals[0],
                           geo.fIntervals[1],
                           geo.fPhase);
        }
        string += fProcessorSet.dumpProcessors();
        string += INHERITED::dumpInfo();
        return string;
    }
#endif

    FixedFunctionFlags fixedFunctionFlags() const override {
        FixedFunctionFlags flags = FixedFunctionFlags::kNone;
        if (AAMode::kCoverageWithMSAA == fAAMode) {
            flags |= FixedFunctionFlags::kUsesHWAA;
        }
        if (fStencilSettings != &GrUserStencilSettings::kUnused) {
            flags |= FixedFunctionFlags::kUsesStencil;
        }
        return flags;
    }

    GrProcessorSet::Analysis finalize(
<<<<<<< HEAD
            const GrCaps& caps, const GrAppliedClip* clip, GrFSAAType fsaaType,
=======
            const GrCaps& caps, const GrAppliedClip* clip, bool hasMixedSampledCoverage,
>>>>>>> 40be567a
            GrClampType clampType) override {
        GrProcessorAnalysisCoverage coverage;
        if (AAMode::kNone == fAAMode && !clip->numClipCoverageFragmentProcessors()) {
            coverage = GrProcessorAnalysisCoverage::kNone;
        } else {
            coverage = GrProcessorAnalysisCoverage::kSingleChannel;
        }
        auto analysis = fProcessorSet.finalize(
<<<<<<< HEAD
                fColor, coverage, clip, fStencilSettings, fsaaType, caps, clampType, &fColor);
=======
                fColor, coverage, clip, fStencilSettings, hasMixedSampledCoverage, caps, clampType,
                &fColor);
>>>>>>> 40be567a
        fUsesLocalCoords = analysis.usesLocalCoords();
        return analysis;
    }

private:
    friend class GrOpMemoryPool; // for ctor

    DashOp(GrPaint&& paint, const LineData& geometry, SkPaint::Cap cap, AAMode aaMode,
           bool fullDash, const GrUserStencilSettings* stencilSettings)
            : INHERITED(ClassID())
            , fColor(paint.getColor4f())
            , fFullDash(fullDash)
            , fCap(cap)
            , fAAMode(aaMode)
            , fProcessorSet(std::move(paint))
            , fStencilSettings(stencilSettings) {
        fLines.push_back(geometry);

        // compute bounds
        SkScalar halfStrokeWidth = 0.5f * geometry.fSrcStrokeWidth;
        SkScalar xBloat = SkPaint::kButt_Cap == cap ? 0 : halfStrokeWidth;
        SkRect bounds;
        bounds.set(geometry.fPtsRot[0], geometry.fPtsRot[1]);
        bounds.outset(xBloat, halfStrokeWidth);

        // Note, we actually create the combined matrix here, and save the work
        SkMatrix& combinedMatrix = fLines[0].fSrcRotInv;
        combinedMatrix.postConcat(geometry.fViewMatrix);

        IsZeroArea zeroArea = geometry.fSrcStrokeWidth ? IsZeroArea::kNo : IsZeroArea::kYes;
        HasAABloat aaBloat = (aaMode == AAMode::kNone) ? HasAABloat ::kNo : HasAABloat::kYes;
        this->setTransformedBounds(bounds, combinedMatrix, aaBloat, zeroArea);
    }

    struct DashDraw {
        DashDraw(const LineData& geo) {
            memcpy(fPtsRot, geo.fPtsRot, sizeof(geo.fPtsRot));
            memcpy(fIntervals, geo.fIntervals, sizeof(geo.fIntervals));
            fPhase = geo.fPhase;
        }
        SkPoint fPtsRot[2];
        SkScalar fIntervals[2];
        SkScalar fPhase;
        SkScalar fStartOffset;
        SkScalar fStrokeWidth;
        SkScalar fLineLength;
        SkScalar fHalfDevStroke;
        SkScalar fDevBloatX;
        SkScalar fDevBloatY;
        bool fLineDone;
        bool fHasStartRect;
        bool fHasEndRect;
    };

    void onPrepareDraws(Target* target) override {
        int instanceCount = fLines.count();
        SkPaint::Cap cap = this->cap();
        bool isRoundCap = SkPaint::kRound_Cap == cap;
        DashCap capType = isRoundCap ? kRound_DashCap : kNonRound_DashCap;

        sk_sp<GrGeometryProcessor> gp;
        if (this->fullDash()) {
            gp = make_dash_gp(this->color(), this->aaMode(), capType, this->viewMatrix(),
                              fUsesLocalCoords);
        } else {
            // Set up the vertex data for the line and start/end dashes
            using namespace GrDefaultGeoProcFactory;
            Color color(this->color());
            LocalCoords::Type localCoordsType =
                    fUsesLocalCoords ? LocalCoords::kUsePosition_Type : LocalCoords::kUnused_Type;
            gp = MakeForDeviceSpace(target->caps().shaderCaps(),
                                    color,
                                    Coverage::kSolid_Type,
                                    localCoordsType,
                                    this->viewMatrix());
        }

        if (!gp) {
            SkDebugf("Could not create GrGeometryProcessor\n");
            return;
        }

        // useAA here means Edge AA or MSAA
        bool useAA = this->aaMode() != AAMode::kNone;
        bool fullDash = this->fullDash();

        // We do two passes over all of the dashes.  First we setup the start, end, and bounds,
        // rectangles.  We preserve all of this work in the rects / draws arrays below.  Then we
        // iterate again over these decomposed dashes to generate vertices
        static const int kNumStackDashes = 128;
        SkSTArray<kNumStackDashes, SkRect, true> rects;
        SkSTArray<kNumStackDashes, DashDraw, true> draws;

        int totalRectCount = 0;
        int rectOffset = 0;
        rects.push_back_n(3 * instanceCount);
        for (int i = 0; i < instanceCount; i++) {
            const LineData& args = fLines[i];

            DashDraw& draw = draws.push_back(args);

            bool hasCap = SkPaint::kButt_Cap != cap;

            // We always want to at least stroke out half a pixel on each side in device space
            // so 0.5f / perpScale gives us this min in src space
            SkScalar halfSrcStroke =
                    SkMaxScalar(args.fSrcStrokeWidth * 0.5f, 0.5f / args.fPerpendicularScale);

            SkScalar strokeAdj;
            if (!hasCap) {
                strokeAdj = 0.f;
            } else {
                strokeAdj = halfSrcStroke;
            }

            SkScalar startAdj = 0;

            bool lineDone = false;

            // Too simplify the algorithm, we always push back rects for start and end rect.
            // Otherwise we'd have to track start / end rects for each individual geometry
            SkRect& bounds = rects[rectOffset++];
            SkRect& startRect = rects[rectOffset++];
            SkRect& endRect = rects[rectOffset++];

            bool hasStartRect = false;
            // If we are using AA, check to see if we are drawing a partial dash at the start. If so
            // draw it separately here and adjust our start point accordingly
            if (useAA) {
                if (draw.fPhase > 0 && draw.fPhase < draw.fIntervals[0]) {
                    SkPoint startPts[2];
                    startPts[0] = draw.fPtsRot[0];
                    startPts[1].fY = startPts[0].fY;
                    startPts[1].fX = SkMinScalar(startPts[0].fX + draw.fIntervals[0] - draw.fPhase,
                                                 draw.fPtsRot[1].fX);
                    startRect.set(startPts, 2);
                    startRect.outset(strokeAdj, halfSrcStroke);

                    hasStartRect = true;
                    startAdj = draw.fIntervals[0] + draw.fIntervals[1] - draw.fPhase;
                }
            }

            // adjustments for start and end of bounding rect so we only draw dash intervals
            // contained in the original line segment.
            startAdj += calc_start_adjustment(draw.fIntervals, draw.fPhase);
            if (startAdj != 0) {
                draw.fPtsRot[0].fX += startAdj;
                draw.fPhase = 0;
            }
            SkScalar endingInterval = 0;
            SkScalar endAdj = calc_end_adjustment(draw.fIntervals, draw.fPtsRot, draw.fPhase,
                                                  &endingInterval);
            draw.fPtsRot[1].fX -= endAdj;
            if (draw.fPtsRot[0].fX >= draw.fPtsRot[1].fX) {
                lineDone = true;
            }

            bool hasEndRect = false;
            // If we are using AA, check to see if we are drawing a partial dash at then end. If so
            // draw it separately here and adjust our end point accordingly
            if (useAA && !lineDone) {
                // If we adjusted the end then we will not be drawing a partial dash at the end.
                // If we didn't adjust the end point then we just need to make sure the ending
                // dash isn't a full dash
                if (0 == endAdj && endingInterval != draw.fIntervals[0]) {
                    SkPoint endPts[2];
                    endPts[1] = draw.fPtsRot[1];
                    endPts[0].fY = endPts[1].fY;
                    endPts[0].fX = endPts[1].fX - endingInterval;

                    endRect.set(endPts, 2);
                    endRect.outset(strokeAdj, halfSrcStroke);

                    hasEndRect = true;
                    endAdj = endingInterval + draw.fIntervals[1];

                    draw.fPtsRot[1].fX -= endAdj;
                    if (draw.fPtsRot[0].fX >= draw.fPtsRot[1].fX) {
                        lineDone = true;
                    }
                }
            }

            if (draw.fPtsRot[0].fX == draw.fPtsRot[1].fX &&
                (0 != endAdj || 0 == startAdj) &&
                hasCap) {
                // At this point the fPtsRot[0]/[1] represent the start and end of the inner rect of
                // dashes that we want to draw. The only way they can be equal is if the on interval
                // is zero (or an edge case if the end of line ends at a full off interval, but this
                // is handled as well). Thus if the on interval is zero then we need to draw a cap
                // at this position if the stroke has caps. The spec says we only draw this point if
                // point lies between [start of line, end of line). Thus we check if we are at the
                // end (but not the start), and if so we don't draw the cap.
                lineDone = false;
            }

            if (startAdj != 0) {
                draw.fPhase = 0;
            }

            // Change the dashing info from src space into device space
            SkScalar* devIntervals = draw.fIntervals;
            devIntervals[0] = draw.fIntervals[0] * args.fParallelScale;
            devIntervals[1] = draw.fIntervals[1] * args.fParallelScale;
            SkScalar devPhase = draw.fPhase * args.fParallelScale;
            SkScalar strokeWidth = args.fSrcStrokeWidth * args.fPerpendicularScale;

            if ((strokeWidth < 1.f && useAA) || 0.f == strokeWidth) {
                strokeWidth = 1.f;
            }

            SkScalar halfDevStroke = strokeWidth * 0.5f;

            if (SkPaint::kSquare_Cap == cap) {
                // add cap to on interval and remove from off interval
                devIntervals[0] += strokeWidth;
                devIntervals[1] -= strokeWidth;
            }
            SkScalar startOffset = devIntervals[1] * 0.5f + devPhase;

            // For EdgeAA, we bloat in X & Y for both square and round caps.
            // For MSAA, we don't bloat at all for square caps, and bloat in Y only for round caps.
            SkScalar devBloatX = this->aaMode() == AAMode::kCoverage ? 0.5f : 0.0f;
            SkScalar devBloatY;
            if (SkPaint::kRound_Cap == cap && this->aaMode() == AAMode::kCoverageWithMSAA) {
                devBloatY = 0.5f;
            } else {
                devBloatY = devBloatX;
            }

            SkScalar bloatX = devBloatX / args.fParallelScale;
            SkScalar bloatY = devBloatY / args.fPerpendicularScale;

            if (devIntervals[1] <= 0.f && useAA) {
                // Case when we end up drawing a solid AA rect
                // Reset the start rect to draw this single solid rect
                // but it requires to upload a new intervals uniform so we can mimic
                // one giant dash
                draw.fPtsRot[0].fX -= hasStartRect ? startAdj : 0;
                draw.fPtsRot[1].fX += hasEndRect ? endAdj : 0;
                startRect.set(draw.fPtsRot, 2);
                startRect.outset(strokeAdj, halfSrcStroke);
                hasStartRect = true;
                hasEndRect = false;
                lineDone = true;

                SkPoint devicePts[2];
                args.fViewMatrix.mapPoints(devicePts, draw.fPtsRot, 2);
                SkScalar lineLength = SkPoint::Distance(devicePts[0], devicePts[1]);
                if (hasCap) {
                    lineLength += 2.f * halfDevStroke;
                }
                devIntervals[0] = lineLength;
            }

            totalRectCount += !lineDone ? 1 : 0;
            totalRectCount += hasStartRect ? 1 : 0;
            totalRectCount += hasEndRect ? 1 : 0;

            if (SkPaint::kRound_Cap == cap && 0 != args.fSrcStrokeWidth) {
                // need to adjust this for round caps to correctly set the dashPos attrib on
                // vertices
                startOffset -= halfDevStroke;
            }

            if (!lineDone) {
                SkPoint devicePts[2];
                args.fViewMatrix.mapPoints(devicePts, draw.fPtsRot, 2);
                draw.fLineLength = SkPoint::Distance(devicePts[0], devicePts[1]);
                if (hasCap) {
                    draw.fLineLength += 2.f * halfDevStroke;
                }

                bounds.set(draw.fPtsRot[0].fX, draw.fPtsRot[0].fY,
                           draw.fPtsRot[1].fX, draw.fPtsRot[1].fY);
                bounds.outset(bloatX + strokeAdj, bloatY + halfSrcStroke);
            }

            if (hasStartRect) {
                SkASSERT(useAA);  // so that we know bloatX and bloatY have been set
                startRect.outset(bloatX, bloatY);
            }

            if (hasEndRect) {
                SkASSERT(useAA);  // so that we know bloatX and bloatY have been set
                endRect.outset(bloatX, bloatY);
            }

            draw.fStartOffset = startOffset;
            draw.fDevBloatX = devBloatX;
            draw.fDevBloatY = devBloatY;
            draw.fHalfDevStroke = halfDevStroke;
            draw.fStrokeWidth = strokeWidth;
            draw.fHasStartRect = hasStartRect;
            draw.fLineDone = lineDone;
            draw.fHasEndRect = hasEndRect;
        }

        if (!totalRectCount) {
            return;
        }

        QuadHelper helper(target, gp->vertexStride(), totalRectCount);
        GrVertexWriter vertices{ helper.vertices() };
        if (!vertices.fPtr) {
            return;
        }

        int rectIndex = 0;
        for (int i = 0; i < instanceCount; i++) {
            const LineData& geom = fLines[i];

            if (!draws[i].fLineDone) {
                if (fullDash) {
                    setup_dashed_rect(
                            rects[rectIndex], vertices, geom.fSrcRotInv,
                            draws[i].fStartOffset, draws[i].fDevBloatX, draws[i].fDevBloatY,
                            draws[i].fLineLength, draws[i].fHalfDevStroke, draws[i].fIntervals[0],
                            draws[i].fIntervals[1], draws[i].fStrokeWidth, capType);
                } else {
                    vertices.writeQuad(GrQuad::MakeFromRect(rects[rectIndex], geom.fSrcRotInv));
                }
            }
            rectIndex++;

            if (draws[i].fHasStartRect) {
                if (fullDash) {
                    setup_dashed_rect(
                            rects[rectIndex], vertices, geom.fSrcRotInv,
                            draws[i].fStartOffset, draws[i].fDevBloatX, draws[i].fDevBloatY,
                            draws[i].fIntervals[0], draws[i].fHalfDevStroke, draws[i].fIntervals[0],
                            draws[i].fIntervals[1], draws[i].fStrokeWidth, capType);
                } else {
                    vertices.writeQuad(GrQuad::MakeFromRect(rects[rectIndex], geom.fSrcRotInv));
                }
            }
            rectIndex++;

            if (draws[i].fHasEndRect) {
                if (fullDash) {
                    setup_dashed_rect(
                            rects[rectIndex], vertices, geom.fSrcRotInv,
                            draws[i].fStartOffset, draws[i].fDevBloatX, draws[i].fDevBloatY,
                            draws[i].fIntervals[0], draws[i].fHalfDevStroke, draws[i].fIntervals[0],
                            draws[i].fIntervals[1], draws[i].fStrokeWidth, capType);
                } else {
                    vertices.writeQuad(GrQuad::MakeFromRect(rects[rectIndex], geom.fSrcRotInv));
                }
            }
            rectIndex++;
        }
        helper.recordDraw(target, std::move(gp));
    }

    void onExecute(GrOpFlushState* flushState, const SkRect& chainBounds) override {
        auto pipelineFlags = GrPipeline::InputFlags::kNone;
        if (AAMode::kCoverageWithMSAA == fAAMode) {
            pipelineFlags |= GrPipeline::InputFlags::kHWAntialias;
        }
        flushState->executeDrawsAndUploadsForMeshDrawOp(
                this, chainBounds, std::move(fProcessorSet), pipelineFlags, fStencilSettings);
    }

    CombineResult onCombineIfPossible(GrOp* t, const GrCaps& caps) override {
        DashOp* that = t->cast<DashOp>();
        if (fProcessorSet != that->fProcessorSet) {
            return CombineResult::kCannotCombine;
        }

        if (this->aaMode() != that->aaMode()) {
            return CombineResult::kCannotCombine;
        }

        if (this->fullDash() != that->fullDash()) {
            return CombineResult::kCannotCombine;
        }

        if (this->cap() != that->cap()) {
            return CombineResult::kCannotCombine;
        }

        // TODO vertex color
        if (this->color() != that->color()) {
            return CombineResult::kCannotCombine;
        }

        if (fUsesLocalCoords && !this->viewMatrix().cheapEqualTo(that->viewMatrix())) {
            return CombineResult::kCannotCombine;
        }

        fLines.push_back_n(that->fLines.count(), that->fLines.begin());
        return CombineResult::kMerged;
    }

    const SkPMColor4f& color() const { return fColor; }
    const SkMatrix& viewMatrix() const { return fLines[0].fViewMatrix; }
    AAMode aaMode() const { return fAAMode; }
    bool fullDash() const { return fFullDash; }
    SkPaint::Cap cap() const { return fCap; }

    static const int kVertsPerDash = 4;
    static const int kIndicesPerDash = 6;

    SkSTArray<1, LineData, true> fLines;
    SkPMColor4f fColor;
    bool fUsesLocalCoords : 1;
    bool fFullDash : 1;
    // We use 3 bits for this 3-value enum because MSVS makes the underlying types signed.
    SkPaint::Cap fCap : 3;
    AAMode fAAMode;
    GrProcessorSet fProcessorSet;
    const GrUserStencilSettings* fStencilSettings;

    typedef GrMeshDrawOp INHERITED;
};

std::unique_ptr<GrDrawOp> GrDashOp::MakeDashLineOp(GrRecordingContext* context,
                                                   GrPaint&& paint,
                                                   const SkMatrix& viewMatrix,
                                                   const SkPoint pts[2],
                                                   AAMode aaMode,
                                                   const GrStyle& style,
                                                   const GrUserStencilSettings* stencilSettings) {
    SkASSERT(GrDashOp::CanDrawDashLine(pts, style, viewMatrix));
    const SkScalar* intervals = style.dashIntervals();
    SkScalar phase = style.dashPhase();

    SkPaint::Cap cap = style.strokeRec().getCap();

    DashOp::LineData lineData;
    lineData.fSrcStrokeWidth = style.strokeRec().getWidth();

    // the phase should be normalized to be [0, sum of all intervals)
    SkASSERT(phase >= 0 && phase < intervals[0] + intervals[1]);

    // Rotate the src pts so they are aligned horizontally with pts[0].fX < pts[1].fX
    if (pts[0].fY != pts[1].fY || pts[0].fX > pts[1].fX) {
        SkMatrix rotMatrix;
        align_to_x_axis(pts, &rotMatrix, lineData.fPtsRot);
        if (!rotMatrix.invert(&lineData.fSrcRotInv)) {
            SkDebugf("Failed to create invertible rotation matrix!\n");
            return nullptr;
        }
    } else {
        lineData.fSrcRotInv.reset();
        memcpy(lineData.fPtsRot, pts, 2 * sizeof(SkPoint));
    }

    // Scale corrections of intervals and stroke from view matrix
    calc_dash_scaling(&lineData.fParallelScale, &lineData.fPerpendicularScale, viewMatrix,
                      lineData.fPtsRot);
    if (SkScalarNearlyZero(lineData.fParallelScale) ||
        SkScalarNearlyZero(lineData.fPerpendicularScale)) {
        return nullptr;
    }

    SkScalar offInterval = intervals[1] * lineData.fParallelScale;
    SkScalar strokeWidth = lineData.fSrcStrokeWidth * lineData.fPerpendicularScale;

    if (SkPaint::kSquare_Cap == cap && 0 != lineData.fSrcStrokeWidth) {
        // add cap to on interveal and remove from off interval
        offInterval -= strokeWidth;
    }

    // TODO we can do a real rect call if not using fulldash(ie no off interval, not using AA)
    bool fullDash = offInterval > 0.f || aaMode != AAMode::kNone;

    lineData.fViewMatrix = viewMatrix;
    lineData.fPhase = phase;
    lineData.fIntervals[0] = intervals[0];
    lineData.fIntervals[1] = intervals[1];

    return DashOp::Make(context, std::move(paint), lineData, cap, aaMode, fullDash,
                        stencilSettings);
}

//////////////////////////////////////////////////////////////////////////////

class GLDashingCircleEffect;

/*
 * This effect will draw a dotted line (defined as a dashed lined with round caps and no on
 * interval). The radius of the dots is given by the strokeWidth and the spacing by the DashInfo.
 * Both of the previous two parameters are in device space. This effect also requires the setting of
 * a float2 vertex attribute for the the four corners of the bounding rect. This attribute is the
 * "dash position" of each vertex. In other words it is the vertex coords (in device space) if we
 * transform the line to be horizontal, with the start of line at the origin then shifted to the
 * right by half the off interval. The line then goes in the positive x direction.
 */
class DashingCircleEffect : public GrGeometryProcessor {
public:
    typedef SkPathEffect::DashInfo DashInfo;

    static sk_sp<GrGeometryProcessor> Make(const SkPMColor4f&,
                                           AAMode aaMode,
                                           const SkMatrix& localMatrix,
                                           bool usesLocalCoords);

    const char* name() const override { return "DashingCircleEffect"; }

    AAMode aaMode() const { return fAAMode; }

    const SkPMColor4f& color() const { return fColor; }

    const SkMatrix& localMatrix() const { return fLocalMatrix; }

    bool usesLocalCoords() const { return fUsesLocalCoords; }

    void getGLSLProcessorKey(const GrShaderCaps&, GrProcessorKeyBuilder* b) const override;

    GrGLSLPrimitiveProcessor* createGLSLInstance(const GrShaderCaps&) const override;

private:
    DashingCircleEffect(const SkPMColor4f&, AAMode aaMode, const SkMatrix& localMatrix,
                        bool usesLocalCoords);

    SkPMColor4f         fColor;
    SkMatrix            fLocalMatrix;
    bool                fUsesLocalCoords;
    AAMode              fAAMode;

    Attribute fInPosition;
    Attribute fInDashParams;
    Attribute fInCircleParams;

    GR_DECLARE_GEOMETRY_PROCESSOR_TEST

    friend class GLDashingCircleEffect;
    typedef GrGeometryProcessor INHERITED;
};

//////////////////////////////////////////////////////////////////////////////

class GLDashingCircleEffect : public GrGLSLGeometryProcessor {
public:
    GLDashingCircleEffect();

    void onEmitCode(EmitArgs&, GrGPArgs*) override;

    static inline void GenKey(const GrGeometryProcessor&,
                              const GrShaderCaps&,
                              GrProcessorKeyBuilder*);

    void setData(const GrGLSLProgramDataManager&, const GrPrimitiveProcessor&,
                 FPCoordTransformIter&& transformIter) override;
private:
    UniformHandle fParamUniform;
    UniformHandle fColorUniform;
    SkPMColor4f   fColor;
    SkScalar      fPrevRadius;
    SkScalar      fPrevCenterX;
    SkScalar      fPrevIntervalLength;
    typedef GrGLSLGeometryProcessor INHERITED;
};

GLDashingCircleEffect::GLDashingCircleEffect() {
    fColor = SK_PMColor4fILLEGAL;
    fPrevRadius = SK_ScalarMin;
    fPrevCenterX = SK_ScalarMin;
    fPrevIntervalLength = SK_ScalarMax;
}

void GLDashingCircleEffect::onEmitCode(EmitArgs& args, GrGPArgs* gpArgs) {
    const DashingCircleEffect& dce = args.fGP.cast<DashingCircleEffect>();
    GrGLSLVertexBuilder* vertBuilder = args.fVertBuilder;
    GrGLSLVaryingHandler* varyingHandler = args.fVaryingHandler;
    GrGLSLUniformHandler* uniformHandler = args.fUniformHandler;

    // emit attributes
    varyingHandler->emitAttributes(dce);

    // XY are dashPos, Z is dashInterval
    GrGLSLVarying dashParams(kHalf3_GrSLType);
    varyingHandler->addVarying("DashParam", &dashParams);
    vertBuilder->codeAppendf("%s = %s;", dashParams.vsOut(), dce.fInDashParams.name());

    // x refers to circle radius - 0.5, y refers to cicle's center x coord
    GrGLSLVarying circleParams(kHalf2_GrSLType);
    varyingHandler->addVarying("CircleParams", &circleParams);
    vertBuilder->codeAppendf("%s = %s;", circleParams.vsOut(), dce.fInCircleParams.name());

    GrGLSLFPFragmentBuilder* fragBuilder = args.fFragBuilder;
    // Setup pass through color
    this->setupUniformColor(fragBuilder, uniformHandler, args.fOutputColor, &fColorUniform);

    // Setup position
    this->writeOutputPosition(vertBuilder, gpArgs, dce.fInPosition.name());

    // emit transforms
    this->emitTransforms(vertBuilder,
                         varyingHandler,
                         uniformHandler,
                         dce.fInPosition.asShaderVar(),
                         dce.localMatrix(),
                         args.fFPCoordTransformHandler);

    // transforms all points so that we can compare them to our test circle
    fragBuilder->codeAppendf("half xShifted = half(%s.x - floor(%s.x / %s.z) * %s.z);",
                             dashParams.fsIn(), dashParams.fsIn(), dashParams.fsIn(),
                             dashParams.fsIn());
    fragBuilder->codeAppendf("half2 fragPosShifted = half2(xShifted, half(%s.y));",
                             dashParams.fsIn());
    fragBuilder->codeAppendf("half2 center = half2(%s.y, 0.0);", circleParams.fsIn());
    fragBuilder->codeAppend("half dist = length(center - fragPosShifted);");
    if (dce.aaMode() != AAMode::kNone) {
        fragBuilder->codeAppendf("half diff = dist - %s.x;", circleParams.fsIn());
        fragBuilder->codeAppend("diff = 1.0 - diff;");
        fragBuilder->codeAppend("half alpha = saturate(diff);");
    } else {
        fragBuilder->codeAppendf("half alpha = 1.0;");
        fragBuilder->codeAppendf("alpha *=  dist < %s.x + 0.5 ? 1.0 : 0.0;", circleParams.fsIn());
    }
    fragBuilder->codeAppendf("%s = half4(alpha);", args.fOutputCoverage);
}

void GLDashingCircleEffect::setData(const GrGLSLProgramDataManager& pdman,
                                    const GrPrimitiveProcessor& processor,
                                    FPCoordTransformIter&& transformIter)  {
    const DashingCircleEffect& dce = processor.cast<DashingCircleEffect>();
    if (dce.color() != fColor) {
        pdman.set4fv(fColorUniform, 1, dce.color().vec());
        fColor = dce.color();
    }
    this->setTransformDataHelper(dce.localMatrix(), pdman, &transformIter);
}

void GLDashingCircleEffect::GenKey(const GrGeometryProcessor& gp,
                                   const GrShaderCaps&,
                                   GrProcessorKeyBuilder* b) {
    const DashingCircleEffect& dce = gp.cast<DashingCircleEffect>();
    uint32_t key = 0;
    key |= dce.usesLocalCoords() && dce.localMatrix().hasPerspective() ? 0x1 : 0x0;
    key |= static_cast<uint32_t>(dce.aaMode()) << 1;
    b->add32(key);
}

//////////////////////////////////////////////////////////////////////////////

sk_sp<GrGeometryProcessor> DashingCircleEffect::Make(const SkPMColor4f& color,
                                                     AAMode aaMode,
                                                     const SkMatrix& localMatrix,
                                                     bool usesLocalCoords) {
    return sk_sp<GrGeometryProcessor>(
        new DashingCircleEffect(color, aaMode, localMatrix, usesLocalCoords));
}

void DashingCircleEffect::getGLSLProcessorKey(const GrShaderCaps& caps,
                                              GrProcessorKeyBuilder* b) const {
    GLDashingCircleEffect::GenKey(*this, caps, b);
}

GrGLSLPrimitiveProcessor* DashingCircleEffect::createGLSLInstance(const GrShaderCaps&) const {
    return new GLDashingCircleEffect();
}

DashingCircleEffect::DashingCircleEffect(const SkPMColor4f& color,
                                         AAMode aaMode,
                                         const SkMatrix& localMatrix,
                                         bool usesLocalCoords)
    : INHERITED(kDashingCircleEffect_ClassID)
    , fColor(color)
    , fLocalMatrix(localMatrix)
    , fUsesLocalCoords(usesLocalCoords)
    , fAAMode(aaMode) {
    fInPosition = {"inPosition", kFloat2_GrVertexAttribType, kFloat2_GrSLType};
    fInDashParams = {"inDashParams", kFloat3_GrVertexAttribType, kHalf3_GrSLType};
    fInCircleParams = {"inCircleParams", kFloat2_GrVertexAttribType, kHalf2_GrSLType};
    this->setVertexAttributes(&fInPosition, 3);
}

GR_DEFINE_GEOMETRY_PROCESSOR_TEST(DashingCircleEffect);

#if GR_TEST_UTILS
sk_sp<GrGeometryProcessor> DashingCircleEffect::TestCreate(GrProcessorTestData* d) {
    AAMode aaMode = static_cast<AAMode>(d->fRandom->nextULessThan(GrDashOp::kAAModeCnt));
    return DashingCircleEffect::Make(SkPMColor4f::FromBytes_RGBA(GrRandomColor(d->fRandom)),
                                     aaMode, GrTest::TestMatrix(d->fRandom),
                                     d->fRandom->nextBool());
}
#endif

//////////////////////////////////////////////////////////////////////////////

class GLDashingLineEffect;

/*
 * This effect will draw a dashed line. The width of the dash is given by the strokeWidth and the
 * length and spacing by the DashInfo. Both of the previous two parameters are in device space.
 * This effect also requires the setting of a float2 vertex attribute for the the four corners of the
 * bounding rect. This attribute is the "dash position" of each vertex. In other words it is the
 * vertex coords (in device space) if we transform the line to be horizontal, with the start of
 * line at the origin then shifted to the right by half the off interval. The line then goes in the
 * positive x direction.
 */
class DashingLineEffect : public GrGeometryProcessor {
public:
    typedef SkPathEffect::DashInfo DashInfo;

    static sk_sp<GrGeometryProcessor> Make(const SkPMColor4f&,
                                           AAMode aaMode,
                                           const SkMatrix& localMatrix,
                                           bool usesLocalCoords);

    const char* name() const override { return "DashingEffect"; }

    AAMode aaMode() const { return fAAMode; }

    const SkPMColor4f& color() const { return fColor; }

     const SkMatrix& localMatrix() const { return fLocalMatrix; }

    bool usesLocalCoords() const { return fUsesLocalCoords; }

    void getGLSLProcessorKey(const GrShaderCaps& caps, GrProcessorKeyBuilder* b) const override;

    GrGLSLPrimitiveProcessor* createGLSLInstance(const GrShaderCaps&) const override;

private:
    DashingLineEffect(const SkPMColor4f&, AAMode aaMode, const SkMatrix& localMatrix,
                      bool usesLocalCoords);

    SkPMColor4f         fColor;
    SkMatrix            fLocalMatrix;
    bool                fUsesLocalCoords;
    AAMode              fAAMode;

    Attribute fInPosition;
    Attribute fInDashParams;
    Attribute fInRect;

    GR_DECLARE_GEOMETRY_PROCESSOR_TEST

    friend class GLDashingLineEffect;

    typedef GrGeometryProcessor INHERITED;
};

//////////////////////////////////////////////////////////////////////////////

class GLDashingLineEffect : public GrGLSLGeometryProcessor {
public:
    GLDashingLineEffect();

    void onEmitCode(EmitArgs&, GrGPArgs*) override;

    static inline void GenKey(const GrGeometryProcessor&,
                              const GrShaderCaps&,
                              GrProcessorKeyBuilder*);

    void setData(const GrGLSLProgramDataManager&, const GrPrimitiveProcessor&,
                 FPCoordTransformIter&& iter) override;

private:
    SkPMColor4f   fColor;
    UniformHandle fColorUniform;
    typedef GrGLSLGeometryProcessor INHERITED;
};

GLDashingLineEffect::GLDashingLineEffect() : fColor(SK_PMColor4fILLEGAL) {}

void GLDashingLineEffect::onEmitCode(EmitArgs& args, GrGPArgs* gpArgs) {
    const DashingLineEffect& de = args.fGP.cast<DashingLineEffect>();

    GrGLSLVertexBuilder* vertBuilder = args.fVertBuilder;
    GrGLSLVaryingHandler* varyingHandler = args.fVaryingHandler;
    GrGLSLUniformHandler* uniformHandler = args.fUniformHandler;

    // emit attributes
    varyingHandler->emitAttributes(de);

    // XY refers to dashPos, Z is the dash interval length
    GrGLSLVarying inDashParams(kFloat3_GrSLType);
    varyingHandler->addVarying("DashParams", &inDashParams);
    vertBuilder->codeAppendf("%s = %s;", inDashParams.vsOut(), de.fInDashParams.name());

    // The rect uniform's xyzw refer to (left + 0.5, top + 0.5, right - 0.5, bottom - 0.5),
    // respectively.
    GrGLSLVarying inRectParams(kFloat4_GrSLType);
    varyingHandler->addVarying("RectParams", &inRectParams);
    vertBuilder->codeAppendf("%s = %s;", inRectParams.vsOut(), de.fInRect.name());

    GrGLSLFPFragmentBuilder* fragBuilder = args.fFragBuilder;
    // Setup pass through color
    this->setupUniformColor(fragBuilder, uniformHandler, args.fOutputColor, &fColorUniform);

    // Setup position
    this->writeOutputPosition(vertBuilder, gpArgs, de.fInPosition.name());

    // emit transforms
    this->emitTransforms(vertBuilder,
                         varyingHandler,
                         uniformHandler,
                         de.fInPosition.asShaderVar(),
                         de.localMatrix(),
                         args.fFPCoordTransformHandler);

    // transforms all points so that we can compare them to our test rect
    fragBuilder->codeAppendf("half xShifted = half(%s.x - floor(%s.x / %s.z) * %s.z);",
                             inDashParams.fsIn(), inDashParams.fsIn(), inDashParams.fsIn(),
                             inDashParams.fsIn());
    fragBuilder->codeAppendf("half2 fragPosShifted = half2(xShifted, half(%s.y));",
                             inDashParams.fsIn());
    if (de.aaMode() == AAMode::kCoverage) {
        // The amount of coverage removed in x and y by the edges is computed as a pair of negative
        // numbers, xSub and ySub.
        fragBuilder->codeAppend("half xSub, ySub;");
        fragBuilder->codeAppendf("xSub = half(min(fragPosShifted.x - %s.x, 0.0));",
                                 inRectParams.fsIn());
        fragBuilder->codeAppendf("xSub += half(min(%s.z - fragPosShifted.x, 0.0));",
                                 inRectParams.fsIn());
        fragBuilder->codeAppendf("ySub = half(min(fragPosShifted.y - %s.y, 0.0));",
                                 inRectParams.fsIn());
        fragBuilder->codeAppendf("ySub += half(min(%s.w - fragPosShifted.y, 0.0));",
                                 inRectParams.fsIn());
        // Now compute coverage in x and y and multiply them to get the fraction of the pixel
        // covered.
        fragBuilder->codeAppendf(
            "half alpha = (1.0 + max(xSub, -1.0)) * (1.0 + max(ySub, -1.0));");
    } else if (de.aaMode() == AAMode::kCoverageWithMSAA) {
        // For MSAA, we don't modulate the alpha by the Y distance, since MSAA coverage will handle
        // AA on the the top and bottom edges. The shader is only responsible for intra-dash alpha.
        fragBuilder->codeAppend("half xSub;");
        fragBuilder->codeAppendf("xSub = half(min(fragPosShifted.x - %s.x, 0.0));",
                                 inRectParams.fsIn());
        fragBuilder->codeAppendf("xSub += half(min(%s.z - fragPosShifted.x, 0.0));",
                                 inRectParams.fsIn());
        // Now compute coverage in x to get the fraction of the pixel covered.
        fragBuilder->codeAppendf("half alpha = (1.0 + max(xSub, -1.0));");
    } else {
        // Assuming the bounding geometry is tight so no need to check y values
        fragBuilder->codeAppendf("half alpha = 1.0;");
        fragBuilder->codeAppendf("alpha *= (fragPosShifted.x - %s.x) > -0.5 ? 1.0 : 0.0;",
                                 inRectParams.fsIn());
        fragBuilder->codeAppendf("alpha *= (%s.z - fragPosShifted.x) >= -0.5 ? 1.0 : 0.0;",
                                 inRectParams.fsIn());
    }
    fragBuilder->codeAppendf("%s = half4(alpha);", args.fOutputCoverage);
}

void GLDashingLineEffect::setData(const GrGLSLProgramDataManager& pdman,
                                  const GrPrimitiveProcessor& processor,
                                  FPCoordTransformIter&& transformIter) {
    const DashingLineEffect& de = processor.cast<DashingLineEffect>();
    if (de.color() != fColor) {
        pdman.set4fv(fColorUniform, 1, de.color().vec());
        fColor = de.color();
    }
    this->setTransformDataHelper(de.localMatrix(), pdman, &transformIter);
}

void GLDashingLineEffect::GenKey(const GrGeometryProcessor& gp,
                                 const GrShaderCaps&,
                                 GrProcessorKeyBuilder* b) {
    const DashingLineEffect& de = gp.cast<DashingLineEffect>();
    uint32_t key = 0;
    key |= de.usesLocalCoords() && de.localMatrix().hasPerspective() ? 0x1 : 0x0;
    key |= static_cast<int>(de.aaMode()) << 8;
    b->add32(key);
}

//////////////////////////////////////////////////////////////////////////////

sk_sp<GrGeometryProcessor> DashingLineEffect::Make(const SkPMColor4f& color,
                                                   AAMode aaMode,
                                                   const SkMatrix& localMatrix,
                                                   bool usesLocalCoords) {
    return sk_sp<GrGeometryProcessor>(
        new DashingLineEffect(color, aaMode, localMatrix, usesLocalCoords));
}

void DashingLineEffect::getGLSLProcessorKey(const GrShaderCaps& caps,
                                            GrProcessorKeyBuilder* b) const {
    GLDashingLineEffect::GenKey(*this, caps, b);
}

GrGLSLPrimitiveProcessor* DashingLineEffect::createGLSLInstance(const GrShaderCaps&) const {
    return new GLDashingLineEffect();
}

DashingLineEffect::DashingLineEffect(const SkPMColor4f& color,
                                     AAMode aaMode,
                                     const SkMatrix& localMatrix,
                                     bool usesLocalCoords)
    : INHERITED(kDashingLineEffect_ClassID)
    , fColor(color)
    , fLocalMatrix(localMatrix)
    , fUsesLocalCoords(usesLocalCoords)
    , fAAMode(aaMode) {
    fInPosition = {"inPosition", kFloat2_GrVertexAttribType, kFloat2_GrSLType};
    fInDashParams = {"inDashParams", kFloat3_GrVertexAttribType, kHalf3_GrSLType};
    fInRect = {"inRect", kFloat4_GrVertexAttribType, kHalf4_GrSLType};
    this->setVertexAttributes(&fInPosition, 3);
}

GR_DEFINE_GEOMETRY_PROCESSOR_TEST(DashingLineEffect);

#if GR_TEST_UTILS
sk_sp<GrGeometryProcessor> DashingLineEffect::TestCreate(GrProcessorTestData* d) {
    AAMode aaMode = static_cast<AAMode>(d->fRandom->nextULessThan(GrDashOp::kAAModeCnt));
    return DashingLineEffect::Make(SkPMColor4f::FromBytes_RGBA(GrRandomColor(d->fRandom)),
                                   aaMode, GrTest::TestMatrix(d->fRandom),
                                   d->fRandom->nextBool());
}

#endif
//////////////////////////////////////////////////////////////////////////////

static sk_sp<GrGeometryProcessor> make_dash_gp(const SkPMColor4f& color,
                                               AAMode aaMode,
                                               DashCap cap,
                                               const SkMatrix& viewMatrix,
                                               bool usesLocalCoords) {
    SkMatrix invert;
    if (usesLocalCoords && !viewMatrix.invert(&invert)) {
        SkDebugf("Failed to invert\n");
        return nullptr;
    }

    switch (cap) {
        case kRound_DashCap:
            return DashingCircleEffect::Make(color, aaMode, invert, usesLocalCoords);
        case kNonRound_DashCap:
            return DashingLineEffect::Make(color, aaMode, invert, usesLocalCoords);
    }
    return nullptr;
}

/////////////////////////////////////////////////////////////////////////////////////////////////

#if GR_TEST_UTILS

GR_DRAW_OP_TEST_DEFINE(DashOp) {
    SkMatrix viewMatrix = GrTest::TestMatrixPreservesRightAngles(random);
    AAMode aaMode;
    do {
        aaMode = static_cast<AAMode>(random->nextULessThan(GrDashOp::kAAModeCnt));
    } while (AAMode::kCoverageWithMSAA == aaMode && numSamples <= 1);

    // We can only dash either horizontal or vertical lines
    SkPoint pts[2];
    if (random->nextBool()) {
        // vertical
        pts[0].fX = 1.f;
        pts[0].fY = random->nextF() * 10.f;
        pts[1].fX = 1.f;
        pts[1].fY = random->nextF() * 10.f;
    } else {
        // horizontal
        pts[0].fX = random->nextF() * 10.f;
        pts[0].fY = 1.f;
        pts[1].fX = random->nextF() * 10.f;
        pts[1].fY = 1.f;
    }

    // pick random cap
    SkPaint::Cap cap = SkPaint::Cap(random->nextULessThan(SkPaint::kCapCount));

    SkScalar intervals[2];

    // We can only dash with the following intervals
    enum Intervals {
        kOpenOpen_Intervals ,
        kOpenClose_Intervals,
        kCloseOpen_Intervals,
    };

    Intervals intervalType = SkPaint::kRound_Cap == cap ?
                             kOpenClose_Intervals :
                             Intervals(random->nextULessThan(kCloseOpen_Intervals + 1));
    static const SkScalar kIntervalMin = 0.1f;
    static const SkScalar kIntervalMinCircles = 1.f; // Must be >= to stroke width
    static const SkScalar kIntervalMax = 10.f;
    switch (intervalType) {
        case kOpenOpen_Intervals:
            intervals[0] = random->nextRangeScalar(kIntervalMin, kIntervalMax);
            intervals[1] = random->nextRangeScalar(kIntervalMin, kIntervalMax);
            break;
        case kOpenClose_Intervals: {
            intervals[0] = 0.f;
            SkScalar min = SkPaint::kRound_Cap == cap ? kIntervalMinCircles : kIntervalMin;
            intervals[1] = random->nextRangeScalar(min, kIntervalMax);
            break;
        }
        case kCloseOpen_Intervals:
            intervals[0] = random->nextRangeScalar(kIntervalMin, kIntervalMax);
            intervals[1] = 0.f;
            break;

    }

    // phase is 0 < sum (i0, i1)
    SkScalar phase = random->nextRangeScalar(0, intervals[0] + intervals[1]);

    SkPaint p;
    p.setStyle(SkPaint::kStroke_Style);
    p.setStrokeWidth(SkIntToScalar(1));
    p.setStrokeCap(cap);
    p.setPathEffect(GrTest::TestDashPathEffect::Make(intervals, 2, phase));

    GrStyle style(p);

    return GrDashOp::MakeDashLineOp(context, std::move(paint), viewMatrix, pts, aaMode, style,
                                    GrGetRandomStencil(random, context));
}

#endif<|MERGE_RESOLUTION|>--- conflicted
+++ resolved
@@ -17,18 +17,11 @@
 #include "src/gpu/GrMemoryPool.h"
 #include "src/gpu/GrOpFlushState.h"
 #include "src/gpu/GrProcessor.h"
-<<<<<<< HEAD
-#include "src/gpu/GrQuad.h"
-=======
->>>>>>> 40be567a
 #include "src/gpu/GrRecordingContextPriv.h"
 #include "src/gpu/GrStyle.h"
 #include "src/gpu/GrVertexWriter.h"
 #include "src/gpu/SkGr.h"
-<<<<<<< HEAD
-=======
 #include "src/gpu/geometry/GrQuad.h"
->>>>>>> 40be567a
 #include "src/gpu/glsl/GrGLSLFragmentShaderBuilder.h"
 #include "src/gpu/glsl/GrGLSLGeometryProcessor.h"
 #include "src/gpu/glsl/GrGLSLProgramDataManager.h"
@@ -265,11 +258,7 @@
     }
 
     GrProcessorSet::Analysis finalize(
-<<<<<<< HEAD
-            const GrCaps& caps, const GrAppliedClip* clip, GrFSAAType fsaaType,
-=======
             const GrCaps& caps, const GrAppliedClip* clip, bool hasMixedSampledCoverage,
->>>>>>> 40be567a
             GrClampType clampType) override {
         GrProcessorAnalysisCoverage coverage;
         if (AAMode::kNone == fAAMode && !clip->numClipCoverageFragmentProcessors()) {
@@ -278,12 +267,8 @@
             coverage = GrProcessorAnalysisCoverage::kSingleChannel;
         }
         auto analysis = fProcessorSet.finalize(
-<<<<<<< HEAD
-                fColor, coverage, clip, fStencilSettings, fsaaType, caps, clampType, &fColor);
-=======
                 fColor, coverage, clip, fStencilSettings, hasMixedSampledCoverage, caps, clampType,
                 &fColor);
->>>>>>> 40be567a
         fUsesLocalCoords = analysis.usesLocalCoords();
         return analysis;
     }
