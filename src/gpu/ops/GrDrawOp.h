--- conflicted
+++ resolved
@@ -43,13 +43,8 @@
      * at this time the op must report whether a copy of the destination (or destination texture
      * itself) needs to be provided to the GrXferProcessor when this op executes.
      */
-<<<<<<< HEAD
-    virtual GrProcessorSet::Analysis finalize(const GrCaps&, const GrAppliedClip*, GrFSAAType,
-                                              GrClampType) = 0;
-=======
     virtual GrProcessorSet::Analysis finalize(
             const GrCaps&, const GrAppliedClip*, bool hasMixedSampledCoverage, GrClampType) = 0;
->>>>>>> 40be567a
 
 #ifdef SK_DEBUG
     bool fAddDrawOpCalled = false;
