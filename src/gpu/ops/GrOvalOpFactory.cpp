--- conflicted
+++ resolved
@@ -1221,18 +1221,11 @@
     }
 #endif
 
-<<<<<<< HEAD
-    GrProcessorSet::Analysis finalize(const GrCaps& caps, const GrAppliedClip* clip,
-                                      GrFSAAType fsaaType, GrClampType clampType) override {
-        SkPMColor4f* color = &fCircles.front().fColor;
-        return fHelper.finalizeProcessors(caps, clip, fsaaType, clampType,
-=======
     GrProcessorSet::Analysis finalize(
             const GrCaps& caps, const GrAppliedClip* clip, bool hasMixedSampledCoverage,
             GrClampType clampType) override {
         SkPMColor4f* color = &fCircles.front().fColor;
         return fHelper.finalizeProcessors(caps, clip, hasMixedSampledCoverage, clampType,
->>>>>>> 40be567a
                                           GrProcessorAnalysisCoverage::kSingleChannel, color,
                                           &fWideColor);
     }
@@ -1372,21 +1365,12 @@
                          GrPrimitiveRestart::kNo);
         mesh->setVertexData(std::move(vertexBuffer), firstVertex);
         target->recordDraw(std::move(gp), mesh);
-<<<<<<< HEAD
     }
 
     void onExecute(GrOpFlushState* flushState, const SkRect& chainBounds) override {
         fHelper.executeDrawsAndUploads(this, flushState, chainBounds);
     }
 
-=======
-    }
-
-    void onExecute(GrOpFlushState* flushState, const SkRect& chainBounds) override {
-        fHelper.executeDrawsAndUploads(this, flushState, chainBounds);
-    }
-
->>>>>>> 40be567a
     CombineResult onCombineIfPossible(GrOp* t, const GrCaps& caps) override {
         CircleOp* that = t->cast<CircleOp>();
 
@@ -1569,18 +1553,11 @@
     }
 #endif
 
-<<<<<<< HEAD
-    GrProcessorSet::Analysis finalize(const GrCaps& caps, const GrAppliedClip* clip,
-                                      GrFSAAType fsaaType, GrClampType clampType) override {
-        SkPMColor4f* color = &fCircles.front().fColor;
-        return fHelper.finalizeProcessors(caps, clip, fsaaType, clampType,
-=======
     GrProcessorSet::Analysis finalize(
             const GrCaps& caps, const GrAppliedClip* clip, bool hasMixedSampledCoverage,
             GrClampType clampType) override {
         SkPMColor4f* color = &fCircles.front().fColor;
         return fHelper.finalizeProcessors(caps, clip, hasMixedSampledCoverage, clampType,
->>>>>>> 40be567a
                                           GrProcessorAnalysisCoverage::kSingleChannel, color,
                                           &fWideColor);
     }
@@ -1873,14 +1850,6 @@
     }
 #endif
 
-<<<<<<< HEAD
-    GrProcessorSet::Analysis finalize(const GrCaps& caps, const GrAppliedClip* clip,
-                                      GrFSAAType fsaaType, GrClampType clampType) override {
-        fUseScale = !caps.shaderCaps()->floatIs32Bits() &&
-                    !caps.shaderCaps()->hasLowFragmentPrecision();
-        SkPMColor4f* color = &fEllipses.front().fColor;
-        return fHelper.finalizeProcessors(caps, clip, fsaaType, clampType,
-=======
     GrProcessorSet::Analysis finalize(
             const GrCaps& caps, const GrAppliedClip* clip, bool hasMixedSampledCoverage,
             GrClampType clampType) override {
@@ -1888,7 +1857,6 @@
                     !caps.shaderCaps()->hasLowFragmentPrecision();
         SkPMColor4f* color = &fEllipses.front().fColor;
         return fHelper.finalizeProcessors(caps, clip, hasMixedSampledCoverage, clampType,
->>>>>>> 40be567a
                                           GrProcessorAnalysisCoverage::kSingleChannel, color,
                                           &fWideColor);
     }
@@ -2125,14 +2093,6 @@
     }
 #endif
 
-<<<<<<< HEAD
-    GrProcessorSet::Analysis finalize(const GrCaps& caps, const GrAppliedClip* clip,
-                                      GrFSAAType fsaaType, GrClampType clampType) override {
-        fUseScale = !caps.shaderCaps()->floatIs32Bits() &&
-                    !caps.shaderCaps()->hasLowFragmentPrecision();
-        SkPMColor4f* color = &fEllipses.front().fColor;
-        return fHelper.finalizeProcessors(caps, clip, fsaaType, clampType,
-=======
     GrProcessorSet::Analysis finalize(
             const GrCaps& caps, const GrAppliedClip* clip, bool hasMixedSampledCoverage,
             GrClampType clampType) override {
@@ -2140,7 +2100,6 @@
                     !caps.shaderCaps()->hasLowFragmentPrecision();
         SkPMColor4f* color = &fEllipses.front().fColor;
         return fHelper.finalizeProcessors(caps, clip, hasMixedSampledCoverage, clampType,
->>>>>>> 40be567a
                                           GrProcessorAnalysisCoverage::kSingleChannel, color,
                                           &fWideColor);
     }
@@ -2187,21 +2146,12 @@
                                                       innerRatioY + offsetDy));
         }
         helper.recordDraw(target, std::move(gp));
-<<<<<<< HEAD
     }
 
     void onExecute(GrOpFlushState* flushState, const SkRect& chainBounds) override {
         fHelper.executeDrawsAndUploads(this, flushState, chainBounds);
     }
 
-=======
-    }
-
-    void onExecute(GrOpFlushState* flushState, const SkRect& chainBounds) override {
-        fHelper.executeDrawsAndUploads(this, flushState, chainBounds);
-    }
-
->>>>>>> 40be567a
     CombineResult onCombineIfPossible(GrOp* t, const GrCaps& caps) override {
         DIEllipseOp* that = t->cast<DIEllipseOp>();
         if (!fHelper.isCompatible(that->fHelper, caps, this->bounds(), that->bounds())) {
@@ -2465,18 +2415,11 @@
     }
 #endif
 
-<<<<<<< HEAD
-    GrProcessorSet::Analysis finalize(const GrCaps& caps, const GrAppliedClip* clip,
-                                      GrFSAAType fsaaType, GrClampType clampType) override {
-        SkPMColor4f* color = &fRRects.front().fColor;
-        return fHelper.finalizeProcessors(caps, clip, fsaaType, clampType,
-=======
     GrProcessorSet::Analysis finalize(
             const GrCaps& caps, const GrAppliedClip* clip, bool hasMixedSampledCoverage,
             GrClampType clampType) override {
         SkPMColor4f* color = &fRRects.front().fColor;
         return fHelper.finalizeProcessors(caps, clip, hasMixedSampledCoverage, clampType,
->>>>>>> 40be567a
                                           GrProcessorAnalysisCoverage::kSingleChannel, color,
                                           &fWideColor);
     }
@@ -2634,21 +2577,12 @@
                          GrPrimitiveRestart::kNo);
         mesh->setVertexData(std::move(vertexBuffer), firstVertex);
         target->recordDraw(std::move(gp), mesh);
-<<<<<<< HEAD
     }
 
     void onExecute(GrOpFlushState* flushState, const SkRect& chainBounds) override {
         fHelper.executeDrawsAndUploads(this, flushState, chainBounds);
     }
 
-=======
-    }
-
-    void onExecute(GrOpFlushState* flushState, const SkRect& chainBounds) override {
-        fHelper.executeDrawsAndUploads(this, flushState, chainBounds);
-    }
-
->>>>>>> 40be567a
     CombineResult onCombineIfPossible(GrOp* t, const GrCaps& caps) override {
         CircularRRectOp* that = t->cast<CircularRRectOp>();
 
@@ -2733,13 +2667,8 @@
                                           float devYRadius,
                                           SkVector devStrokeWidths,
                                           bool strokeOnly) {
-<<<<<<< HEAD
-        SkASSERT(devXRadius > 0.5);
-        SkASSERT(devYRadius > 0.5);
-=======
         SkASSERT(devXRadius >= 0.5);
         SkASSERT(devYRadius >= 0.5);
->>>>>>> 40be567a
         SkASSERT((devStrokeWidths.fX > 0) == (devStrokeWidths.fY > 0));
         SkASSERT(!(strokeOnly && devStrokeWidths.fX <= 0));
         if (devStrokeWidths.fX > 0) {
@@ -2828,20 +2757,12 @@
     }
 #endif
 
-<<<<<<< HEAD
-    GrProcessorSet::Analysis finalize(const GrCaps& caps, const GrAppliedClip* clip,
-                                      GrFSAAType fsaaType, GrClampType clampType) override {
-        fUseScale = !caps.shaderCaps()->floatIs32Bits();
-        SkPMColor4f* color = &fRRects.front().fColor;
-        return fHelper.finalizeProcessors(caps, clip, fsaaType, clampType,
-=======
     GrProcessorSet::Analysis finalize(
             const GrCaps& caps, const GrAppliedClip* clip, bool hasMixedSampledCoverage,
             GrClampType clampType) override {
         fUseScale = !caps.shaderCaps()->floatIs32Bits();
         SkPMColor4f* color = &fRRects.front().fColor;
         return fHelper.finalizeProcessors(caps, clip, hasMixedSampledCoverage, clampType,
->>>>>>> 40be567a
                                           GrProcessorAnalysisCoverage::kSingleChannel, color,
                                           &fWideColor);
     }
@@ -2983,8 +2904,6 @@
     typedef GrMeshDrawOp INHERITED;
 };
 
-<<<<<<< HEAD
-=======
 std::unique_ptr<GrDrawOp> GrOvalOpFactory::MakeCircularRRectOp(GrRecordingContext* context,
                                                                GrPaint&& paint,
                                                                const SkMatrix& viewMatrix,
@@ -3037,7 +2956,6 @@
                                  scaledStroke, isStrokeOnly);
 }
 
->>>>>>> 40be567a
 static std::unique_ptr<GrDrawOp> make_rrect_op(GrRecordingContext* context,
                                                GrPaint&& paint,
                                                const SkMatrix& viewMatrix,
@@ -3087,11 +3005,7 @@
     }
 
     // The matrix may have a rotation by an odd multiple of 90 degrees.
-<<<<<<< HEAD
-    if (!isCircular && viewMatrix.getScaleX() == 0) {
-=======
     if (viewMatrix.getScaleX() == 0) {
->>>>>>> 40be567a
         std::swap(xRadius, yRadius);
         std::swap(scaledStroke.fX, scaledStroke.fY);
     }
@@ -3106,19 +3020,8 @@
     }
 
     // if the corners are circles, use the circle renderer
-<<<<<<< HEAD
-    if (isCircular) {
-        return CircularRRectOp::Make(context, std::move(paint), viewMatrix, bounds, xRadius,
-                                     scaledStroke.fX, isStrokeOnly);
-        // otherwise we use the ellipse renderer
-    } else {
-        return EllipticalRRectOp::Make(context, std::move(paint), viewMatrix, bounds,
-                                       xRadius, yRadius, scaledStroke, isStrokeOnly);
-    }
-=======
     return EllipticalRRectOp::Make(context, std::move(paint), viewMatrix, bounds,
                                    xRadius, yRadius, scaledStroke, isStrokeOnly);
->>>>>>> 40be567a
 }
 
 std::unique_ptr<GrDrawOp> GrOvalOpFactory::MakeRRectOp(GrRecordingContext* context,
@@ -3141,8 +3044,6 @@
 
 ///////////////////////////////////////////////////////////////////////////////
 
-<<<<<<< HEAD
-=======
 std::unique_ptr<GrDrawOp> GrOvalOpFactory::MakeCircleOp(GrRecordingContext* context,
                                                         GrPaint&& paint,
                                                         const SkMatrix& viewMatrix,
@@ -3185,7 +3086,6 @@
     return CircleOp::Make(context, std::move(paint), viewMatrix, center, r, style);
 }
 
->>>>>>> 40be567a
 std::unique_ptr<GrDrawOp> GrOvalOpFactory::MakeOvalOp(GrRecordingContext* context,
                                                       GrPaint&& paint,
                                                       const SkMatrix& viewMatrix,
@@ -3196,40 +3096,7 @@
     SkScalar width = oval.width();
     if (width > SK_ScalarNearlyZero && SkScalarNearlyEqual(width, oval.height()) &&
         circle_stays_circle(viewMatrix)) {
-<<<<<<< HEAD
-        auto r = width / 2.f;
-        SkPoint center = {oval.centerX(), oval.centerY()};
-        if (style.hasNonDashPathEffect()) {
-            return nullptr;
-        } else if (style.isDashed()) {
-            if (style.strokeRec().getCap() != SkPaint::kButt_Cap ||
-                style.dashIntervalCnt() != 2 || style.strokeRec().getWidth() >= width) {
-                return nullptr;
-            }
-            auto onInterval = style.dashIntervals()[0];
-            auto offInterval = style.dashIntervals()[1];
-            if (offInterval == 0) {
-                GrStyle strokeStyle(style.strokeRec(), nullptr);
-                return MakeOvalOp(context, std::move(paint), viewMatrix, oval,
-                                  strokeStyle, shaderCaps);
-            } else if (onInterval == 0) {
-                // There is nothing to draw but we have no way to indicate that here.
-                return nullptr;
-            }
-            auto angularOnInterval = onInterval / r;
-            auto angularOffInterval = offInterval / r;
-            auto phaseAngle = style.dashPhase() / r;
-            // Currently this function doesn't accept ovals with different start angles, though
-            // it could.
-            static const SkScalar kStartAngle = 0.f;
-            return ButtCapDashedCircleOp::Make(context, std::move(paint), viewMatrix, center, r,
-                                               style.strokeRec().getWidth(), kStartAngle,
-                                               angularOnInterval, angularOffInterval, phaseAngle);
-        }
-        return CircleOp::Make(context, std::move(paint), viewMatrix, center, r, style);
-=======
         return MakeCircleOp(context, std::move(paint), viewMatrix, oval, style, shaderCaps);
->>>>>>> 40be567a
     }
 
     if (style.pathEffect()) {
@@ -3358,8 +3225,6 @@
     SkRect ellipse = GrTest::TestSquare(random);
     return DIEllipseOp::Make(context, std::move(paint), viewMatrix, ellipse,
                              GrTest::TestStrokeRec(random));
-<<<<<<< HEAD
-=======
 }
 
 GR_DRAW_OP_TEST_DEFINE(CircularRRectOp) {
@@ -3389,7 +3254,6 @@
         }
         assert_alive(paint);
     } while (true);
->>>>>>> 40be567a
 }
 
 GR_DRAW_OP_TEST_DEFINE(RRectOp) {
