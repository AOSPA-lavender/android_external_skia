/*
 * Copyright 2015 Google Inc.
 *
 * Use of this source code is governed by a BSD-style license that can be
 * found in the LICENSE file.
 */

#include "src/gpu/ops/GrAtlasTextOp.h"

#include "include/core/SkPoint3.h"
#include "include/private/GrRecordingContext.h"
#include "src/core/SkMathPriv.h"
#include "src/core/SkMatrixPriv.h"
#include "src/core/SkStrikeCache.h"
#include "src/gpu/GrCaps.h"
#include "src/gpu/GrMemoryPool.h"
#include "src/gpu/GrOpFlushState.h"
#include "src/gpu/GrRecordingContextPriv.h"
#include "src/gpu/GrResourceProvider.h"
#include "src/gpu/effects/GrBitmapTextGeoProc.h"
#include "src/gpu/effects/GrDistanceFieldGeoProc.h"
#include "src/gpu/text/GrAtlasManager.h"
#include "src/gpu/text/GrStrikeCache.h"

///////////////////////////////////////////////////////////////////////////////////////////////////

std::unique_ptr<GrAtlasTextOp> GrAtlasTextOp::MakeBitmap(GrRecordingContext* context,
                                                         GrPaint&& paint,
                                                         GrMaskFormat maskFormat,
                                                         int glyphCount,
                                                         bool needsTransform) {
        GrOpMemoryPool* pool = context->priv().opMemoryPool();

        std::unique_ptr<GrAtlasTextOp> op = pool->allocate<GrAtlasTextOp>(std::move(paint));

        switch (maskFormat) {
            case kA8_GrMaskFormat:
                op->fMaskType = kGrayscaleCoverageMask_MaskType;
                break;
            case kA565_GrMaskFormat:
                op->fMaskType = kLCDCoverageMask_MaskType;
                break;
            case kARGB_GrMaskFormat:
                op->fMaskType = kColorBitmapMask_MaskType;
                break;
        }
        op->fNumGlyphs = glyphCount;
        op->fGeoCount = 1;
        op->fLuminanceColor = 0;
        op->fNeedsGlyphTransform = needsTransform;
        return op;
    }

std::unique_ptr<GrAtlasTextOp> GrAtlasTextOp::MakeDistanceField(
                                            GrRecordingContext* context,
                                            GrPaint&& paint,
                                            int glyphCount,
                                            const GrDistanceFieldAdjustTable* distanceAdjustTable,
                                            bool useGammaCorrectDistanceTable,
                                            SkColor luminanceColor,
                                            const SkSurfaceProps& props,
                                            bool isAntiAliased,
                                            bool useLCD) {
        GrOpMemoryPool* pool = context->priv().opMemoryPool();

        std::unique_ptr<GrAtlasTextOp> op = pool->allocate<GrAtlasTextOp>(std::move(paint));

        bool isBGR = SkPixelGeometryIsBGR(props.pixelGeometry());
        bool isLCD = useLCD && SkPixelGeometryIsH(props.pixelGeometry());
        op->fMaskType = !isAntiAliased ? kAliasedDistanceField_MaskType
                                       : isLCD ? (isBGR ? kLCDBGRDistanceField_MaskType
                                                        : kLCDDistanceField_MaskType)
                                               : kGrayscaleDistanceField_MaskType;
        op->fDistanceAdjustTable.reset(SkRef(distanceAdjustTable));
        op->fUseGammaCorrectDistanceTable = useGammaCorrectDistanceTable;
        op->fLuminanceColor = luminanceColor;
        op->fNumGlyphs = glyphCount;
        op->fGeoCount = 1;
        return op;
    }

static const int kDistanceAdjustLumShift = 5;

void GrAtlasTextOp::init() {
    const Geometry& geo = fGeoData[0];
    if (this->usesDistanceFields()) {
        bool isLCD = this->isLCD();

        const SkMatrix& viewMatrix = geo.fViewMatrix;

        fDFGPFlags = viewMatrix.isSimilarity() ? kSimilarity_DistanceFieldEffectFlag : 0;
        fDFGPFlags |= viewMatrix.isScaleTranslate() ? kScaleOnly_DistanceFieldEffectFlag : 0;
        fDFGPFlags |= viewMatrix.hasPerspective() ? kPerspective_DistanceFieldEffectFlag : 0;
        fDFGPFlags |= fUseGammaCorrectDistanceTable ? kGammaCorrect_DistanceFieldEffectFlag : 0;
        fDFGPFlags |= (kAliasedDistanceField_MaskType == fMaskType)
                              ? kAliased_DistanceFieldEffectFlag
                              : 0;

        if (isLCD) {
            fDFGPFlags |= kUseLCD_DistanceFieldEffectFlag;
            fDFGPFlags |=
                    (kLCDBGRDistanceField_MaskType == fMaskType) ? kBGR_DistanceFieldEffectFlag : 0;
        }

        fNeedsGlyphTransform = true;
    }

    SkRect bounds;
    geo.fBlob->computeSubRunBounds(&bounds, geo.fRun, geo.fSubRun, geo.fViewMatrix, geo.fX, geo.fY,
                                   fNeedsGlyphTransform);
    // We don't have tight bounds on the glyph paths in device space. For the purposes of bounds
    // we treat this as a set of non-AA rects rendered with a texture.
    this->setBounds(bounds, HasAABloat::kNo, IsZeroArea::kNo);
}

void GrAtlasTextOp::visitProxies(const VisitProxyFunc& func) const {
    fProcessors.visitProxies(func);
}

#ifdef SK_DEBUG
SkString GrAtlasTextOp::dumpInfo() const {
    SkString str;

    for (int i = 0; i < fGeoCount; ++i) {
        str.appendf("%d: Color: 0x%08x Trans: %.2f,%.2f Runs: %d\n",
                    i,
                    fGeoData[i].fColor.toBytes_RGBA(),
                    fGeoData[i].fX,
                    fGeoData[i].fY,
                    fGeoData[i].fBlob->runCountLimit());
    }

    str += fProcessors.dumpProcessors();
    str += INHERITED::dumpInfo();
    return str;
}
#endif

GrDrawOp::FixedFunctionFlags GrAtlasTextOp::fixedFunctionFlags() const {
    return FixedFunctionFlags::kNone;
}

<<<<<<< HEAD
GrProcessorSet::Analysis GrAtlasTextOp::finalize(const GrCaps& caps, const GrAppliedClip* clip,
                                                 GrFSAAType fsaaType, GrClampType clampType) {
=======
GrProcessorSet::Analysis GrAtlasTextOp::finalize(
        const GrCaps& caps, const GrAppliedClip* clip, bool hasMixedSampledCoverage,
        GrClampType clampType) {
>>>>>>> 40be567a
    GrProcessorAnalysisCoverage coverage;
    GrProcessorAnalysisColor color;
    if (kColorBitmapMask_MaskType == fMaskType) {
        color.setToUnknown();
    } else {
        color.setToConstant(this->color());
    }
    switch (fMaskType) {
        case kGrayscaleCoverageMask_MaskType:
        case kAliasedDistanceField_MaskType:
        case kGrayscaleDistanceField_MaskType:
            coverage = GrProcessorAnalysisCoverage::kSingleChannel;
            break;
        case kLCDCoverageMask_MaskType:
        case kLCDDistanceField_MaskType:
        case kLCDBGRDistanceField_MaskType:
            coverage = GrProcessorAnalysisCoverage::kLCD;
            break;
        case kColorBitmapMask_MaskType:
            coverage = GrProcessorAnalysisCoverage::kNone;
            break;
    }
    auto analysis = fProcessors.finalize(
<<<<<<< HEAD
            color, coverage, clip, &GrUserStencilSettings::kUnused, fsaaType, caps, clampType,
            &fGeoData[0].fColor);
=======
            color, coverage, clip, &GrUserStencilSettings::kUnused, hasMixedSampledCoverage, caps,
            clampType, &fGeoData[0].fColor);
>>>>>>> 40be567a
    fUsesLocalCoords = analysis.usesLocalCoords();
    return analysis;
}

static void clip_quads(const SkIRect& clipRect, char* currVertex, const char* blobVertices,
                       size_t vertexStride, int glyphCount) {
    for (int i = 0; i < glyphCount; ++i) {
        const SkPoint* blobPositionLT = reinterpret_cast<const SkPoint*>(blobVertices);
        const SkPoint* blobPositionRB =
                reinterpret_cast<const SkPoint*>(blobVertices + 3 * vertexStride);

        // positions for bitmap glyphs are pixel boundary aligned
        SkIRect positionRect = SkIRect::MakeLTRB(SkScalarRoundToInt(blobPositionLT->fX),
                                                 SkScalarRoundToInt(blobPositionLT->fY),
                                                 SkScalarRoundToInt(blobPositionRB->fX),
                                                 SkScalarRoundToInt(blobPositionRB->fY));
        if (clipRect.contains(positionRect)) {
            memcpy(currVertex, blobVertices, 4 * vertexStride);
            currVertex += 4 * vertexStride;
        } else {
            // Pull out some more data that we'll need.
            // In the LCD case the color will be garbage, but we'll overwrite it with the texcoords
            // and it avoids a lot of conditionals.
            auto color = *reinterpret_cast<const SkColor*>(blobVertices + sizeof(SkPoint));
            size_t coordOffset = vertexStride - 2*sizeof(uint16_t);
            auto* blobCoordsLT = reinterpret_cast<const uint16_t*>(blobVertices + coordOffset);
            auto* blobCoordsRB = reinterpret_cast<const uint16_t*>(blobVertices + 3 * vertexStride +
                                                                   coordOffset);
            // Pull out the texel coordinates and texture index bits
            uint16_t coordsRectL = blobCoordsLT[0] >> 1;
            uint16_t coordsRectT = blobCoordsLT[1] >> 1;
            uint16_t coordsRectR = blobCoordsRB[0] >> 1;
            uint16_t coordsRectB = blobCoordsRB[1] >> 1;
            uint16_t pageIndexX = blobCoordsLT[0] & 0x1;
            uint16_t pageIndexY = blobCoordsLT[1] & 0x1;

            int positionRectWidth = positionRect.width();
            int positionRectHeight = positionRect.height();
            SkASSERT(positionRectWidth == (coordsRectR - coordsRectL));
            SkASSERT(positionRectHeight == (coordsRectB - coordsRectT));

            // Clip position and texCoords to the clipRect
            unsigned int delta;
            delta = SkTMin(SkTMax(clipRect.fLeft - positionRect.fLeft, 0), positionRectWidth);
            coordsRectL += delta;
            positionRect.fLeft += delta;

            delta = SkTMin(SkTMax(clipRect.fTop - positionRect.fTop, 0), positionRectHeight);
            coordsRectT += delta;
            positionRect.fTop += delta;

            delta = SkTMin(SkTMax(positionRect.fRight - clipRect.fRight, 0), positionRectWidth);
            coordsRectR -= delta;
            positionRect.fRight -= delta;

            delta = SkTMin(SkTMax(positionRect.fBottom - clipRect.fBottom, 0), positionRectHeight);
            coordsRectB -= delta;
            positionRect.fBottom -= delta;

            // Repack texel coordinates and index
            coordsRectL = coordsRectL << 1 | pageIndexX;
            coordsRectT = coordsRectT << 1 | pageIndexY;
            coordsRectR = coordsRectR << 1 | pageIndexX;
            coordsRectB = coordsRectB << 1 | pageIndexY;

            // Set new positions and coords
            SkPoint* currPosition = reinterpret_cast<SkPoint*>(currVertex);
            currPosition->fX = positionRect.fLeft;
            currPosition->fY = positionRect.fTop;
            *(reinterpret_cast<SkColor*>(currVertex + sizeof(SkPoint))) = color;
            uint16_t* currCoords = reinterpret_cast<uint16_t*>(currVertex + coordOffset);
            currCoords[0] = coordsRectL;
            currCoords[1] = coordsRectT;
            currVertex += vertexStride;

            currPosition = reinterpret_cast<SkPoint*>(currVertex);
            currPosition->fX = positionRect.fLeft;
            currPosition->fY = positionRect.fBottom;
            *(reinterpret_cast<SkColor*>(currVertex + sizeof(SkPoint))) = color;
            currCoords = reinterpret_cast<uint16_t*>(currVertex + coordOffset);
            currCoords[0] = coordsRectL;
            currCoords[1] = coordsRectB;
            currVertex += vertexStride;

            currPosition = reinterpret_cast<SkPoint*>(currVertex);
            currPosition->fX = positionRect.fRight;
            currPosition->fY = positionRect.fTop;
            *(reinterpret_cast<SkColor*>(currVertex + sizeof(SkPoint))) = color;
            currCoords = reinterpret_cast<uint16_t*>(currVertex + coordOffset);
            currCoords[0] = coordsRectR;
            currCoords[1] = coordsRectT;
            currVertex += vertexStride;

            currPosition = reinterpret_cast<SkPoint*>(currVertex);
            currPosition->fX = positionRect.fRight;
            currPosition->fY = positionRect.fBottom;
            *(reinterpret_cast<SkColor*>(currVertex + sizeof(SkPoint))) = color;
            currCoords = reinterpret_cast<uint16_t*>(currVertex + coordOffset);
            currCoords[0] = coordsRectR;
            currCoords[1] = coordsRectB;
            currVertex += vertexStride;
        }

        blobVertices += 4 * vertexStride;
    }
}

void GrAtlasTextOp::onPrepareDraws(Target* target) {
    auto resourceProvider = target->resourceProvider();

    // if we have RGB, then we won't have any SkShaders so no need to use a localmatrix.
    // TODO actually only invert if we don't have RGBA
    SkMatrix localMatrix;
    if (this->usesLocalCoords() && !fGeoData[0].fViewMatrix.invert(&localMatrix)) {
        return;
    }

    GrAtlasManager* atlasManager = target->atlasManager();
    GrStrikeCache* glyphCache = target->glyphCache();

    GrMaskFormat maskFormat = this->maskFormat();

    unsigned int numActiveProxies;
    const sk_sp<GrTextureProxy>* proxies = atlasManager->getProxies(maskFormat, &numActiveProxies);
    if (!proxies) {
        SkDebugf("Could not allocate backing texture for atlas\n");
        return;
    }
    SkASSERT(proxies[0]);

    static constexpr int kMaxTextures = GrBitmapTextGeoProc::kMaxTextures;
    GR_STATIC_ASSERT(GrDistanceFieldA8TextGeoProc::kMaxTextures == kMaxTextures);
    GR_STATIC_ASSERT(GrDistanceFieldLCDTextGeoProc::kMaxTextures == kMaxTextures);

    auto fixedDynamicState = target->makeFixedDynamicState(kMaxTextures);
    for (unsigned i = 0; i < numActiveProxies; ++i) {
        fixedDynamicState->fPrimitiveProcessorTextures[i] = proxies[i].get();
    }

    FlushInfo flushInfo;
    flushInfo.fFixedDynamicState = fixedDynamicState;

    bool vmPerspective = fGeoData[0].fViewMatrix.hasPerspective();
    if (this->usesDistanceFields()) {
        flushInfo.fGeometryProcessor = this->setupDfProcessor(*target->caps().shaderCaps(),
                                                              proxies, numActiveProxies);
    } else {
        GrSamplerState samplerState = fNeedsGlyphTransform ? GrSamplerState::ClampBilerp()
                                                           : GrSamplerState::ClampNearest();
        flushInfo.fGeometryProcessor = GrBitmapTextGeoProc::Make(
            *target->caps().shaderCaps(), this->color(), false, proxies, numActiveProxies,
            samplerState, maskFormat, localMatrix, vmPerspective);
    }

    flushInfo.fGlyphsToFlush = 0;
    size_t vertexStride = flushInfo.fGeometryProcessor->vertexStride();

    int glyphCount = this->numGlyphs();

    void* vertices = target->makeVertexSpace(vertexStride, glyphCount * kVerticesPerGlyph,
                                             &flushInfo.fVertexBuffer, &flushInfo.fVertexOffset);
<<<<<<< HEAD
    flushInfo.fIndexBuffer = target->resourceProvider()->refQuadIndexBuffer();
=======
    flushInfo.fIndexBuffer = resourceProvider->refQuadIndexBuffer();
>>>>>>> 40be567a
    if (!vertices || !flushInfo.fVertexBuffer) {
        SkDebugf("Could not allocate vertices\n");
        return;
    }

    char* currVertex = reinterpret_cast<char*>(vertices);

    SkExclusiveStrikePtr autoGlyphCache;
    // each of these is a SubRun
    for (int i = 0; i < fGeoCount; i++) {
        const Geometry& args = fGeoData[i];
        Blob* blob = args.fBlob;
        // TODO4F: Preserve float colors
        GrTextBlob::VertexRegenerator regenerator(
                resourceProvider, blob, args.fRun, args.fSubRun, args.fViewMatrix, args.fX, args.fY,
                args.fColor.toBytes_RGBA(), target->deferredUploadTarget(), glyphCache,
                atlasManager, &autoGlyphCache);
        bool done = false;
        while (!done) {
            GrTextBlob::VertexRegenerator::Result result;
            if (!regenerator.regenerate(&result)) {
                break;
            }
            done = result.fFinished;

            // Copy regenerated vertices from the blob to our vertex buffer.
            size_t vertexBytes = result.fGlyphsRegenerated * kVerticesPerGlyph * vertexStride;
            if (args.fClipRect.isEmpty()) {
                memcpy(currVertex, result.fFirstVertex, vertexBytes);
            } else {
                SkASSERT(!vmPerspective);
                clip_quads(args.fClipRect, currVertex, result.fFirstVertex, vertexStride,
                           result.fGlyphsRegenerated);
            }
            if (fNeedsGlyphTransform && !args.fViewMatrix.isIdentity()) {
                // We always do the distance field view matrix transformation after copying rather
                // than during blob vertex generation time in the blob as handling successive
                // arbitrary transformations would be complicated and accumulate error.
                if (args.fViewMatrix.hasPerspective()) {
                    auto* pos = reinterpret_cast<SkPoint3*>(currVertex);
                    SkMatrixPriv::MapHomogeneousPointsWithStride(
                            args.fViewMatrix, pos, vertexStride, pos, vertexStride,
                            result.fGlyphsRegenerated * kVerticesPerGlyph);
                } else {
                    auto* pos = reinterpret_cast<SkPoint*>(currVertex);
                    SkMatrixPriv::MapPointsWithStride(
                            args.fViewMatrix, pos, vertexStride,
                            result.fGlyphsRegenerated * kVerticesPerGlyph);
                }
            }
            flushInfo.fGlyphsToFlush += result.fGlyphsRegenerated;
            if (!result.fFinished) {
                this->flush(target, &flushInfo);
            }
            currVertex += vertexBytes;
        }
    }
    this->flush(target, &flushInfo);
}

void GrAtlasTextOp::onExecute(GrOpFlushState* flushState, const SkRect& chainBounds) {
    flushState->executeDrawsAndUploadsForMeshDrawOp(
            this, chainBounds, std::move(fProcessors), GrPipeline::InputFlags::kNone);
}

void GrAtlasTextOp::flush(GrMeshDrawOp::Target* target, FlushInfo* flushInfo) const {
    if (!flushInfo->fGlyphsToFlush) {
        return;
    }

    auto atlasManager = target->atlasManager();

    GrGeometryProcessor* gp = flushInfo->fGeometryProcessor.get();
    GrMaskFormat maskFormat = this->maskFormat();

    unsigned int numActiveProxies;
    const sk_sp<GrTextureProxy>* proxies = atlasManager->getProxies(maskFormat, &numActiveProxies);
    SkASSERT(proxies);
    if (gp->numTextureSamplers() != (int) numActiveProxies) {
        // During preparation the number of atlas pages has increased.
        // Update the proxies used in the GP to match.
        for (unsigned i = gp->numTextureSamplers(); i < numActiveProxies; ++i) {
            flushInfo->fFixedDynamicState->fPrimitiveProcessorTextures[i] = proxies[i].get();
        }
        if (this->usesDistanceFields()) {
            if (this->isLCD()) {
                reinterpret_cast<GrDistanceFieldLCDTextGeoProc*>(gp)->addNewProxies(
                    proxies, numActiveProxies, GrSamplerState::ClampBilerp());
            } else {
                reinterpret_cast<GrDistanceFieldA8TextGeoProc*>(gp)->addNewProxies(
                    proxies, numActiveProxies, GrSamplerState::ClampBilerp());
            }
        } else {
            GrSamplerState samplerState = fNeedsGlyphTransform ? GrSamplerState::ClampBilerp()
                                                               : GrSamplerState::ClampNearest();
            reinterpret_cast<GrBitmapTextGeoProc*>(gp)->addNewProxies(proxies, numActiveProxies,
                                                                      samplerState);
        }
    }
    int maxGlyphsPerDraw = static_cast<int>(flushInfo->fIndexBuffer->size() / sizeof(uint16_t) / 6);
    GrMesh* mesh = target->allocMesh(GrPrimitiveType::kTriangles);
    mesh->setIndexedPatterned(flushInfo->fIndexBuffer, kIndicesPerGlyph, kVerticesPerGlyph,
                              flushInfo->fGlyphsToFlush, maxGlyphsPerDraw);
    mesh->setVertexData(flushInfo->fVertexBuffer, flushInfo->fVertexOffset);
    target->recordDraw(
            flushInfo->fGeometryProcessor, mesh, 1, flushInfo->fFixedDynamicState, nullptr);
    flushInfo->fVertexOffset += kVerticesPerGlyph * flushInfo->fGlyphsToFlush;
    flushInfo->fGlyphsToFlush = 0;
}

GrOp::CombineResult GrAtlasTextOp::onCombineIfPossible(GrOp* t, const GrCaps& caps) {
    GrAtlasTextOp* that = t->cast<GrAtlasTextOp>();
    if (fProcessors != that->fProcessors) {
        return CombineResult::kCannotCombine;
    }

    if (fMaskType != that->fMaskType) {
        return CombineResult::kCannotCombine;
    }

    const SkMatrix& thisFirstMatrix = fGeoData[0].fViewMatrix;
    const SkMatrix& thatFirstMatrix = that->fGeoData[0].fViewMatrix;

    if (this->usesLocalCoords() && !thisFirstMatrix.cheapEqualTo(thatFirstMatrix)) {
        return CombineResult::kCannotCombine;
    }

    if (fNeedsGlyphTransform != that->fNeedsGlyphTransform) {
        return CombineResult::kCannotCombine;
    }

    if (fNeedsGlyphTransform &&
        (thisFirstMatrix.hasPerspective() != thatFirstMatrix.hasPerspective())) {
        return CombineResult::kCannotCombine;
    }

    if (this->usesDistanceFields()) {
        if (fDFGPFlags != that->fDFGPFlags) {
            return CombineResult::kCannotCombine;
        }

        if (fLuminanceColor != that->fLuminanceColor) {
            return CombineResult::kCannotCombine;
        }
    } else {
        if (kColorBitmapMask_MaskType == fMaskType && this->color() != that->color()) {
            return CombineResult::kCannotCombine;
        }
    }

    // Keep the batch vertex buffer size below 32K so we don't have to create a special one
    // We use the largest possible vertex size for this
    static const int kVertexSize = sizeof(SkPoint) + sizeof(SkColor) + 2 * sizeof(uint16_t);
    static const int kMaxGlyphs = 32768 / (kVerticesPerGlyph * kVertexSize);
    if (this->fNumGlyphs + that->fNumGlyphs > kMaxGlyphs) {
        return CombineResult::kCannotCombine;
    }

    fNumGlyphs += that->numGlyphs();

    // Reallocate space for geo data if necessary and then import that geo's data.
    int newGeoCount = that->fGeoCount + fGeoCount;

    // We reallocate at a rate of 1.5x to try to get better total memory usage
    if (newGeoCount > fGeoDataAllocSize) {
        int newAllocSize = fGeoDataAllocSize + fGeoDataAllocSize / 2;
        while (newAllocSize < newGeoCount) {
            newAllocSize += newAllocSize / 2;
        }
        fGeoData.realloc(newAllocSize);
        fGeoDataAllocSize = newAllocSize;
    }

    // We steal the ref on the blobs from the other AtlasTextOp and set its count to 0 so that
    // it doesn't try to unref them.
    memcpy(&fGeoData[fGeoCount], that->fGeoData.get(), that->fGeoCount * sizeof(Geometry));
#ifdef SK_DEBUG
    for (int i = 0; i < that->fGeoCount; ++i) {
        that->fGeoData.get()[i].fBlob = (Blob*)0x1;
    }
#endif
    that->fGeoCount = 0;
    fGeoCount = newGeoCount;

    return CombineResult::kMerged;
}

// TODO trying to figure out why lcd is so whack
// (see comments in GrTextContext::ComputeCanonicalColor)
sk_sp<GrGeometryProcessor> GrAtlasTextOp::setupDfProcessor(const GrShaderCaps& caps,
                                                           const sk_sp<GrTextureProxy>* proxies,
                                                           unsigned int numActiveProxies) const {
    bool isLCD = this->isLCD();

    SkMatrix localMatrix = SkMatrix::I();
    if (this->usesLocalCoords()) {
        // If this fails we'll just use I().
        bool result = fGeoData[0].fViewMatrix.invert(&localMatrix);
        (void)result;
    }

    // see if we need to create a new effect
    if (isLCD) {
        float redCorrection = fDistanceAdjustTable->getAdjustment(
                SkColorGetR(fLuminanceColor) >> kDistanceAdjustLumShift,
                fUseGammaCorrectDistanceTable);
        float greenCorrection = fDistanceAdjustTable->getAdjustment(
                SkColorGetG(fLuminanceColor) >> kDistanceAdjustLumShift,
                fUseGammaCorrectDistanceTable);
        float blueCorrection = fDistanceAdjustTable->getAdjustment(
                SkColorGetB(fLuminanceColor) >> kDistanceAdjustLumShift,
                fUseGammaCorrectDistanceTable);
        GrDistanceFieldLCDTextGeoProc::DistanceAdjust widthAdjust =
                GrDistanceFieldLCDTextGeoProc::DistanceAdjust::Make(
                        redCorrection, greenCorrection, blueCorrection);
        return GrDistanceFieldLCDTextGeoProc::Make(caps, proxies, numActiveProxies,
                                                   GrSamplerState::ClampBilerp(), widthAdjust,
                                                   fDFGPFlags, localMatrix);
    } else {
#ifdef SK_GAMMA_APPLY_TO_A8
        float correction = 0;
        if (kAliasedDistanceField_MaskType != fMaskType) {
            U8CPU lum = SkColorSpaceLuminance::computeLuminance(SK_GAMMA_EXPONENT,
                                                                fLuminanceColor);
            correction = fDistanceAdjustTable->getAdjustment(lum >> kDistanceAdjustLumShift,
                                                             fUseGammaCorrectDistanceTable);
        }
        return GrDistanceFieldA8TextGeoProc::Make(caps, proxies, numActiveProxies,
                                                  GrSamplerState::ClampBilerp(),
                                                  correction, fDFGPFlags, localMatrix);
#else
        return GrDistanceFieldA8TextGeoProc::Make(caps, proxies, numActiveProxies,
                                                  GrSamplerState::ClampBilerp(),
                                                  fDFGPFlags, localMatrix);
#endif
    }
}
<|MERGE_RESOLUTION|>--- conflicted
+++ resolved
@@ -140,14 +140,9 @@
     return FixedFunctionFlags::kNone;
 }
 
-<<<<<<< HEAD
-GrProcessorSet::Analysis GrAtlasTextOp::finalize(const GrCaps& caps, const GrAppliedClip* clip,
-                                                 GrFSAAType fsaaType, GrClampType clampType) {
-=======
 GrProcessorSet::Analysis GrAtlasTextOp::finalize(
         const GrCaps& caps, const GrAppliedClip* clip, bool hasMixedSampledCoverage,
         GrClampType clampType) {
->>>>>>> 40be567a
     GrProcessorAnalysisCoverage coverage;
     GrProcessorAnalysisColor color;
     if (kColorBitmapMask_MaskType == fMaskType) {
@@ -171,13 +166,8 @@
             break;
     }
     auto analysis = fProcessors.finalize(
-<<<<<<< HEAD
-            color, coverage, clip, &GrUserStencilSettings::kUnused, fsaaType, caps, clampType,
-            &fGeoData[0].fColor);
-=======
             color, coverage, clip, &GrUserStencilSettings::kUnused, hasMixedSampledCoverage, caps,
             clampType, &fGeoData[0].fColor);
->>>>>>> 40be567a
     fUsesLocalCoords = analysis.usesLocalCoords();
     return analysis;
 }
@@ -339,11 +329,7 @@
 
     void* vertices = target->makeVertexSpace(vertexStride, glyphCount * kVerticesPerGlyph,
                                              &flushInfo.fVertexBuffer, &flushInfo.fVertexOffset);
-<<<<<<< HEAD
-    flushInfo.fIndexBuffer = target->resourceProvider()->refQuadIndexBuffer();
-=======
     flushInfo.fIndexBuffer = resourceProvider->refQuadIndexBuffer();
->>>>>>> 40be567a
     if (!vertices || !flushInfo.fVertexBuffer) {
         SkDebugf("Could not allocate vertices\n");
         return;
