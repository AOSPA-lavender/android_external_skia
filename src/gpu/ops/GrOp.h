/*
 * Copyright 2015 Google Inc.
 *
 * Use of this source code is governed by a BSD-style license that can be
 * found in the LICENSE file.
 */

#ifndef GrOp_DEFINED
#define GrOp_DEFINED

#include "include/core/SkMatrix.h"
#include "include/core/SkRect.h"
#include "include/core/SkString.h"
#include "include/gpu/GrGpuResource.h"
#include "src/gpu/GrNonAtomicRef.h"
#include "src/gpu/GrTracing.h"
#include "src/gpu/GrXferProcessor.h"
#include <atomic>
#include <new>

class GrCaps;
class GrGpuCommandBuffer;
class GrOpFlushState;
class GrRenderTargetOpList;

/**
 * GrOp is the base class for all Ganesh deferred GPU operations. To facilitate reordering and to
 * minimize draw calls, Ganesh does not generate geometry inline with draw calls. Instead, it
 * captures the arguments to the draw and then generates the geometry when flushing. This gives GrOp
 * subclasses complete freedom to decide how/when to combine in order to produce fewer draw calls
 * and minimize state changes.
 *
 * Ops of the same subclass may be merged or chained using combineIfPossible. When two ops merge,
 * one takes on the union of the data and the other is left empty. The merged op becomes responsible
 * for drawing the data from both the original ops. When ops are chained each op maintains its own
 * data but they are linked in a list and the head op becomes responsible for executing the work for
 * the chain.
 *
 * It is required that chainability is transitive. Moreover, if op A is able to merge with B then
 * it must be the case that any op that can chain with A will either merge or chain with any op
 * that can chain to B.
 *
 * The bounds of the op must contain all the vertices in device space *irrespective* of the clip.
 * The bounds are used in determining which clip elements must be applied and thus the bounds cannot
 * in turn depend upon the clip.
 */
#define GR_OP_SPEW 0
#if GR_OP_SPEW
    #define GrOP_SPEW(code) code
    #define GrOP_INFO(...) SkDebugf(__VA_ARGS__)
#else
    #define GrOP_SPEW(code)
    #define GrOP_INFO(...)
#endif

// Print out op information at flush time
#define GR_FLUSH_TIME_OP_SPEW 0

// A helper macro to generate a class static id
#define DEFINE_OP_CLASS_ID \
    static uint32_t ClassID() { \
        static uint32_t kClassID = GenOpClassID(); \
        return kClassID; \
    }

class GrOp : private SkNoncopyable {
public:
    virtual ~GrOp() = default;

    virtual const char* name() const = 0;

    using VisitProxyFunc = std::function<void(GrSurfaceProxy*, GrMipMapped)>;

    virtual void visitProxies(const VisitProxyFunc&) const {
        // This default implementation assumes the op has no proxies
    }

    enum class CombineResult {
        /**
         * The op that combineIfPossible was called on now represents its own work plus that of
         * the passed op. The passed op should be destroyed without being flushed. Currently it
         * is not legal to merge an op passed to combineIfPossible() the passed op is already in a
         * chain (though the op on which combineIfPossible() was called may be).
         */
        kMerged,
        /**
         * The caller *may* (but is not required) to chain these ops together. If they are chained
         * then prepare() and execute() will be called on the head op but not the other ops in the
         * chain. The head op will prepare and execute on behalf of all the ops in the chain.
         */
        kMayChain,
        /**
         * The ops cannot be combined.
         */
        kCannotCombine
    };

    CombineResult combineIfPossible(GrOp* that, const GrCaps& caps);

    const SkRect& bounds() const {
        SkASSERT(kUninitialized_BoundsFlag != fBoundsFlags);
        return fBounds;
    }

    void setClippedBounds(const SkRect& clippedBounds) {
        fBounds = clippedBounds;
        // The clipped bounds already incorporate any effect of the bounds flags.
        fBoundsFlags = 0;
    }

    bool hasAABloat() const {
        SkASSERT(fBoundsFlags != kUninitialized_BoundsFlag);
        return SkToBool(fBoundsFlags & kAABloat_BoundsFlag);
    }

    bool hasZeroArea() const {
        SkASSERT(fBoundsFlags != kUninitialized_BoundsFlag);
        return SkToBool(fBoundsFlags & kZeroArea_BoundsFlag);
    }

#ifdef SK_DEBUG
    // All GrOp-derived classes should be allocated in and deleted from a GrMemoryPool
    void* operator new(size_t size);
    void operator delete(void* target);

    void* operator new(size_t size, void* placement) {
        return ::operator new(size, placement);
    }
    void operator delete(void* target, void* placement) {
        ::operator delete(target, placement);
    }
#endif

    /**
     * Helper for safely down-casting to a GrOp subclass
     */
    template <typename T> const T& cast() const {
        SkASSERT(T::ClassID() == this->classID());
        return *static_cast<const T*>(this);
    }

    template <typename T> T* cast() {
        SkASSERT(T::ClassID() == this->classID());
        return static_cast<T*>(this);
    }

    uint32_t classID() const { SkASSERT(kIllegalOpID != fClassID); return fClassID; }

    // We lazily initialize the uniqueID because currently the only user is GrAuditTrail
    uint32_t uniqueID() const {
        if (kIllegalOpID == fUniqueID) {
            fUniqueID = GenOpID();
        }
        return fUniqueID;
    }

    /**
     * Called prior to executing. The op should perform any resource creation or data transfers
     * necessary before execute() is called.
     */
    void prepare(GrOpFlushState* state) { this->onPrepare(state); }

    /** Issues the op's commands to GrGpu. */
    void execute(GrOpFlushState* state, const SkRect& chainBounds) {
<<<<<<< HEAD
        TRACE_EVENT0("skia", name());
=======
        TRACE_EVENT0("skia.gpu", name());
>>>>>>> 40be567a
        this->onExecute(state, chainBounds);
    }

    /** Used for spewing information about ops when debugging. */
#ifdef SK_DEBUG
    virtual SkString dumpInfo() const {
        SkString string;
        string.appendf("OpBounds: [L: %.2f, T: %.2f, R: %.2f, B: %.2f]\n",
                       fBounds.fLeft, fBounds.fTop, fBounds.fRight, fBounds.fBottom);
        return string;
    }
#else
    SkString dumpInfo() const { return SkString("<Op information unavailable>"); }
#endif

    /**
     * A helper for iterating over an op chain in a range for loop that also downcasts to a GrOp
     * subclass. E.g.:
     *     for (MyOpSubClass& op : ChainRange<MyOpSubClass>(this)) {
     *         // ...
     *     }
     */
    template <typename OpSubclass = GrOp> class ChainRange {
    private:
        class Iter {
        public:
            explicit Iter(const OpSubclass* head) : fCurr(head) {}
            inline Iter& operator++() {
                return *this = Iter(static_cast<const OpSubclass*>(fCurr->nextInChain()));
            }
            const OpSubclass& operator*() const { return *fCurr; }
            bool operator!=(const Iter& that) const { return fCurr != that.fCurr; }

        private:
            const OpSubclass* fCurr;
        };
        const OpSubclass* fHead;

    public:
        explicit ChainRange(const OpSubclass* head) : fHead(head) {}
        Iter begin() { return Iter(fHead); }
        Iter end() { return Iter(nullptr); }
    };

    /**
     * Concatenates two op chains. This op must be a tail and the passed op must be a head. The ops
     * must be of the same subclass.
     */
    void chainConcat(std::unique_ptr<GrOp>);
    /** Returns true if this is the head of a chain (including a length 1 chain). */
    bool isChainHead() const { return !fPrevInChain; }
    /** Returns true if this is the tail of a chain (including a length 1 chain). */
    bool isChainTail() const { return !fNextInChain; }
    /** The next op in the chain. */
    GrOp* nextInChain() const { return fNextInChain.get(); }
    /** The previous op in the chain. */
    GrOp* prevInChain() const { return fPrevInChain; }
    /**
     * Cuts the chain after this op. The returned op is the op that was previously next in the
     * chain or null if this was already a tail.
     */
    std::unique_ptr<GrOp> cutChain();
    SkDEBUGCODE(void validateChain(GrOp* expectedTail = nullptr) const);

#ifdef SK_DEBUG
    virtual void validate() const {}
#endif

protected:
    GrOp(uint32_t classID);

    /**
     * Indicates that the op will produce geometry that extends beyond its bounds for the
     * purpose of ensuring that the fragment shader runs on partially covered pixels for
     * non-MSAA antialiasing.
     */
    enum class HasAABloat : bool {
        kNo = false,
        kYes = true
    };
    /**
     * Indicates that the geometry represented by the op has zero area (e.g. it is hairline or
     * points).
     */
    enum class IsZeroArea : bool {
        kNo = false,
        kYes = true
    };

    void setBounds(const SkRect& newBounds, HasAABloat aabloat, IsZeroArea zeroArea) {
        fBounds = newBounds;
        this->setBoundsFlags(aabloat, zeroArea);
    }
    void setTransformedBounds(const SkRect& srcBounds, const SkMatrix& m,
                              HasAABloat aabloat, IsZeroArea zeroArea) {
        m.mapRect(&fBounds, srcBounds);
        this->setBoundsFlags(aabloat, zeroArea);
    }
    void makeFullScreen(GrSurfaceProxy* proxy) {
        this->setBounds(SkRect::MakeIWH(proxy->width(), proxy->height()),
                        HasAABloat::kNo, IsZeroArea::kNo);
    }

    static uint32_t GenOpClassID() { return GenID(&gCurrOpClassID); }

private:
    void joinBounds(const GrOp& that) {
        if (that.hasAABloat()) {
            fBoundsFlags |= kAABloat_BoundsFlag;
        }
        if (that.hasZeroArea()) {
            fBoundsFlags |= kZeroArea_BoundsFlag;
        }
        return fBounds.joinPossiblyEmptyRect(that.fBounds);
    }

    virtual CombineResult onCombineIfPossible(GrOp*, const GrCaps&) {
        return CombineResult::kCannotCombine;
    }

    virtual void onPrepare(GrOpFlushState*) = 0;
    // If this op is chained then chainBounds is the union of the bounds of all ops in the chain.
    // Otherwise, this op's bounds.
    virtual void onExecute(GrOpFlushState*, const SkRect& chainBounds) = 0;

    static uint32_t GenID(std::atomic<uint32_t>* idCounter) {
        uint32_t id = (*idCounter)++;
        if (id == 0) {
            SK_ABORT("This should never wrap as it should only be called once for each GrOp "
                   "subclass.");
        }
        return id;
    }

    void setBoundsFlags(HasAABloat aabloat, IsZeroArea zeroArea) {
        fBoundsFlags = 0;
        fBoundsFlags |= (HasAABloat::kYes == aabloat) ? kAABloat_BoundsFlag : 0;
        fBoundsFlags |= (IsZeroArea ::kYes == zeroArea) ? kZeroArea_BoundsFlag : 0;
    }

    enum {
        kIllegalOpID = 0,
    };

    enum BoundsFlags {
        kAABloat_BoundsFlag                     = 0x1,
        kZeroArea_BoundsFlag                    = 0x2,
        SkDEBUGCODE(kUninitialized_BoundsFlag   = 0x4)
    };

    std::unique_ptr<GrOp>               fNextInChain;
    GrOp*                               fPrevInChain = nullptr;
    const uint16_t                      fClassID;
    uint16_t                            fBoundsFlags;

    static uint32_t GenOpID() { return GenID(&gCurrOpUniqueID); }
    mutable uint32_t                    fUniqueID = SK_InvalidUniqueID;
    SkRect                              fBounds;

    static std::atomic<uint32_t> gCurrOpUniqueID;
    static std::atomic<uint32_t> gCurrOpClassID;
};

#endif<|MERGE_RESOLUTION|>--- conflicted
+++ resolved
@@ -162,11 +162,7 @@
 
     /** Issues the op's commands to GrGpu. */
     void execute(GrOpFlushState* state, const SkRect& chainBounds) {
-<<<<<<< HEAD
-        TRACE_EVENT0("skia", name());
-=======
         TRACE_EVENT0("skia.gpu", name());
->>>>>>> 40be567a
         this->onExecute(state, chainBounds);
     }
 
