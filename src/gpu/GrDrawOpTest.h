--- conflicted
+++ resolved
@@ -27,17 +27,10 @@
 /** GrDrawOp subclasses should define test factory functions using this macro. */
 #define GR_DRAW_OP_TEST_DEFINE(Op)                                                              \
     std::unique_ptr<GrDrawOp> Op##__Test(GrPaint&& paint, SkRandom* random,                     \
-<<<<<<< HEAD
-                                         GrRecordingContext* context, GrFSAAType fsaaType)
-#define GR_DRAW_OP_TEST_FRIEND(Op)                                                              \
-    friend std::unique_ptr<GrDrawOp> Op##__Test(GrPaint&& paint, SkRandom* random,              \
-                                                GrRecordingContext* context, GrFSAAType fsaaType)
-=======
                                          GrRecordingContext* context, int numSamples)
 #define GR_DRAW_OP_TEST_FRIEND(Op)                                                              \
     friend std::unique_ptr<GrDrawOp> Op##__Test(GrPaint&& paint, SkRandom* random,              \
                                                 GrRecordingContext* context, int numSamples)
->>>>>>> 40be567a
 
 /** Helper for op test factories to pick a random stencil state. */
 const GrUserStencilSettings* GrGetRandomStencil(SkRandom* random, GrContext_Base*);
