/*
 * Copyright 2011 Google Inc.
 *
 * Use of this source code is governed by a BSD-style license that can be
 * found in the LICENSE file.
 */


<<<<<<< HEAD
#include "include/gpu/GrRenderTarget.h"
=======
#include "src/gpu/GrRenderTarget.h"
>>>>>>> 40be567a

#include "include/gpu/GrContext.h"
#include "src/core/SkRectPriv.h"
#include "src/gpu/GrContextPriv.h"
#include "src/gpu/GrGpu.h"
#include "src/gpu/GrRenderTargetContext.h"
#include "src/gpu/GrRenderTargetOpList.h"
#include "src/gpu/GrRenderTargetPriv.h"
#include "src/gpu/GrSamplePatternDictionary.h"
#include "src/gpu/GrStencilAttachment.h"
#include "src/gpu/GrStencilSettings.h"

<<<<<<< HEAD
GrRenderTarget::GrRenderTarget(GrGpu* gpu, const GrSurfaceDesc& desc,
                               GrStencilAttachment* stencil)
        : INHERITED(gpu, desc)
        , fSampleCnt(desc.fSampleCnt)
        , fSamplePatternKey(GrSamplePatternDictionary::kInvalidSamplePatternKey)
        , fStencilAttachment(stencil) {
    SkASSERT(desc.fFlags & kRenderTarget_GrSurfaceFlag);
    SkASSERT(!this->hasMixedSamples() || fSampleCnt > 1);
=======
GrRenderTarget::GrRenderTarget(GrGpu* gpu, const SkISize& size, GrPixelConfig config,
                               int sampleCount, GrProtected isProtected,
                               GrStencilAttachment* stencil)
        : INHERITED(gpu, size, config, isProtected)
        , fSampleCnt(sampleCount)
        , fSamplePatternKey(GrSamplePatternDictionary::kInvalidSamplePatternKey)
        , fStencilAttachment(stencil) {
>>>>>>> 40be567a
    fResolveRect = SkRectPriv::MakeILargestInverted();
}

GrRenderTarget::~GrRenderTarget() = default;

void GrRenderTarget::flagAsNeedingResolve(const SkIRect* rect) {
    if (kCanResolve_ResolveType == getResolveType()) {
        if (rect) {
            fResolveRect.join(*rect);
            if (!fResolveRect.intersect(0, 0, this->width(), this->height())) {
                fResolveRect.setEmpty();
            }
        } else {
            fResolveRect.setLTRB(0, 0, this->width(), this->height());
        }
    }
}

void GrRenderTarget::flagAsResolved() {
    fResolveRect = SkRectPriv::MakeILargestInverted();
}

void GrRenderTarget::onRelease() {
    fStencilAttachment = nullptr;

    INHERITED::onRelease();
}

void GrRenderTarget::onAbandon() {
    fStencilAttachment = nullptr;

    INHERITED::onAbandon();
}

///////////////////////////////////////////////////////////////////////////////

void GrRenderTargetPriv::attachStencilAttachment(sk_sp<GrStencilAttachment> stencil) {
<<<<<<< HEAD
=======
#ifdef SK_DEBUG
    if (1 == fRenderTarget->fSampleCnt) {
        // TODO: We don't expect a mixed sampled render target to ever change its stencil buffer
        // right now. But if it does swap in a stencil buffer with a different number of samples,
        // and if we have a valid fSamplePatternKey, we will need to invalidate fSamplePatternKey
        // here and add tests to make sure we it properly.
        SkASSERT(GrSamplePatternDictionary::kInvalidSamplePatternKey ==
                 fRenderTarget->fSamplePatternKey);
    } else {
        // Render targets with >1 color sample should never use mixed samples. (This would lead to
        // different sample patterns, depending on stencil state.)
        SkASSERT(!stencil || stencil->numSamples() == fRenderTarget->fSampleCnt);
    }
#endif

>>>>>>> 40be567a
    if (!stencil && !fRenderTarget->fStencilAttachment) {
        // No need to do any work since we currently don't have a stencil attachment and
        // we're not actually adding one.
        return;
    }
<<<<<<< HEAD
=======

>>>>>>> 40be567a
    fRenderTarget->fStencilAttachment = std::move(stencil);
    if (!fRenderTarget->completeStencilAttachment()) {
        fRenderTarget->fStencilAttachment = nullptr;
    }
}

int GrRenderTargetPriv::numStencilBits() const {
    SkASSERT(this->getStencilAttachment());
    return this->getStencilAttachment()->bits();
}

int GrRenderTargetPriv::getSamplePatternKey() const {
<<<<<<< HEAD
    SkASSERT(fRenderTarget->fSampleCnt > 1);
=======
#ifdef SK_DEBUG
    GrStencilAttachment* stencil = fRenderTarget->fStencilAttachment.get();
    if (fRenderTarget->fSampleCnt <= 1) {
        // If the color buffer is not multisampled, the sample pattern better come from the stencil
        // buffer (mixed samples).
        SkASSERT(stencil && stencil->numSamples() > 1);
    } else {
        // The color sample count and stencil count cannot both be unequal and both greater than
        // one. If this were the case, there would be more than one sample pattern associated with
        // the render target.
        SkASSERT(!stencil || stencil->numSamples() == fRenderTarget->fSampleCnt);
    }
#endif
>>>>>>> 40be567a
    if (GrSamplePatternDictionary::kInvalidSamplePatternKey == fRenderTarget->fSamplePatternKey) {
        fRenderTarget->fSamplePatternKey =
                fRenderTarget->getGpu()->findOrAssignSamplePatternKey(fRenderTarget);
    }
    SkASSERT(GrSamplePatternDictionary::kInvalidSamplePatternKey
                     != fRenderTarget->fSamplePatternKey);
    return fRenderTarget->fSamplePatternKey;
}<|MERGE_RESOLUTION|>--- conflicted
+++ resolved
@@ -6,11 +6,7 @@
  */
 
 
-<<<<<<< HEAD
-#include "include/gpu/GrRenderTarget.h"
-=======
 #include "src/gpu/GrRenderTarget.h"
->>>>>>> 40be567a
 
 #include "include/gpu/GrContext.h"
 #include "src/core/SkRectPriv.h"
@@ -23,16 +19,6 @@
 #include "src/gpu/GrStencilAttachment.h"
 #include "src/gpu/GrStencilSettings.h"
 
-<<<<<<< HEAD
-GrRenderTarget::GrRenderTarget(GrGpu* gpu, const GrSurfaceDesc& desc,
-                               GrStencilAttachment* stencil)
-        : INHERITED(gpu, desc)
-        , fSampleCnt(desc.fSampleCnt)
-        , fSamplePatternKey(GrSamplePatternDictionary::kInvalidSamplePatternKey)
-        , fStencilAttachment(stencil) {
-    SkASSERT(desc.fFlags & kRenderTarget_GrSurfaceFlag);
-    SkASSERT(!this->hasMixedSamples() || fSampleCnt > 1);
-=======
 GrRenderTarget::GrRenderTarget(GrGpu* gpu, const SkISize& size, GrPixelConfig config,
                                int sampleCount, GrProtected isProtected,
                                GrStencilAttachment* stencil)
@@ -40,7 +26,6 @@
         , fSampleCnt(sampleCount)
         , fSamplePatternKey(GrSamplePatternDictionary::kInvalidSamplePatternKey)
         , fStencilAttachment(stencil) {
->>>>>>> 40be567a
     fResolveRect = SkRectPriv::MakeILargestInverted();
 }
 
@@ -78,8 +63,6 @@
 ///////////////////////////////////////////////////////////////////////////////
 
 void GrRenderTargetPriv::attachStencilAttachment(sk_sp<GrStencilAttachment> stencil) {
-<<<<<<< HEAD
-=======
 #ifdef SK_DEBUG
     if (1 == fRenderTarget->fSampleCnt) {
         // TODO: We don't expect a mixed sampled render target to ever change its stencil buffer
@@ -95,16 +78,12 @@
     }
 #endif
 
->>>>>>> 40be567a
     if (!stencil && !fRenderTarget->fStencilAttachment) {
         // No need to do any work since we currently don't have a stencil attachment and
         // we're not actually adding one.
         return;
     }
-<<<<<<< HEAD
-=======
 
->>>>>>> 40be567a
     fRenderTarget->fStencilAttachment = std::move(stencil);
     if (!fRenderTarget->completeStencilAttachment()) {
         fRenderTarget->fStencilAttachment = nullptr;
@@ -117,9 +96,6 @@
 }
 
 int GrRenderTargetPriv::getSamplePatternKey() const {
-<<<<<<< HEAD
-    SkASSERT(fRenderTarget->fSampleCnt > 1);
-=======
 #ifdef SK_DEBUG
     GrStencilAttachment* stencil = fRenderTarget->fStencilAttachment.get();
     if (fRenderTarget->fSampleCnt <= 1) {
@@ -133,7 +109,6 @@
         SkASSERT(!stencil || stencil->numSamples() == fRenderTarget->fSampleCnt);
     }
 #endif
->>>>>>> 40be567a
     if (GrSamplePatternDictionary::kInvalidSamplePatternKey == fRenderTarget->fSamplePatternKey) {
         fRenderTarget->fSamplePatternKey =
                 fRenderTarget->getGpu()->findOrAssignSamplePatternKey(fRenderTarget);
