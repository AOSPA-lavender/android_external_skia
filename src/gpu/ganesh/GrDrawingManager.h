--- conflicted
+++ resolved
@@ -36,10 +36,6 @@
 class GrSemaphore;
 class GrSurfaceProxyView;
 class GrTextureResolveRenderTask;
-<<<<<<< HEAD
-class SkDeferredDisplayList;
-=======
->>>>>>> 46ecd1b7
 namespace skgpu {
 namespace ganesh {
 class OpsTask;
@@ -189,13 +185,6 @@
                const GrFlushInfo&,
                const skgpu::MutableTextureState* newState);
 
-    // This is public so it can be called by an SkImage factory (in SkImages namespace).
-    // It is not meant to be directly called in other situations.
-    bool flush(SkSpan<GrSurfaceProxy*> proxies,
-               SkSurfaces::BackendSurfaceAccess access,
-               const GrFlushInfo&,
-               const skgpu::MutableTextureState* newState);
-
 private:
     GrDrawingManager(GrRecordingContext*,
                      const PathRendererChain::Options&,
