/*
 * Copyright 2015 Google Inc.
 *
 * Use of this source code is governed by a BSD-style license that can be
 * found in the LICENSE file.
 */

#include "src/gpu/ganesh/Device.h"

#include "include/core/SkBitmap.h"
#include "include/core/SkColorSpace.h"
#include "include/gpu/GrRecordingContext.h"
#include "include/private/base/SkTPin.h"
#include "src/core/SkDraw.h"
#include "src/core/SkMaskFilterBase.h"
#include "src/core/SkSamplingPriv.h"
#include "src/core/SkSpecialImage.h"
#include "src/gpu/TiledTextureUtils.h"
#include "src/gpu/ganesh/GrBlurUtils.h"
#include "src/gpu/ganesh/GrColorSpaceXform.h"
#include "src/gpu/ganesh/GrFPArgs.h"
#include "src/gpu/ganesh/GrFragmentProcessors.h"
#include "src/gpu/ganesh/GrOpsTypes.h"
#include "src/gpu/ganesh/GrStyle.h"
#include "src/gpu/ganesh/SkGr.h"
#include "src/gpu/ganesh/SurfaceDrawContext.h"
#include "src/gpu/ganesh/effects/GrBlendFragmentProcessor.h"
#include "src/gpu/ganesh/effects/GrTextureEffect.h"
#include "src/gpu/ganesh/geometry/GrRect.h"
#include "src/gpu/ganesh/geometry/GrStyledShape.h"
#include "src/gpu/ganesh/image/GrImageUtils.h"
#include "src/gpu/ganesh/image/SkImage_Ganesh.h"
#include "src/image/SkImage_Base.h"
<<<<<<< HEAD
=======

#if GR_TEST_UTILS
// GrContextOptions::fMaxTextureSizeOverride exists but doesn't allow for changing the
// maxTextureSize on the fly.
int gOverrideMaxTextureSize = 0;
#endif
>>>>>>> 46ecd1b7

using namespace skia_private;

namespace {

inline bool use_shader(bool textureIsAlphaOnly, const SkPaint& paint) {
    return textureIsAlphaOnly && paint.getShader();
}

//////////////////////////////////////////////////////////////////////////////
//  Helper functions for dropping src rect subset with GrSamplerState::Filter::kLinear.

static const SkScalar kColorBleedTolerance = 0.001f;

bool has_aligned_samples(const SkRect& srcRect, const SkRect& transformedRect) {
    // detect pixel disalignment
    if (SkScalarAbs(SkScalarRoundToScalar(transformedRect.left()) - transformedRect.left()) < kColorBleedTolerance &&
        SkScalarAbs(SkScalarRoundToScalar(transformedRect.top())  - transformedRect.top())  < kColorBleedTolerance &&
        SkScalarAbs(transformedRect.width()  - srcRect.width())  < kColorBleedTolerance &&
        SkScalarAbs(transformedRect.height() - srcRect.height()) < kColorBleedTolerance) {
        return true;
    }
    return false;
}

bool may_color_bleed(const SkRect& srcRect,
                     const SkRect& transformedRect,
                     const SkMatrix& m,
                     int numSamples) {
    // Only gets called if has_aligned_samples returned false.
    // So we can assume that sampling is axis aligned but not texel aligned.
    SkASSERT(!has_aligned_samples(srcRect, transformedRect));
    SkRect innerSrcRect(srcRect), innerTransformedRect, outerTransformedRect(transformedRect);
    if (numSamples > 1) {
        innerSrcRect.inset(SK_Scalar1, SK_Scalar1);
    } else {
        innerSrcRect.inset(SK_ScalarHalf, SK_ScalarHalf);
    }
    m.mapRect(&innerTransformedRect, innerSrcRect);

    // The gap between outerTransformedRect and innerTransformedRect
    // represents the projection of the source border area, which is
    // problematic for color bleeding.  We must check whether any
    // destination pixels sample the border area.
    outerTransformedRect.inset(kColorBleedTolerance, kColorBleedTolerance);
    innerTransformedRect.outset(kColorBleedTolerance, kColorBleedTolerance);
    SkIRect outer, inner;
    outerTransformedRect.round(&outer);
    innerTransformedRect.round(&inner);
    // If the inner and outer rects round to the same result, it means the
    // border does not overlap any pixel centers. Yay!
    return inner != outer;
}

bool can_ignore_linear_filtering_subset(const SkRect& srcSubset,
                                        const SkMatrix& srcRectToDeviceSpace,
                                        int numSamples) {
    if (srcRectToDeviceSpace.rectStaysRect()) {
        // sampling is axis-aligned
        SkRect transformedRect;
        srcRectToDeviceSpace.mapRect(&transformedRect, srcSubset);

        if (has_aligned_samples(srcSubset, transformedRect) ||
            !may_color_bleed(srcSubset, transformedRect, srcRectToDeviceSpace, numSamples)) {
            return true;
        }
    }
    return false;
}

//////////////////////////////////////////////////////////////////////////////
//  Helper functions for drawing an image with ganesh::SurfaceDrawContext
<<<<<<< HEAD

enum class ImageDrawMode {
    // Src and dst have been restricted to the image content. May need to clamp, no need to decal.
    kOptimized,
    // Src and dst are their original sizes, requires use of a decal instead of plain clamping.
    // This is used when a dst clip is provided and extends outside of the optimized dst rect.
    kDecal,
    // Src or dst are empty, or do not intersect the image content so don't draw anything.
    kSkip
};

/**
 * Optimize the src rect sampling area within an image (sized 'width' x 'height') such that
 * 'outSrcRect' will be completely contained in the image's bounds. The corresponding rect
 * to draw will be output to 'outDstRect'. The mapping between src and dst will be cached in
 * 'srcToDst'. Outputs are not always updated when kSkip is returned.
 *
 * If 'origSrcRect' is null, implicitly use the image bounds. If 'origDstRect' is null, use the
 * original src rect. 'dstClip' should be null when there is no additional clipping.
 */
ImageDrawMode optimize_sample_area(const SkISize& image, const SkRect* origSrcRect,
                                   const SkRect* origDstRect, const SkPoint dstClip[4],
                                   SkRect* outSrcRect, SkRect* outDstRect,
                                   SkMatrix* srcToDst) {
    SkRect srcBounds = SkRect::MakeIWH(image.fWidth, image.fHeight);

    SkRect src = origSrcRect ? *origSrcRect : srcBounds;
    SkRect dst = origDstRect ? *origDstRect : src;

    if (src.isEmpty() || dst.isEmpty()) {
        return ImageDrawMode::kSkip;
    }

    if (outDstRect) {
        *srcToDst = SkMatrix::RectToRect(src, dst);
    } else {
        srcToDst->setIdentity();
    }

    if (origSrcRect && !srcBounds.contains(src)) {
        if (!src.intersect(srcBounds)) {
            return ImageDrawMode::kSkip;
        }
        srcToDst->mapRect(&dst, src);

        // Both src and dst have gotten smaller. If dstClip is provided, confirm it is still
        // contained in dst, otherwise cannot optimize the sample area and must use a decal instead
        if (dstClip) {
            for (int i = 0; i < 4; ++i) {
                if (!dst.contains(dstClip[i].fX, dstClip[i].fY)) {
                    // Must resort to using a decal mode restricted to the clipped 'src', and
                    // use the original dst rect (filling in src bounds as needed)
                    *outSrcRect = src;
                    *outDstRect = (origDstRect ? *origDstRect
                                               : (origSrcRect ? *origSrcRect : srcBounds));
                    return ImageDrawMode::kDecal;
                }
            }
        }
    }

    // The original src and dst were fully contained in the image, or there was no dst clip to
    // worry about, or the clip was still contained in the restricted dst rect.
    *outSrcRect = src;
    *outDstRect = dst;
    return ImageDrawMode::kOptimized;
}
=======
>>>>>>> 46ecd1b7

/**
 * Checks whether the paint is compatible with using SurfaceDrawContext::drawTexture. It is more
 * efficient than the SkImage general case.
 */
bool can_use_draw_texture(const SkPaint& paint, const SkSamplingOptions& sampling) {
    return (!paint.getColorFilter() && !paint.getShader() && !paint.getMaskFilter() &&
            !paint.getImageFilter() && !paint.getBlender() && !sampling.isAniso() &&
            !sampling.useCubic && sampling.mipmap == SkMipmapMode::kNone);
}

SkPMColor4f texture_color(SkColor4f paintColor, float entryAlpha, GrColorType srcColorType,
                          const GrColorInfo& dstColorInfo) {
    paintColor.fA *= entryAlpha;
    if (GrColorTypeIsAlphaOnly(srcColorType)) {
        return SkColor4fPrepForDst(paintColor, dstColorInfo).premul();
    } else {
        float paintAlpha = SkTPin(paintColor.fA, 0.f, 1.f);
        return { paintAlpha, paintAlpha, paintAlpha, paintAlpha };
    }
}

// Assumes srcRect and dstRect have already been optimized to fit the proxy
void draw_texture(skgpu::ganesh::SurfaceDrawContext* sdc,
                  const GrClip* clip,
                  const SkMatrix& ctm,
                  const SkPaint& paint,
                  GrSamplerState::Filter filter,
                  const SkRect& srcRect,
                  const SkRect& dstRect,
                  const SkPoint dstClip[4],
                  GrQuadAAFlags aaFlags,
                  SkCanvas::SrcRectConstraint constraint,
                  GrSurfaceProxyView view,
                  const GrColorInfo& srcColorInfo) {
    if (GrColorTypeIsAlphaOnly(srcColorInfo.colorType())) {
        view.concatSwizzle(skgpu::Swizzle("aaaa"));
    }
    const GrColorInfo& dstInfo = sdc->colorInfo();
    auto textureXform = GrColorSpaceXform::Make(srcColorInfo, sdc->colorInfo());
    GrSurfaceProxy* proxy = view.proxy();
    // Must specify the strict constraint when the proxy is not functionally exact and the src
    // rect would access pixels outside the proxy's content area without the constraint.
    if (constraint != SkCanvas::kStrict_SrcRectConstraint && !proxy->isFunctionallyExact()) {
        // Conservative estimate of how much a coord could be outset from src rect:
        // 1/2 pixel for AA and 1/2 pixel for linear filtering
        float buffer = 0.5f * (aaFlags != GrQuadAAFlags::kNone) +
                       0.5f * (filter == GrSamplerState::Filter::kLinear);
        SkRect safeBounds = proxy->getBoundsRect();
        safeBounds.inset(buffer, buffer);
        if (!safeBounds.contains(srcRect)) {
            constraint = SkCanvas::kStrict_SrcRectConstraint;
        }
    }

    SkPMColor4f color = texture_color(paint.getColor4f(), 1.f, srcColorInfo.colorType(), dstInfo);
    if (dstClip) {
        // Get source coords corresponding to dstClip
        SkPoint srcQuad[4];
        GrMapRectPoints(dstRect, srcRect, dstClip, srcQuad, 4);

        sdc->drawTextureQuad(clip,
                             std::move(view),
                             srcColorInfo.colorType(),
                             srcColorInfo.alphaType(),
                             filter,
                             GrSamplerState::MipmapMode::kNone,
                             paint.getBlendMode_or(SkBlendMode::kSrcOver),
                             color,
                             srcQuad,
                             dstClip,
                             aaFlags,
                             constraint == SkCanvas::kStrict_SrcRectConstraint ? &srcRect : nullptr,
                             ctm,
                             std::move(textureXform));
    } else {
        sdc->drawTexture(clip,
                         std::move(view),
                         srcColorInfo.alphaType(),
                         filter,
                         GrSamplerState::MipmapMode::kNone,
                         paint.getBlendMode_or(SkBlendMode::kSrcOver),
                         color,
                         srcRect,
                         dstRect,
                         aaFlags,
                         constraint,
                         ctm,
                         std::move(textureXform));
    }
}

<<<<<<< HEAD
// Assumes srcRect and dstRect have already been optimized to fit the proxy.
void draw_image(GrRecordingContext* rContext,
                skgpu::ganesh::SurfaceDrawContext* sdc,
                const GrClip* clip,
                const SkMatrixProvider& matrixProvider,
                const SkPaint& paint,
                const SkImage* image,
                const SkRect& src,
                const SkRect& dst,
                const SkPoint dstClip[4],
                const SkMatrix& srcToDst,
                SkCanvas::QuadAAFlags canvasAAFlags,
                SkCanvas::SrcRectConstraint constraint,
                SkSamplingOptions sampling,
                SkTileMode tm = SkTileMode::kClamp) {
    GrQuadAAFlags aaFlags = SkToGrQuadAAFlags(canvasAAFlags);
    const SkMatrix& ctm(matrixProvider.localToDevice());
=======
SkFilterMode downgrade_to_filter(const SkSamplingOptions& sampling) {
    SkFilterMode filter = sampling.filter;
    if (sampling.isAniso() || sampling.useCubic || sampling.mipmap != SkMipmapMode::kNone) {
        // if we were "fancier" than just bilerp, only do bilerp
        filter = SkFilterMode::kLinear;
    }
    return filter;
}

} // anonymous namespace


//////////////////////////////////////////////////////////////////////////////

namespace skgpu::ganesh {

void Device::drawEdgeAAImage(const SkImage* image,
                             const SkRect& src,
                             const SkRect& dst,
                             const SkPoint dstClip[4],
                             SkCanvas::QuadAAFlags canvasAAFlags,
                             const SkMatrix& localToDevice,
                             const SkSamplingOptions& sampling,
                             const SkPaint& paint,
                             SkCanvas::SrcRectConstraint constraint,
                             const SkMatrix& srcToDst,
                             SkTileMode tm) {
    GrRecordingContext* rContext = fContext.get();
    SurfaceDrawContext* sdc = fSurfaceDrawContext.get();
    const GrClip* clip = this->clip();

    GrQuadAAFlags aaFlags = SkToGrQuadAAFlags(canvasAAFlags);
>>>>>>> 46ecd1b7
    auto ib = as_IB(image);
    if (tm == SkTileMode::kClamp && !ib->isYUVA() && can_use_draw_texture(paint, sampling)) {
        // We've done enough checks above to allow us to pass ClampNearest() and not check for
        // scaling adjustments.
        auto [view, ct] = skgpu::ganesh::AsView(rContext, image, GrMipmapped::kNo);
        if (!view) {
            return;
        }
        GrColorInfo info(image->imageInfo().colorInfo());
        info = info.makeColorType(ct);
        draw_texture(sdc,
                     clip,
                     localToDevice,
                     paint,
                     sampling.filter,
                     src,
                     dst,
                     dstClip,
                     aaFlags,
                     constraint,
                     std::move(view),
                     info);
        return;
    }

    const SkMaskFilter* mf = paint.getMaskFilter();

    // The shader expects proper local coords, so we can't replace local coords with texture coords
    // if the shader will be used. If we have a mask filter we will change the underlying geometry
    // that is rendered.
    bool canUseTextureCoordsAsLocalCoords = !use_shader(image->isAlphaOnly(), paint) && !mf;

    // Specifying the texture coords as local coordinates is an attempt to enable more GrDrawOp
    // combining by not baking anything about the srcRect, dstRect, or ctm, into the texture
    // FP. In the future this should be an opaque optimization enabled by the combination of
    // GrDrawOp/GP and FP.
    if (GrFragmentProcessors::IsSupported(mf)) {
        mf = nullptr;
    }

    bool restrictToSubset = SkCanvas::kStrict_SrcRectConstraint == constraint;

    // If we have to outset for AA then we will generate texture coords outside the src rect. The
    // same happens for any mask filter that extends the bounds rendered in the dst.
    // This is conservative as a mask filter does not have to expand the bounds rendered.
    bool coordsAllInsideSrcRect = aaFlags == GrQuadAAFlags::kNone && !mf;

    // Check for optimization to drop the src rect constraint when using linear filtering.
    // TODO: Just rely on image to handle this.
    if (sampling.isAniso() && !sampling.useCubic && sampling.filter == SkFilterMode::kLinear &&
        restrictToSubset && sampling.mipmap == SkMipmapMode::kNone && coordsAllInsideSrcRect &&
        !ib->isYUVA()) {
        SkMatrix combinedMatrix;
        combinedMatrix.setConcat(localToDevice, srcToDst);
        if (can_ignore_linear_filtering_subset(src, combinedMatrix, sdc->numSamples())) {
            restrictToSubset = false;
        }
    }

    SkMatrix textureMatrix;
    if (canUseTextureCoordsAsLocalCoords) {
        textureMatrix = SkMatrix::I();
    } else {
        if (!srcToDst.invert(&textureMatrix)) {
            return;
        }
    }
    const SkRect* subset = restrictToSubset       ? &src : nullptr;
    const SkRect* domain = coordsAllInsideSrcRect ? &src : nullptr;
    SkTileMode tileModes[] = {tm, tm};
    std::unique_ptr<GrFragmentProcessor> fp = skgpu::ganesh::AsFragmentProcessor(
            rContext, image, sampling, tileModes, textureMatrix, subset, domain);
    fp = GrColorSpaceXformEffect::Make(
            std::move(fp), image->imageInfo().colorInfo(), sdc->colorInfo());
    if (image->isAlphaOnly()) {
        if (const auto* shader = as_SB(paint.getShader())) {
            auto shaderFP = GrFragmentProcessors::Make(
                    shader,
                    GrFPArgs(rContext, &sdc->colorInfo(), sdc->surfaceProps()),
                    localToDevice);
            if (!shaderFP) {
                return;
            }
            fp = GrBlendFragmentProcessor::Make<SkBlendMode::kDstIn>(std::move(fp),
                                                                     std::move(shaderFP));
        } else {
            // Multiply the input (paint) color by the texture (alpha)
            fp = GrFragmentProcessor::MulInputByChildAlpha(std::move(fp));
        }
    }

    GrPaint grPaint;
    if (!SkPaintToGrPaintReplaceShader(rContext,
                                       sdc->colorInfo(),
                                       paint,
                                       localToDevice,
                                       std::move(fp),
                                       sdc->surfaceProps(),
                                       &grPaint)) {
        return;
    }

    if (!mf) {
        // Can draw the image directly (any mask filter on the paint was converted to an FP already)
        if (dstClip) {
            SkPoint srcClipPoints[4];
            SkPoint* srcClip = nullptr;
            if (canUseTextureCoordsAsLocalCoords) {
                // Calculate texture coordinates that match the dst clip
                GrMapRectPoints(dst, src, dstClip, srcClipPoints, 4);
                srcClip = srcClipPoints;
            }
            sdc->fillQuadWithEdgeAA(clip, std::move(grPaint), aaFlags, localToDevice,
                                    dstClip, srcClip);
        } else {
            // Provide explicit texture coords when possible, otherwise rely on texture matrix
            sdc->fillRectWithEdgeAA(clip, std::move(grPaint), aaFlags, localToDevice, dst,
                                    canUseTextureCoordsAsLocalCoords ? &src : nullptr);
        }
    } else {
        // Must draw the mask filter as a GrStyledShape. For now, this loses the per-edge AA
        // information since it always draws with AA, but that should not be noticeable since the
        // mask filter is probably a blur.
        GrStyledShape shape;
        if (dstClip) {
            // Represent it as an SkPath formed from the dstClip
            SkPath path;
            path.addPoly(dstClip, 4, true);
            shape = GrStyledShape(path);
        } else {
            shape = GrStyledShape(dst);
        }

        GrBlurUtils::drawShapeWithMaskFilter(
                rContext, sdc, clip, shape, std::move(grPaint), localToDevice, mf);
    }
}

<<<<<<< HEAD
SkFilterMode downgrade_to_filter(const SkSamplingOptions& sampling) {
    SkFilterMode filter = sampling.filter;
    if (sampling.isAniso() || sampling.useCubic || sampling.mipmap != SkMipmapMode::kNone) {
        // if we were "fancier" than just bilerp, only do bilerp
        filter = SkFilterMode::kLinear;
    }
    return filter;
}

bool can_disable_mipmap(const SkMatrix& viewM, const SkMatrix& localM) {
    SkMatrix matrix;
    matrix.setConcat(viewM, localM);
    // We bias mipmap lookups by -0.5. That means our final LOD is >= 0 until
    // the computed LOD is >= 0.5. At what scale factor does a texture get an LOD of
    // 0.5?
    //
    // Want:  0       = log2(1/s) - 0.5
    //        0.5     = log2(1/s)
    //        2^0.5   = 1/s
    //        1/2^0.5 = s
    //        2^0.5/2 = s
    return matrix.getMinScale() >= SK_ScalarRoot2Over2;
}

} // anonymous namespace

//////////////////////////////////////////////////////////////////////////////

namespace skgpu::ganesh {

=======
>>>>>>> 46ecd1b7
void Device::drawSpecial(SkSpecialImage* special,
                         const SkMatrix& localToDevice,
                         const SkSamplingOptions& origSampling,
                         const SkPaint& paint) {
    SkASSERT(!paint.getMaskFilter() && !paint.getImageFilter());
    SkASSERT(special->isTextureBacked());

    SkRect src = SkRect::Make(special->subset());
    SkRect dst = SkRect::MakeWH(special->width(), special->height());
    SkMatrix srcToDst = SkMatrix::RectToRect(src, dst);

    SkSamplingOptions sampling = SkSamplingOptions(downgrade_to_filter(origSampling));
    GrAA aa = fSurfaceDrawContext->chooseAA(paint);
    SkCanvas::QuadAAFlags aaFlags = (aa == GrAA::kYes) ? SkCanvas::kAll_QuadAAFlags
                                                       : SkCanvas::kNone_QuadAAFlags;

    GrSurfaceProxyView view = special->view(this->recordingContext());
    SkImage_Ganesh image(sk_ref_sp(special->getContext()),
                         special->uniqueID(),
                         std::move(view),
                         special->colorInfo());
    // In most cases this ought to hit draw_texture since there won't be a color filter,
    // alpha-only texture+shader, or a high filter quality.
<<<<<<< HEAD
    SkMatrixProvider matrixProvider(localToDevice);
    draw_image(fContext.get(),
               fSurfaceDrawContext.get(),
               this->clip(),
               matrixProvider,
               paint,
               &image,
               src,
               dst,
               nullptr,
               srcToDst,
               aaFlags,
               SkCanvas::kStrict_SrcRectConstraint,
               sampling);
=======
    this->drawEdgeAAImage(&image,
                          src,
                          dst,
                          /* dstClip= */nullptr,
                          aaFlags,
                          localToDevice,
                          sampling,
                          paint,
                          SkCanvas::kStrict_SrcRectConstraint,
                          srcToDst,
                          SkTileMode::kClamp);
>>>>>>> 46ecd1b7
}

void Device::drawImageQuad(const SkImage* image,
                           const SkRect& srcRect,
                           const SkRect& dstRect,
                           const SkPoint dstClip[4],
                           SkCanvas::QuadAAFlags aaFlags,
                           const SkMatrix* preViewMatrix,
                           const SkSamplingOptions& origSampling,
                           const SkPaint& paint,
                           SkCanvas::SrcRectConstraint constraint) {
    SkRect src;
    SkRect dst;
    SkMatrix srcToDst;
    auto mode = TiledTextureUtils::OptimizeSampleArea(SkISize::Make(image->width(),
                                                                    image->height()),
                                                      srcRect, dstRect, dstClip,
                                                      &src, &dst, &srcToDst);
    if (mode == TiledTextureUtils::ImageDrawMode::kSkip) {
        return;
    }

    if (src.contains(image->bounds())) {
        constraint = SkCanvas::kFast_SrcRectConstraint;
    }
    // Depending on the nature of image, it can flow through more or less optimal pipelines
    SkTileMode tileMode = mode == TiledTextureUtils::ImageDrawMode::kDecal ? SkTileMode::kDecal
                                                                           : SkTileMode::kClamp;

    // Get final CTM matrix
    SkPreConcatMatrixProvider matrixProvider(this->asMatrixProvider(),
                                             preViewMatrix ? *preViewMatrix : SkMatrix::I());
    const SkMatrix& ctm(matrixProvider.localToDevice());

    SkSamplingOptions sampling = origSampling;
    if (sampling.mipmap != SkMipmapMode::kNone &&
        TiledTextureUtils::CanDisableMipmap(ctm, srcToDst)) {
        sampling = SkSamplingOptions(sampling.filter);
    }
    const GrClip* clip = this->clip();

    if (!image->isTextureBacked()) {
        int tileFilterPad;
        if (sampling.useCubic) {
            tileFilterPad = kBicubicFilterTexelPad;
        } else if (sampling.filter == SkFilterMode::kLinear || sampling.isAniso()) {
            // Aniso will fallback to linear filtering in the tiling case.
            tileFilterPad = 1;
        } else {
            tileFilterPad = 0;
        }
<<<<<<< HEAD
        int maxTileSize = fContext->maxTextureSize() - 2*tileFilterPad;
=======

        int maxTileSize = fContext->maxTextureSize() - 2*tileFilterPad;
#if GR_TEST_UTILS
        if (gOverrideMaxTextureSize) {
            maxTileSize = gOverrideMaxTextureSize - 2 * tileFilterPad;
        }
#endif
>>>>>>> 46ecd1b7
        size_t cacheSize = 0;
        if (auto dContext = fContext->asDirectContext(); dContext) {
            // NOTE: if the context is not a direct context, it doesn't have access to the resource
            // cache, and theoretically, the resource cache's limits could be being changed on
            // another thread, so even having access to just the limit wouldn't be a reliable
            // test during recording here.
            cacheSize = dContext->getResourceCacheLimit();
        }
        int tileSize;
        SkIRect clippedSubset;
<<<<<<< HEAD
        if (skgpu::ShouldTileImage(clip ? clip->getConservativeBounds()
                                        : SkIRect::MakeSize(fSurfaceDrawContext->dimensions()),
                                   image->dimensions(),
                                   ctm,
                                   srcToDst,
                                   &src,
                                   maxTileSize,
                                   cacheSize,
                                   &tileSize,
                                   &clippedSubset)) {
=======
        if (skgpu::TiledTextureUtils::ShouldTileImage(
                clip ? clip->getConservativeBounds()
                    : SkIRect::MakeSize(fSurfaceDrawContext->dimensions()),
                image->dimensions(),
                ctm,
                srcToDst,
                &src,
                maxTileSize,
                cacheSize,
                &tileSize,
                &clippedSubset)) {
>>>>>>> 46ecd1b7
            // Extract pixels on the CPU, since we have to split into separate textures before
            // sending to the GPU if tiling.
            if (SkBitmap bm; as_IB(image)->getROPixels(nullptr, &bm)) {
                // This is the funnel for all paths that draw tiled bitmaps/images.
<<<<<<< HEAD
                skgpu::DrawTiledBitmap(fContext.get(),
                                       fSurfaceDrawContext.get(),
                                       clip,
                                       bm,
                                       tileSize,
                                       matrixProvider,
                                       srcToDst,
                                       src,
                                       clippedSubset,
                                       paint,
                                       aaFlags,
                                       constraint,
                                       sampling,
                                       tileMode,
                                       draw_image);
=======
                skgpu::TiledTextureUtils::DrawTiledBitmap(this,
                                                          bm,
                                                          tileSize,
                                                          srcToDst,
                                                          src,
                                                          clippedSubset,
                                                          paint,
                                                          aaFlags,
                                                          ctm,
                                                          constraint,
                                                          sampling,
                                                          tileMode);
>>>>>>> 46ecd1b7
                return;
            }
        }
    }

<<<<<<< HEAD
    draw_image(fContext.get(),
               fSurfaceDrawContext.get(),
               clip,
               matrixProvider,
               paint,
               image,
               src,
               dst,
               dstClip,
               srcToDst,
               aaFlags,
               constraint,
               sampling);
    return;
=======
    this->drawEdgeAAImage(image,
                          src,
                          dst,
                          dstClip,
                          aaFlags,
                          ctm,
                          sampling,
                          paint,
                          constraint,
                          srcToDst,
                          SkTileMode::kClamp);
>>>>>>> 46ecd1b7
}

void Device::drawEdgeAAImageSet(const SkCanvas::ImageSetEntry set[], int count,
                                const SkPoint dstClips[], const SkMatrix preViewMatrices[],
                                const SkSamplingOptions& sampling, const SkPaint& paint,
                                SkCanvas::SrcRectConstraint constraint) {
    SkASSERT(count > 0);
    if (!can_use_draw_texture(paint, sampling)) {
        // Send every entry through drawImageQuad() to handle the more complicated paint
        int dstClipIndex = 0;
        for (int i = 0; i < count; ++i) {
            // Only no clip or quad clip are supported
            SkASSERT(!set[i].fHasClip || dstClips);
            SkASSERT(set[i].fMatrixIndex < 0 || preViewMatrices);

            SkTCopyOnFirstWrite<SkPaint> entryPaint(paint);
            if (set[i].fAlpha != 1.f) {
                auto paintAlpha = paint.getAlphaf();
                entryPaint.writable()->setAlphaf(paintAlpha * set[i].fAlpha);
            }
            this->drawImageQuad(
                    set[i].fImage.get(), set[i].fSrcRect, set[i].fDstRect,
                    set[i].fHasClip ? dstClips + dstClipIndex : nullptr,
                    static_cast<SkCanvas::QuadAAFlags>(set[i].fAAFlags),
                    set[i].fMatrixIndex < 0 ? nullptr : preViewMatrices + set[i].fMatrixIndex,
                    sampling, *entryPaint, constraint);
            dstClipIndex += 4 * set[i].fHasClip;
        }
        return;
    }

    GrSamplerState::Filter filter = sampling.filter == SkFilterMode::kNearest
                                            ? GrSamplerState::Filter::kNearest
                                            : GrSamplerState::Filter::kLinear;
    SkBlendMode mode = paint.getBlendMode_or(SkBlendMode::kSrcOver);

    AutoTArray<GrTextureSetEntry> textures(count);
    // We accumulate compatible proxies until we find an an incompatible one or reach the end and
    // issue the accumulated 'n' draws starting at 'base'. 'p' represents the number of proxy
    // switches that occur within the 'n' entries.
    int base = 0, n = 0, p = 0;
    auto draw = [&](int nextBase) {
        if (n > 0) {
            auto textureXform = GrColorSpaceXform::Make(set[base].fImage->imageInfo().colorInfo(),
                                                        fSurfaceDrawContext->colorInfo());
            fSurfaceDrawContext->drawTextureSet(this->clip(),
                                                textures.get() + base,
                                                n,
                                                p,
                                                filter,
                                                GrSamplerState::MipmapMode::kNone,
                                                mode,
                                                constraint,
                                                this->localToDevice(),
                                                std::move(textureXform));
        }
        base = nextBase;
        n = 0;
        p = 0;
    };
    int dstClipIndex = 0;
    for (int i = 0; i < count; ++i) {
        SkASSERT(!set[i].fHasClip || dstClips);
        SkASSERT(set[i].fMatrixIndex < 0 || preViewMatrices);

        // Manage the dst clip pointer tracking before any continues are used so we don't lose
        // our place in the dstClips array.
        const SkPoint* clip = set[i].fHasClip ? dstClips + dstClipIndex : nullptr;
        dstClipIndex += 4 * set[i].fHasClip;

        // The default SkBaseDevice implementation is based on drawImageRect which does not allow
        // non-sorted src rects. TODO: Decide this is OK or make sure we handle it.
        if (!set[i].fSrcRect.isSorted()) {
            draw(i + 1);
            continue;
        }

        GrSurfaceProxyView view;
        const SkImage_Base* image = as_IB(set[i].fImage.get());
        // Extract view from image, but skip YUV images so they get processed through
        // drawImageQuad and the proper effect to dynamically sample their planes.
        if (!image->isYUVA()) {
            std::tie(view, std::ignore) =
                    skgpu::ganesh::AsView(this->recordingContext(), image, GrMipmapped::kNo);
            if (image->isAlphaOnly()) {
                skgpu::Swizzle swizzle = skgpu::Swizzle::Concat(view.swizzle(),
                                                                skgpu::Swizzle("aaaa"));
                view = {view.detachProxy(), view.origin(), swizzle};
            }
        }

        if (!view) {
            // This image can't go through the texture op, send through general image pipeline
            // after flushing current batch.
            draw(i + 1);
            SkTCopyOnFirstWrite<SkPaint> entryPaint(paint);
            if (set[i].fAlpha != 1.f) {
                auto paintAlpha = paint.getAlphaf();
                entryPaint.writable()->setAlphaf(paintAlpha * set[i].fAlpha);
            }
            this->drawImageQuad(
<<<<<<< HEAD
                    image, &set[i].fSrcRect, &set[i].fDstRect, clip,
=======
                    image, set[i].fSrcRect, set[i].fDstRect, clip,
>>>>>>> 46ecd1b7
                    static_cast<SkCanvas::QuadAAFlags>(set[i].fAAFlags),
                    set[i].fMatrixIndex < 0 ? nullptr : preViewMatrices + set[i].fMatrixIndex,
                    sampling, *entryPaint, constraint);
            continue;
        }

        textures[i].fProxyView = std::move(view);
        textures[i].fSrcAlphaType = image->alphaType();
        textures[i].fSrcRect = set[i].fSrcRect;
        textures[i].fDstRect = set[i].fDstRect;
        textures[i].fDstClipQuad = clip;
        textures[i].fPreViewMatrix =
                set[i].fMatrixIndex < 0 ? nullptr : preViewMatrices + set[i].fMatrixIndex;
        textures[i].fColor = texture_color(paint.getColor4f(), set[i].fAlpha,
                                           SkColorTypeToGrColorType(image->colorType()),
                                           fSurfaceDrawContext->colorInfo());
        textures[i].fAAFlags = SkToGrQuadAAFlags(set[i].fAAFlags);

        if (n > 0 &&
            (!GrTextureProxy::ProxiesAreCompatibleAsDynamicState(
                    textures[i].fProxyView.proxy(),
                    textures[base].fProxyView.proxy()) ||
             textures[i].fProxyView.swizzle() != textures[base].fProxyView.swizzle() ||
             set[i].fImage->alphaType() != set[base].fImage->alphaType() ||
             !SkColorSpace::Equals(set[i].fImage->colorSpace(), set[base].fImage->colorSpace()))) {
            draw(i);
        }
        // Whether or not we submitted a draw in the above if(), this ith entry is in the current
        // set being accumulated so increment n, and increment p if proxies are different.
        ++n;
        if (n == 1 || textures[i - 1].fProxyView.proxy() != textures[i].fProxyView.proxy()) {
            // First proxy or a different proxy (that is compatible, otherwise we'd have drawn up
            // to i - 1).
            ++p;
        }
    }
    draw(count);
}

}  // namespace skgpu::ganesh<|MERGE_RESOLUTION|>--- conflicted
+++ resolved
@@ -31,15 +31,12 @@
 #include "src/gpu/ganesh/image/GrImageUtils.h"
 #include "src/gpu/ganesh/image/SkImage_Ganesh.h"
 #include "src/image/SkImage_Base.h"
-<<<<<<< HEAD
-=======
 
 #if GR_TEST_UTILS
 // GrContextOptions::fMaxTextureSizeOverride exists but doesn't allow for changing the
 // maxTextureSize on the fly.
 int gOverrideMaxTextureSize = 0;
 #endif
->>>>>>> 46ecd1b7
 
 using namespace skia_private;
 
@@ -112,76 +109,6 @@
 
 //////////////////////////////////////////////////////////////////////////////
 //  Helper functions for drawing an image with ganesh::SurfaceDrawContext
-<<<<<<< HEAD
-
-enum class ImageDrawMode {
-    // Src and dst have been restricted to the image content. May need to clamp, no need to decal.
-    kOptimized,
-    // Src and dst are their original sizes, requires use of a decal instead of plain clamping.
-    // This is used when a dst clip is provided and extends outside of the optimized dst rect.
-    kDecal,
-    // Src or dst are empty, or do not intersect the image content so don't draw anything.
-    kSkip
-};
-
-/**
- * Optimize the src rect sampling area within an image (sized 'width' x 'height') such that
- * 'outSrcRect' will be completely contained in the image's bounds. The corresponding rect
- * to draw will be output to 'outDstRect'. The mapping between src and dst will be cached in
- * 'srcToDst'. Outputs are not always updated when kSkip is returned.
- *
- * If 'origSrcRect' is null, implicitly use the image bounds. If 'origDstRect' is null, use the
- * original src rect. 'dstClip' should be null when there is no additional clipping.
- */
-ImageDrawMode optimize_sample_area(const SkISize& image, const SkRect* origSrcRect,
-                                   const SkRect* origDstRect, const SkPoint dstClip[4],
-                                   SkRect* outSrcRect, SkRect* outDstRect,
-                                   SkMatrix* srcToDst) {
-    SkRect srcBounds = SkRect::MakeIWH(image.fWidth, image.fHeight);
-
-    SkRect src = origSrcRect ? *origSrcRect : srcBounds;
-    SkRect dst = origDstRect ? *origDstRect : src;
-
-    if (src.isEmpty() || dst.isEmpty()) {
-        return ImageDrawMode::kSkip;
-    }
-
-    if (outDstRect) {
-        *srcToDst = SkMatrix::RectToRect(src, dst);
-    } else {
-        srcToDst->setIdentity();
-    }
-
-    if (origSrcRect && !srcBounds.contains(src)) {
-        if (!src.intersect(srcBounds)) {
-            return ImageDrawMode::kSkip;
-        }
-        srcToDst->mapRect(&dst, src);
-
-        // Both src and dst have gotten smaller. If dstClip is provided, confirm it is still
-        // contained in dst, otherwise cannot optimize the sample area and must use a decal instead
-        if (dstClip) {
-            for (int i = 0; i < 4; ++i) {
-                if (!dst.contains(dstClip[i].fX, dstClip[i].fY)) {
-                    // Must resort to using a decal mode restricted to the clipped 'src', and
-                    // use the original dst rect (filling in src bounds as needed)
-                    *outSrcRect = src;
-                    *outDstRect = (origDstRect ? *origDstRect
-                                               : (origSrcRect ? *origSrcRect : srcBounds));
-                    return ImageDrawMode::kDecal;
-                }
-            }
-        }
-    }
-
-    // The original src and dst were fully contained in the image, or there was no dst clip to
-    // worry about, or the clip was still contained in the restricted dst rect.
-    *outSrcRect = src;
-    *outDstRect = dst;
-    return ImageDrawMode::kOptimized;
-}
-=======
->>>>>>> 46ecd1b7
 
 /**
  * Checks whether the paint is compatible with using SurfaceDrawContext::drawTexture. It is more
@@ -274,25 +201,6 @@
     }
 }
 
-<<<<<<< HEAD
-// Assumes srcRect and dstRect have already been optimized to fit the proxy.
-void draw_image(GrRecordingContext* rContext,
-                skgpu::ganesh::SurfaceDrawContext* sdc,
-                const GrClip* clip,
-                const SkMatrixProvider& matrixProvider,
-                const SkPaint& paint,
-                const SkImage* image,
-                const SkRect& src,
-                const SkRect& dst,
-                const SkPoint dstClip[4],
-                const SkMatrix& srcToDst,
-                SkCanvas::QuadAAFlags canvasAAFlags,
-                SkCanvas::SrcRectConstraint constraint,
-                SkSamplingOptions sampling,
-                SkTileMode tm = SkTileMode::kClamp) {
-    GrQuadAAFlags aaFlags = SkToGrQuadAAFlags(canvasAAFlags);
-    const SkMatrix& ctm(matrixProvider.localToDevice());
-=======
 SkFilterMode downgrade_to_filter(const SkSamplingOptions& sampling) {
     SkFilterMode filter = sampling.filter;
     if (sampling.isAniso() || sampling.useCubic || sampling.mipmap != SkMipmapMode::kNone) {
@@ -325,7 +233,6 @@
     const GrClip* clip = this->clip();
 
     GrQuadAAFlags aaFlags = SkToGrQuadAAFlags(canvasAAFlags);
->>>>>>> 46ecd1b7
     auto ib = as_IB(image);
     if (tm == SkTileMode::kClamp && !ib->isYUVA() && can_use_draw_texture(paint, sampling)) {
         // We've done enough checks above to allow us to pass ClampNearest() and not check for
@@ -464,39 +371,6 @@
     }
 }
 
-<<<<<<< HEAD
-SkFilterMode downgrade_to_filter(const SkSamplingOptions& sampling) {
-    SkFilterMode filter = sampling.filter;
-    if (sampling.isAniso() || sampling.useCubic || sampling.mipmap != SkMipmapMode::kNone) {
-        // if we were "fancier" than just bilerp, only do bilerp
-        filter = SkFilterMode::kLinear;
-    }
-    return filter;
-}
-
-bool can_disable_mipmap(const SkMatrix& viewM, const SkMatrix& localM) {
-    SkMatrix matrix;
-    matrix.setConcat(viewM, localM);
-    // We bias mipmap lookups by -0.5. That means our final LOD is >= 0 until
-    // the computed LOD is >= 0.5. At what scale factor does a texture get an LOD of
-    // 0.5?
-    //
-    // Want:  0       = log2(1/s) - 0.5
-    //        0.5     = log2(1/s)
-    //        2^0.5   = 1/s
-    //        1/2^0.5 = s
-    //        2^0.5/2 = s
-    return matrix.getMinScale() >= SK_ScalarRoot2Over2;
-}
-
-} // anonymous namespace
-
-//////////////////////////////////////////////////////////////////////////////
-
-namespace skgpu::ganesh {
-
-=======
->>>>>>> 46ecd1b7
 void Device::drawSpecial(SkSpecialImage* special,
                          const SkMatrix& localToDevice,
                          const SkSamplingOptions& origSampling,
@@ -520,22 +394,6 @@
                          special->colorInfo());
     // In most cases this ought to hit draw_texture since there won't be a color filter,
     // alpha-only texture+shader, or a high filter quality.
-<<<<<<< HEAD
-    SkMatrixProvider matrixProvider(localToDevice);
-    draw_image(fContext.get(),
-               fSurfaceDrawContext.get(),
-               this->clip(),
-               matrixProvider,
-               paint,
-               &image,
-               src,
-               dst,
-               nullptr,
-               srcToDst,
-               aaFlags,
-               SkCanvas::kStrict_SrcRectConstraint,
-               sampling);
-=======
     this->drawEdgeAAImage(&image,
                           src,
                           dst,
@@ -547,7 +405,6 @@
                           SkCanvas::kStrict_SrcRectConstraint,
                           srcToDst,
                           SkTileMode::kClamp);
->>>>>>> 46ecd1b7
 }
 
 void Device::drawImageQuad(const SkImage* image,
@@ -599,9 +456,6 @@
         } else {
             tileFilterPad = 0;
         }
-<<<<<<< HEAD
-        int maxTileSize = fContext->maxTextureSize() - 2*tileFilterPad;
-=======
 
         int maxTileSize = fContext->maxTextureSize() - 2*tileFilterPad;
 #if GR_TEST_UTILS
@@ -609,7 +463,6 @@
             maxTileSize = gOverrideMaxTextureSize - 2 * tileFilterPad;
         }
 #endif
->>>>>>> 46ecd1b7
         size_t cacheSize = 0;
         if (auto dContext = fContext->asDirectContext(); dContext) {
             // NOTE: if the context is not a direct context, it doesn't have access to the resource
@@ -620,18 +473,6 @@
         }
         int tileSize;
         SkIRect clippedSubset;
-<<<<<<< HEAD
-        if (skgpu::ShouldTileImage(clip ? clip->getConservativeBounds()
-                                        : SkIRect::MakeSize(fSurfaceDrawContext->dimensions()),
-                                   image->dimensions(),
-                                   ctm,
-                                   srcToDst,
-                                   &src,
-                                   maxTileSize,
-                                   cacheSize,
-                                   &tileSize,
-                                   &clippedSubset)) {
-=======
         if (skgpu::TiledTextureUtils::ShouldTileImage(
                 clip ? clip->getConservativeBounds()
                     : SkIRect::MakeSize(fSurfaceDrawContext->dimensions()),
@@ -643,28 +484,10 @@
                 cacheSize,
                 &tileSize,
                 &clippedSubset)) {
->>>>>>> 46ecd1b7
             // Extract pixels on the CPU, since we have to split into separate textures before
             // sending to the GPU if tiling.
             if (SkBitmap bm; as_IB(image)->getROPixels(nullptr, &bm)) {
                 // This is the funnel for all paths that draw tiled bitmaps/images.
-<<<<<<< HEAD
-                skgpu::DrawTiledBitmap(fContext.get(),
-                                       fSurfaceDrawContext.get(),
-                                       clip,
-                                       bm,
-                                       tileSize,
-                                       matrixProvider,
-                                       srcToDst,
-                                       src,
-                                       clippedSubset,
-                                       paint,
-                                       aaFlags,
-                                       constraint,
-                                       sampling,
-                                       tileMode,
-                                       draw_image);
-=======
                 skgpu::TiledTextureUtils::DrawTiledBitmap(this,
                                                           bm,
                                                           tileSize,
@@ -677,28 +500,11 @@
                                                           constraint,
                                                           sampling,
                                                           tileMode);
->>>>>>> 46ecd1b7
                 return;
             }
         }
     }
 
-<<<<<<< HEAD
-    draw_image(fContext.get(),
-               fSurfaceDrawContext.get(),
-               clip,
-               matrixProvider,
-               paint,
-               image,
-               src,
-               dst,
-               dstClip,
-               srcToDst,
-               aaFlags,
-               constraint,
-               sampling);
-    return;
-=======
     this->drawEdgeAAImage(image,
                           src,
                           dst,
@@ -710,7 +516,6 @@
                           constraint,
                           srcToDst,
                           SkTileMode::kClamp);
->>>>>>> 46ecd1b7
 }
 
 void Device::drawEdgeAAImageSet(const SkCanvas::ImageSetEntry set[], int count,
@@ -812,11 +617,7 @@
                 entryPaint.writable()->setAlphaf(paintAlpha * set[i].fAlpha);
             }
             this->drawImageQuad(
-<<<<<<< HEAD
-                    image, &set[i].fSrcRect, &set[i].fDstRect, clip,
-=======
                     image, set[i].fSrcRect, set[i].fDstRect, clip,
->>>>>>> 46ecd1b7
                     static_cast<SkCanvas::QuadAAFlags>(set[i].fAAFlags),
                     set[i].fMatrixIndex < 0 ? nullptr : preViewMatrices + set[i].fMatrixIndex,
                     sampling, *entryPaint, constraint);
