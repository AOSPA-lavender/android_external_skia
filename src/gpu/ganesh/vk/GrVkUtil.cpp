/*
 * Copyright 2015 Google Inc.
 *
 * Use of this source code is governed by a BSD-style license that can be
 * found in the LICENSE file.
 */

#include "src/gpu/ganesh/vk/GrVkUtil.h"

#include "include/gpu/GrDirectContext.h"
#include "src/core/SkTraceEvent.h"
#include "src/gpu/PipelineUtils.h"
#include "src/gpu/ganesh/GrDataUtils.h"
#include "src/gpu/ganesh/GrDirectContextPriv.h"
#include "src/gpu/ganesh/vk/GrVkGpu.h"
#include "src/sksl/SkSLCompiler.h"
#include "src/sksl/SkSLProgramKind.h"
#include "src/sksl/SkSLProgramSettings.h"

bool GrVkFormatIsSupported(VkFormat format) {
    switch (format) {
        case VK_FORMAT_R8G8B8A8_UNORM:
        case VK_FORMAT_B8G8R8A8_UNORM:
        case VK_FORMAT_R8G8B8A8_SRGB:
        case VK_FORMAT_R8G8B8_UNORM:
        case VK_FORMAT_R8G8_UNORM:
        case VK_FORMAT_A2B10G10R10_UNORM_PACK32:
        case VK_FORMAT_A2R10G10B10_UNORM_PACK32:
        case VK_FORMAT_R5G6B5_UNORM_PACK16:
        case VK_FORMAT_B4G4R4A4_UNORM_PACK16:
        case VK_FORMAT_R4G4B4A4_UNORM_PACK16:
        case VK_FORMAT_R8_UNORM:
        case VK_FORMAT_ETC2_R8G8B8_UNORM_BLOCK:
        case VK_FORMAT_BC1_RGB_UNORM_BLOCK:
        case VK_FORMAT_BC1_RGBA_UNORM_BLOCK:
        case VK_FORMAT_R16G16B16A16_SFLOAT:
        case VK_FORMAT_R16_SFLOAT:
        case VK_FORMAT_R16_UNORM:
        case VK_FORMAT_R16G16_UNORM:
        case VK_FORMAT_G8_B8_R8_3PLANE_420_UNORM:
        case VK_FORMAT_G8_B8R8_2PLANE_420_UNORM:
        case VK_FORMAT_R16G16B16A16_UNORM:
        case VK_FORMAT_R16G16_SFLOAT:
        case VK_FORMAT_S8_UINT:
        case VK_FORMAT_D24_UNORM_S8_UINT:
        case VK_FORMAT_D32_SFLOAT_S8_UINT:
            return true;
        default:
            return false;
    }
}

SkSL::ProgramKind vk_shader_stage_to_skiasl_kind(VkShaderStageFlagBits stage) {
    if (VK_SHADER_STAGE_VERTEX_BIT == stage) {
        return SkSL::ProgramKind::kVertex;
    }
    SkASSERT(VK_SHADER_STAGE_FRAGMENT_BIT == stage);
    return SkSL::ProgramKind::kFragment;
}

bool GrCompileVkShaderModule(GrVkGpu* gpu,
                             const std::string& shaderString,
                             VkShaderStageFlagBits stage,
                             VkShaderModule* shaderModule,
                             VkPipelineShaderStageCreateInfo* stageInfo,
                             const SkSL::ProgramSettings& settings,
                             std::string* outSPIRV,
                             SkSL::Program::Interface* outInterface) {
    TRACE_EVENT0("skia.shaders", "CompileVkShaderModule");
<<<<<<< HEAD
    auto errorHandler = gpu->getContext()->priv().getShaderErrorHandler();
    std::unique_ptr<SkSL::Program> program = gpu->shaderCompiler()->convertProgram(
            vk_shader_stage_to_skiasl_kind(stage), shaderString, settings);
    if (!program) {
        errorHandler->compileError(shaderString.c_str(),
                                   gpu->shaderCompiler()->errorText().c_str());
        return false;
    }
    *outInterface = program->fInterface;
    if (!gpu->shaderCompiler()->toSPIRV(*program, outSPIRV)) {
        errorHandler->compileError(shaderString.c_str(),
                                   gpu->shaderCompiler()->errorText().c_str());
=======
    skgpu::ShaderErrorHandler* errorHandler = gpu->getContext()->priv().getShaderErrorHandler();
    if (!skgpu::SkSLToSPIRV(gpu->shaderCompiler(),
                            shaderString,
                            vk_shader_stage_to_skiasl_kind(stage),
                            settings,
                            outSPIRV,
                            outInterface,
                            errorHandler)) {
>>>>>>> 46ecd1b7
        return false;
    }

    return GrInstallVkShaderModule(gpu, *outSPIRV, stage, shaderModule, stageInfo);
}

bool GrInstallVkShaderModule(GrVkGpu* gpu,
                             const std::string& spirv,
                             VkShaderStageFlagBits stage,
                             VkShaderModule* shaderModule,
                             VkPipelineShaderStageCreateInfo* stageInfo) {
    TRACE_EVENT0("skia.shaders", "InstallVkShaderModule");
    VkShaderModuleCreateInfo moduleCreateInfo;
    memset(&moduleCreateInfo, 0, sizeof(VkShaderModuleCreateInfo));
    moduleCreateInfo.sType = VK_STRUCTURE_TYPE_SHADER_MODULE_CREATE_INFO;
    moduleCreateInfo.pNext = nullptr;
    moduleCreateInfo.flags = 0;
    moduleCreateInfo.codeSize = spirv.size();
    moduleCreateInfo.pCode = (const uint32_t*)spirv.c_str();

    VkResult err;
    GR_VK_CALL_RESULT(gpu, err, CreateShaderModule(gpu->device(), &moduleCreateInfo, nullptr,
                                                   shaderModule));
    if (err) {
        return false;
    }

    memset(stageInfo, 0, sizeof(VkPipelineShaderStageCreateInfo));
    stageInfo->sType = VK_STRUCTURE_TYPE_PIPELINE_SHADER_STAGE_CREATE_INFO;
    stageInfo->pNext = nullptr;
    stageInfo->flags = 0;
    stageInfo->stage = stage;
    stageInfo->module = *shaderModule;
    stageInfo->pName = "main";
    stageInfo->pSpecializationInfo = nullptr;

    return true;
}
<|MERGE_RESOLUTION|>--- conflicted
+++ resolved
@@ -67,20 +67,6 @@
                              std::string* outSPIRV,
                              SkSL::Program::Interface* outInterface) {
     TRACE_EVENT0("skia.shaders", "CompileVkShaderModule");
-<<<<<<< HEAD
-    auto errorHandler = gpu->getContext()->priv().getShaderErrorHandler();
-    std::unique_ptr<SkSL::Program> program = gpu->shaderCompiler()->convertProgram(
-            vk_shader_stage_to_skiasl_kind(stage), shaderString, settings);
-    if (!program) {
-        errorHandler->compileError(shaderString.c_str(),
-                                   gpu->shaderCompiler()->errorText().c_str());
-        return false;
-    }
-    *outInterface = program->fInterface;
-    if (!gpu->shaderCompiler()->toSPIRV(*program, outSPIRV)) {
-        errorHandler->compileError(shaderString.c_str(),
-                                   gpu->shaderCompiler()->errorText().c_str());
-=======
     skgpu::ShaderErrorHandler* errorHandler = gpu->getContext()->priv().getShaderErrorHandler();
     if (!skgpu::SkSLToSPIRV(gpu->shaderCompiler(),
                             shaderString,
@@ -89,7 +75,6 @@
                             outSPIRV,
                             outInterface,
                             errorHandler)) {
->>>>>>> 46ecd1b7
         return false;
     }
 
