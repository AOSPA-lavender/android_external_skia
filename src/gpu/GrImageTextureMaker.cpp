--- conflicted
+++ resolved
@@ -5,24 +5,14 @@
  * found in the LICENSE file.
  */
 
-<<<<<<< HEAD
-#include "src/gpu/GrColorSpaceXform.h"
-#include "src/gpu/GrImageTextureMaker.h"
-=======
 #include "src/gpu/GrImageTextureMaker.h"
 
 #include "src/gpu/GrColorSpaceXform.h"
->>>>>>> 40be567a
 #include "src/gpu/SkGr.h"
 #include "src/gpu/effects/GrYUVtoRGBEffect.h"
 #include "src/image/SkImage_GpuYUVA.h"
 #include "src/image/SkImage_Lazy.h"
 
-<<<<<<< HEAD
-GrImageTextureMaker::GrImageTextureMaker(GrRecordingContext* context, const SkImage* client,
-                                         SkImage::CachingHint chint, bool useDecal)
-        : INHERITED(context, client->width(), client->height(), client->isAlphaOnly(), useDecal)
-=======
 static GrColorSpaceInfo make_info(const SkImage*& image) {
     return GrColorSpaceInfo(SkColorTypeToGrColorType(image->colorType()),
                             image->alphaType(),
@@ -32,7 +22,6 @@
 GrImageTextureMaker::GrImageTextureMaker(GrRecordingContext* context, const SkImage* client,
                                          SkImage::CachingHint chint, bool useDecal)
         : INHERITED(context, client->width(), client->height(), make_info(client), useDecal)
->>>>>>> 40be567a
         , fImage(static_cast<const SkImage_Lazy*>(client))
         , fCachingHint(chint) {
     SkASSERT(client->isLazyGenerated());
@@ -54,39 +43,6 @@
     }
 }
 
-<<<<<<< HEAD
-SkAlphaType GrImageTextureMaker::alphaType() const {
-    return fImage->alphaType();
-}
-SkColorSpace* GrImageTextureMaker::colorSpace() const {
-    return fImage->colorSpace();
-}
-
-/////////////////////////////////////////////////////////////////////////////////////////////////
-
-GrYUVAImageTextureMaker::GrYUVAImageTextureMaker(GrContext* context, const SkImage* client,
-                                                 bool useDecal)
-    : INHERITED(context, client->width(), client->height(), client->isAlphaOnly(), useDecal)
-    , fImage(static_cast<const SkImage_GpuYUVA*>(client)) {
-    SkASSERT(as_IB(client)->isYUVA());
-    GrMakeKeyFromImageID(&fOriginalKey, client->uniqueID(),
-                         SkIRect::MakeWH(this->width(), this->height()));
-}
-
-sk_sp<GrTextureProxy> GrYUVAImageTextureMaker::refOriginalTextureProxy(bool willBeMipped,
-                                                                   AllowedTexGenType onlyIfFast) {
-    if (AllowedTexGenType::kCheap == onlyIfFast) {
-        return nullptr;
-    }
-
-    if (willBeMipped) {
-        return fImage->asMippedTextureProxyRef(this->context());
-    } else {
-        return fImage->asTextureProxyRef(this->context());
-    }
-}
-
-=======
 
 /////////////////////////////////////////////////////////////////////////////////////////////////
 
@@ -112,7 +68,6 @@
     }
 }
 
->>>>>>> 40be567a
 void GrYUVAImageTextureMaker::makeCopyKey(const CopyParams& stretch, GrUniqueKey* paramsCopyKey) {
     // TODO: Do we ever want to disable caching?
     if (fOriginalKey.isValid()) {
@@ -121,16 +76,6 @@
         GrUniqueKey::Builder builder(&cacheKey, fOriginalKey, kDomain, 0, "Image");
         MakeCopyKeyFromOrigKey(cacheKey, stretch, paramsCopyKey);
     }
-<<<<<<< HEAD
-}
-
-SkAlphaType GrYUVAImageTextureMaker::alphaType() const {
-    return fImage->alphaType();
-}
-SkColorSpace* GrYUVAImageTextureMaker::colorSpace() const {
-    return fImage->colorSpace();
-=======
->>>>>>> 40be567a
 }
 
 std::unique_ptr<GrFragmentProcessor> GrYUVAImageTextureMaker::createFragmentProcessor(
