--- conflicted
+++ resolved
@@ -5,10 +5,6 @@
  * found in the LICENSE file.
  */
 
-<<<<<<< HEAD
-#include "include/private/GrTextureProxy.h"
-=======
->>>>>>> 40be567a
 #include "include/private/SkTo.h"
 #include "src/core/SkClipOpPriv.h"
 #include "src/core/SkMakeUnique.h"
@@ -25,14 +21,6 @@
 #include "src/gpu/GrRecordingContextPriv.h"
 #include "src/gpu/GrRenderTargetContextPriv.h"
 #include "src/gpu/GrSWMaskHelper.h"
-<<<<<<< HEAD
-#include "src/gpu/GrShape.h"
-#include "src/gpu/GrStencilAttachment.h"
-#include "src/gpu/GrStyle.h"
-#include "src/gpu/effects/GrConvexPolyEffect.h"
-#include "src/gpu/effects/GrRRectEffect.h"
-#include "src/gpu/effects/GrTextureDomain.h"
-=======
 #include "src/gpu/GrStencilAttachment.h"
 #include "src/gpu/GrStyle.h"
 #include "src/gpu/GrTextureProxy.h"
@@ -40,7 +28,6 @@
 #include "src/gpu/effects/GrRRectEffect.h"
 #include "src/gpu/effects/GrTextureDomain.h"
 #include "src/gpu/geometry/GrShape.h"
->>>>>>> 40be567a
 
 typedef SkClipStack::Element Element;
 typedef GrReducedClip::InitialState InitialState;
@@ -128,15 +115,8 @@
         }
 
         // We only use this method when rendering coverage clip masks.
-<<<<<<< HEAD
-        SkASSERT(GrFSAAType::kNone == renderTargetContext->fsaaType());
-        auto aaTypeFlags = (element->isAA())
-                ? GrPathRenderer::AATypeFlags::kCoverage
-                : GrPathRenderer::AATypeFlags::kNone;
-=======
         SkASSERT(renderTargetContext->numSamples() <= 1);
         auto aaType = (element->isAA()) ? GrAAType::kCoverage : GrAAType::kNone;
->>>>>>> 40be567a
 
         GrPathRendererChain::DrawType type =
                 needsStencil ? GrPathRendererChain::DrawType::kStencilAndColor
@@ -145,18 +125,11 @@
         GrShape shape(path, GrStyle::SimpleFill());
         GrPathRenderer::CanDrawPathArgs canDrawArgs;
         canDrawArgs.fCaps = context->priv().caps();
-<<<<<<< HEAD
-        canDrawArgs.fClipConservativeBounds = &scissorRect;
-        canDrawArgs.fViewMatrix = &viewMatrix;
-        canDrawArgs.fShape = &shape;
-        canDrawArgs.fAATypeFlags = aaTypeFlags;
-=======
         canDrawArgs.fProxy = renderTargetContext->proxy();
         canDrawArgs.fClipConservativeBounds = &scissorRect;
         canDrawArgs.fViewMatrix = &viewMatrix;
         canDrawArgs.fShape = &shape;
         canDrawArgs.fAAType = aaType;
->>>>>>> 40be567a
         SkASSERT(!renderTargetContext->wrapsVkSecondaryCB());
         canDrawArgs.fTargetIsWrappedVkSecondaryCB = false;
         canDrawArgs.fHasUserStencilSettings = hasUserStencilSettings;
@@ -231,17 +204,6 @@
         return true;
     }
 
-<<<<<<< HEAD
-    int maxWindowRectangles = renderTargetContext->priv().maxWindowRectangles();
-    int maxAnalyticFPs = context->priv().caps()->maxClipAnalyticFPs();
-    if (GrFSAAType::kNone != renderTargetContext->fsaaType()) {
-        // With mixed samples (non-msaa color buffer), any coverage info is lost from color once it
-        // hits the color buffer anyway, so we may as well use coverage AA if nothing else in the
-        // pipe is multisampled.
-        if (renderTargetContext->numColorSamples() > 1 || useHWAA || hasUserStencilSettings) {
-            maxAnalyticFPs = 0;
-        }
-=======
     // An default count of 4 was chosen because of the common pattern in Blink of:
     //   isect RR
     //   diff  RR
@@ -255,7 +217,6 @@
     if (renderTargetContext->numSamples() > 1 || useHWAA || hasUserStencilSettings) {
         // Disable analytic clips when we have MSAA. In MSAA we never conflate coverage and opacity.
         maxAnalyticFPs = 0;
->>>>>>> 40be567a
         // We disable MSAA when avoiding stencil.
         SkASSERT(!context->priv().caps()->avoidStencilBuffers());
     }
@@ -287,12 +248,7 @@
     // The opList ID must not be looked up until AFTER producing the clip mask (if any). That step
     // can cause a flush or otherwise change which opList our draw is going into.
     uint32_t opListID = renderTargetContext->getOpList()->uniqueID();
-<<<<<<< HEAD
-    int rtWidth = renderTargetContext->width(), rtHeight = renderTargetContext->height();
-    if (auto clipFPs = reducedClip.finishAndDetachAnalyticFPs(ccpr, opListID, rtWidth, rtHeight)) {
-=======
     if (auto clipFPs = reducedClip.finishAndDetachAnalyticFPs(ccpr, opListID)) {
->>>>>>> 40be567a
         out->addCoverageFP(std::move(clipFPs));
     }
 
@@ -311,13 +267,8 @@
     SkASSERT(rtIBounds.contains(scissor)); // Mask shouldn't be larger than the RT.
 #endif
 
-<<<<<<< HEAD
-    // If the stencil buffer is multisampled we can use it to do everything.
-    if ((GrFSAAType::kNone == renderTargetContext->fsaaType() && reducedClip.maskRequiresAA()) ||
-=======
     // MIXED SAMPLES TODO: We may want to explore using the stencil buffer for AA clipping.
     if ((renderTargetContext->numSamples() <= 1 && reducedClip.maskRequiresAA()) ||
->>>>>>> 40be567a
         context->priv().caps()->avoidStencilBuffers() ||
         renderTargetContext->wrapsVkSecondaryCB()) {
         sk_sp<GrTextureProxy> result;
@@ -399,29 +350,11 @@
                          reducedClip.numAnalyticFPs(), &key);
 
     sk_sp<GrTextureProxy> proxy(proxyProvider->findOrCreateProxyByUniqueKey(
-<<<<<<< HEAD
-                                                                key, kTopLeft_GrSurfaceOrigin));
-=======
             key, GrColorType::kAlpha_8, kTopLeft_GrSurfaceOrigin));
->>>>>>> 40be567a
     if (proxy) {
         return proxy;
     }
 
-<<<<<<< HEAD
-    GrBackendFormat format =
-            context->priv().caps()->getBackendFormatFromColorType(kAlpha_8_SkColorType);
-    sk_sp<GrRenderTargetContext> rtc(
-        context->priv().makeDeferredRenderTargetContextWithFallback(
-                                                                        format,
-                                                                        SkBackingFit::kApprox,
-                                                                        reducedClip.width(),
-                                                                        reducedClip.height(),
-                                                                        kAlpha_8_GrPixelConfig,
-                                                                        nullptr, 1,
-                                                                        GrMipMapped::kNo,
-                                                                        kTopLeft_GrSurfaceOrigin));
-=======
     auto isProtected = proxy->isProtected() ? GrProtected::kYes : GrProtected::kNo;
     auto rtc = context->priv().makeDeferredRenderTargetContextWithFallback(SkBackingFit::kApprox,
                                                                            reducedClip.width(),
@@ -434,7 +367,6 @@
                                                                            nullptr,
                                                                            SkBudgeted::kYes,
                                                                            isProtected);
->>>>>>> 40be567a
     if (!rtc) {
         return nullptr;
     }
@@ -537,10 +469,7 @@
                          reducedClip.numAnalyticFPs(), &key);
 
     GrProxyProvider* proxyProvider = context->priv().proxyProvider();
-<<<<<<< HEAD
-=======
     const GrCaps* caps = context->priv().caps();
->>>>>>> 40be567a
 
     sk_sp<GrTextureProxy> proxy(proxyProvider->findOrCreateProxyByUniqueKey(
             key, GrColorType::kAlpha_8, kTopLeft_GrSurfaceOrigin));
@@ -564,15 +493,6 @@
         desc.fHeight = maskSpaceIBounds.height();
         desc.fConfig = kAlpha_8_GrPixelConfig;
 
-<<<<<<< HEAD
-        GrBackendFormat format =
-                context->priv().caps()->getBackendFormatFromColorType(kAlpha_8_SkColorType);
-
-        // MDB TODO: We're going to fill this proxy with an ASAP upload (which is out of order wrt
-        // to ops), so it can't have any pending IO.
-        proxy = proxyProvider->createProxy(format, desc, kTopLeft_GrSurfaceOrigin,
-                                           SkBackingFit::kApprox, SkBudgeted::kYes);
-=======
         GrBackendFormat format = caps->getDefaultBackendFormat(GrColorType::kAlpha_8,
                                                                GrRenderable::kNo);
 
@@ -581,7 +501,6 @@
         proxy = proxyProvider->createProxy(format, desc, GrRenderable::kNo, 1,
                                            kTopLeft_GrSurfaceOrigin, SkBackingFit::kApprox,
                                            SkBudgeted::kYes, GrProtected::kNo);
->>>>>>> 40be567a
 
         auto uploader = skstd::make_unique<GrTDeferredProxyUploader<ClipMaskData>>(reducedClip);
         GrTDeferredProxyUploader<ClipMaskData>* uploaderRaw = uploader.get();
