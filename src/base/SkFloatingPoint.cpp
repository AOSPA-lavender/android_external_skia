/*
 * Copyright 2023 Google LLC
 *
 * Use of this source code is governed by a BSD-style license that can be
 * found in the LICENSE file.
 */

#include "include/private/base/SkFloatingPoint.h"

#include <algorithm>
#include <cmath>
#include <limits>

<<<<<<< HEAD
=======
// Use double math to avoid underflow and overflow.
float sk_float_midpoint(float a, float b) {
    return static_cast<float>(0.5 * (static_cast<double>(a) + b));
}

>>>>>>> 46ecd1b7
// Return the positive magnitude of a double.
// * normalized - given 1.bbb...bbb x 2^e return 2^e.
// * subnormal - return 0.
// * nan & infinity - return infinity
static double magnitude(double a) {
    static constexpr int64_t extractMagnitude =
            0b0'11111111111'0000000000000000000000000000000000000000000000000000;
    int64_t bits;
    memcpy(&bits, &a, sizeof(bits));
    bits &= extractMagnitude;
    double out;
    memcpy(&out, &bits, sizeof(out));
    return out;
}

bool sk_doubles_nearly_equal_ulps(double a, double b, uint8_t maxUlpsDiff) {

    // The maximum magnitude to construct the ulp tolerance. The proper magnitude for
    // subnormal numbers is minMagnitude, which is 2^-1021, so if a and b are subnormal (having a
    // magnitude of 0) use minMagnitude. If a or b are infinity or nan, then maxMagnitude will be
    // +infinity. This means the tolerance will also be infinity, but the expression b - a below
    // will either be NaN or infinity, so a tolerance of infinity doesn't matter.
    static constexpr double minMagnitude = std::numeric_limits<double>::min();
    const double maxMagnitude = std::max(std::max(magnitude(a), minMagnitude), magnitude(b));

    // Given a magnitude, this is the factor that generates the ulp for that magnitude.
    // In numbers, 2 ^ (-precision + 1) = 2 ^ -52.
    static constexpr double ulpFactor = std::numeric_limits<double>::epsilon();

    // The tolerance in ULPs given the maxMagnitude. Because the return statement must use <
    // for comparison instead of <= to correctly handle infinities, bump maxUlpsDiff up to get
    // the full maxUlpsDiff range.
    const double tolerance = maxMagnitude * (ulpFactor * (maxUlpsDiff + 1));

    // The expression a == b is mainly for handling infinities, but it also catches the exact
    // equals.
    return a == b || std::abs(b - a) < tolerance;
}

bool sk_double_nearly_zero(double a) {
    return a == 0 || fabs(a) < std::numeric_limits<float>::epsilon();
}<|MERGE_RESOLUTION|>--- conflicted
+++ resolved
@@ -11,14 +11,11 @@
 #include <cmath>
 #include <limits>
 
-<<<<<<< HEAD
-=======
 // Use double math to avoid underflow and overflow.
 float sk_float_midpoint(float a, float b) {
     return static_cast<float>(0.5 * (static_cast<double>(a) + b));
 }
 
->>>>>>> 46ecd1b7
 // Return the positive magnitude of a double.
 // * normalized - given 1.bbb...bbb x 2^e return 2^e.
 // * subnormal - return 0.
