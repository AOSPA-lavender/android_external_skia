--- conflicted
+++ resolved
@@ -28,10 +28,7 @@
 #include "src/core/SkDraw.h"
 #include "src/core/SkGlyphRun.h"
 #include "src/core/SkImageFilterCache.h"
-<<<<<<< HEAD
-=======
 #include "src/core/SkImageFilter_Base.h"
->>>>>>> 40be567a
 #include "src/core/SkMakeUnique.h"
 #include "src/core/SkMaskFilterBase.h"
 #include "src/core/SkRasterClip.h"
@@ -715,11 +712,7 @@
 };
 }
 
-<<<<<<< HEAD
-static SkRect get_glyph_bounds_device_space(SkGlyphID gid, SkStrike* cache,
-=======
 static SkRect get_glyph_bounds_device_space(const SkGlyph* glyph,
->>>>>>> 40be567a
                                             SkScalar xScale, SkScalar yScale,
                                             SkPoint xy, const SkMatrix& ctm) {
     SkRect glyphBounds = SkMatrix::MakeScale(xScale, yScale).mapRect(glyph->rect());
@@ -774,53 +767,23 @@
     }
 }
 
-<<<<<<< HEAD
-static bool needs_new_font(SkPDFFont* font, SkGlyphID gid, SkStrike* cache,
-                           SkAdvancedTypefaceMetrics::FontType fontType) {
-    if (!font || !font->hasGlyph(gid)) {
-=======
 static bool needs_new_font(SkPDFFont* font, const SkGlyph* glyph,
                            SkAdvancedTypefaceMetrics::FontType fontType) {
     if (!font || !font->hasGlyph(glyph->getGlyphID())) {
->>>>>>> 40be567a
         return true;
     }
     if (fontType == SkAdvancedTypefaceMetrics::kOther_Font) {
         return false;
     }
-<<<<<<< HEAD
-    const SkGlyph& glyph = cache->getGlyphIDMetrics(gid);
-    if (glyph.isEmpty()) {
-        return false;
-    }
-
-    bool bitmapOnly = nullptr == cache->findPath(glyph);
-=======
     if (glyph->isEmpty()) {
         return false;
     }
 
     bool bitmapOnly = nullptr == glyph->path();
->>>>>>> 40be567a
     bool convertedToType3 = (font->getType() == SkAdvancedTypefaceMetrics::kOther_Font);
     return convertedToType3 != bitmapOnly;
 }
 
-<<<<<<< HEAD
-namespace {
-constexpr int kTypicalGlyphCount = 20;
-using SmallPointsArray = SkAutoSTArray<kTypicalGlyphCount, SkPoint>;
-}
-
-void SkPDFDevice::internalDrawGlyphRun(
-        const SkGlyphRun& glyphRun, SkPoint offset, const SkPaint& runPaint) {
-
-    const SkGlyphID* glyphs = glyphRun.glyphsIDs().data();
-    uint32_t glyphCount = SkToU32(glyphRun.glyphsIDs().size());
-    const SkFont& glyphRunFont = glyphRun.font();
-
-    if (!glyphCount || !glyphs || glyphRunFont.getSize() <= 0 || this->hasEmptyClip()) {
-=======
 void SkPDFDevice::internalDrawGlyphRun(
         const SkGlyphRun& glyphRun, SkPoint offset, const SkPaint& runPaint) {
 
@@ -829,7 +792,6 @@
     const SkFont& glyphRunFont = glyphRun.font();
 
     if (!glyphCount || !glyphIDs || glyphRunFont.getSize() <= 0 || this->hasEmptyClip()) {
->>>>>>> 40be567a
         return;
     }
     if (runPaint.getPathEffect()
@@ -858,12 +820,7 @@
     SkClusterator clusterator(glyphRun);
 
     int emSize;
-<<<<<<< HEAD
-    SkStrikeSpecStorage strikeSpec = SkStrikeSpecStorage::MakePDFVector(*typeface, &emSize);
-    auto glyphCache = strikeSpec.findOrCreateExclusiveStrike();
-=======
     SkStrikeSpec strikeSpec = SkStrikeSpec::MakePDFVector(*typeface, &emSize);
->>>>>>> 40be567a
 
     SkScalar textSize = glyphRunFont.getSize();
     SkScalar advanceScale = textSize * glyphRunFont.getScaleX() / emSize;
@@ -880,7 +837,6 @@
         return;
     }
     SkDynamicMemoryWStream* out = content.stream();
-<<<<<<< HEAD
 
     out->writeText("BT\n");
 
@@ -889,16 +845,6 @@
         markId = fDocument->getMarkIdForNodeId(fNodeId);
     }
 
-=======
-
-    out->writeText("BT\n");
-
-    int markId = -1;
-    if (fNodeId) {
-        markId = fDocument->getMarkIdForNodeId(fNodeId);
-    }
-
->>>>>>> 40be567a
     if (markId != -1) {
         out->writeText("/P <</MCID ");
         out->writeDecAsText(markId);
@@ -917,13 +863,8 @@
     GlyphPositioner glyphPositioner(out, glyphRunFont.getSkewX(), offset);
     SkPDFFont* font = nullptr;
 
-<<<<<<< HEAD
-    SmallPointsArray advances(glyphRun.runSize());
-    glyphCache->getAdvances(glyphRun.glyphsIDs(), advances.get());
-=======
     SkBulkGlyphMetricsAndPaths paths{strikeSpec};
     auto glyphs = paths.glyphs(glyphRun.glyphsIDs());
->>>>>>> 40be567a
 
     while (SkClusterator::Cluster c = clusterator.next()) {
         int index = c.fGlyphIndex;
@@ -944,11 +885,7 @@
             }
             if (textPtr < textEnd ||                                  // more characters left
                 glyphLimit > index + 1 ||                             // toUnicode wouldn't work
-<<<<<<< HEAD
-                unichar != map_glyph(glyphToUnicode, glyphs[index]))  // test single Unichar map
-=======
                 unichar != map_glyph(glyphToUnicode, glyphIDs[index]))  // test single Unichar map
->>>>>>> 40be567a
             {
                 glyphPositioner.flush();
                 out->writeText("/Span<</ActualText <");
@@ -968,22 +905,14 @@
             }
         }
         for (; index < glyphLimit; ++index) {
-<<<<<<< HEAD
-            SkGlyphID gid = glyphs[index];
-=======
             SkGlyphID gid = glyphIDs[index];
->>>>>>> 40be567a
             if (gid > maxGlyphID) {
                 continue;
             }
             SkPoint xy = glyphRun.positions()[index];
             // Do a glyph-by-glyph bounds-reject if positions are absolute.
             SkRect glyphBounds = get_glyph_bounds_device_space(
-<<<<<<< HEAD
-                    gid, glyphCache.get(), textScaleX, textScaleY,
-=======
                     glyphs[index], textScaleX, textScaleY,
->>>>>>> 40be567a
                     xy + offset, this->ctm());
             if (glyphBounds.isEmpty()) {
                 if (!contains(clipStackBounds, {glyphBounds.x(), glyphBounds.y()})) {
@@ -994,15 +923,9 @@
                     continue;  // reject glyphs as out of bounds
                 }
             }
-<<<<<<< HEAD
-            if (needs_new_font(font, gid, glyphCache.get(), fontType)) {
-                // Not yet specified font or need to switch font.
-                font = SkPDFFont::GetFontResource(fDocument, glyphCache.get(), typeface, gid);
-=======
             if (needs_new_font(font, glyphs[index], fontType)) {
                 // Not yet specified font or need to switch font.
                 font = SkPDFFont::GetFontResource(fDocument, glyphs[index], typeface);
->>>>>>> 40be567a
                 SkASSERT(font);  // All preconditions for SkPDFFont::GetFontResource are met.
                 glyphPositioner.flush();
                 glyphPositioner.setWideChars(font->multiByteGlyphs());
@@ -1016,11 +939,7 @@
             font->noteGlyphUsage(gid);
             SkGlyphID encodedGlyph = font->multiByteGlyphs()
                                    ? gid : font->glyphToPDFFontEncoding(gid);
-<<<<<<< HEAD
-            SkScalar advance = advanceScale * advances[index].x();
-=======
             SkScalar advance = advanceScale * glyphs[index]->advanceX();
->>>>>>> 40be567a
             glyphPositioner.writeGlyph(xy, advance, encodedGlyph);
         }
     }
@@ -1291,11 +1210,7 @@
             clipStackBounds.roundOut(&bounds);
 
             SkPDFIndirectReference pdfShader
-<<<<<<< HEAD
-                = SkPDFMakeShader(doc, shader, transform, bounds, paint.getColor());
-=======
                 = SkPDFMakeShader(doc, shader, transform, bounds, paint.getColor4f());
->>>>>>> 40be567a
 
             if (pdfShader) {
                 // pdfShader has been canonicalized so we can directly compare pointers.
@@ -1814,13 +1729,8 @@
         sk_sp<SkImageFilterCache> cache(this->getImageFilterCache());
         // TODO: Should PDF be operating in a specified color type/space? For now, run the filter
         // in the same color space as the source (this is different from all other backends).
-<<<<<<< HEAD
-        SkImageFilter::OutputProperties outputProperties(kN32_SkColorType, srcImg->getColorSpace());
-        SkImageFilter::Context ctx(matrix, clipBounds, cache.get(), outputProperties);
-=======
         SkImageFilter_Base::Context ctx(matrix, clipBounds, cache.get(), kN32_SkColorType,
                                         srcImg->getColorSpace(), srcImg);
->>>>>>> 40be567a
 
         sk_sp<SkSpecialImage> resultImg(as_IFB(filter)->filterImage(ctx, &offset));
         if (resultImg) {
