--- conflicted
+++ resolved
@@ -87,11 +87,7 @@
         const std::vector<SkPDFIndirectReference>& xObjectResources,
         const std::vector<SkPDFIndirectReference>& fontResources) {
     auto dict = SkPDFMakeDict();
-<<<<<<< HEAD
-    dict->insertObject("ProcSets", make_proc_set());
-=======
     dict->insertObject("ProcSet", make_proc_set());
->>>>>>> 40be567a
     add_subdict(graphicStateResources, SkPDFResourceType::kExtGState, dict.get());
     add_subdict(shaderResources,       SkPDFResourceType::kPattern,   dict.get());
     add_subdict(xObjectResources,      SkPDFResourceType::kXObject,   dict.get());
