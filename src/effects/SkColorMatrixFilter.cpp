--- conflicted
+++ resolved
@@ -16,13 +16,6 @@
     }
 }
 
-<<<<<<< HEAD
-SkColorFilter* SkColorMatrixFilter::CreateLightingFilter(SkColor mul, SkColor add) {
-    if (0 == add) {
-        return SkColorFilter::CreateModeFilter(mul | SK_ColorBLACK,
-                                               SkXfermode::Mode::kModulate_Mode);
-    }
-=======
 sk_sp<SkColorFilter> SkColorMatrixFilter::MakeLightingFilter(SkColor mul, SkColor add) {
     const SkColor opaqueAlphaMask = SK_ColorBLACK;
     // omit the alpha and compare only the RGB values
@@ -31,7 +24,6 @@
                                              SkXfermode::Mode::kModulate_Mode);
     }
 
->>>>>>> a1ff9c83
     SkColorMatrix matrix;
     matrix.setScale(byte_to_scale(SkColorGetR(mul)),
                     byte_to_scale(SkColorGetG(mul)),
