--- conflicted
+++ resolved
@@ -229,39 +229,6 @@
     // Creation of the displacement map should happen in a non-colorspace aware context. This
     // texture is a purely mathematical construct, so we want to just operate on the stored
     // values. Consider:
-<<<<<<< HEAD
-    // User supplies an sRGB displacement map. If we're rendering to a wider gamut, then we could
-    // end up filtering the displacement map into that gamut, which has the effect of reducing
-    // the amount of displacement that it represents (as encoded values move away from the
-    // primaries).
-    // With a more complex DAG attached to this input, it's not clear that working in ANY specific
-    // color space makes sense, so we ignore color spaces (and gamma) entirely. This may not be
-    // ideal, but it's at least consistent and predictable.
-    Context displContext = ctx.withNewColorSpace(/*cs=*/nullptr);
-    sk_sp<SkSpecialImage> displ(this->filterInput(0, displContext, &displOffset));
-    if (!displ) {
-        return nullptr;
-    }
-
-    const SkIRect srcBounds = SkIRect::MakeXYWH(colorOffset.x(), colorOffset.y(),
-                                                color->width(), color->height());
-
-    // Both paths do bounds checking on color pixel access, we don't need to
-    // pad the color bitmap to bounds here.
-    SkIRect bounds;
-    if (!this->applyCropRect(ctx, srcBounds, &bounds)) {
-        return nullptr;
-    }
-
-    SkIRect displBounds;
-    displ = this->applyCropRectAndPad(ctx, displ.get(), &displOffset, &displBounds);
-    if (!displ) {
-        return nullptr;
-    }
-
-    if (!bounds.intersect(displBounds)) {
-        return nullptr;
-=======
     //
     //   User supplies an sRGB displacement map. If we're rendering to a wider gamut, then we could
     //   end up filtering the displacement map into that gamut, which has the effect of reducing
@@ -286,7 +253,6 @@
         skif::LayerSpace<SkMatrix> constantDisplacement{SkMatrix::Translate(-0.5f * scale.x(),
                                                                             -0.5f * scale.y())};
         return colorOutput.applyTransform(ctx, constantDisplacement, kDisplacementSampling);
->>>>>>> 46ecd1b7
     }
 
     // If we made it this far, then we actually have per-pixel displacement affecting the color
