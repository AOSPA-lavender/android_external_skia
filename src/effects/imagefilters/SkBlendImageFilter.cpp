/*
 * Copyright 2013 The Android Open Source Project
 *
 * Use of this source code is governed by a BSD-style license that can be
 * found in the LICENSE file.
 */

#include "include/effects/SkImageFilters.h"

<<<<<<< HEAD
#if defined(SK_USE_LEGACY_BLEND_IMAGEFILTER)

#include "include/core/SkAlphaType.h"
#include "include/core/SkBitmap.h"
=======
>>>>>>> 46ecd1b7
#include "include/core/SkBlendMode.h"
#include "include/core/SkBlender.h"
#include "include/core/SkColor.h"
#include "include/core/SkFlattenable.h"
#include "include/core/SkImageFilter.h"
<<<<<<< HEAD
#include "include/core/SkImageInfo.h"
#include "include/core/SkM44.h"
#include "include/core/SkMatrix.h"
#include "include/core/SkPaint.h"
#include "include/core/SkPixmap.h"
#include "include/core/SkPoint.h"
=======
#include "include/core/SkM44.h"
>>>>>>> 46ecd1b7
#include "include/core/SkRect.h"
#include "include/core/SkRefCnt.h"
#include "include/core/SkScalar.h"
#include "include/core/SkShader.h"
#include "include/core/SkTypes.h"
<<<<<<< HEAD
#include "include/effects/SkRuntimeEffect.h"
#include "include/private/SkColorData.h"
#include "src/base/SkVx.h"
=======
#include "include/effects/SkBlenders.h"
#include "include/private/base/SkSpan_impl.h"
#include "include/private/base/SkTo.h"
>>>>>>> 46ecd1b7
#include "src/core/SkBlendModePriv.h"
#include "src/core/SkBlenderBase.h"
#include "src/core/SkImageFilterTypes.h"
#include "src/core/SkImageFilter_Base.h"
#include "src/core/SkPicturePriv.h"
#include "src/core/SkReadBuffer.h"
<<<<<<< HEAD
#include "src/core/SkRuntimeEffectPriv.h"
#include "src/core/SkSpecialImage.h"
#include "src/core/SkSpecialSurface.h"
=======
#include "src/core/SkRectPriv.h"
>>>>>>> 46ecd1b7
#include "src/core/SkWriteBuffer.h"
#include "src/effects/imagefilters/SkCropImageFilter.h"

#include <algorithm>
#include <cstdint>
#include <optional>
#include <utility>

<<<<<<< HEAD
#if defined(SK_GANESH)
#include "include/gpu/GpuTypes.h"
#include "include/gpu/GrRecordingContext.h"
#include "include/gpu/GrTypes.h"
#include "src/gpu/SkBackingFit.h"
#include "src/gpu/ganesh/GrColorSpaceXform.h"
#include "src/gpu/ganesh/GrFPArgs.h"
#include "src/gpu/ganesh/GrFragmentProcessor.h"
#include "src/gpu/ganesh/GrFragmentProcessors.h"
#include "src/gpu/ganesh/GrImageInfo.h"
#include "src/gpu/ganesh/GrRecordingContextPriv.h"
#include "src/gpu/ganesh/GrSamplerState.h"
#include "src/gpu/ganesh/GrSurfaceProxy.h"
#include "src/gpu/ganesh/GrSurfaceProxyView.h"
#include "src/gpu/ganesh/SurfaceFillContext.h"
#include "src/gpu/ganesh/effects/GrSkSLFP.h"
#include "src/gpu/ganesh/effects/GrTextureEffect.h"
#endif

=======
>>>>>>> 46ecd1b7
namespace {

class SkBlendImageFilter : public SkImageFilter_Base {
    // Input image filter indices
    static constexpr int kBackground = 0;
    static constexpr int kForeground = 1;

public:
    SkBlendImageFilter(sk_sp<SkBlender> blender,
                       const std::optional<SkV4>& coefficients,
                       bool enforcePremul,
                       sk_sp<SkImageFilter> inputs[2])
            : SkImageFilter_Base(inputs, 2, nullptr)
            , fBlender(std::move(blender))
            , fArithmeticCoefficients(coefficients)
            , fEnforcePremul(enforcePremul) {
        // A null blender represents src-over, which should have been filled in by the factory
        SkASSERT(fBlender);
    }

    SkRect computeFastBounds(const SkRect& bounds) const override;

protected:
    void flatten(SkWriteBuffer&) const override;

private:
    static constexpr uint32_t kArithmetic_SkBlendMode = kCustom_SkBlendMode + 1;

    friend void ::SkRegisterBlendImageFilterFlattenable();
    SK_FLATTENABLE_HOOKS(SkBlendImageFilter)
    static sk_sp<SkFlattenable> LegacyArithmeticCreateProc(SkReadBuffer& buffer);

    MatrixCapability onGetCTMCapability() const override { return MatrixCapability::kComplex; }

    bool onAffectsTransparentBlack() const override {
        // An arbitrary runtime blender or an arithmetic runtime blender with k3 != 0 affects
        // transparent black.
        return !as_BB(fBlender)->asBlendMode().has_value() &&
               (!fArithmeticCoefficients.has_value() || (*fArithmeticCoefficients)[3] != 0.f);
    }

    skif::FilterResult onFilterImage(const skif::Context&) const override;

    skif::LayerSpace<SkIRect> onGetInputLayerBounds(
            const skif::Mapping& mapping,
            const skif::LayerSpace<SkIRect>& desiredOutput,
            const skif::LayerSpace<SkIRect>& contentBounds) const override;

    skif::LayerSpace<SkIRect> onGetOutputLayerBounds(
            const skif::Mapping& mapping,
            const skif::LayerSpace<SkIRect>& contentBounds) const override;

    sk_sp<SkShader> makeBlendShader(sk_sp<SkShader> bg, sk_sp<SkShader> fg) const;

    sk_sp<SkBlender> fBlender;

    // Normally runtime SkBlenders are pessimistic about the bounds they affect. For Arithmetic,
    // we remember the coefficients so that bounds can be reasoned about.
    std::optional<SkV4> fArithmeticCoefficients;
    bool fEnforcePremul; // Remembered to serialize the Arithmetic variant correctly
};

sk_sp<SkImageFilter> make_blend(sk_sp<SkBlender> blender,
                                sk_sp<SkImageFilter> background,
                                sk_sp<SkImageFilter> foreground,
                                const SkImageFilters::CropRect& cropRect,
                                std::optional<SkV4> coefficients = {},
                                bool enforcePremul = false) {
    if (!blender) {
        blender = SkBlender::Mode(SkBlendMode::kSrcOver);
    }

    auto cropped = [cropRect](sk_sp<SkImageFilter> filter) {
        if (cropRect) {
            filter = SkMakeCropImageFilter(*cropRect, std::move(filter));
        }
        return filter;
    };

    if (auto bm = as_BB(blender)->asBlendMode()) {
        if (bm == SkBlendMode::kSrc) {
            return cropped(std::move(foreground));
        } else if (bm == SkBlendMode::kDst) {
            return cropped(std::move(background));
        }
        // TODO(b/283548627): Route kClear to a dedicated Empty image filter.
    }

    sk_sp<SkImageFilter> inputs[2] = { std::move(background), std::move(foreground) };
    sk_sp<SkImageFilter> filter{new SkBlendImageFilter(blender, coefficients,
                                                       enforcePremul, inputs)};
    return cropped(std::move(filter));
}

} // anonymous namespace

sk_sp<SkImageFilter> SkImageFilters::Blend(SkBlendMode mode,
                                           sk_sp<SkImageFilter> background,
                                           sk_sp<SkImageFilter> foreground,
                                           const CropRect& cropRect) {
    return make_blend(SkBlender::Mode(mode),
                      std::move(background),
                      std::move(foreground),
                      cropRect);
}

sk_sp<SkImageFilter> SkImageFilters::Blend(sk_sp<SkBlender> blender,
                                           sk_sp<SkImageFilter> background,
                                           sk_sp<SkImageFilter> foreground,
                                           const CropRect& cropRect) {
    return make_blend(std::move(blender), std::move(background), std::move(foreground), cropRect);
}

sk_sp<SkImageFilter> SkImageFilters::Arithmetic(SkScalar k1,
                                                SkScalar k2,
                                                SkScalar k3,
                                                SkScalar k4,
                                                bool enforcePMColor,
                                                sk_sp<SkImageFilter> background,
                                                sk_sp<SkImageFilter> foreground,
                                                const CropRect& cropRect) {
    auto blender = SkBlenders::Arithmetic(k1, k2, k3, k4, enforcePMColor);
    if (!blender) {
        // Arithmetic() returns null on an error, not to optimize src-over
        return nullptr;
    }
    return make_blend(std::move(blender),
                      std::move(background),
                      std::move(foreground),
                      cropRect,
                      // Carry arithmetic coefficients and premul behavior into image filter for
                      // serialization and bounds analysis
                      SkV4{k1, k2, k3, k4},
                      enforcePMColor);
}

<<<<<<< HEAD
=======
void SkRegisterBlendImageFilterFlattenable() {
    SK_REGISTER_FLATTENABLE(SkBlendImageFilter);
    // TODO (michaelludwig) - Remove after grace period for SKPs to stop using old name
    SkFlattenable::Register("SkXfermodeImageFilter_Base", SkBlendImageFilter::CreateProc);
    SkFlattenable::Register("SkXfermodeImageFilterImpl", SkBlendImageFilter::CreateProc);
    SkFlattenable::Register("ArithmeticImageFilterImpl",
                            SkBlendImageFilter::LegacyArithmeticCreateProc);
    SkFlattenable::Register("SkArithmeticImageFilter",
                            SkBlendImageFilter::LegacyArithmeticCreateProc);
}

sk_sp<SkFlattenable> SkBlendImageFilter::LegacyArithmeticCreateProc(SkReadBuffer& buffer) {
    // Newer SKPs should be using the updated Blend CreateProc.
    if (!buffer.validate(buffer.isVersionLT(SkPicturePriv::kCombineBlendArithmeticFilters))) {
        SkASSERT(false); // debug-only, so release will just see a failed deserialization
        return nullptr;
    }

    SK_IMAGEFILTER_UNFLATTEN_COMMON(common, 2);
    float k[4];
    for (int i = 0; i < 4; ++i) {
        k[i] = buffer.readScalar();
    }
    const bool enforcePremul = buffer.readBool();
    return SkImageFilters::Arithmetic(k[0], k[1], k[2], k[3], enforcePremul,
                                      common.getInput(0), common.getInput(1), common.cropRect());
}

>>>>>>> 46ecd1b7
sk_sp<SkFlattenable> SkBlendImageFilter::CreateProc(SkReadBuffer& buffer) {
    SK_IMAGEFILTER_UNFLATTEN_COMMON(common, 2);

    sk_sp<SkBlender> blender;
    std::optional<SkV4> coefficients;
    bool enforcePremul = false;

    const uint32_t mode = buffer.read32();
    if (mode == kArithmetic_SkBlendMode) {
        // Should only see this sentinel value in newer SKPs
        if (buffer.validate(!buffer.isVersionLT(SkPicturePriv::kCombineBlendArithmeticFilters))) {
            SkV4 k;
            for (int i = 0; i < 4; ++i) {
                k[i] = buffer.readScalar();
            }
            coefficients = k;
            enforcePremul = buffer.readBool();
            blender = SkBlenders::Arithmetic(k.x, k.y, k.z, k.w, enforcePremul);
            if (!buffer.validate(SkToBool(blender))) {
                return nullptr; // A null arithmetic blender is an error condition
            }
        }
    } else if (mode == kCustom_SkBlendMode) {
        blender = buffer.readBlender();
    } else {
        if (!buffer.validate(mode <= (unsigned) SkBlendMode::kLastMode)) {
            return nullptr;
        }
        blender = SkBlender::Mode((SkBlendMode)mode);
    }

    return make_blend(std::move(blender),
                      common.getInput(kBackground),
                      common.getInput(kForeground),
                      common.cropRect(),
                      coefficients,
                      enforcePremul);
}

void SkBlendImageFilter::flatten(SkWriteBuffer& buffer) const {
    this->SkImageFilter_Base::flatten(buffer);
    if (fArithmeticCoefficients.has_value()) {
        buffer.write32(kArithmetic_SkBlendMode);

        const SkV4& k = *fArithmeticCoefficients;
        buffer.writeScalar(k[0]);
        buffer.writeScalar(k[1]);
        buffer.writeScalar(k[2]);
        buffer.writeScalar(k[3]);
        buffer.writeBool(fEnforcePremul);
    } else if (auto bm = as_BB(fBlender)->asBlendMode()) {
        buffer.write32((unsigned)bm.value());
    } else {
        buffer.write32(kCustom_SkBlendMode);
        buffer.writeFlattenable(fBlender.get());
    }
}

///////////////////////////////////////////////////////////////////////////////////////////////////

sk_sp<SkShader> SkBlendImageFilter::makeBlendShader(sk_sp<SkShader> bg, sk_sp<SkShader> fg) const {
    // A null input shader signifies transparent black when image filtering, but SkShaders::Blend
    // expects non-null shaders. So we have to do some clean up.
    if (!bg || !fg) {
        // If we don't affect transparent black and both inputs are null, then return a null
        // shader to skip any evaluation.
        if (!this->onAffectsTransparentBlack() && !bg && !fg) {
            return nullptr;
        }
        // Otherwise if only one input is null, we might be able to just return that one.
        if (auto bm = as_BB(fBlender)->asBlendMode()) {
            SkBlendModeCoeff src, dst;
            if (SkBlendMode_AsCoeff(*bm, &src, &dst)) {
                if (bg && (dst == SkBlendModeCoeff::kOne ||
                           dst == SkBlendModeCoeff::kISA ||
                           dst == SkBlendModeCoeff::kISC)) {
                    return bg;
                }
                if (fg && (src == SkBlendModeCoeff::kOne ||
                           src == SkBlendModeCoeff::kIDA)) {
                    return fg;
                }
            }
        }
        // If we made it this far, the blend has non-trivial behavior even when one of the
        // inputs is transparent black, so replace the null shaders with that color.
        if (!bg) { bg = SkShaders::Color(SK_ColorTRANSPARENT); }
        if (!fg) { fg = SkShaders::Color(SK_ColorTRANSPARENT); }
    }

    return SkShaders::Blend(fBlender, std::move(bg), std::move(fg));
}

skif::FilterResult SkBlendImageFilter::onFilterImage(const skif::Context& ctx) const {
    using ShaderFlags = skif::FilterResult::ShaderFlags;

    // We could just request 'desiredOutput' for the blend's required input size, since that's what
    // it is expected to fill. However, some blend modes restrict the output to something other
    // than the union of the foreground and background. To make this restriction available to both
    // children before evaluating them, we determine the maximum possible output the blend can
    // produce from the contentBounds and require that for both children to produce.
    skif::LayerSpace<SkIRect> requiredInput = this->onGetOutputLayerBounds(
            ctx.mapping(), ctx.source().layerBounds());
    if (!requiredInput.intersect(ctx.desiredOutput())) {
        return {};
    }
    skif::Context inputCtx = ctx.withNewDesiredOutput(requiredInput);

    skif::FilterResult::Builder builder{ctx};
    builder.add(this->getChildOutput(kBackground, inputCtx));
    builder.add(this->getChildOutput(kForeground, inputCtx));
    return builder.eval(
            [&](SkSpan<sk_sp<SkShader>> inputs) -> sk_sp<SkShader> {
                return this->makeBlendShader(inputs[kBackground], inputs[kForeground]);
            }, ShaderFlags::kExplicitOutputBounds, requiredInput);
}

skif::LayerSpace<SkIRect> SkBlendImageFilter::onGetInputLayerBounds(
        const skif::Mapping& mapping,
        const skif::LayerSpace<SkIRect>& desiredOutput,
        const skif::LayerSpace<SkIRect>& contentBounds) const {
    // See comment in onFilterImage().
    skif::LayerSpace<SkIRect> requiredInput = this->onGetOutputLayerBounds(mapping, contentBounds);
    if (!requiredInput.intersect(desiredOutput)) {
        // Don't bother recursing if we know the blend will discard everything
        return skif::LayerSpace<SkIRect>::Empty();
    }

    // Return the union of both FG and BG required inputs to ensure both have all necessary pixels
    skif::LayerSpace<SkIRect> bgInput =
            this->getChildInputLayerBounds(kBackground, mapping, requiredInput, contentBounds);
    skif::LayerSpace<SkIRect> fgInput =
            this->getChildInputLayerBounds(kForeground, mapping, requiredInput, contentBounds);

    bgInput.join(fgInput);
    return bgInput;
}

skif::LayerSpace<SkIRect> SkBlendImageFilter::onGetOutputLayerBounds(
        const skif::Mapping& mapping,
        const skif::LayerSpace<SkIRect>& contentBounds) const {
    // Blending is (k0*FG*BG +       k1*FG +       k2*BG + k3) for arithmetic blenders OR
    //             ( 0*FG*BG + srcCoeff*FG + dstCoeff*BG + 0 ) for Porter-Duff blend modes OR
    //              un-inspectable(FG, BG) for advanced blend modes and other runtime blenders.
    //
    // There are six possible output bounds that can be produced:
    //   1. No output: K = (0,0,0,0) or (srcCoeff,dstCoeff) = (kZero,kZero)
    //   2. intersect(FG,BG): K = (non-zero, 0,0,0) or (srcCoeff,dstCoeff) = (kZero|kDA, kZero|kSA)
    //   3. FG-only: K = (0, non-zero, 0,0) or (srcCoeff,dstCoeff) = (!kZero&!kDA, kZero|kSA)
    //   4. BG-only: K = (0,0, non-zero, 0) or (srcCoeff,dstCoeff) = (kZero|kDA, !kZero&!kSA)
    //   5. union(FG,BG): K = (*,*,*,0) or (srcCoeff,dstCoeff) = (!kZero&!kDA, !kZero&!kSA)
    //        or an advanced blend mode.
    //   6. infinite: K = (*,*,*, non-zero) or a runtime blender other than SkBlenders::Arithmetic.
    bool transparentOutsideFG = false;
    bool transparentOutsideBG = false;
    if (auto bm = as_BB(fBlender)->asBlendMode()) {
        if (*bm == SkBlendMode::kClear) {
            return skif::LayerSpace<SkIRect>::Empty();
        }
        SkBlendModeCoeff src, dst;
        if (SkBlendMode_AsCoeff(*bm, &src, &dst)) {
            // If dst's coefficient is 0 then nothing can produce non-transparent content outside
            // of the foreground. When dst coefficient is SA, it will always be 0 outside the FG.
            // For purposes of transparency analysis, SC == SA.
            transparentOutsideFG = dst == SkBlendModeCoeff::kZero || dst == SkBlendModeCoeff::kSA
                                                                  || dst == SkBlendModeCoeff::kSC;
            // And the reverse is true for src and the background content.
            transparentOutsideBG = src == SkBlendModeCoeff::kZero || src == SkBlendModeCoeff::kDA;
        }
        // NOTE: advanced blends use src-over for their alpha channel, which should produce the
        // union of FG and BG. That is the outcome if we leave transparentOutsideFG/BG false.
    } else if (fArithmeticCoefficients.has_value()) {
        [[maybe_unused]] static constexpr SkV4 kClearCoeff = {0.f, 0.f, 0.f, 0.f};
        const SkV4& k = *fArithmeticCoefficients;
        SkASSERT(k != kClearCoeff); // Should have been converted to a clear blender

        if (k[3] != 0.f) {
            // The arithmetic equation produces non-transparent black everywhere
            return skif::LayerSpace<SkIRect>(SkRectPriv::MakeILarge());
        } else {
            // Given the earlier assert and if, then (k[1] == k[2] == 0) implies k[0] != 0. If only
            // one of k[1] or k[2] are non-zero then, regardless of k[0], then only that bounds
            // has non-transparent content.
            transparentOutsideFG = k[2] == 0.f;
            transparentOutsideBG = k[1] == 0.f;
        }
    } else {
        // A non-arithmetic runtime blender, so pessimistically assume it can return non-transparent
        // black anywhere.
        return skif::LayerSpace<SkIRect>(SkRectPriv::MakeILarge());
    }

    skif::LayerSpace<SkIRect> foregroundBounds =
            this->getChildOutputLayerBounds(kForeground, mapping, contentBounds);
    skif::LayerSpace<SkIRect> backgroundBounds =
            this->getChildOutputLayerBounds(kBackground, mapping, contentBounds);
    if (transparentOutsideFG) {
        if (transparentOutsideBG) {
            // Output is the intersection of both
            if (!foregroundBounds.intersect(backgroundBounds)) {
                return skif::LayerSpace<SkIRect>::Empty();
            }
        }
        return foregroundBounds;
    } else {
        if (!transparentOutsideBG) {
            // Output is the union of both (infinite bounds were detected earlier).
            backgroundBounds.join(foregroundBounds);
        }
        return backgroundBounds;
    }
}

SkRect SkBlendImageFilter::computeFastBounds(const SkRect& bounds) const {
    // TODO: This is a prime example of why computeFastBounds() and onGetOutputLayerBounds() should
    // be combined into the same function.
    bool transparentOutsideFG = false;
    bool transparentOutsideBG = false;
    if (auto bm = as_BB(fBlender)->asBlendMode()) {
        if (*bm == SkBlendMode::kClear) {
            return SkRect::MakeEmpty();
        }
        SkBlendModeCoeff src, dst;
        if (SkBlendMode_AsCoeff(*bm, &src, &dst)) {
            // If dst's coefficient is 0 then nothing can produce non-transparent content outside
            // of the foreground. When dst coefficient is SA, it will always be 0 outside the FG.
            transparentOutsideFG = dst == SkBlendModeCoeff::kZero || dst == SkBlendModeCoeff::kSA;
            // And the reverse is true for src and the background content.
            transparentOutsideBG = src == SkBlendModeCoeff::kZero || src == SkBlendModeCoeff::kDA;
        }
    } else if (fArithmeticCoefficients.has_value()) {
        [[maybe_unused]] static constexpr SkV4 kClearCoeff = {0.f, 0.f, 0.f, 0.f};
        const SkV4& k = *fArithmeticCoefficients;
        SkASSERT(k != kClearCoeff); // Should have been converted to a clear blender

        if (k[3] != 0.f) {
            // The arithmetic equation produces non-transparent black everywhere
            return SkRectPriv::MakeLargeS32();
        } else {
            // Given the earlier assert and if, then (k[1] == k[2] == 0) implies k[0] != 0. If only
            // one of k[1] or k[2] are non-zero then, regardless of k[0], then only that bounds
            // has non-transparent content.
            transparentOutsideFG = k[2] == 0.f;
            transparentOutsideBG = k[1] == 0.f;
        }
    } else {
        // A non-arithmetic runtime blender, so pessimistically assume it can return non-transparent
        // black anywhere.
        return SkRectPriv::MakeLargeS32();
    }

<<<<<<< HEAD
    GrImageInfo info(ctx.grColorType(), kPremul_SkAlphaType, ctx.refColorSpace(), bounds.size());

    if (foregroundView.asTextureProxy()) {
        SkRect fgSubset = SkRect::Make(foreground->subset());
        SkMatrix fgMatrix = SkMatrix::Translate(
                SkIntToScalar(fgSubset.left() - foregroundOffset.fX),
                SkIntToScalar(fgSubset.top()  - foregroundOffset.fY));
        auto fgFP = GrTextureEffect::MakeSubset(std::move(foregroundView), foreground->alphaType(),
                                                fgMatrix, sampler, fgSubset, caps);
        fgFP = GrColorSpaceXformEffect::Make(std::move(fgFP), foreground->getColorSpace(),
                                             foreground->alphaType(), ctx.colorSpace(),
                                             kPremul_SkAlphaType);

        SkSurfaceProps props{}; // default OK; blend-image filters don't render text
        GrFPArgs args(rContext, &info.colorInfo(), props);

        fp = GrFragmentProcessors::Make(as_BB(fBlender), std::move(fgFP), std::move(fp), args);
    }

    auto sfc = rContext->priv().makeSFC(
            info, "BlendImageFilter_FilterImageGPU", SkBackingFit::kApprox);
    if (!sfc) {
        return nullptr;
    }

    sfc->fillRectToRectWithFP(bounds, SkIRect::MakeSize(bounds.size()), std::move(fp));

    return SkSpecialImage::MakeDeferredFromGpu(rContext,
                                               SkIRect::MakeWH(bounds.width(), bounds.height()),
                                               kNeedNewImageUniqueID_SpecialImage,
                                               sfc->readSurfaceView(),
                                               sfc->colorInfo(),
                                               ctx.surfaceProps());
}

#endif

namespace {

class SkArithmeticImageFilter final : public SkImageFilter_Base {
public:
    SkArithmeticImageFilter(float k1, float k2, float k3, float k4, bool enforcePMColor,
                            sk_sp<SkImageFilter> inputs[2], const SkRect* cropRect)
            : INHERITED(inputs, 2, cropRect)
            , fK{k1, k2, k3, k4}
            , fEnforcePMColor(enforcePMColor) {}

protected:
    sk_sp<SkSpecialImage> onFilterImage(const Context&, SkIPoint* offset) const override;

    SkIRect onFilterBounds(const SkIRect&, const SkMatrix& ctm,
                           MapDirection, const SkIRect* inputRect) const override;

#if defined(SK_GANESH)
    sk_sp<SkSpecialImage> filterImageGPU(const Context& ctx,
                                         sk_sp<SkSpecialImage> background,
                                         const SkIPoint& backgroundOffset,
                                         sk_sp<SkSpecialImage> foreground,
                                         const SkIPoint& foregroundOffset,
                                         const SkIRect& bounds) const;
#endif

    void flatten(SkWriteBuffer& buffer) const override;

    void drawForeground(SkCanvas* canvas, SkSpecialImage*, const SkIRect&) const;

private:
    friend void ::SkRegisterBlendImageFilterFlattenable();
    SK_FLATTENABLE_HOOKS(SkArithmeticImageFilter)

    bool onAffectsTransparentBlack() const override { return !SkScalarNearlyZero(fK[3]); }

    SkV4 fK;
    bool fEnforcePMColor;

    using INHERITED = SkImageFilter_Base;
};

} // end namespace

sk_sp<SkImageFilter> SkImageFilters::Arithmetic(
        SkScalar k1, SkScalar k2, SkScalar k3, SkScalar k4, bool enforcePMColor,
        sk_sp<SkImageFilter> background, sk_sp<SkImageFilter> foreground,
        const CropRect& cropRect) {
    if (!SkScalarIsFinite(k1) || !SkScalarIsFinite(k2) || !SkScalarIsFinite(k3) ||
        !SkScalarIsFinite(k4)) {
        return nullptr;
    }

    // are we nearly some other "std" mode?
    int mode = -1;  // illegal mode
    if (SkScalarNearlyZero(k1) && SkScalarNearlyEqual(k2, SK_Scalar1) && SkScalarNearlyZero(k3) &&
        SkScalarNearlyZero(k4)) {
        mode = (int)SkBlendMode::kSrc;
    } else if (SkScalarNearlyZero(k1) && SkScalarNearlyZero(k2) &&
               SkScalarNearlyEqual(k3, SK_Scalar1) && SkScalarNearlyZero(k4)) {
        mode = (int)SkBlendMode::kDst;
    } else if (SkScalarNearlyZero(k1) && SkScalarNearlyZero(k2) && SkScalarNearlyZero(k3) &&
               SkScalarNearlyZero(k4)) {
        mode = (int)SkBlendMode::kClear;
    }
    if (mode >= 0) {
        return SkImageFilters::Blend((SkBlendMode)mode, std::move(background),
                                     std::move(foreground), cropRect);
    }

    sk_sp<SkImageFilter> inputs[2] = {std::move(background), std::move(foreground)};
    return sk_sp<SkImageFilter>(
            new SkArithmeticImageFilter(k1, k2, k3, k4, enforcePMColor, inputs, cropRect));
}

sk_sp<SkFlattenable> SkArithmeticImageFilter::CreateProc(SkReadBuffer& buffer) {
    SK_IMAGEFILTER_UNFLATTEN_COMMON(common, 2);
    float k[4];
    for (int i = 0; i < 4; ++i) {
        k[i] = buffer.readScalar();
    }
    const bool enforcePMColor = buffer.readBool();
    if (!buffer.isValid()) {
        return nullptr;
    }
    return SkImageFilters::Arithmetic(k[0], k[1], k[2], k[3], enforcePMColor, common.getInput(0),
                                      common.getInput(1), common.cropRect());
}

void SkArithmeticImageFilter::flatten(SkWriteBuffer& buffer) const {
    this->INHERITED::flatten(buffer);
    for (int i = 0; i < 4; ++i) {
        buffer.writeScalar(fK[i]);
    }
    buffer.writeBool(fEnforcePMColor);
}

void SkRegisterBlendImageFilterFlattenable() {
    SK_REGISTER_FLATTENABLE(SkBlendImageFilter);
    // TODO (michaelludwig) - Remove after grace period for SKPs to stop using old name
    SkFlattenable::Register("SkXfermodeImageFilter_Base", SkBlendImageFilter::CreateProc);
    SkFlattenable::Register("SkXfermodeImageFilterImpl", SkBlendImageFilter::CreateProc);

    // SkRegisterArithmeticImageFilterFlattenable
    SK_REGISTER_FLATTENABLE(SkArithmeticImageFilter);
    SkFlattenable::Register("ArithmeticImageFilterImpl", SkArithmeticImageFilter::CreateProc);
}

///////////////////////////////////////////////////////////////////////////////////////////////////

template <bool EnforcePMColor>
void arith_span(const SkV4& k, SkPMColor dst[], const SkPMColor src[], int count) {
    const skvx::float4 k1 = k[0] * (1/255.0f),
                       k2 = k[1],
                       k3 = k[2],
                       k4 = k[3] * 255.0f + 0.5f;

    for (int i = 0; i < count; i++) {
        skvx::float4 s = skvx::cast<float>(skvx::byte4::Load(src+i)),
                     d = skvx::cast<float>(skvx::byte4::Load(dst+i)),
                     r = pin(k1*s*d + k2*s + k3*d + k4, skvx::float4(0.f), skvx::float4(255.f));
        if (EnforcePMColor) {
            auto a = skvx::shuffle<3,3,3,3>(r);
            r = min(a, r);
        }
        skvx::cast<uint8_t>(r).store(dst+i);
    }
}

// apply mode to src==transparent (0)
template<bool EnforcePMColor> void arith_transparent(const SkV4& k, SkPMColor dst[], int count) {
    const skvx::float4 k3 = k[2],
                       k4 = k[3] * 255.0f + 0.5f;

    for (int i = 0; i < count; i++) {
        skvx::float4 d = skvx::cast<float>(skvx::byte4::Load(dst+i)),
                     r = pin(k3*d + k4, skvx::float4(0.f), skvx::float4(255.f));
        if (EnforcePMColor) {
            auto a = skvx::shuffle<3,3,3,3>(r);
            r = min(a, r);
        }
        skvx::cast<uint8_t>(r).store(dst+i);
    }
}

static bool intersect(SkPixmap* dst, SkPixmap* src, int srcDx, int srcDy) {
    SkIRect dstR = SkIRect::MakeWH(dst->width(), dst->height());
    SkIRect srcR = SkIRect::MakeXYWH(srcDx, srcDy, src->width(), src->height());
    SkIRect sect;
    if (!sect.intersect(dstR, srcR)) {
        return false;
    }
    *dst = SkPixmap(dst->info().makeDimensions(sect.size()),
                    dst->addr(sect.fLeft, sect.fTop),
                    dst->rowBytes());
    *src = SkPixmap(src->info().makeDimensions(sect.size()),
                    src->addr(std::max(0, -srcDx), std::max(0, -srcDy)),
                    src->rowBytes());
    return true;
}

sk_sp<SkSpecialImage> SkArithmeticImageFilter::onFilterImage(const Context& ctx,
                                                             SkIPoint* offset) const {
    SkIPoint backgroundOffset = SkIPoint::Make(0, 0);
    sk_sp<SkSpecialImage> background(this->filterInput(0, ctx, &backgroundOffset));

    SkIPoint foregroundOffset = SkIPoint::Make(0, 0);
    sk_sp<SkSpecialImage> foreground(this->filterInput(1, ctx, &foregroundOffset));

    SkIRect foregroundBounds = SkIRect::MakeEmpty();
    if (foreground) {
        foregroundBounds = SkIRect::MakeXYWH(foregroundOffset.x(), foregroundOffset.y(),
                                             foreground->width(), foreground->height());
    }

    SkIRect srcBounds = SkIRect::MakeEmpty();
    if (background) {
        srcBounds = SkIRect::MakeXYWH(backgroundOffset.x(), backgroundOffset.y(),
                                      background->width(), background->height());
    }

    srcBounds.join(foregroundBounds);
    if (srcBounds.isEmpty()) {
        return nullptr;
    }

    SkIRect bounds;
    if (!this->applyCropRect(ctx, srcBounds, &bounds)) {
        return nullptr;
    }

    offset->fX = bounds.left();
    offset->fY = bounds.top();

#if defined(SK_GANESH)
    if (ctx.gpuBacked()) {
        return this->filterImageGPU(ctx, background, backgroundOffset, foreground,
                                    foregroundOffset, bounds);
    }
#endif

    sk_sp<SkSpecialSurface> surf(ctx.makeSurface(bounds.size()));
    if (!surf) {
        return nullptr;
    }

    SkCanvas* canvas = surf->getCanvas();
    SkASSERT(canvas);

    canvas->clear(0x0);  // can't count on background to fully clear the background
    canvas->translate(SkIntToScalar(-bounds.left()), SkIntToScalar(-bounds.top()));

    if (background) {
        SkPaint paint;
        paint.setBlendMode(SkBlendMode::kSrc);
        background->draw(canvas, SkIntToScalar(backgroundOffset.fX),
                         SkIntToScalar(backgroundOffset.fY), SkSamplingOptions(), &paint);
    }

    this->drawForeground(canvas, foreground.get(), foregroundBounds);

    return surf->makeImageSnapshot();
}

SkIRect SkArithmeticImageFilter::onFilterBounds(const SkIRect& src,
                                                const SkMatrix& ctm,
                                                MapDirection dir,
                                                const SkIRect* inputRect) const {
    if (kReverse_MapDirection == dir) {
        return INHERITED::onFilterBounds(src, ctm, dir, inputRect);
    }

    SkASSERT(2 == this->countInputs());

    // result(i1,i2) = k1*i1*i2 + k2*i1 + k3*i2 + k4
    // Note that background (getInput(0)) is i2, and foreground (getInput(1)) is i1.
    auto i2 = this->getInput(0) ? this->getInput(0)->filterBounds(src, ctm, dir, nullptr) : src;
    auto i1 = this->getInput(1) ? this->getInput(1)->filterBounds(src, ctm, dir, nullptr) : src;

    // Arithmetic with non-zero k4 may influence the complete filter primitive
    // region. [k4 > 0 => result(0,0) = k4 => result(i1,i2) >= k4]
    if (!SkScalarNearlyZero(fK[3])) {
        i1.join(i2);
        return i1;
    }

    // If both K2 or K3 are non-zero, both i1 and i2 appear.
    if (!SkScalarNearlyZero(fK[1]) && !SkScalarNearlyZero(fK[2])) {
        i1.join(i2);
        return i1;
    }

    // If k2 is non-zero, output can be produced whenever i1 is non-transparent.
    // [k3 = k4 = 0 => result(i1,i2) = k1*i1*i2 + k2*i1 = (k1*i2 + k2)*i1]
    if (!SkScalarNearlyZero(fK[1])) {
        return i1;
    }

    // If k3 is non-zero, output can be produced whenever i2 is non-transparent.
    // [k2 = k4 = 0 => result(i1,i2) = k1*i1*i2 + k3*i2 = (k1*i1 + k3)*i2]
    if (!SkScalarNearlyZero(fK[2])) {
        return i2;
    }

    // If just k1 is non-zero, output will only be produce where both inputs
    // are non-transparent. Use intersection.
    // [k1 > 0 and k2 = k3 = k4 = 0 => result(i1,i2) = k1*i1*i2]
    if (!SkScalarNearlyZero(fK[0])) {
        if (!i1.intersect(i2)) {
            return SkIRect::MakeEmpty();
        }
        return i1;
    }

    // [k1 = k2 = k3 = k4 = 0 => result(i1,i2) = 0]
    return SkIRect::MakeEmpty();
}

#if defined(SK_GANESH)

std::unique_ptr<GrFragmentProcessor> make_arithmetic_fp(
        std::unique_ptr<GrFragmentProcessor> srcFP,
        std::unique_ptr<GrFragmentProcessor> dstFP,
        const SkV4& k,
        bool enforcePMColor) {
    static const SkRuntimeEffect* effect = SkMakeRuntimeEffect(SkRuntimeEffect::MakeForShader,
        "uniform shader srcFP;"
        "uniform shader dstFP;"
        "uniform half4 k;"
        "uniform half pmClamp;"
        "half4 main(float2 xy) {"
            "half4 src = srcFP.eval(xy);"
            "half4 dst = dstFP.eval(xy);"
            "half4 color = saturate(k.x * src * dst +"
                                   "k.y * src +"
                                   "k.z * dst +"
                                   "k.w);"
            "color.rgb = min(color.rgb, max(color.a, pmClamp));"
            "return color;"
        "}"
    );
    return GrSkSLFP::Make(effect, "arithmetic_fp", /*inputFP=*/nullptr, GrSkSLFP::OptFlags::kNone,
                          "srcFP", std::move(srcFP),
                          "dstFP", std::move(dstFP),
                          "k", k,
                          "pmClamp", enforcePMColor ? 0.0f : 1.0f);
}

sk_sp<SkSpecialImage> SkArithmeticImageFilter::filterImageGPU(
        const Context& ctx,
        sk_sp<SkSpecialImage> background,
        const SkIPoint& backgroundOffset,
        sk_sp<SkSpecialImage> foreground,
        const SkIPoint& foregroundOffset,
        const SkIRect& bounds) const {
    SkASSERT(ctx.gpuBacked());

    auto rContext = ctx.getContext();

    GrSurfaceProxyView backgroundView, foregroundView;

    GrProtected isProtected = GrProtected::kNo;
    if (background) {
        backgroundView = background->view(rContext);
        SkASSERT(backgroundView.proxy());
        isProtected = backgroundView.proxy()->isProtected();
    }

    if (foreground) {
        foregroundView = foreground->view(rContext);
        SkASSERT(foregroundView.proxy());
        isProtected = foregroundView.proxy()->isProtected();
    }

    std::unique_ptr<GrFragmentProcessor> fp;
    const auto& caps = *ctx.getContext()->priv().caps();
    GrSamplerState sampler(GrSamplerState::WrapMode::kClampToBorder,
                           GrSamplerState::Filter::kNearest);

    if (background) {
        SkRect bgSubset = SkRect::Make(background->subset());
        SkMatrix backgroundMatrix = SkMatrix::Translate(
                SkIntToScalar(bgSubset.left() - backgroundOffset.fX),
                SkIntToScalar(bgSubset.top()  - backgroundOffset.fY));
        fp = GrTextureEffect::MakeSubset(std::move(backgroundView),
                                         background->alphaType(),
                                         backgroundMatrix,
                                         sampler,
                                         bgSubset,
                                         caps);
        fp = GrColorSpaceXformEffect::Make(std::move(fp),
                                           background->getColorSpace(),
                                           background->alphaType(),
                                           ctx.colorSpace(),
                                           kPremul_SkAlphaType);
    } else {
        fp = GrFragmentProcessor::MakeColor(SK_PMColor4fTRANSPARENT);
    }

    if (foreground) {
        SkRect fgSubset = SkRect::Make(foreground->subset());
        SkMatrix foregroundMatrix = SkMatrix::Translate(
                SkIntToScalar(fgSubset.left() - foregroundOffset.fX),
                SkIntToScalar(fgSubset.top()  - foregroundOffset.fY));
        auto fgFP = GrTextureEffect::MakeSubset(std::move(foregroundView),
                                                foreground->alphaType(),
                                                foregroundMatrix,
                                                sampler,
                                                fgSubset,
                                                caps);
        fgFP = GrColorSpaceXformEffect::Make(std::move(fgFP),
                                             foreground->getColorSpace(),
                                             foreground->alphaType(),
                                             ctx.colorSpace(),
                                             kPremul_SkAlphaType);
        fp = make_arithmetic_fp(std::move(fgFP), std::move(fp), fK, fEnforcePMColor);
    }

    GrImageInfo info(ctx.grColorType(), kPremul_SkAlphaType, ctx.refColorSpace(), bounds.size());
    auto sfc = rContext->priv().makeSFC(info,
                                        "ArithmeticImageFilter_FilterImageGPU",
                                        SkBackingFit::kApprox,
                                        1,
                                        GrMipmapped::kNo,
                                        isProtected,
                                        kBottomLeft_GrSurfaceOrigin);
    if (!sfc) {
        return nullptr;
    }

    sfc->fillRectToRectWithFP(bounds, SkIRect::MakeSize(bounds.size()), std::move(fp));

    return SkSpecialImage::MakeDeferredFromGpu(rContext,
                                               SkIRect::MakeWH(bounds.width(), bounds.height()),
                                               kNeedNewImageUniqueID_SpecialImage,
                                               sfc->readSurfaceView(),
                                               sfc->colorInfo(),
                                               ctx.surfaceProps());
}
#endif

void SkArithmeticImageFilter::drawForeground(SkCanvas* canvas, SkSpecialImage* img,
                                             const SkIRect& fgBounds) const {
    SkPixmap dst;
    if (!canvas->peekPixels(&dst)) {
        return;
    }

    const SkMatrix& ctm = canvas->getTotalMatrix();
    SkASSERT(ctm.getType() <= SkMatrix::kTranslate_Mask);
    const int dx = SkScalarRoundToInt(ctm.getTranslateX());
    const int dy = SkScalarRoundToInt(ctm.getTranslateY());
    // be sure to perform this offset using SkIRect, since it saturates to avoid overflows
    const SkIRect fgoffset = fgBounds.makeOffset(dx, dy);

    if (img) {
        SkBitmap srcBM;
        SkPixmap src;
        if (!img->getROPixels(&srcBM)) {
            return;
        }
        if (!srcBM.peekPixels(&src)) {
            return;
        }

        auto proc = fEnforcePMColor ? arith_span<true> : arith_span<false>;
        SkPixmap tmpDst = dst;
        if (intersect(&tmpDst, &src, fgoffset.fLeft, fgoffset.fTop)) {
            for (int y = 0; y < tmpDst.height(); ++y) {
                proc(fK, tmpDst.writable_addr32(0, y), src.addr32(0, y), tmpDst.width());
            }
        }
    }

    // Now apply the mode with transparent-color to the outside of the fg image
    SkRegion outside(SkIRect::MakeWH(dst.width(), dst.height()));
    outside.op(fgoffset, SkRegion::kDifference_Op);
    auto proc = fEnforcePMColor ? arith_transparent<true> : arith_transparent<false>;
    for (SkRegion::Iterator iter(outside); !iter.done(); iter.next()) {
        const SkIRect r = iter.rect();
        for (int y = r.fTop; y < r.fBottom; ++y) {
            proc(fK, dst.writable_addr32(r.fLeft, y), r.width());
        }
    }
}

#else

#include "include/core/SkBlendMode.h"
#include "include/core/SkBlender.h"
#include "include/core/SkColor.h"
#include "include/core/SkFlattenable.h"
#include "include/core/SkImageFilter.h"
#include "include/core/SkM44.h"
#include "include/core/SkRect.h"
#include "include/core/SkRefCnt.h"
#include "include/core/SkScalar.h"
#include "include/core/SkShader.h"
#include "include/core/SkTypes.h"
#include "include/effects/SkBlenders.h"
#include "include/private/base/SkSpan_impl.h"
#include "include/private/base/SkTo.h"
#include "src/core/SkBlendModePriv.h"
#include "src/core/SkBlenderBase.h"
#include "src/core/SkImageFilterTypes.h"
#include "src/core/SkImageFilter_Base.h"
#include "src/core/SkPicturePriv.h"
#include "src/core/SkReadBuffer.h"
#include "src/core/SkRectPriv.h"
#include "src/core/SkWriteBuffer.h"
#include "src/effects/imagefilters/SkCropImageFilter.h"

#include <cstdint>
#include <optional>
#include <utility>

namespace {

class SkBlendImageFilter : public SkImageFilter_Base {
    // Input image filter indices
    static constexpr int kBackground = 0;
    static constexpr int kForeground = 1;

public:
    SkBlendImageFilter(sk_sp<SkBlender> blender,
                       const std::optional<SkV4>& coefficients,
                       bool enforcePremul,
                       sk_sp<SkImageFilter> inputs[2])
            : SkImageFilter_Base(inputs, 2, nullptr)
            , fBlender(std::move(blender))
            , fArithmeticCoefficients(coefficients)
            , fEnforcePremul(enforcePremul) {
        // A null blender represents src-over, which should have been filled in by the factory
        SkASSERT(fBlender);
    }

    SkRect computeFastBounds(const SkRect& bounds) const override;

protected:
    void flatten(SkWriteBuffer&) const override;

private:
    static constexpr uint32_t kArithmetic_SkBlendMode = kCustom_SkBlendMode + 1;

    friend void ::SkRegisterBlendImageFilterFlattenable();
    SK_FLATTENABLE_HOOKS(SkBlendImageFilter)
    static sk_sp<SkFlattenable> LegacyArithmeticCreateProc(SkReadBuffer& buffer);

    MatrixCapability onGetCTMCapability() const override { return MatrixCapability::kComplex; }

    bool onAffectsTransparentBlack() const override {
        // An arbitrary runtime blender or an arithmetic runtime blender with k3 != 0 affects
        // transparent black.
        return !as_BB(fBlender)->asBlendMode().has_value() &&
               (!fArithmeticCoefficients.has_value() || (*fArithmeticCoefficients)[3] != 0.f);
    }

    skif::FilterResult onFilterImage(const skif::Context&) const override;

    skif::LayerSpace<SkIRect> onGetInputLayerBounds(
            const skif::Mapping& mapping,
            const skif::LayerSpace<SkIRect>& desiredOutput,
            const skif::LayerSpace<SkIRect>& contentBounds) const override;

    skif::LayerSpace<SkIRect> onGetOutputLayerBounds(
            const skif::Mapping& mapping,
            const skif::LayerSpace<SkIRect>& contentBounds) const override;

    sk_sp<SkShader> makeBlendShader(sk_sp<SkShader> bg, sk_sp<SkShader> fg) const;

    sk_sp<SkBlender> fBlender;

    // Normally runtime SkBlenders are pessimistic about the bounds they affect. For Arithmetic,
    // we remember the coefficients so that bounds can be reasoned about.
    std::optional<SkV4> fArithmeticCoefficients;
    bool fEnforcePremul; // Remembered to serialize the Arithmetic variant correctly
};

sk_sp<SkImageFilter> make_blend(sk_sp<SkBlender> blender,
                                sk_sp<SkImageFilter> background,
                                sk_sp<SkImageFilter> foreground,
                                const SkImageFilters::CropRect& cropRect,
                                std::optional<SkV4> coefficients = {},
                                bool enforcePremul = false) {
    if (!blender) {
        blender = SkBlender::Mode(SkBlendMode::kSrcOver);
    }

    auto cropped = [cropRect](sk_sp<SkImageFilter> filter) {
        if (cropRect) {
            filter = SkMakeCropImageFilter(*cropRect, std::move(filter));
        }
        return filter;
    };

    if (auto bm = as_BB(blender)->asBlendMode()) {
        if (bm == SkBlendMode::kSrc) {
            return cropped(std::move(foreground));
        } else if (bm == SkBlendMode::kDst) {
            return cropped(std::move(background));
        }
        // TODO(b/283548627): Route kClear to a dedicated Empty image filter.
    }

    sk_sp<SkImageFilter> inputs[2] = { std::move(background), std::move(foreground) };
    sk_sp<SkImageFilter> filter{new SkBlendImageFilter(blender, coefficients,
                                                       enforcePremul, inputs)};
    return cropped(std::move(filter));
}

} // anonymous namespace

sk_sp<SkImageFilter> SkImageFilters::Blend(SkBlendMode mode,
                                           sk_sp<SkImageFilter> background,
                                           sk_sp<SkImageFilter> foreground,
                                           const CropRect& cropRect) {
    return make_blend(SkBlender::Mode(mode),
                      std::move(background),
                      std::move(foreground),
                      cropRect);
}

sk_sp<SkImageFilter> SkImageFilters::Blend(sk_sp<SkBlender> blender,
                                           sk_sp<SkImageFilter> background,
                                           sk_sp<SkImageFilter> foreground,
                                           const CropRect& cropRect) {
    return make_blend(std::move(blender), std::move(background), std::move(foreground), cropRect);
}

sk_sp<SkImageFilter> SkImageFilters::Arithmetic(SkScalar k1,
                                                SkScalar k2,
                                                SkScalar k3,
                                                SkScalar k4,
                                                bool enforcePMColor,
                                                sk_sp<SkImageFilter> background,
                                                sk_sp<SkImageFilter> foreground,
                                                const CropRect& cropRect) {
    auto blender = SkBlenders::Arithmetic(k1, k2, k3, k4, enforcePMColor);
    if (!blender) {
        // Arithmetic() returns null on an error, not to optimize src-over
        return nullptr;
    }
    return make_blend(std::move(blender),
                      std::move(background),
                      std::move(foreground),
                      cropRect,
                      // Carry arithmetic coefficients and premul behavior into image filter for
                      // serialization and bounds analysis
                      SkV4{k1, k2, k3, k4},
                      enforcePMColor);
}

void SkRegisterBlendImageFilterFlattenable() {
    SK_REGISTER_FLATTENABLE(SkBlendImageFilter);
    // TODO (michaelludwig) - Remove after grace period for SKPs to stop using old name
    SkFlattenable::Register("SkXfermodeImageFilter_Base", SkBlendImageFilter::CreateProc);
    SkFlattenable::Register("SkXfermodeImageFilterImpl", SkBlendImageFilter::CreateProc);
    SkFlattenable::Register("ArithmeticImageFilterImpl",
                            SkBlendImageFilter::LegacyArithmeticCreateProc);
    SkFlattenable::Register("SkArithmeticImageFilter",
                            SkBlendImageFilter::LegacyArithmeticCreateProc);
}

sk_sp<SkFlattenable> SkBlendImageFilter::LegacyArithmeticCreateProc(SkReadBuffer& buffer) {
    // Newer SKPs should be using the updated Blend CreateProc.
    if (!buffer.validate(buffer.isVersionLT(SkPicturePriv::kCombineBlendArithmeticFilters))) {
        SkASSERT(false); // debug-only, so release will just see a failed deserialization
        return nullptr;
    }

    SK_IMAGEFILTER_UNFLATTEN_COMMON(common, 2);
    float k[4];
    for (int i = 0; i < 4; ++i) {
        k[i] = buffer.readScalar();
    }
    const bool enforcePremul = buffer.readBool();
    return SkImageFilters::Arithmetic(k[0], k[1], k[2], k[3], enforcePremul,
                                      common.getInput(0), common.getInput(1), common.cropRect());
}

sk_sp<SkFlattenable> SkBlendImageFilter::CreateProc(SkReadBuffer& buffer) {
    SK_IMAGEFILTER_UNFLATTEN_COMMON(common, 2);

    sk_sp<SkBlender> blender;
    std::optional<SkV4> coefficients;
    bool enforcePremul = false;

    const uint32_t mode = buffer.read32();
    if (mode == kArithmetic_SkBlendMode) {
        // Should only see this sentinel value in newer SKPs
        if (buffer.validate(!buffer.isVersionLT(SkPicturePriv::kCombineBlendArithmeticFilters))) {
            SkV4 k;
            for (int i = 0; i < 4; ++i) {
                k[i] = buffer.readScalar();
            }
            coefficients = k;
            enforcePremul = buffer.readBool();
            blender = SkBlenders::Arithmetic(k.x, k.y, k.z, k.w, enforcePremul);
            if (!buffer.validate(SkToBool(blender))) {
                return nullptr; // A null arithmetic blender is an error condition
            }
        }
    } else if (mode == kCustom_SkBlendMode) {
        blender = buffer.readBlender();
    } else {
        if (!buffer.validate(mode <= (unsigned) SkBlendMode::kLastMode)) {
            return nullptr;
        }
        blender = SkBlender::Mode((SkBlendMode)mode);
    }

    return make_blend(std::move(blender),
                      common.getInput(kBackground),
                      common.getInput(kForeground),
                      common.cropRect(),
                      coefficients,
                      enforcePremul);
}

void SkBlendImageFilter::flatten(SkWriteBuffer& buffer) const {
    this->SkImageFilter_Base::flatten(buffer);
    if (fArithmeticCoefficients.has_value()) {
        buffer.write32(kArithmetic_SkBlendMode);

        const SkV4& k = *fArithmeticCoefficients;
        buffer.writeScalar(k[0]);
        buffer.writeScalar(k[1]);
        buffer.writeScalar(k[2]);
        buffer.writeScalar(k[3]);
        buffer.writeBool(fEnforcePremul);
    } else if (auto bm = as_BB(fBlender)->asBlendMode()) {
        buffer.write32((unsigned)bm.value());
    } else {
        buffer.write32(kCustom_SkBlendMode);
        buffer.writeFlattenable(fBlender.get());
    }
}

///////////////////////////////////////////////////////////////////////////////////////////////////

sk_sp<SkShader> SkBlendImageFilter::makeBlendShader(sk_sp<SkShader> bg, sk_sp<SkShader> fg) const {
    // A null input shader signifies transparent black when image filtering, but SkShaders::Blend
    // expects non-null shaders. So we have to do some clean up.
    if (!bg || !fg) {
        // If we don't affect transparent black and both inputs are null, then return a null
        // shader to skip any evaluation.
        if (!this->onAffectsTransparentBlack() && !bg && !fg) {
            return nullptr;
        }
        // Otherwise if only one input is null, we might be able to just return that one.
        if (auto bm = as_BB(fBlender)->asBlendMode()) {
            SkBlendModeCoeff src, dst;
            if (SkBlendMode_AsCoeff(*bm, &src, &dst)) {
                if (bg && (dst == SkBlendModeCoeff::kOne ||
                           dst == SkBlendModeCoeff::kISA ||
                           dst == SkBlendModeCoeff::kISC)) {
                    return bg;
                }
                if (fg && (src == SkBlendModeCoeff::kOne ||
                           src == SkBlendModeCoeff::kIDA)) {
                    return fg;
                }
            }
        }
        // If we made it this far, the blend has non-trivial behavior even when one of the
        // inputs is transparent black, so replace the null shaders with that color.
        if (!bg) { bg = SkShaders::Color(SK_ColorTRANSPARENT); }
        if (!fg) { fg = SkShaders::Color(SK_ColorTRANSPARENT); }
    }

    return SkShaders::Blend(fBlender, std::move(bg), std::move(fg));
}

skif::FilterResult SkBlendImageFilter::onFilterImage(const skif::Context& ctx) const {
    using ShaderFlags = skif::FilterResult::ShaderFlags;

    // We could just request 'desiredOutput' for the blend's required input size, since that's what
    // it is expected to fill. However, some blend modes restrict the output to something other
    // than the union of the foreground and background. To make this restriction available to both
    // children before evaluating them, we determine the maximum possible output the blend can
    // produce from the contentBounds and require that for both children to produce.
    skif::LayerSpace<SkIRect> requiredInput = this->onGetOutputLayerBounds(
            ctx.mapping(), ctx.source().layerBounds());
    if (!requiredInput.intersect(ctx.desiredOutput())) {
        return {};
    }
    skif::Context inputCtx = ctx.withNewDesiredOutput(requiredInput);

    skif::FilterResult::Builder builder{ctx};
    builder.add(this->getChildOutput(kBackground, inputCtx));
    builder.add(this->getChildOutput(kForeground, inputCtx));
    return builder.eval(
            [&](SkSpan<sk_sp<SkShader>> inputs) -> sk_sp<SkShader> {
                return this->makeBlendShader(inputs[kBackground], inputs[kForeground]);
            }, ShaderFlags::kExplicitOutputBounds, requiredInput);
}

skif::LayerSpace<SkIRect> SkBlendImageFilter::onGetInputLayerBounds(
        const skif::Mapping& mapping,
        const skif::LayerSpace<SkIRect>& desiredOutput,
        const skif::LayerSpace<SkIRect>& contentBounds) const {
    // See comment in onFilterImage().
    skif::LayerSpace<SkIRect> requiredInput = this->onGetOutputLayerBounds(mapping, contentBounds);
    if (!requiredInput.intersect(desiredOutput)) {
        // Don't bother recursing if we know the blend will discard everything
        return skif::LayerSpace<SkIRect>::Empty();
    }

    // Return the union of both FG and BG required inputs to ensure both have all necessary pixels
    skif::LayerSpace<SkIRect> bgInput =
            this->getChildInputLayerBounds(kBackground, mapping, requiredInput, contentBounds);
    skif::LayerSpace<SkIRect> fgInput =
            this->getChildInputLayerBounds(kForeground, mapping, requiredInput, contentBounds);

    bgInput.join(fgInput);
    return bgInput;
}

skif::LayerSpace<SkIRect> SkBlendImageFilter::onGetOutputLayerBounds(
        const skif::Mapping& mapping,
        const skif::LayerSpace<SkIRect>& contentBounds) const {
    // Blending is (k0*FG*BG +       k1*FG +       k2*BG + k3) for arithmetic blenders OR
    //             ( 0*FG*BG + srcCoeff*FG + dstCoeff*BG + 0 ) for Porter-Duff blend modes OR
    //              un-inspectable(FG, BG) for advanced blend modes and other runtime blenders.
    //
    // There are six possible output bounds that can be produced:
    //   1. No output: K = (0,0,0,0) or (srcCoeff,dstCoeff) = (kZero,kZero)
    //   2. intersect(FG,BG): K = (non-zero, 0,0,0) or (srcCoeff,dstCoeff) = (kZero|kDA, kZero|kSA)
    //   3. FG-only: K = (0, non-zero, 0,0) or (srcCoeff,dstCoeff) = (!kZero&!kDA, kZero|kSA)
    //   4. BG-only: K = (0,0, non-zero, 0) or (srcCoeff,dstCoeff) = (kZero|kDA, !kZero&!kSA)
    //   5. union(FG,BG): K = (*,*,*,0) or (srcCoeff,dstCoeff) = (!kZero&!kDA, !kZero&!kSA)
    //        or an advanced blend mode.
    //   6. infinite: K = (*,*,*, non-zero) or a runtime blender other than SkBlenders::Arithmetic.
    bool transparentOutsideFG = false;
    bool transparentOutsideBG = false;
    if (auto bm = as_BB(fBlender)->asBlendMode()) {
        if (*bm == SkBlendMode::kClear) {
            return skif::LayerSpace<SkIRect>::Empty();
        }
        SkBlendModeCoeff src, dst;
        if (SkBlendMode_AsCoeff(*bm, &src, &dst)) {
            // If dst's coefficient is 0 then nothing can produce non-transparent content outside
            // of the foreground. When dst coefficient is SA, it will always be 0 outside the FG.
            // For purposes of transparency analysis, SC == SA.
            transparentOutsideFG = dst == SkBlendModeCoeff::kZero || dst == SkBlendModeCoeff::kSA
                                                                  || dst == SkBlendModeCoeff::kSC;
            // And the reverse is true for src and the background content.
            transparentOutsideBG = src == SkBlendModeCoeff::kZero || src == SkBlendModeCoeff::kDA;
        }
        // NOTE: advanced blends use src-over for their alpha channel, which should produce the
        // union of FG and BG. That is the outcome if we leave transparentOutsideFG/BG false.
    } else if (fArithmeticCoefficients.has_value()) {
        [[maybe_unused]] static constexpr SkV4 kClearCoeff = {0.f, 0.f, 0.f, 0.f};
        const SkV4& k = *fArithmeticCoefficients;
        SkASSERT(k != kClearCoeff); // Should have been converted to a clear blender

        if (k[3] != 0.f) {
            // The arithmetic equation produces non-transparent black everywhere
            return skif::LayerSpace<SkIRect>(SkRectPriv::MakeILarge());
        } else {
            // Given the earlier assert and if, then (k[1] == k[2] == 0) implies k[0] != 0. If only
            // one of k[1] or k[2] are non-zero then, regardless of k[0], then only that bounds
            // has non-transparent content.
            transparentOutsideFG = k[2] == 0.f;
            transparentOutsideBG = k[1] == 0.f;
        }
    } else {
        // A non-arithmetic runtime blender, so pessimistically assume it can return non-transparent
        // black anywhere.
        return skif::LayerSpace<SkIRect>(SkRectPriv::MakeILarge());
    }

    skif::LayerSpace<SkIRect> foregroundBounds =
            this->getChildOutputLayerBounds(kForeground, mapping, contentBounds);
    skif::LayerSpace<SkIRect> backgroundBounds =
            this->getChildOutputLayerBounds(kBackground, mapping, contentBounds);
    if (transparentOutsideFG) {
        if (transparentOutsideBG) {
            // Output is the intersection of both
            if (!foregroundBounds.intersect(backgroundBounds)) {
                return skif::LayerSpace<SkIRect>::Empty();
            }
        }
        return foregroundBounds;
    } else {
        if (!transparentOutsideBG) {
            // Output is the union of both (infinite bounds were detected earlier).
            backgroundBounds.join(foregroundBounds);
        }
        return backgroundBounds;
    }
}

SkRect SkBlendImageFilter::computeFastBounds(const SkRect& bounds) const {
    // TODO: This is a prime example of why computeFastBounds() and onGetOutputLayerBounds() should
    // be combined into the same function.
    bool transparentOutsideFG = false;
    bool transparentOutsideBG = false;
    if (auto bm = as_BB(fBlender)->asBlendMode()) {
        if (*bm == SkBlendMode::kClear) {
            return SkRect::MakeEmpty();
        }
        SkBlendModeCoeff src, dst;
        if (SkBlendMode_AsCoeff(*bm, &src, &dst)) {
            // If dst's coefficient is 0 then nothing can produce non-transparent content outside
            // of the foreground. When dst coefficient is SA, it will always be 0 outside the FG.
            transparentOutsideFG = dst == SkBlendModeCoeff::kZero || dst == SkBlendModeCoeff::kSA;
            // And the reverse is true for src and the background content.
            transparentOutsideBG = src == SkBlendModeCoeff::kZero || src == SkBlendModeCoeff::kDA;
        }
    } else if (fArithmeticCoefficients.has_value()) {
        [[maybe_unused]] static constexpr SkV4 kClearCoeff = {0.f, 0.f, 0.f, 0.f};
        const SkV4& k = *fArithmeticCoefficients;
        SkASSERT(k != kClearCoeff); // Should have been converted to a clear blender

        if (k[3] != 0.f) {
            // The arithmetic equation produces non-transparent black everywhere
            return SkRectPriv::MakeLargeS32();
        } else {
            // Given the earlier assert and if, then (k[1] == k[2] == 0) implies k[0] != 0. If only
            // one of k[1] or k[2] are non-zero then, regardless of k[0], then only that bounds
            // has non-transparent content.
            transparentOutsideFG = k[2] == 0.f;
            transparentOutsideBG = k[1] == 0.f;
        }
    } else {
        // A non-arithmetic runtime blender, so pessimistically assume it can return non-transparent
        // black anywhere.
        return SkRectPriv::MakeLargeS32();
    }

    SkRect foregroundBounds = this->getInput(kForeground) ?
            this->getInput(kForeground)->computeFastBounds(bounds) : bounds;
    SkRect backgroundBounds = this->getInput(kBackground) ?
            this->getInput(kBackground)->computeFastBounds(bounds) : bounds;
    if (transparentOutsideFG) {
        if (transparentOutsideBG) {
            // Output is the intersection of both
            if (!foregroundBounds.intersect(backgroundBounds)) {
                return SkRect::MakeEmpty();
            }
        }
        return foregroundBounds;
    } else {
        if (!transparentOutsideBG) {
            // Output is the union of both (infinite bounds were detected earlier).
            backgroundBounds.join(foregroundBounds);
        }
        return backgroundBounds;
    }
}

#endif // SK_USE_LEGACY_BLEND_IMAGEFILTER
=======
    SkRect foregroundBounds = this->getInput(kForeground) ?
            this->getInput(kForeground)->computeFastBounds(bounds) : bounds;
    SkRect backgroundBounds = this->getInput(kBackground) ?
            this->getInput(kBackground)->computeFastBounds(bounds) : bounds;
    if (transparentOutsideFG) {
        if (transparentOutsideBG) {
            // Output is the intersection of both
            if (!foregroundBounds.intersect(backgroundBounds)) {
                return SkRect::MakeEmpty();
            }
        }
        return foregroundBounds;
    } else {
        if (!transparentOutsideBG) {
            // Output is the union of both (infinite bounds were detected earlier).
            backgroundBounds.join(foregroundBounds);
        }
        return backgroundBounds;
    }
}
>>>>>>> 46ecd1b7
<|MERGE_RESOLUTION|>--- conflicted
+++ resolved
@@ -6,988 +6,6 @@
  */
 
 #include "include/effects/SkImageFilters.h"
-
-<<<<<<< HEAD
-#if defined(SK_USE_LEGACY_BLEND_IMAGEFILTER)
-
-#include "include/core/SkAlphaType.h"
-#include "include/core/SkBitmap.h"
-=======
->>>>>>> 46ecd1b7
-#include "include/core/SkBlendMode.h"
-#include "include/core/SkBlender.h"
-#include "include/core/SkColor.h"
-#include "include/core/SkFlattenable.h"
-#include "include/core/SkImageFilter.h"
-<<<<<<< HEAD
-#include "include/core/SkImageInfo.h"
-#include "include/core/SkM44.h"
-#include "include/core/SkMatrix.h"
-#include "include/core/SkPaint.h"
-#include "include/core/SkPixmap.h"
-#include "include/core/SkPoint.h"
-=======
-#include "include/core/SkM44.h"
->>>>>>> 46ecd1b7
-#include "include/core/SkRect.h"
-#include "include/core/SkRefCnt.h"
-#include "include/core/SkScalar.h"
-#include "include/core/SkShader.h"
-#include "include/core/SkTypes.h"
-<<<<<<< HEAD
-#include "include/effects/SkRuntimeEffect.h"
-#include "include/private/SkColorData.h"
-#include "src/base/SkVx.h"
-=======
-#include "include/effects/SkBlenders.h"
-#include "include/private/base/SkSpan_impl.h"
-#include "include/private/base/SkTo.h"
->>>>>>> 46ecd1b7
-#include "src/core/SkBlendModePriv.h"
-#include "src/core/SkBlenderBase.h"
-#include "src/core/SkImageFilterTypes.h"
-#include "src/core/SkImageFilter_Base.h"
-#include "src/core/SkPicturePriv.h"
-#include "src/core/SkReadBuffer.h"
-<<<<<<< HEAD
-#include "src/core/SkRuntimeEffectPriv.h"
-#include "src/core/SkSpecialImage.h"
-#include "src/core/SkSpecialSurface.h"
-=======
-#include "src/core/SkRectPriv.h"
->>>>>>> 46ecd1b7
-#include "src/core/SkWriteBuffer.h"
-#include "src/effects/imagefilters/SkCropImageFilter.h"
-
-#include <algorithm>
-#include <cstdint>
-#include <optional>
-#include <utility>
-
-<<<<<<< HEAD
-#if defined(SK_GANESH)
-#include "include/gpu/GpuTypes.h"
-#include "include/gpu/GrRecordingContext.h"
-#include "include/gpu/GrTypes.h"
-#include "src/gpu/SkBackingFit.h"
-#include "src/gpu/ganesh/GrColorSpaceXform.h"
-#include "src/gpu/ganesh/GrFPArgs.h"
-#include "src/gpu/ganesh/GrFragmentProcessor.h"
-#include "src/gpu/ganesh/GrFragmentProcessors.h"
-#include "src/gpu/ganesh/GrImageInfo.h"
-#include "src/gpu/ganesh/GrRecordingContextPriv.h"
-#include "src/gpu/ganesh/GrSamplerState.h"
-#include "src/gpu/ganesh/GrSurfaceProxy.h"
-#include "src/gpu/ganesh/GrSurfaceProxyView.h"
-#include "src/gpu/ganesh/SurfaceFillContext.h"
-#include "src/gpu/ganesh/effects/GrSkSLFP.h"
-#include "src/gpu/ganesh/effects/GrTextureEffect.h"
-#endif
-
-=======
->>>>>>> 46ecd1b7
-namespace {
-
-class SkBlendImageFilter : public SkImageFilter_Base {
-    // Input image filter indices
-    static constexpr int kBackground = 0;
-    static constexpr int kForeground = 1;
-
-public:
-    SkBlendImageFilter(sk_sp<SkBlender> blender,
-                       const std::optional<SkV4>& coefficients,
-                       bool enforcePremul,
-                       sk_sp<SkImageFilter> inputs[2])
-            : SkImageFilter_Base(inputs, 2, nullptr)
-            , fBlender(std::move(blender))
-            , fArithmeticCoefficients(coefficients)
-            , fEnforcePremul(enforcePremul) {
-        // A null blender represents src-over, which should have been filled in by the factory
-        SkASSERT(fBlender);
-    }
-
-    SkRect computeFastBounds(const SkRect& bounds) const override;
-
-protected:
-    void flatten(SkWriteBuffer&) const override;
-
-private:
-    static constexpr uint32_t kArithmetic_SkBlendMode = kCustom_SkBlendMode + 1;
-
-    friend void ::SkRegisterBlendImageFilterFlattenable();
-    SK_FLATTENABLE_HOOKS(SkBlendImageFilter)
-    static sk_sp<SkFlattenable> LegacyArithmeticCreateProc(SkReadBuffer& buffer);
-
-    MatrixCapability onGetCTMCapability() const override { return MatrixCapability::kComplex; }
-
-    bool onAffectsTransparentBlack() const override {
-        // An arbitrary runtime blender or an arithmetic runtime blender with k3 != 0 affects
-        // transparent black.
-        return !as_BB(fBlender)->asBlendMode().has_value() &&
-               (!fArithmeticCoefficients.has_value() || (*fArithmeticCoefficients)[3] != 0.f);
-    }
-
-    skif::FilterResult onFilterImage(const skif::Context&) const override;
-
-    skif::LayerSpace<SkIRect> onGetInputLayerBounds(
-            const skif::Mapping& mapping,
-            const skif::LayerSpace<SkIRect>& desiredOutput,
-            const skif::LayerSpace<SkIRect>& contentBounds) const override;
-
-    skif::LayerSpace<SkIRect> onGetOutputLayerBounds(
-            const skif::Mapping& mapping,
-            const skif::LayerSpace<SkIRect>& contentBounds) const override;
-
-    sk_sp<SkShader> makeBlendShader(sk_sp<SkShader> bg, sk_sp<SkShader> fg) const;
-
-    sk_sp<SkBlender> fBlender;
-
-    // Normally runtime SkBlenders are pessimistic about the bounds they affect. For Arithmetic,
-    // we remember the coefficients so that bounds can be reasoned about.
-    std::optional<SkV4> fArithmeticCoefficients;
-    bool fEnforcePremul; // Remembered to serialize the Arithmetic variant correctly
-};
-
-sk_sp<SkImageFilter> make_blend(sk_sp<SkBlender> blender,
-                                sk_sp<SkImageFilter> background,
-                                sk_sp<SkImageFilter> foreground,
-                                const SkImageFilters::CropRect& cropRect,
-                                std::optional<SkV4> coefficients = {},
-                                bool enforcePremul = false) {
-    if (!blender) {
-        blender = SkBlender::Mode(SkBlendMode::kSrcOver);
-    }
-
-    auto cropped = [cropRect](sk_sp<SkImageFilter> filter) {
-        if (cropRect) {
-            filter = SkMakeCropImageFilter(*cropRect, std::move(filter));
-        }
-        return filter;
-    };
-
-    if (auto bm = as_BB(blender)->asBlendMode()) {
-        if (bm == SkBlendMode::kSrc) {
-            return cropped(std::move(foreground));
-        } else if (bm == SkBlendMode::kDst) {
-            return cropped(std::move(background));
-        }
-        // TODO(b/283548627): Route kClear to a dedicated Empty image filter.
-    }
-
-    sk_sp<SkImageFilter> inputs[2] = { std::move(background), std::move(foreground) };
-    sk_sp<SkImageFilter> filter{new SkBlendImageFilter(blender, coefficients,
-                                                       enforcePremul, inputs)};
-    return cropped(std::move(filter));
-}
-
-} // anonymous namespace
-
-sk_sp<SkImageFilter> SkImageFilters::Blend(SkBlendMode mode,
-                                           sk_sp<SkImageFilter> background,
-                                           sk_sp<SkImageFilter> foreground,
-                                           const CropRect& cropRect) {
-    return make_blend(SkBlender::Mode(mode),
-                      std::move(background),
-                      std::move(foreground),
-                      cropRect);
-}
-
-sk_sp<SkImageFilter> SkImageFilters::Blend(sk_sp<SkBlender> blender,
-                                           sk_sp<SkImageFilter> background,
-                                           sk_sp<SkImageFilter> foreground,
-                                           const CropRect& cropRect) {
-    return make_blend(std::move(blender), std::move(background), std::move(foreground), cropRect);
-}
-
-sk_sp<SkImageFilter> SkImageFilters::Arithmetic(SkScalar k1,
-                                                SkScalar k2,
-                                                SkScalar k3,
-                                                SkScalar k4,
-                                                bool enforcePMColor,
-                                                sk_sp<SkImageFilter> background,
-                                                sk_sp<SkImageFilter> foreground,
-                                                const CropRect& cropRect) {
-    auto blender = SkBlenders::Arithmetic(k1, k2, k3, k4, enforcePMColor);
-    if (!blender) {
-        // Arithmetic() returns null on an error, not to optimize src-over
-        return nullptr;
-    }
-    return make_blend(std::move(blender),
-                      std::move(background),
-                      std::move(foreground),
-                      cropRect,
-                      // Carry arithmetic coefficients and premul behavior into image filter for
-                      // serialization and bounds analysis
-                      SkV4{k1, k2, k3, k4},
-                      enforcePMColor);
-}
-
-<<<<<<< HEAD
-=======
-void SkRegisterBlendImageFilterFlattenable() {
-    SK_REGISTER_FLATTENABLE(SkBlendImageFilter);
-    // TODO (michaelludwig) - Remove after grace period for SKPs to stop using old name
-    SkFlattenable::Register("SkXfermodeImageFilter_Base", SkBlendImageFilter::CreateProc);
-    SkFlattenable::Register("SkXfermodeImageFilterImpl", SkBlendImageFilter::CreateProc);
-    SkFlattenable::Register("ArithmeticImageFilterImpl",
-                            SkBlendImageFilter::LegacyArithmeticCreateProc);
-    SkFlattenable::Register("SkArithmeticImageFilter",
-                            SkBlendImageFilter::LegacyArithmeticCreateProc);
-}
-
-sk_sp<SkFlattenable> SkBlendImageFilter::LegacyArithmeticCreateProc(SkReadBuffer& buffer) {
-    // Newer SKPs should be using the updated Blend CreateProc.
-    if (!buffer.validate(buffer.isVersionLT(SkPicturePriv::kCombineBlendArithmeticFilters))) {
-        SkASSERT(false); // debug-only, so release will just see a failed deserialization
-        return nullptr;
-    }
-
-    SK_IMAGEFILTER_UNFLATTEN_COMMON(common, 2);
-    float k[4];
-    for (int i = 0; i < 4; ++i) {
-        k[i] = buffer.readScalar();
-    }
-    const bool enforcePremul = buffer.readBool();
-    return SkImageFilters::Arithmetic(k[0], k[1], k[2], k[3], enforcePremul,
-                                      common.getInput(0), common.getInput(1), common.cropRect());
-}
-
->>>>>>> 46ecd1b7
-sk_sp<SkFlattenable> SkBlendImageFilter::CreateProc(SkReadBuffer& buffer) {
-    SK_IMAGEFILTER_UNFLATTEN_COMMON(common, 2);
-
-    sk_sp<SkBlender> blender;
-    std::optional<SkV4> coefficients;
-    bool enforcePremul = false;
-
-    const uint32_t mode = buffer.read32();
-    if (mode == kArithmetic_SkBlendMode) {
-        // Should only see this sentinel value in newer SKPs
-        if (buffer.validate(!buffer.isVersionLT(SkPicturePriv::kCombineBlendArithmeticFilters))) {
-            SkV4 k;
-            for (int i = 0; i < 4; ++i) {
-                k[i] = buffer.readScalar();
-            }
-            coefficients = k;
-            enforcePremul = buffer.readBool();
-            blender = SkBlenders::Arithmetic(k.x, k.y, k.z, k.w, enforcePremul);
-            if (!buffer.validate(SkToBool(blender))) {
-                return nullptr; // A null arithmetic blender is an error condition
-            }
-        }
-    } else if (mode == kCustom_SkBlendMode) {
-        blender = buffer.readBlender();
-    } else {
-        if (!buffer.validate(mode <= (unsigned) SkBlendMode::kLastMode)) {
-            return nullptr;
-        }
-        blender = SkBlender::Mode((SkBlendMode)mode);
-    }
-
-    return make_blend(std::move(blender),
-                      common.getInput(kBackground),
-                      common.getInput(kForeground),
-                      common.cropRect(),
-                      coefficients,
-                      enforcePremul);
-}
-
-void SkBlendImageFilter::flatten(SkWriteBuffer& buffer) const {
-    this->SkImageFilter_Base::flatten(buffer);
-    if (fArithmeticCoefficients.has_value()) {
-        buffer.write32(kArithmetic_SkBlendMode);
-
-        const SkV4& k = *fArithmeticCoefficients;
-        buffer.writeScalar(k[0]);
-        buffer.writeScalar(k[1]);
-        buffer.writeScalar(k[2]);
-        buffer.writeScalar(k[3]);
-        buffer.writeBool(fEnforcePremul);
-    } else if (auto bm = as_BB(fBlender)->asBlendMode()) {
-        buffer.write32((unsigned)bm.value());
-    } else {
-        buffer.write32(kCustom_SkBlendMode);
-        buffer.writeFlattenable(fBlender.get());
-    }
-}
-
-///////////////////////////////////////////////////////////////////////////////////////////////////
-
-sk_sp<SkShader> SkBlendImageFilter::makeBlendShader(sk_sp<SkShader> bg, sk_sp<SkShader> fg) const {
-    // A null input shader signifies transparent black when image filtering, but SkShaders::Blend
-    // expects non-null shaders. So we have to do some clean up.
-    if (!bg || !fg) {
-        // If we don't affect transparent black and both inputs are null, then return a null
-        // shader to skip any evaluation.
-        if (!this->onAffectsTransparentBlack() && !bg && !fg) {
-            return nullptr;
-        }
-        // Otherwise if only one input is null, we might be able to just return that one.
-        if (auto bm = as_BB(fBlender)->asBlendMode()) {
-            SkBlendModeCoeff src, dst;
-            if (SkBlendMode_AsCoeff(*bm, &src, &dst)) {
-                if (bg && (dst == SkBlendModeCoeff::kOne ||
-                           dst == SkBlendModeCoeff::kISA ||
-                           dst == SkBlendModeCoeff::kISC)) {
-                    return bg;
-                }
-                if (fg && (src == SkBlendModeCoeff::kOne ||
-                           src == SkBlendModeCoeff::kIDA)) {
-                    return fg;
-                }
-            }
-        }
-        // If we made it this far, the blend has non-trivial behavior even when one of the
-        // inputs is transparent black, so replace the null shaders with that color.
-        if (!bg) { bg = SkShaders::Color(SK_ColorTRANSPARENT); }
-        if (!fg) { fg = SkShaders::Color(SK_ColorTRANSPARENT); }
-    }
-
-    return SkShaders::Blend(fBlender, std::move(bg), std::move(fg));
-}
-
-skif::FilterResult SkBlendImageFilter::onFilterImage(const skif::Context& ctx) const {
-    using ShaderFlags = skif::FilterResult::ShaderFlags;
-
-    // We could just request 'desiredOutput' for the blend's required input size, since that's what
-    // it is expected to fill. However, some blend modes restrict the output to something other
-    // than the union of the foreground and background. To make this restriction available to both
-    // children before evaluating them, we determine the maximum possible output the blend can
-    // produce from the contentBounds and require that for both children to produce.
-    skif::LayerSpace<SkIRect> requiredInput = this->onGetOutputLayerBounds(
-            ctx.mapping(), ctx.source().layerBounds());
-    if (!requiredInput.intersect(ctx.desiredOutput())) {
-        return {};
-    }
-    skif::Context inputCtx = ctx.withNewDesiredOutput(requiredInput);
-
-    skif::FilterResult::Builder builder{ctx};
-    builder.add(this->getChildOutput(kBackground, inputCtx));
-    builder.add(this->getChildOutput(kForeground, inputCtx));
-    return builder.eval(
-            [&](SkSpan<sk_sp<SkShader>> inputs) -> sk_sp<SkShader> {
-                return this->makeBlendShader(inputs[kBackground], inputs[kForeground]);
-            }, ShaderFlags::kExplicitOutputBounds, requiredInput);
-}
-
-skif::LayerSpace<SkIRect> SkBlendImageFilter::onGetInputLayerBounds(
-        const skif::Mapping& mapping,
-        const skif::LayerSpace<SkIRect>& desiredOutput,
-        const skif::LayerSpace<SkIRect>& contentBounds) const {
-    // See comment in onFilterImage().
-    skif::LayerSpace<SkIRect> requiredInput = this->onGetOutputLayerBounds(mapping, contentBounds);
-    if (!requiredInput.intersect(desiredOutput)) {
-        // Don't bother recursing if we know the blend will discard everything
-        return skif::LayerSpace<SkIRect>::Empty();
-    }
-
-    // Return the union of both FG and BG required inputs to ensure both have all necessary pixels
-    skif::LayerSpace<SkIRect> bgInput =
-            this->getChildInputLayerBounds(kBackground, mapping, requiredInput, contentBounds);
-    skif::LayerSpace<SkIRect> fgInput =
-            this->getChildInputLayerBounds(kForeground, mapping, requiredInput, contentBounds);
-
-    bgInput.join(fgInput);
-    return bgInput;
-}
-
-skif::LayerSpace<SkIRect> SkBlendImageFilter::onGetOutputLayerBounds(
-        const skif::Mapping& mapping,
-        const skif::LayerSpace<SkIRect>& contentBounds) const {
-    // Blending is (k0*FG*BG +       k1*FG +       k2*BG + k3) for arithmetic blenders OR
-    //             ( 0*FG*BG + srcCoeff*FG + dstCoeff*BG + 0 ) for Porter-Duff blend modes OR
-    //              un-inspectable(FG, BG) for advanced blend modes and other runtime blenders.
-    //
-    // There are six possible output bounds that can be produced:
-    //   1. No output: K = (0,0,0,0) or (srcCoeff,dstCoeff) = (kZero,kZero)
-    //   2. intersect(FG,BG): K = (non-zero, 0,0,0) or (srcCoeff,dstCoeff) = (kZero|kDA, kZero|kSA)
-    //   3. FG-only: K = (0, non-zero, 0,0) or (srcCoeff,dstCoeff) = (!kZero&!kDA, kZero|kSA)
-    //   4. BG-only: K = (0,0, non-zero, 0) or (srcCoeff,dstCoeff) = (kZero|kDA, !kZero&!kSA)
-    //   5. union(FG,BG): K = (*,*,*,0) or (srcCoeff,dstCoeff) = (!kZero&!kDA, !kZero&!kSA)
-    //        or an advanced blend mode.
-    //   6. infinite: K = (*,*,*, non-zero) or a runtime blender other than SkBlenders::Arithmetic.
-    bool transparentOutsideFG = false;
-    bool transparentOutsideBG = false;
-    if (auto bm = as_BB(fBlender)->asBlendMode()) {
-        if (*bm == SkBlendMode::kClear) {
-            return skif::LayerSpace<SkIRect>::Empty();
-        }
-        SkBlendModeCoeff src, dst;
-        if (SkBlendMode_AsCoeff(*bm, &src, &dst)) {
-            // If dst's coefficient is 0 then nothing can produce non-transparent content outside
-            // of the foreground. When dst coefficient is SA, it will always be 0 outside the FG.
-            // For purposes of transparency analysis, SC == SA.
-            transparentOutsideFG = dst == SkBlendModeCoeff::kZero || dst == SkBlendModeCoeff::kSA
-                                                                  || dst == SkBlendModeCoeff::kSC;
-            // And the reverse is true for src and the background content.
-            transparentOutsideBG = src == SkBlendModeCoeff::kZero || src == SkBlendModeCoeff::kDA;
-        }
-        // NOTE: advanced blends use src-over for their alpha channel, which should produce the
-        // union of FG and BG. That is the outcome if we leave transparentOutsideFG/BG false.
-    } else if (fArithmeticCoefficients.has_value()) {
-        [[maybe_unused]] static constexpr SkV4 kClearCoeff = {0.f, 0.f, 0.f, 0.f};
-        const SkV4& k = *fArithmeticCoefficients;
-        SkASSERT(k != kClearCoeff); // Should have been converted to a clear blender
-
-        if (k[3] != 0.f) {
-            // The arithmetic equation produces non-transparent black everywhere
-            return skif::LayerSpace<SkIRect>(SkRectPriv::MakeILarge());
-        } else {
-            // Given the earlier assert and if, then (k[1] == k[2] == 0) implies k[0] != 0. If only
-            // one of k[1] or k[2] are non-zero then, regardless of k[0], then only that bounds
-            // has non-transparent content.
-            transparentOutsideFG = k[2] == 0.f;
-            transparentOutsideBG = k[1] == 0.f;
-        }
-    } else {
-        // A non-arithmetic runtime blender, so pessimistically assume it can return non-transparent
-        // black anywhere.
-        return skif::LayerSpace<SkIRect>(SkRectPriv::MakeILarge());
-    }
-
-    skif::LayerSpace<SkIRect> foregroundBounds =
-            this->getChildOutputLayerBounds(kForeground, mapping, contentBounds);
-    skif::LayerSpace<SkIRect> backgroundBounds =
-            this->getChildOutputLayerBounds(kBackground, mapping, contentBounds);
-    if (transparentOutsideFG) {
-        if (transparentOutsideBG) {
-            // Output is the intersection of both
-            if (!foregroundBounds.intersect(backgroundBounds)) {
-                return skif::LayerSpace<SkIRect>::Empty();
-            }
-        }
-        return foregroundBounds;
-    } else {
-        if (!transparentOutsideBG) {
-            // Output is the union of both (infinite bounds were detected earlier).
-            backgroundBounds.join(foregroundBounds);
-        }
-        return backgroundBounds;
-    }
-}
-
-SkRect SkBlendImageFilter::computeFastBounds(const SkRect& bounds) const {
-    // TODO: This is a prime example of why computeFastBounds() and onGetOutputLayerBounds() should
-    // be combined into the same function.
-    bool transparentOutsideFG = false;
-    bool transparentOutsideBG = false;
-    if (auto bm = as_BB(fBlender)->asBlendMode()) {
-        if (*bm == SkBlendMode::kClear) {
-            return SkRect::MakeEmpty();
-        }
-        SkBlendModeCoeff src, dst;
-        if (SkBlendMode_AsCoeff(*bm, &src, &dst)) {
-            // If dst's coefficient is 0 then nothing can produce non-transparent content outside
-            // of the foreground. When dst coefficient is SA, it will always be 0 outside the FG.
-            transparentOutsideFG = dst == SkBlendModeCoeff::kZero || dst == SkBlendModeCoeff::kSA;
-            // And the reverse is true for src and the background content.
-            transparentOutsideBG = src == SkBlendModeCoeff::kZero || src == SkBlendModeCoeff::kDA;
-        }
-    } else if (fArithmeticCoefficients.has_value()) {
-        [[maybe_unused]] static constexpr SkV4 kClearCoeff = {0.f, 0.f, 0.f, 0.f};
-        const SkV4& k = *fArithmeticCoefficients;
-        SkASSERT(k != kClearCoeff); // Should have been converted to a clear blender
-
-        if (k[3] != 0.f) {
-            // The arithmetic equation produces non-transparent black everywhere
-            return SkRectPriv::MakeLargeS32();
-        } else {
-            // Given the earlier assert and if, then (k[1] == k[2] == 0) implies k[0] != 0. If only
-            // one of k[1] or k[2] are non-zero then, regardless of k[0], then only that bounds
-            // has non-transparent content.
-            transparentOutsideFG = k[2] == 0.f;
-            transparentOutsideBG = k[1] == 0.f;
-        }
-    } else {
-        // A non-arithmetic runtime blender, so pessimistically assume it can return non-transparent
-        // black anywhere.
-        return SkRectPriv::MakeLargeS32();
-    }
-
-<<<<<<< HEAD
-    GrImageInfo info(ctx.grColorType(), kPremul_SkAlphaType, ctx.refColorSpace(), bounds.size());
-
-    if (foregroundView.asTextureProxy()) {
-        SkRect fgSubset = SkRect::Make(foreground->subset());
-        SkMatrix fgMatrix = SkMatrix::Translate(
-                SkIntToScalar(fgSubset.left() - foregroundOffset.fX),
-                SkIntToScalar(fgSubset.top()  - foregroundOffset.fY));
-        auto fgFP = GrTextureEffect::MakeSubset(std::move(foregroundView), foreground->alphaType(),
-                                                fgMatrix, sampler, fgSubset, caps);
-        fgFP = GrColorSpaceXformEffect::Make(std::move(fgFP), foreground->getColorSpace(),
-                                             foreground->alphaType(), ctx.colorSpace(),
-                                             kPremul_SkAlphaType);
-
-        SkSurfaceProps props{}; // default OK; blend-image filters don't render text
-        GrFPArgs args(rContext, &info.colorInfo(), props);
-
-        fp = GrFragmentProcessors::Make(as_BB(fBlender), std::move(fgFP), std::move(fp), args);
-    }
-
-    auto sfc = rContext->priv().makeSFC(
-            info, "BlendImageFilter_FilterImageGPU", SkBackingFit::kApprox);
-    if (!sfc) {
-        return nullptr;
-    }
-
-    sfc->fillRectToRectWithFP(bounds, SkIRect::MakeSize(bounds.size()), std::move(fp));
-
-    return SkSpecialImage::MakeDeferredFromGpu(rContext,
-                                               SkIRect::MakeWH(bounds.width(), bounds.height()),
-                                               kNeedNewImageUniqueID_SpecialImage,
-                                               sfc->readSurfaceView(),
-                                               sfc->colorInfo(),
-                                               ctx.surfaceProps());
-}
-
-#endif
-
-namespace {
-
-class SkArithmeticImageFilter final : public SkImageFilter_Base {
-public:
-    SkArithmeticImageFilter(float k1, float k2, float k3, float k4, bool enforcePMColor,
-                            sk_sp<SkImageFilter> inputs[2], const SkRect* cropRect)
-            : INHERITED(inputs, 2, cropRect)
-            , fK{k1, k2, k3, k4}
-            , fEnforcePMColor(enforcePMColor) {}
-
-protected:
-    sk_sp<SkSpecialImage> onFilterImage(const Context&, SkIPoint* offset) const override;
-
-    SkIRect onFilterBounds(const SkIRect&, const SkMatrix& ctm,
-                           MapDirection, const SkIRect* inputRect) const override;
-
-#if defined(SK_GANESH)
-    sk_sp<SkSpecialImage> filterImageGPU(const Context& ctx,
-                                         sk_sp<SkSpecialImage> background,
-                                         const SkIPoint& backgroundOffset,
-                                         sk_sp<SkSpecialImage> foreground,
-                                         const SkIPoint& foregroundOffset,
-                                         const SkIRect& bounds) const;
-#endif
-
-    void flatten(SkWriteBuffer& buffer) const override;
-
-    void drawForeground(SkCanvas* canvas, SkSpecialImage*, const SkIRect&) const;
-
-private:
-    friend void ::SkRegisterBlendImageFilterFlattenable();
-    SK_FLATTENABLE_HOOKS(SkArithmeticImageFilter)
-
-    bool onAffectsTransparentBlack() const override { return !SkScalarNearlyZero(fK[3]); }
-
-    SkV4 fK;
-    bool fEnforcePMColor;
-
-    using INHERITED = SkImageFilter_Base;
-};
-
-} // end namespace
-
-sk_sp<SkImageFilter> SkImageFilters::Arithmetic(
-        SkScalar k1, SkScalar k2, SkScalar k3, SkScalar k4, bool enforcePMColor,
-        sk_sp<SkImageFilter> background, sk_sp<SkImageFilter> foreground,
-        const CropRect& cropRect) {
-    if (!SkScalarIsFinite(k1) || !SkScalarIsFinite(k2) || !SkScalarIsFinite(k3) ||
-        !SkScalarIsFinite(k4)) {
-        return nullptr;
-    }
-
-    // are we nearly some other "std" mode?
-    int mode = -1;  // illegal mode
-    if (SkScalarNearlyZero(k1) && SkScalarNearlyEqual(k2, SK_Scalar1) && SkScalarNearlyZero(k3) &&
-        SkScalarNearlyZero(k4)) {
-        mode = (int)SkBlendMode::kSrc;
-    } else if (SkScalarNearlyZero(k1) && SkScalarNearlyZero(k2) &&
-               SkScalarNearlyEqual(k3, SK_Scalar1) && SkScalarNearlyZero(k4)) {
-        mode = (int)SkBlendMode::kDst;
-    } else if (SkScalarNearlyZero(k1) && SkScalarNearlyZero(k2) && SkScalarNearlyZero(k3) &&
-               SkScalarNearlyZero(k4)) {
-        mode = (int)SkBlendMode::kClear;
-    }
-    if (mode >= 0) {
-        return SkImageFilters::Blend((SkBlendMode)mode, std::move(background),
-                                     std::move(foreground), cropRect);
-    }
-
-    sk_sp<SkImageFilter> inputs[2] = {std::move(background), std::move(foreground)};
-    return sk_sp<SkImageFilter>(
-            new SkArithmeticImageFilter(k1, k2, k3, k4, enforcePMColor, inputs, cropRect));
-}
-
-sk_sp<SkFlattenable> SkArithmeticImageFilter::CreateProc(SkReadBuffer& buffer) {
-    SK_IMAGEFILTER_UNFLATTEN_COMMON(common, 2);
-    float k[4];
-    for (int i = 0; i < 4; ++i) {
-        k[i] = buffer.readScalar();
-    }
-    const bool enforcePMColor = buffer.readBool();
-    if (!buffer.isValid()) {
-        return nullptr;
-    }
-    return SkImageFilters::Arithmetic(k[0], k[1], k[2], k[3], enforcePMColor, common.getInput(0),
-                                      common.getInput(1), common.cropRect());
-}
-
-void SkArithmeticImageFilter::flatten(SkWriteBuffer& buffer) const {
-    this->INHERITED::flatten(buffer);
-    for (int i = 0; i < 4; ++i) {
-        buffer.writeScalar(fK[i]);
-    }
-    buffer.writeBool(fEnforcePMColor);
-}
-
-void SkRegisterBlendImageFilterFlattenable() {
-    SK_REGISTER_FLATTENABLE(SkBlendImageFilter);
-    // TODO (michaelludwig) - Remove after grace period for SKPs to stop using old name
-    SkFlattenable::Register("SkXfermodeImageFilter_Base", SkBlendImageFilter::CreateProc);
-    SkFlattenable::Register("SkXfermodeImageFilterImpl", SkBlendImageFilter::CreateProc);
-
-    // SkRegisterArithmeticImageFilterFlattenable
-    SK_REGISTER_FLATTENABLE(SkArithmeticImageFilter);
-    SkFlattenable::Register("ArithmeticImageFilterImpl", SkArithmeticImageFilter::CreateProc);
-}
-
-///////////////////////////////////////////////////////////////////////////////////////////////////
-
-template <bool EnforcePMColor>
-void arith_span(const SkV4& k, SkPMColor dst[], const SkPMColor src[], int count) {
-    const skvx::float4 k1 = k[0] * (1/255.0f),
-                       k2 = k[1],
-                       k3 = k[2],
-                       k4 = k[3] * 255.0f + 0.5f;
-
-    for (int i = 0; i < count; i++) {
-        skvx::float4 s = skvx::cast<float>(skvx::byte4::Load(src+i)),
-                     d = skvx::cast<float>(skvx::byte4::Load(dst+i)),
-                     r = pin(k1*s*d + k2*s + k3*d + k4, skvx::float4(0.f), skvx::float4(255.f));
-        if (EnforcePMColor) {
-            auto a = skvx::shuffle<3,3,3,3>(r);
-            r = min(a, r);
-        }
-        skvx::cast<uint8_t>(r).store(dst+i);
-    }
-}
-
-// apply mode to src==transparent (0)
-template<bool EnforcePMColor> void arith_transparent(const SkV4& k, SkPMColor dst[], int count) {
-    const skvx::float4 k3 = k[2],
-                       k4 = k[3] * 255.0f + 0.5f;
-
-    for (int i = 0; i < count; i++) {
-        skvx::float4 d = skvx::cast<float>(skvx::byte4::Load(dst+i)),
-                     r = pin(k3*d + k4, skvx::float4(0.f), skvx::float4(255.f));
-        if (EnforcePMColor) {
-            auto a = skvx::shuffle<3,3,3,3>(r);
-            r = min(a, r);
-        }
-        skvx::cast<uint8_t>(r).store(dst+i);
-    }
-}
-
-static bool intersect(SkPixmap* dst, SkPixmap* src, int srcDx, int srcDy) {
-    SkIRect dstR = SkIRect::MakeWH(dst->width(), dst->height());
-    SkIRect srcR = SkIRect::MakeXYWH(srcDx, srcDy, src->width(), src->height());
-    SkIRect sect;
-    if (!sect.intersect(dstR, srcR)) {
-        return false;
-    }
-    *dst = SkPixmap(dst->info().makeDimensions(sect.size()),
-                    dst->addr(sect.fLeft, sect.fTop),
-                    dst->rowBytes());
-    *src = SkPixmap(src->info().makeDimensions(sect.size()),
-                    src->addr(std::max(0, -srcDx), std::max(0, -srcDy)),
-                    src->rowBytes());
-    return true;
-}
-
-sk_sp<SkSpecialImage> SkArithmeticImageFilter::onFilterImage(const Context& ctx,
-                                                             SkIPoint* offset) const {
-    SkIPoint backgroundOffset = SkIPoint::Make(0, 0);
-    sk_sp<SkSpecialImage> background(this->filterInput(0, ctx, &backgroundOffset));
-
-    SkIPoint foregroundOffset = SkIPoint::Make(0, 0);
-    sk_sp<SkSpecialImage> foreground(this->filterInput(1, ctx, &foregroundOffset));
-
-    SkIRect foregroundBounds = SkIRect::MakeEmpty();
-    if (foreground) {
-        foregroundBounds = SkIRect::MakeXYWH(foregroundOffset.x(), foregroundOffset.y(),
-                                             foreground->width(), foreground->height());
-    }
-
-    SkIRect srcBounds = SkIRect::MakeEmpty();
-    if (background) {
-        srcBounds = SkIRect::MakeXYWH(backgroundOffset.x(), backgroundOffset.y(),
-                                      background->width(), background->height());
-    }
-
-    srcBounds.join(foregroundBounds);
-    if (srcBounds.isEmpty()) {
-        return nullptr;
-    }
-
-    SkIRect bounds;
-    if (!this->applyCropRect(ctx, srcBounds, &bounds)) {
-        return nullptr;
-    }
-
-    offset->fX = bounds.left();
-    offset->fY = bounds.top();
-
-#if defined(SK_GANESH)
-    if (ctx.gpuBacked()) {
-        return this->filterImageGPU(ctx, background, backgroundOffset, foreground,
-                                    foregroundOffset, bounds);
-    }
-#endif
-
-    sk_sp<SkSpecialSurface> surf(ctx.makeSurface(bounds.size()));
-    if (!surf) {
-        return nullptr;
-    }
-
-    SkCanvas* canvas = surf->getCanvas();
-    SkASSERT(canvas);
-
-    canvas->clear(0x0);  // can't count on background to fully clear the background
-    canvas->translate(SkIntToScalar(-bounds.left()), SkIntToScalar(-bounds.top()));
-
-    if (background) {
-        SkPaint paint;
-        paint.setBlendMode(SkBlendMode::kSrc);
-        background->draw(canvas, SkIntToScalar(backgroundOffset.fX),
-                         SkIntToScalar(backgroundOffset.fY), SkSamplingOptions(), &paint);
-    }
-
-    this->drawForeground(canvas, foreground.get(), foregroundBounds);
-
-    return surf->makeImageSnapshot();
-}
-
-SkIRect SkArithmeticImageFilter::onFilterBounds(const SkIRect& src,
-                                                const SkMatrix& ctm,
-                                                MapDirection dir,
-                                                const SkIRect* inputRect) const {
-    if (kReverse_MapDirection == dir) {
-        return INHERITED::onFilterBounds(src, ctm, dir, inputRect);
-    }
-
-    SkASSERT(2 == this->countInputs());
-
-    // result(i1,i2) = k1*i1*i2 + k2*i1 + k3*i2 + k4
-    // Note that background (getInput(0)) is i2, and foreground (getInput(1)) is i1.
-    auto i2 = this->getInput(0) ? this->getInput(0)->filterBounds(src, ctm, dir, nullptr) : src;
-    auto i1 = this->getInput(1) ? this->getInput(1)->filterBounds(src, ctm, dir, nullptr) : src;
-
-    // Arithmetic with non-zero k4 may influence the complete filter primitive
-    // region. [k4 > 0 => result(0,0) = k4 => result(i1,i2) >= k4]
-    if (!SkScalarNearlyZero(fK[3])) {
-        i1.join(i2);
-        return i1;
-    }
-
-    // If both K2 or K3 are non-zero, both i1 and i2 appear.
-    if (!SkScalarNearlyZero(fK[1]) && !SkScalarNearlyZero(fK[2])) {
-        i1.join(i2);
-        return i1;
-    }
-
-    // If k2 is non-zero, output can be produced whenever i1 is non-transparent.
-    // [k3 = k4 = 0 => result(i1,i2) = k1*i1*i2 + k2*i1 = (k1*i2 + k2)*i1]
-    if (!SkScalarNearlyZero(fK[1])) {
-        return i1;
-    }
-
-    // If k3 is non-zero, output can be produced whenever i2 is non-transparent.
-    // [k2 = k4 = 0 => result(i1,i2) = k1*i1*i2 + k3*i2 = (k1*i1 + k3)*i2]
-    if (!SkScalarNearlyZero(fK[2])) {
-        return i2;
-    }
-
-    // If just k1 is non-zero, output will only be produce where both inputs
-    // are non-transparent. Use intersection.
-    // [k1 > 0 and k2 = k3 = k4 = 0 => result(i1,i2) = k1*i1*i2]
-    if (!SkScalarNearlyZero(fK[0])) {
-        if (!i1.intersect(i2)) {
-            return SkIRect::MakeEmpty();
-        }
-        return i1;
-    }
-
-    // [k1 = k2 = k3 = k4 = 0 => result(i1,i2) = 0]
-    return SkIRect::MakeEmpty();
-}
-
-#if defined(SK_GANESH)
-
-std::unique_ptr<GrFragmentProcessor> make_arithmetic_fp(
-        std::unique_ptr<GrFragmentProcessor> srcFP,
-        std::unique_ptr<GrFragmentProcessor> dstFP,
-        const SkV4& k,
-        bool enforcePMColor) {
-    static const SkRuntimeEffect* effect = SkMakeRuntimeEffect(SkRuntimeEffect::MakeForShader,
-        "uniform shader srcFP;"
-        "uniform shader dstFP;"
-        "uniform half4 k;"
-        "uniform half pmClamp;"
-        "half4 main(float2 xy) {"
-            "half4 src = srcFP.eval(xy);"
-            "half4 dst = dstFP.eval(xy);"
-            "half4 color = saturate(k.x * src * dst +"
-                                   "k.y * src +"
-                                   "k.z * dst +"
-                                   "k.w);"
-            "color.rgb = min(color.rgb, max(color.a, pmClamp));"
-            "return color;"
-        "}"
-    );
-    return GrSkSLFP::Make(effect, "arithmetic_fp", /*inputFP=*/nullptr, GrSkSLFP::OptFlags::kNone,
-                          "srcFP", std::move(srcFP),
-                          "dstFP", std::move(dstFP),
-                          "k", k,
-                          "pmClamp", enforcePMColor ? 0.0f : 1.0f);
-}
-
-sk_sp<SkSpecialImage> SkArithmeticImageFilter::filterImageGPU(
-        const Context& ctx,
-        sk_sp<SkSpecialImage> background,
-        const SkIPoint& backgroundOffset,
-        sk_sp<SkSpecialImage> foreground,
-        const SkIPoint& foregroundOffset,
-        const SkIRect& bounds) const {
-    SkASSERT(ctx.gpuBacked());
-
-    auto rContext = ctx.getContext();
-
-    GrSurfaceProxyView backgroundView, foregroundView;
-
-    GrProtected isProtected = GrProtected::kNo;
-    if (background) {
-        backgroundView = background->view(rContext);
-        SkASSERT(backgroundView.proxy());
-        isProtected = backgroundView.proxy()->isProtected();
-    }
-
-    if (foreground) {
-        foregroundView = foreground->view(rContext);
-        SkASSERT(foregroundView.proxy());
-        isProtected = foregroundView.proxy()->isProtected();
-    }
-
-    std::unique_ptr<GrFragmentProcessor> fp;
-    const auto& caps = *ctx.getContext()->priv().caps();
-    GrSamplerState sampler(GrSamplerState::WrapMode::kClampToBorder,
-                           GrSamplerState::Filter::kNearest);
-
-    if (background) {
-        SkRect bgSubset = SkRect::Make(background->subset());
-        SkMatrix backgroundMatrix = SkMatrix::Translate(
-                SkIntToScalar(bgSubset.left() - backgroundOffset.fX),
-                SkIntToScalar(bgSubset.top()  - backgroundOffset.fY));
-        fp = GrTextureEffect::MakeSubset(std::move(backgroundView),
-                                         background->alphaType(),
-                                         backgroundMatrix,
-                                         sampler,
-                                         bgSubset,
-                                         caps);
-        fp = GrColorSpaceXformEffect::Make(std::move(fp),
-                                           background->getColorSpace(),
-                                           background->alphaType(),
-                                           ctx.colorSpace(),
-                                           kPremul_SkAlphaType);
-    } else {
-        fp = GrFragmentProcessor::MakeColor(SK_PMColor4fTRANSPARENT);
-    }
-
-    if (foreground) {
-        SkRect fgSubset = SkRect::Make(foreground->subset());
-        SkMatrix foregroundMatrix = SkMatrix::Translate(
-                SkIntToScalar(fgSubset.left() - foregroundOffset.fX),
-                SkIntToScalar(fgSubset.top()  - foregroundOffset.fY));
-        auto fgFP = GrTextureEffect::MakeSubset(std::move(foregroundView),
-                                                foreground->alphaType(),
-                                                foregroundMatrix,
-                                                sampler,
-                                                fgSubset,
-                                                caps);
-        fgFP = GrColorSpaceXformEffect::Make(std::move(fgFP),
-                                             foreground->getColorSpace(),
-                                             foreground->alphaType(),
-                                             ctx.colorSpace(),
-                                             kPremul_SkAlphaType);
-        fp = make_arithmetic_fp(std::move(fgFP), std::move(fp), fK, fEnforcePMColor);
-    }
-
-    GrImageInfo info(ctx.grColorType(), kPremul_SkAlphaType, ctx.refColorSpace(), bounds.size());
-    auto sfc = rContext->priv().makeSFC(info,
-                                        "ArithmeticImageFilter_FilterImageGPU",
-                                        SkBackingFit::kApprox,
-                                        1,
-                                        GrMipmapped::kNo,
-                                        isProtected,
-                                        kBottomLeft_GrSurfaceOrigin);
-    if (!sfc) {
-        return nullptr;
-    }
-
-    sfc->fillRectToRectWithFP(bounds, SkIRect::MakeSize(bounds.size()), std::move(fp));
-
-    return SkSpecialImage::MakeDeferredFromGpu(rContext,
-                                               SkIRect::MakeWH(bounds.width(), bounds.height()),
-                                               kNeedNewImageUniqueID_SpecialImage,
-                                               sfc->readSurfaceView(),
-                                               sfc->colorInfo(),
-                                               ctx.surfaceProps());
-}
-#endif
-
-void SkArithmeticImageFilter::drawForeground(SkCanvas* canvas, SkSpecialImage* img,
-                                             const SkIRect& fgBounds) const {
-    SkPixmap dst;
-    if (!canvas->peekPixels(&dst)) {
-        return;
-    }
-
-    const SkMatrix& ctm = canvas->getTotalMatrix();
-    SkASSERT(ctm.getType() <= SkMatrix::kTranslate_Mask);
-    const int dx = SkScalarRoundToInt(ctm.getTranslateX());
-    const int dy = SkScalarRoundToInt(ctm.getTranslateY());
-    // be sure to perform this offset using SkIRect, since it saturates to avoid overflows
-    const SkIRect fgoffset = fgBounds.makeOffset(dx, dy);
-
-    if (img) {
-        SkBitmap srcBM;
-        SkPixmap src;
-        if (!img->getROPixels(&srcBM)) {
-            return;
-        }
-        if (!srcBM.peekPixels(&src)) {
-            return;
-        }
-
-        auto proc = fEnforcePMColor ? arith_span<true> : arith_span<false>;
-        SkPixmap tmpDst = dst;
-        if (intersect(&tmpDst, &src, fgoffset.fLeft, fgoffset.fTop)) {
-            for (int y = 0; y < tmpDst.height(); ++y) {
-                proc(fK, tmpDst.writable_addr32(0, y), src.addr32(0, y), tmpDst.width());
-            }
-        }
-    }
-
-    // Now apply the mode with transparent-color to the outside of the fg image
-    SkRegion outside(SkIRect::MakeWH(dst.width(), dst.height()));
-    outside.op(fgoffset, SkRegion::kDifference_Op);
-    auto proc = fEnforcePMColor ? arith_transparent<true> : arith_transparent<false>;
-    for (SkRegion::Iterator iter(outside); !iter.done(); iter.next()) {
-        const SkIRect r = iter.rect();
-        for (int y = r.fTop; y < r.fBottom; ++y) {
-            proc(fK, dst.writable_addr32(r.fLeft, y), r.width());
-        }
-    }
-}
-
-#else
 
 #include "include/core/SkBlendMode.h"
 #include "include/core/SkBlender.h"
@@ -1451,28 +469,4 @@
         }
         return backgroundBounds;
     }
-}
-
-#endif // SK_USE_LEGACY_BLEND_IMAGEFILTER
-=======
-    SkRect foregroundBounds = this->getInput(kForeground) ?
-            this->getInput(kForeground)->computeFastBounds(bounds) : bounds;
-    SkRect backgroundBounds = this->getInput(kBackground) ?
-            this->getInput(kBackground)->computeFastBounds(bounds) : bounds;
-    if (transparentOutsideFG) {
-        if (transparentOutsideBG) {
-            // Output is the intersection of both
-            if (!foregroundBounds.intersect(backgroundBounds)) {
-                return SkRect::MakeEmpty();
-            }
-        }
-        return foregroundBounds;
-    } else {
-        if (!transparentOutsideBG) {
-            // Output is the union of both (infinite bounds were detected earlier).
-            backgroundBounds.join(foregroundBounds);
-        }
-        return backgroundBounds;
-    }
-}
->>>>>>> 46ecd1b7
+}