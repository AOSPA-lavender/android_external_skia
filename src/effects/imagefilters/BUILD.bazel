--- conflicted
+++ resolved
@@ -5,10 +5,6 @@
 exports_files_legacy()
 
 IMAGEFILTERS_FILES = [
-<<<<<<< HEAD
-    "SkAlphaThresholdImageFilter.cpp",
-=======
->>>>>>> 46ecd1b7
     "SkBlendImageFilter.cpp",
     "SkBlurImageFilter.cpp",
     "SkColorFilterImageFilter.cpp",
