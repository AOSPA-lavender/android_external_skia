--- conflicted
+++ resolved
@@ -317,91 +317,6 @@
     return childOutput;
 }
 
-<<<<<<< HEAD
-///////////////////////////////////////////////////////////////////////////////
-
-GR_DEFINE_FRAGMENT_PROCESSOR_TEST(GrMorphologyEffect)
-
-#if GR_TEST_UTILS
-std::unique_ptr<GrFragmentProcessor> GrMorphologyEffect::TestCreate(GrProcessorTestData* d) {
-    auto [view, ct, at] = d->randomView();
-
-    MorphDirection dir = d->fRandom->nextBool() ? MorphDirection::kX : MorphDirection::kY;
-    static const int kMaxRadius = 10;
-    int radius = d->fRandom->nextRangeU(1, kMaxRadius);
-    MorphType type = d->fRandom->nextBool() ? MorphType::kErode : MorphType::kDilate;
-    return GrMorphologyEffect::Make(d->inputFP(), std::move(view), at, dir, radius, type);
-}
-#endif
-
-static void apply_morphology_rect(skgpu::ganesh::SurfaceFillContext* sfc,
-                                  GrSurfaceProxyView view,
-                                  SkAlphaType srcAlphaType,
-                                  const SkIRect& srcRect,
-                                  const SkIRect& dstRect,
-                                  int radius,
-                                  MorphType morphType,
-                                  const float range[2],
-                                  MorphDirection direction) {
-    auto fp = GrMorphologyEffect::Make(/*inputFP=*/nullptr,
-                                       std::move(view),
-                                       srcAlphaType,
-                                       direction,
-                                       radius,
-                                       morphType,
-                                       range);
-    sfc->fillRectToRectWithFP(srcRect, dstRect, std::move(fp));
-}
-
-static void apply_morphology_rect_no_bounds(skgpu::ganesh::SurfaceFillContext* sfc,
-                                            GrSurfaceProxyView view,
-                                            SkAlphaType srcAlphaType,
-                                            const SkIRect& srcRect,
-                                            const SkIRect& dstRect,
-                                            int radius,
-                                            MorphType morphType,
-                                            MorphDirection direction) {
-    auto fp = GrMorphologyEffect::Make(
-            /*inputFP=*/nullptr, std::move(view), srcAlphaType, direction, radius, morphType);
-    sfc->fillRectToRectWithFP(srcRect, dstRect, std::move(fp));
-}
-
-static void apply_morphology_pass(skgpu::ganesh::SurfaceFillContext* sfc,
-                                  GrSurfaceProxyView view,
-                                  SkAlphaType srcAlphaType,
-                                  const SkIRect& srcRect,
-                                  const SkIRect& dstRect,
-                                  int radius,
-                                  MorphType morphType,
-                                  MorphDirection direction) {
-    float bounds[2] = { 0.0f, 1.0f };
-    SkIRect lowerSrcRect = srcRect, lowerDstRect = dstRect;
-    SkIRect middleSrcRect = srcRect, middleDstRect = dstRect;
-    SkIRect upperSrcRect = srcRect, upperDstRect = dstRect;
-    if (direction == MorphDirection::kX) {
-        bounds[0] = SkIntToScalar(srcRect.left()) + 0.5f;
-        bounds[1] = SkIntToScalar(srcRect.right()) - 0.5f;
-        lowerSrcRect.fRight = srcRect.left() + radius;
-        lowerDstRect.fRight = dstRect.left() + radius;
-        upperSrcRect.fLeft = srcRect.right() - radius;
-        upperDstRect.fLeft = dstRect.right() - radius;
-        middleSrcRect.inset(radius, 0);
-        middleDstRect.inset(radius, 0);
-    } else {
-        bounds[0] = SkIntToScalar(srcRect.top()) + 0.5f;
-        bounds[1] = SkIntToScalar(srcRect.bottom()) - 0.5f;
-        lowerSrcRect.fBottom = srcRect.top() + radius;
-        lowerDstRect.fBottom = dstRect.top() + radius;
-        upperSrcRect.fTop = srcRect.bottom() - radius;
-        upperDstRect.fTop = dstRect.bottom() - radius;
-        middleSrcRect.inset(0, radius);
-        middleDstRect.inset(0, radius);
-    }
-    if (middleSrcRect.width() <= 0) {
-        // radius covers srcRect; use bounds over entire draw
-        apply_morphology_rect(sfc, std::move(view), srcAlphaType, srcRect,
-                              dstRect, radius, morphType, bounds, direction);
-=======
 skif::LayerSpace<SkIRect> SkMorphologyImageFilter::onGetInputLayerBounds(
         const skif::Mapping& mapping,
         const skif::LayerSpace<SkIRect>& desiredOutput,
@@ -423,7 +338,6 @@
     SkRect bounds = this->getInput(0) ? this->getInput(0)->computeFastBounds(src) : src;
     if (fType == MorphType::kDilate) {
         bounds.outset(SkSize(fRadii).width(), SkSize(fRadii).height());
->>>>>>> 46ecd1b7
     } else {
         bounds.inset(SkSize(fRadii).width(), SkSize(fRadii).height());
     }
@@ -432,67 +346,12 @@
 
 #else
 
-<<<<<<< HEAD
-    if (0 == width && 0 == height) {
-        offset->fX = bounds.left();
-        offset->fY = bounds.top();
-        return input->makeSubset(srcBounds);
-    }
-
-#if defined(SK_GANESH)
-    if (ctx.gpuBacked()) {
-        auto context = ctx.getContext();
-
-        // Ensure the input is in the destination color space. Typically applyCropRect will have
-        // called pad_image to account for our dilation of bounds, so the result will already be
-        // moved to the destination color space. If a filter DAG avoids that, then we use this
-        // fall-back, which saves us from having to do the xform during the filter itself.
-        input = ImageToColorSpace(ctx, input.get());
-
-        sk_sp<SkSpecialImage> result(apply_morphology(context, input.get(), srcBounds, fType,
-                                                      SkISize::Make(width, height), ctx));
-        if (result) {
-            offset->fX = bounds.left();
-            offset->fY = bounds.top();
-        }
-        return result;
-    }
-#endif
-
-    SkBitmap inputBM;
-
-    if (!input->getROPixels(&inputBM)) {
-        return nullptr;
-    }
-
-    if (inputBM.colorType() != kN32_SkColorType) {
-        return nullptr;
-    }
-
-    SkImageInfo info = SkImageInfo::Make(bounds.size(), inputBM.colorType(), inputBM.alphaType());
-
-    SkBitmap dst;
-    if (!dst.tryAllocPixels(info)) {
-        return nullptr;
-    }
-
-    SkMorphologyImageFilter::Proc procX, procY;
-
-    if (MorphType::kDilate == fType) {
-        procX = &morph<MorphType::kDilate, MorphDirection::kX>;
-        procY = &morph<MorphType::kDilate, MorphDirection::kY>;
-    } else {
-        procX = &morph<MorphType::kErode,  MorphDirection::kX>;
-        procY = &morph<MorphType::kErode,  MorphDirection::kY>;
-    }
-=======
 // The morphology effects requires SkSL, just return the input, possibly cropped
 sk_sp<SkImageFilter> SkImageFilters::Dilate(SkScalar radiusX, SkScalar radiusY,
                                             sk_sp<SkImageFilter> input,
                                             const CropRect& cropRect) {
     return cropRect ? SkMakeCropImageFilter(*cropRect, std::move(input)) : input;
 }
->>>>>>> 46ecd1b7
 
 sk_sp<SkImageFilter> SkImageFilters::Erode(SkScalar radiusX, SkScalar radiusY,
                                            sk_sp<SkImageFilter> input,
