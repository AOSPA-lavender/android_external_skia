/*
 * Copyright 2015 Google Inc.
 *
 * Use of this source code is governed by a BSD-style license that can be
 * found in the LICENSE file.
 */

#include "src/codec/SkPngCodec.h"

#include "include/codec/SkPngChunkReader.h"
#include "include/core/SkAlphaType.h"
#include "include/core/SkColor.h"
#include "include/core/SkColorType.h"
#include "include/core/SkData.h"
#include "include/core/SkImageInfo.h"
#include "include/core/SkRect.h"
#include "include/core/SkSize.h"
#include "include/core/SkStream.h"
#include "include/core/SkTypes.h"
#include "include/private/SkEncodedInfo.h"
#include "include/private/base/SkNoncopyable.h"
#include "include/private/base/SkTemplates.h"
#include "modules/skcms/skcms.h"
#include "src/codec/SkCodecPriv.h"
#include "src/codec/SkColorPalette.h"
#include "src/codec/SkPngPriv.h"
#include "src/codec/SkSwizzler.h"
#include "src/core/SkOpts.h"

#include <csetjmp>
#include <algorithm>
#include <cstring>
#include <utility>

#include <png.h>
#include <pngconf.h>

using namespace skia_private;

class SkSampler;

#ifdef SK_BUILD_FOR_ANDROID_FRAMEWORK
    #include "include/android/SkAndroidFrameworkUtils.h"
#endif

// This warning triggers false positives way too often in here.
#if defined(__GNUC__) && !defined(__clang__)
    #pragma GCC diagnostic ignored "-Wclobbered"
#endif

// FIXME (scroggo): We can use png_jumpbuf directly once Google3 is on 1.6
#define PNG_JMPBUF(x) png_jmpbuf((png_structp) x)

///////////////////////////////////////////////////////////////////////////////
// Callback functions
///////////////////////////////////////////////////////////////////////////////

// When setjmp is first called, it returns 0, meaning longjmp was not called.
constexpr int kSetJmpOkay   = 0;
// An error internal to libpng.
constexpr int kPngError     = 1;
// Passed to longjmp when we have decoded as many lines as we need.
constexpr int kStopDecoding = 2;

static void sk_error_fn(png_structp png_ptr, png_const_charp msg) {
    SkCodecPrintf("------ png error %s\n", msg);
    longjmp(PNG_JMPBUF(png_ptr), kPngError);
}

void sk_warning_fn(png_structp, png_const_charp msg) {
    SkCodecPrintf("----- png warning %s\n", msg);
}

#ifdef PNG_READ_UNKNOWN_CHUNKS_SUPPORTED
static int sk_read_user_chunk(png_structp png_ptr, png_unknown_chunkp chunk) {
    SkPngChunkReader* chunkReader = (SkPngChunkReader*)png_get_user_chunk_ptr(png_ptr);
    // readChunk() returning true means continue decoding
    return chunkReader->readChunk((const char*)chunk->name, chunk->data, chunk->size) ? 1 : -1;
}
#endif

///////////////////////////////////////////////////////////////////////////////
// Helpers
///////////////////////////////////////////////////////////////////////////////

class AutoCleanPng : public SkNoncopyable {
public:
    /*
     *  This class does not take ownership of stream or reader, but if codecPtr
     *  is non-NULL, and decodeBounds succeeds, it will have created a new
     *  SkCodec (pointed to by *codecPtr) which will own/ref them, as well as
     *  the png_ptr and info_ptr.
     */
    AutoCleanPng(png_structp png_ptr, SkStream* stream, SkPngChunkReader* reader,
            SkCodec** codecPtr)
        : fPng_ptr(png_ptr)
        , fInfo_ptr(nullptr)
        , fStream(stream)
        , fChunkReader(reader)
        , fOutCodec(codecPtr)
    {}

    ~AutoCleanPng() {
        // fInfo_ptr will never be non-nullptr unless fPng_ptr is.
        if (fPng_ptr) {
            png_infopp info_pp = fInfo_ptr ? &fInfo_ptr : nullptr;
            png_destroy_read_struct(&fPng_ptr, info_pp, nullptr);
        }
    }

    void setInfoPtr(png_infop info_ptr) {
        SkASSERT(nullptr == fInfo_ptr);
        fInfo_ptr = info_ptr;
    }

    /**
     *  Reads enough of the input stream to decode the bounds.
     *  @return false if the stream is not a valid PNG (or too short).
     *          true if it read enough of the stream to determine the bounds.
     *          In the latter case, the stream may have been read beyond the
     *          point to determine the bounds, and the png_ptr will have saved
     *          any extra data. Further, if the codecPtr supplied to the
     *          constructor was not NULL, it will now point to a new SkCodec,
     *          which owns (or refs, in the case of the SkPngChunkReader) the
     *          inputs. If codecPtr was NULL, the png_ptr and info_ptr are
     *          unowned, and it is up to the caller to destroy them.
     */
    bool decodeBounds();

private:
    png_structp         fPng_ptr;
    png_infop           fInfo_ptr;
    SkStream*           fStream;
    SkPngChunkReader*   fChunkReader;
    SkCodec**           fOutCodec;

    void infoCallback(size_t idatLength);

    void releasePngPtrs() {
        fPng_ptr = nullptr;
        fInfo_ptr = nullptr;
    }
};

static inline bool is_chunk(const png_byte* chunk, const char* tag) {
    return memcmp(chunk + 4, tag, 4) == 0;
}

static inline bool process_data(png_structp png_ptr, png_infop info_ptr,
        SkStream* stream, void* buffer, size_t bufferSize, size_t length) {
    while (length > 0) {
        const size_t bytesToProcess = std::min(bufferSize, length);
        const size_t bytesRead = stream->read(buffer, bytesToProcess);
        png_process_data(png_ptr, info_ptr, (png_bytep) buffer, bytesRead);
        if (bytesRead < bytesToProcess) {
            return false;
        }
        length -= bytesToProcess;
    }
    return true;
}

bool AutoCleanPng::decodeBounds() {
    SkASSERT(fStream);
    if (setjmp(PNG_JMPBUF(fPng_ptr))) {
        return false;
    }

    png_set_progressive_read_fn(fPng_ptr, nullptr, nullptr, nullptr, nullptr);

    // Arbitrary buffer size, though note that it matches (below)
    // SkPngCodec::processData(). FIXME: Can we better suit this to the size of
    // the PNG header?
    constexpr size_t kBufferSize = 4096;
    char buffer[kBufferSize];

    {
        // Parse the signature.
        if (fStream->read(buffer, 8) < 8) {
            return false;
        }

        png_process_data(fPng_ptr, fInfo_ptr, (png_bytep) buffer, 8);
    }

    while (true) {
        // Parse chunk length and type.
        if (fStream->read(buffer, 8) < 8) {
            // We have read to the end of the input without decoding bounds.
            break;
        }

        png_byte* chunk = reinterpret_cast<png_byte*>(buffer);
        const size_t length = png_get_uint_32(chunk);

        if (is_chunk(chunk, "IDAT")) {
            this->infoCallback(length);
            return true;
        }

        png_process_data(fPng_ptr, fInfo_ptr, chunk, 8);
        // Process the full chunk + CRC.
        if (!process_data(fPng_ptr, fInfo_ptr, fStream, buffer, kBufferSize, length + 4)) {
            return false;
        }
    }

    return false;
}

bool SkPngCodec::processData() {
    switch (setjmp(PNG_JMPBUF(fPng_ptr))) {
        case kPngError:
            // There was an error. Stop processing data.
            // FIXME: Do we need to discard png_ptr?
            return false;
        case kStopDecoding:
            // We decoded all the lines we want.
            return true;
        case kSetJmpOkay:
            // Everything is okay.
            break;
        default:
            // No other values should be passed to longjmp.
            SkASSERT(false);
    }

    // Arbitrary buffer size
    constexpr size_t kBufferSize = 4096;
    char buffer[kBufferSize];

    bool iend = false;
    while (true) {
        size_t length;
        if (fDecodedIdat) {
            // Parse chunk length and type.
            if (this->stream()->read(buffer, 8) < 8) {
                break;
            }

            png_byte* chunk = reinterpret_cast<png_byte*>(buffer);
            png_process_data(fPng_ptr, fInfo_ptr, chunk, 8);
            if (is_chunk(chunk, "IEND")) {
                iend = true;
            }

            length = png_get_uint_32(chunk);
        } else {
            length = fIdatLength;
            png_byte idat[] = {0, 0, 0, 0, 'I', 'D', 'A', 'T'};
            png_save_uint_32(idat, length);
            png_process_data(fPng_ptr, fInfo_ptr, idat, 8);
            fDecodedIdat = true;
        }

        // Process the full chunk + CRC.
        if (!process_data(fPng_ptr, fInfo_ptr, this->stream(), buffer, kBufferSize, length + 4)
                || iend) {
            break;
        }
    }

    return true;
}

static constexpr SkColorType kXformSrcColorType = kRGBA_8888_SkColorType;

static inline bool needs_premul(SkAlphaType dstAT, SkEncodedInfo::Alpha encodedAlpha) {
    return kPremul_SkAlphaType == dstAT && SkEncodedInfo::kUnpremul_Alpha == encodedAlpha;
}

// Note: SkColorPalette claims to store SkPMColors, which is not necessarily the case here.
bool SkPngCodec::createColorTable(const SkImageInfo& dstInfo) {

    int numColors;
    png_color* palette;
    if (!png_get_PLTE(fPng_ptr, fInfo_ptr, &palette, &numColors)) {
        return false;
    }

    // Contents depend on tableColorType and our choice of if/when to premultiply:
    // { kPremul, kUnpremul, kOpaque } x { RGBA, BGRA }
    SkPMColor colorTable[256];
    SkColorType tableColorType = this->colorXform() ? kXformSrcColorType : dstInfo.colorType();

    png_bytep alphas;
    int numColorsWithAlpha = 0;
    if (png_get_tRNS(fPng_ptr, fInfo_ptr, &alphas, &numColorsWithAlpha, nullptr)) {
        bool premultiply = needs_premul(dstInfo.alphaType(), this->getEncodedInfo().alpha());

        // Choose which function to use to create the color table. If the final destination's
        // colortype is unpremultiplied, the color table will store unpremultiplied colors.
        PackColorProc proc = choose_pack_color_proc(premultiply, tableColorType);

        for (int i = 0; i < numColorsWithAlpha; i++) {
            // We don't have a function in SkOpts that combines a set of alphas with a set
            // of RGBs.  We could write one, but it's hardly worth it, given that this
            // is such a small fraction of the total decode time.
            colorTable[i] = proc(alphas[i], palette->red, palette->green, palette->blue);
            palette++;
        }
    }

    if (numColorsWithAlpha < numColors) {
        // The optimized code depends on a 3-byte png_color struct with the colors
        // in RGB order.  These checks make sure it is safe to use.
        static_assert(3 == sizeof(png_color), "png_color struct has changed.  Opts are broken.");
#ifdef SK_DEBUG
        SkASSERT(&palette->red < &palette->green);
        SkASSERT(&palette->green < &palette->blue);
#endif

        if (is_rgba(tableColorType)) {
            SkOpts::RGB_to_RGB1(colorTable + numColorsWithAlpha, (const uint8_t*)palette,
                    numColors - numColorsWithAlpha);
        } else {
            SkOpts::RGB_to_BGR1(colorTable + numColorsWithAlpha, (const uint8_t*)palette,
                    numColors - numColorsWithAlpha);
        }
    }

    if (this->colorXform() && !this->xformOnDecode()) {
        this->applyColorXform(colorTable, colorTable, numColors);
    }

    // Pad the color table with the last color in the table (or black) in the case that
    // invalid pixel indices exceed the number of colors in the table.
    const int maxColors = 1 << fBitDepth;
    if (numColors < maxColors) {
        SkPMColor lastColor = numColors > 0 ? colorTable[numColors - 1] : SK_ColorBLACK;
        SkOpts::memset32(colorTable + numColors, lastColor, maxColors - numColors);
    }

    fColorTable.reset(new SkColorPalette(colorTable, maxColors));
    return true;
}

///////////////////////////////////////////////////////////////////////////////
// Creation
///////////////////////////////////////////////////////////////////////////////

bool SkPngCodec::IsPng(const void* buf, size_t bytesRead) {
    return !png_sig_cmp((png_bytep) buf, (png_size_t)0, bytesRead);
}

#if (PNG_LIBPNG_VER_MAJOR > 1) || (PNG_LIBPNG_VER_MAJOR == 1 && PNG_LIBPNG_VER_MINOR >= 6)

static float png_fixed_point_to_float(png_fixed_point x) {
    // We multiply by the same factor that libpng used to convert
    // fixed point -> double.  Since we want floats, we choose to
    // do the conversion ourselves rather than convert
    // fixed point -> double -> float.
    return ((float) x) * 0.00001f;
}

static float png_inverted_fixed_point_to_float(png_fixed_point x) {
    // This is necessary because the gAMA chunk actually stores 1/gamma.
    return 1.0f / png_fixed_point_to_float(x);
}

#endif // LIBPNG >= 1.6

// If there is no color profile information, it will use sRGB.
std::unique_ptr<SkEncodedInfo::ICCProfile> read_color_profile(png_structp png_ptr,
                                                              png_infop info_ptr) {

#if (PNG_LIBPNG_VER_MAJOR > 1) || (PNG_LIBPNG_VER_MAJOR == 1 && PNG_LIBPNG_VER_MINOR >= 6)
    // First check for an ICC profile
    png_bytep profile;
    png_uint_32 length;
    // The below variables are unused, however, we need to pass them in anyway or
    // png_get_iCCP() will return nothing.
    // Could knowing the |name| of the profile ever be interesting?  Maybe for debugging?
    png_charp name;
    // The |compression| is uninteresting since:
    //   (1) libpng has already decompressed the profile for us.
    //   (2) "deflate" is the only mode of decompression that libpng supports.
    int compression;
    if (PNG_INFO_iCCP == png_get_iCCP(png_ptr, info_ptr, &name, &compression, &profile,
            &length)) {
        auto data = SkData::MakeWithCopy(profile, length);
        return SkEncodedInfo::ICCProfile::Make(std::move(data));
    }

    // Second, check for sRGB.
    // Note that Blink does this first. This code checks ICC first, with the thinking that
    // an image has both truly wants the potentially more specific ICC chunk, with sRGB as a
    // backup in case the decoder does not support full color management.
    if (png_get_valid(png_ptr, info_ptr, PNG_INFO_sRGB)) {
        // sRGB chunks also store a rendering intent: Absolute, Relative,
        // Perceptual, and Saturation.
        // FIXME (scroggo): Extract this information from the sRGB chunk once
        //                  we are able to handle this information in
        //                  skcms_ICCProfile
        return nullptr;
    }

    // Default to SRGB gamut.
    skcms_Matrix3x3 toXYZD50 = skcms_sRGB_profile()->toXYZD50;
    // Next, check for chromaticities.
    png_fixed_point chrm[8];
    png_fixed_point gamma;
    if (png_get_cHRM_fixed(png_ptr, info_ptr, &chrm[0], &chrm[1], &chrm[2], &chrm[3], &chrm[4],
                           &chrm[5], &chrm[6], &chrm[7]))
    {
        float rx = png_fixed_point_to_float(chrm[2]);
        float ry = png_fixed_point_to_float(chrm[3]);
        float gx = png_fixed_point_to_float(chrm[4]);
        float gy = png_fixed_point_to_float(chrm[5]);
        float bx = png_fixed_point_to_float(chrm[6]);
        float by = png_fixed_point_to_float(chrm[7]);
        float wx = png_fixed_point_to_float(chrm[0]);
        float wy = png_fixed_point_to_float(chrm[1]);

        skcms_Matrix3x3 tmp;
        if (skcms_PrimariesToXYZD50(rx, ry, gx, gy, bx, by, wx, wy, &tmp)) {
            toXYZD50 = tmp;
        } else {
            // Note that Blink simply returns nullptr in this case. We'll fall
            // back to srgb.
        }
    }

    skcms_TransferFunction fn;
    if (PNG_INFO_gAMA == png_get_gAMA_fixed(png_ptr, info_ptr, &gamma)) {
        fn.a = 1.0f;
        fn.b = fn.c = fn.d = fn.e = fn.f = 0.0f;
        fn.g = png_inverted_fixed_point_to_float(gamma);
    } else {
        // Default to sRGB gamma if the image has color space information,
        // but does not specify gamma.
        // Note that Blink would again return nullptr in this case.
        fn = *skcms_sRGB_TransferFunction();
    }

    skcms_ICCProfile skcmsProfile;
    skcms_Init(&skcmsProfile);
    skcms_SetTransferFunction(&skcmsProfile, &fn);
    skcms_SetXYZD50(&skcmsProfile, &toXYZD50);

    return SkEncodedInfo::ICCProfile::Make(skcmsProfile);
#else // LIBPNG >= 1.6
    return nullptr;
#endif // LIBPNG >= 1.6
}

void SkPngCodec::allocateStorage(const SkImageInfo& dstInfo) {
    switch (fXformMode) {
        case kSwizzleOnly_XformMode:
            break;
        case kColorOnly_XformMode:
            // Intentional fall through.  A swizzler hasn't been created yet, but one will
            // be created later if we are sampling.  We'll go ahead and allocate
            // enough memory to swizzle if necessary.
        case kSwizzleColor_XformMode: {
            const int bitsPerPixel = this->getEncodedInfo().bitsPerPixel();

            // If we have more than 8-bits (per component) of precision, we will keep that
            // extra precision.  Otherwise, we will swizzle to RGBA_8888 before transforming.
            const size_t bytesPerPixel = (bitsPerPixel > 32) ? bitsPerPixel / 8 : 4;
            const size_t colorXformBytes = dstInfo.width() * bytesPerPixel;
            fStorage.reset(colorXformBytes);
            fColorXformSrcRow = fStorage.get();
            break;
        }
    }
}

static skcms_PixelFormat png_select_xform_format(const SkEncodedInfo& info) {
    // We use kRGB and kRGBA formats because color PNGs are always RGB or RGBA.
    if (16 == info.bitsPerComponent()) {
        if (SkEncodedInfo::kRGBA_Color == info.color()) {
            return skcms_PixelFormat_RGBA_16161616BE;
        } else if (SkEncodedInfo::kRGB_Color == info.color()) {
            return skcms_PixelFormat_RGB_161616BE;
        }
    } else if (SkEncodedInfo::kGray_Color == info.color()) {
        return skcms_PixelFormat_G_8;
    }

    return skcms_PixelFormat_RGBA_8888;
}

void SkPngCodec::applyXformRow(void* dst, const void* src) {
    switch (fXformMode) {
        case kSwizzleOnly_XformMode:
            fSwizzler->swizzle(dst, (const uint8_t*) src);
            break;
        case kColorOnly_XformMode:
            this->applyColorXform(dst, src, fXformWidth);
            break;
        case kSwizzleColor_XformMode:
            fSwizzler->swizzle(fColorXformSrcRow, (const uint8_t*) src);
            this->applyColorXform(dst, fColorXformSrcRow, fXformWidth);
            break;
    }
}

static SkCodec::Result log_and_return_error(bool success) {
    if (success) return SkCodec::kIncompleteInput;
#ifdef SK_BUILD_FOR_ANDROID_FRAMEWORK
    SkAndroidFrameworkUtils::SafetyNetLog("117838472");
#endif
    return SkCodec::kErrorInInput;
}

class SkPngNormalDecoder : public SkPngCodec {
public:
    SkPngNormalDecoder(SkEncodedInfo&& info, std::unique_ptr<SkStream> stream,
            SkPngChunkReader* reader, png_structp png_ptr, png_infop info_ptr, int bitDepth)
        : INHERITED(std::move(info), std::move(stream), reader, png_ptr, info_ptr, bitDepth)
        , fRowsWrittenToOutput(0)
        , fDst(nullptr)
        , fRowBytes(0)
        , fFirstRow(0)
        , fLastRow(0)
    {}

    static void AllRowsCallback(png_structp png_ptr, png_bytep row, png_uint_32 rowNum, int /*pass*/) {
        GetDecoder(png_ptr)->allRowsCallback(row, rowNum);
    }

    static void RowCallback(png_structp png_ptr, png_bytep row, png_uint_32 rowNum, int /*pass*/) {
        GetDecoder(png_ptr)->rowCallback(row, rowNum);
    }

private:
    int                         fRowsWrittenToOutput;
    void*                       fDst;
    size_t                      fRowBytes;

    // Variables for partial decode
    int                         fFirstRow;  // FIXME: Move to baseclass?
    int                         fLastRow;
    int                         fRowsNeeded;

    using INHERITED = SkPngCodec;

    static SkPngNormalDecoder* GetDecoder(png_structp png_ptr) {
        return static_cast<SkPngNormalDecoder*>(png_get_progressive_ptr(png_ptr));
    }

    Result decodeAllRows(void* dst, size_t rowBytes, int* rowsDecoded) override {
        const int height = this->dimensions().height();
        png_set_progressive_read_fn(this->png_ptr(), this, nullptr, AllRowsCallback, nullptr);
        fDst = dst;
        fRowBytes = rowBytes;

        fRowsWrittenToOutput = 0;
        fFirstRow = 0;
        fLastRow = height - 1;

        const bool success = this->processData();
        if (success && fRowsWrittenToOutput == height) {
            return kSuccess;
        }

        if (rowsDecoded) {
            *rowsDecoded = fRowsWrittenToOutput;
        }

        return log_and_return_error(success);
    }

    void allRowsCallback(png_bytep row, int rowNum) {
        SkASSERT(rowNum == fRowsWrittenToOutput);
        fRowsWrittenToOutput++;
        this->applyXformRow(fDst, row);
        fDst = SkTAddOffset<void>(fDst, fRowBytes);
    }

    void setRange(int firstRow, int lastRow, void* dst, size_t rowBytes) override {
        png_set_progressive_read_fn(this->png_ptr(), this, nullptr, RowCallback, nullptr);
        fFirstRow = firstRow;
        fLastRow = lastRow;
        fDst = dst;
        fRowBytes = rowBytes;
        fRowsWrittenToOutput = 0;
        fRowsNeeded = fLastRow - fFirstRow + 1;
    }

    Result decode(int* rowsDecoded) override {
        if (this->swizzler()) {
            const int sampleY = this->swizzler()->sampleY();
            fRowsNeeded = get_scaled_dimension(fLastRow - fFirstRow + 1, sampleY);
        }

        const bool success = this->processData();
        if (success && fRowsWrittenToOutput == fRowsNeeded) {
            return kSuccess;
        }

        if (rowsDecoded) {
            *rowsDecoded = fRowsWrittenToOutput;
        }

        return log_and_return_error(success);
    }

    void rowCallback(png_bytep row, int rowNum) {
        if (rowNum < fFirstRow) {
            // Ignore this row.
            return;
        }

        SkASSERT(rowNum <= fLastRow);
        SkASSERT(fRowsWrittenToOutput < fRowsNeeded);

        // If there is no swizzler, all rows are needed.
        if (!this->swizzler() || this->swizzler()->rowNeeded(rowNum - fFirstRow)) {
            this->applyXformRow(fDst, row);
            fDst = SkTAddOffset<void>(fDst, fRowBytes);
            fRowsWrittenToOutput++;
        }

        if (fRowsWrittenToOutput == fRowsNeeded) {
            // Fake error to stop decoding scanlines.
            longjmp(PNG_JMPBUF(this->png_ptr()), kStopDecoding);
        }
    }
};

class SkPngInterlacedDecoder : public SkPngCodec {
public:
    SkPngInterlacedDecoder(SkEncodedInfo&& info, std::unique_ptr<SkStream> stream,
            SkPngChunkReader* reader, png_structp png_ptr,
            png_infop info_ptr, int bitDepth, int numberPasses)
        : INHERITED(std::move(info), std::move(stream), reader, png_ptr, info_ptr, bitDepth)
        , fNumberPasses(numberPasses)
        , fFirstRow(0)
        , fLastRow(0)
        , fLinesDecoded(0)
        , fInterlacedComplete(false)
        , fPng_rowbytes(0)
    {}

    static void InterlacedRowCallback(png_structp png_ptr, png_bytep row, png_uint_32 rowNum, int pass) {
        auto decoder = static_cast<SkPngInterlacedDecoder*>(png_get_progressive_ptr(png_ptr));
        decoder->interlacedRowCallback(row, rowNum, pass);
    }

private:
    const int               fNumberPasses;
    int                     fFirstRow;
    int                     fLastRow;
    void*                   fDst;
    size_t                  fRowBytes;
    int                     fLinesDecoded;
    bool                    fInterlacedComplete;
    size_t                  fPng_rowbytes;
    AutoTMalloc<png_byte> fInterlaceBuffer;

    using INHERITED = SkPngCodec;

    // FIXME: Currently sharing interlaced callback for all rows and subset. It's not
    // as expensive as the subset version of non-interlaced, but it still does extra
    // work.
    void interlacedRowCallback(png_bytep row, int rowNum, int pass) {
        if (rowNum < fFirstRow || rowNum > fLastRow || fInterlacedComplete) {
            // Ignore this row
            return;
        }

        png_bytep oldRow = fInterlaceBuffer.get() + (rowNum - fFirstRow) * fPng_rowbytes;
        png_progressive_combine_row(this->png_ptr(), oldRow, row);

        if (0 == pass) {
            // The first pass initializes all rows.
            SkASSERT(row);
            SkASSERT(fLinesDecoded == rowNum - fFirstRow);
            fLinesDecoded++;
        } else {
            SkASSERT(fLinesDecoded == fLastRow - fFirstRow + 1);
            if (fNumberPasses - 1 == pass && rowNum == fLastRow) {
                // Last pass, and we have read all of the rows we care about.
                fInterlacedComplete = true;
                if (fLastRow != this->dimensions().height() - 1 ||
                        (this->swizzler() && this->swizzler()->sampleY() != 1)) {
                    // Fake error to stop decoding scanlines. Only stop if we're not decoding the
                    // whole image, in which case processing the rest of the image might be
                    // expensive. When decoding the whole image, read through the IEND chunk to
                    // preserve Android behavior of leaving the input stream in the right place.
                    longjmp(PNG_JMPBUF(this->png_ptr()), kStopDecoding);
                }
            }
        }
    }

    Result decodeAllRows(void* dst, size_t rowBytes, int* rowsDecoded) override {
        const int height = this->dimensions().height();
        this->setUpInterlaceBuffer(height);
        png_set_progressive_read_fn(this->png_ptr(), this, nullptr, InterlacedRowCallback,
                                    nullptr);

        fFirstRow = 0;
        fLastRow = height - 1;
        fLinesDecoded = 0;

        const bool success = this->processData();
        png_bytep srcRow = fInterlaceBuffer.get();
        // FIXME: When resuming, this may rewrite rows that did not change.
        for (int rowNum = 0; rowNum < fLinesDecoded; rowNum++) {
            this->applyXformRow(dst, srcRow);
            dst = SkTAddOffset<void>(dst, rowBytes);
            srcRow = SkTAddOffset<png_byte>(srcRow, fPng_rowbytes);
        }
        if (success && fInterlacedComplete) {
            return kSuccess;
        }

        if (rowsDecoded) {
            *rowsDecoded = fLinesDecoded;
        }

        return log_and_return_error(success);
    }

    void setRange(int firstRow, int lastRow, void* dst, size_t rowBytes) override {
        // FIXME: We could skip rows in the interlace buffer that we won't put in the output.
        this->setUpInterlaceBuffer(lastRow - firstRow + 1);
        png_set_progressive_read_fn(this->png_ptr(), this, nullptr, InterlacedRowCallback, nullptr);
        fFirstRow = firstRow;
        fLastRow = lastRow;
        fDst = dst;
        fRowBytes = rowBytes;
        fLinesDecoded = 0;
    }

    Result decode(int* rowsDecoded) override {
        const bool success = this->processData();

        // Now apply Xforms on all the rows that were decoded.
        if (!fLinesDecoded) {
            if (rowsDecoded) {
                *rowsDecoded = 0;
            }
            return log_and_return_error(success);
        }

        const int sampleY = this->swizzler() ? this->swizzler()->sampleY() : 1;
        const int rowsNeeded = get_scaled_dimension(fLastRow - fFirstRow + 1, sampleY);

        // FIXME: For resuming interlace, we may swizzle a row that hasn't changed. But it
        // may be too tricky/expensive to handle that correctly.

        // Offset srcRow by get_start_coord rows. We do not need to account for fFirstRow,
        // since the first row in fInterlaceBuffer corresponds to fFirstRow.
        int srcRow = get_start_coord(sampleY);
        void* dst = fDst;
        int rowsWrittenToOutput = 0;
        while (rowsWrittenToOutput < rowsNeeded && srcRow < fLinesDecoded) {
            png_bytep src = SkTAddOffset<png_byte>(fInterlaceBuffer.get(), fPng_rowbytes * srcRow);
            this->applyXformRow(dst, src);
            dst = SkTAddOffset<void>(dst, fRowBytes);

            rowsWrittenToOutput++;
            srcRow += sampleY;
        }

        if (success && fInterlacedComplete) {
            return kSuccess;
        }

        if (rowsDecoded) {
            *rowsDecoded = rowsWrittenToOutput;
        }
        return log_and_return_error(success);
    }

    void setUpInterlaceBuffer(int height) {
        fPng_rowbytes = png_get_rowbytes(this->png_ptr(), this->info_ptr());
        fInterlaceBuffer.reset(fPng_rowbytes * height);
        fInterlacedComplete = false;
    }
};

// Reads the header and initializes the output fields, if not NULL.
//
// @param stream Input data. Will be read to get enough information to properly
//      setup the codec.
// @param chunkReader SkPngChunkReader, for reading unknown chunks. May be NULL.
//      If not NULL, png_ptr will hold an *unowned* pointer to it. The caller is
//      expected to continue to own it for the lifetime of the png_ptr.
// @param outCodec Optional output variable.  If non-NULL, will be set to a new
//      SkPngCodec on success.
// @param png_ptrp Optional output variable. If non-NULL, will be set to a new
//      png_structp on success.
// @param info_ptrp Optional output variable. If non-NULL, will be set to a new
//      png_infop on success;
// @return if kSuccess, the caller is responsible for calling
//      png_destroy_read_struct(png_ptrp, info_ptrp).
//      Otherwise, the passed in fields (except stream) are unchanged.
static SkCodec::Result read_header(SkStream* stream, SkPngChunkReader* chunkReader,
                                   SkCodec** outCodec,
                                   png_structp* png_ptrp, png_infop* info_ptrp) {
    // The image is known to be a PNG. Decode enough to know the SkImageInfo.
    png_structp png_ptr = png_create_read_struct(PNG_LIBPNG_VER_STRING, nullptr,
                                                 sk_error_fn, sk_warning_fn);
    if (!png_ptr) {
        return SkCodec::kInternalError;
    }

#ifdef PNG_SET_OPTION_SUPPORTED
    // This setting ensures that we display images with incorrect CMF bytes.
    // See crbug.com/807324.
    png_set_option(png_ptr, PNG_MAXIMUM_INFLATE_WINDOW, PNG_OPTION_ON);
#endif

    AutoCleanPng autoClean(png_ptr, stream, chunkReader, outCodec);

    png_infop info_ptr = png_create_info_struct(png_ptr);
    if (info_ptr == nullptr) {
        return SkCodec::kInternalError;
    }

    autoClean.setInfoPtr(info_ptr);

    if (setjmp(PNG_JMPBUF(png_ptr))) {
        return SkCodec::kInvalidInput;
    }

#ifdef PNG_READ_UNKNOWN_CHUNKS_SUPPORTED
    // Hookup our chunkReader so we can see any user-chunks the caller may be interested in.
    // This needs to be installed before we read the png header.  Android may store ninepatch
    // chunks in the header.
    if (chunkReader) {
        png_set_keep_unknown_chunks(png_ptr, PNG_HANDLE_CHUNK_ALWAYS, (png_byte*)"", 0);
        png_set_read_user_chunk_fn(png_ptr, (png_voidp) chunkReader, sk_read_user_chunk);
    }
#endif

    const bool decodedBounds = autoClean.decodeBounds();

    if (!decodedBounds) {
        return SkCodec::kIncompleteInput;
    }

    // On success, decodeBounds releases ownership of png_ptr and info_ptr.
    if (png_ptrp) {
        *png_ptrp = png_ptr;
    }
    if (info_ptrp) {
        *info_ptrp = info_ptr;
    }

    // decodeBounds takes care of setting outCodec
    if (outCodec) {
        SkASSERT(*outCodec);
    }
    return SkCodec::kSuccess;
}

void AutoCleanPng::infoCallback(size_t idatLength) {
    png_uint_32 origWidth, origHeight;
    int bitDepth, encodedColorType;
    png_get_IHDR(fPng_ptr, fInfo_ptr, &origWidth, &origHeight, &bitDepth,
                 &encodedColorType, nullptr, nullptr, nullptr);

    // TODO: Should we support 16-bits of precision for gray images?
    if (bitDepth == 16 && (PNG_COLOR_TYPE_GRAY == encodedColorType ||
                           PNG_COLOR_TYPE_GRAY_ALPHA == encodedColorType)) {
        bitDepth = 8;
        png_set_strip_16(fPng_ptr);
    }

    // Now determine the default colorType and alphaType and set the required transforms.
    // Often, we depend on SkSwizzler to perform any transforms that we need.  However, we
    // still depend on libpng for many of the rare and PNG-specific cases.
    SkEncodedInfo::Color color;
    SkEncodedInfo::Alpha alpha;
    switch (encodedColorType) {
        case PNG_COLOR_TYPE_PALETTE:
            // Extract multiple pixels with bit depths of 1, 2, and 4 from a single
            // byte into separate bytes (useful for paletted and grayscale images).
            if (bitDepth < 8) {
                // TODO: Should we use SkSwizzler here?
                bitDepth = 8;
                png_set_packing(fPng_ptr);
            }

            color = SkEncodedInfo::kPalette_Color;
            // Set the alpha depending on if a transparency chunk exists.
            alpha = png_get_valid(fPng_ptr, fInfo_ptr, PNG_INFO_tRNS) ?
                    SkEncodedInfo::kUnpremul_Alpha : SkEncodedInfo::kOpaque_Alpha;
            break;
        case PNG_COLOR_TYPE_RGB:
            if (png_get_valid(fPng_ptr, fInfo_ptr, PNG_INFO_tRNS)) {
                // Convert to RGBA if transparency chunk exists.
                png_set_tRNS_to_alpha(fPng_ptr);
                color = SkEncodedInfo::kRGBA_Color;
                alpha = SkEncodedInfo::kBinary_Alpha;
            } else {
                color = SkEncodedInfo::kRGB_Color;
                alpha = SkEncodedInfo::kOpaque_Alpha;
            }
            break;
        case PNG_COLOR_TYPE_GRAY:
            // Expand grayscale images to the full 8 bits from 1, 2, or 4 bits/pixel.
            if (bitDepth < 8) {
                // TODO: Should we use SkSwizzler here?
                bitDepth = 8;
                png_set_expand_gray_1_2_4_to_8(fPng_ptr);
            }

            if (png_get_valid(fPng_ptr, fInfo_ptr, PNG_INFO_tRNS)) {
                png_set_tRNS_to_alpha(fPng_ptr);
                color = SkEncodedInfo::kGrayAlpha_Color;
                alpha = SkEncodedInfo::kBinary_Alpha;
            } else {
                color = SkEncodedInfo::kGray_Color;
                alpha = SkEncodedInfo::kOpaque_Alpha;
            }
            break;
        case PNG_COLOR_TYPE_GRAY_ALPHA:
            color = SkEncodedInfo::kGrayAlpha_Color;
            alpha = SkEncodedInfo::kUnpremul_Alpha;
            break;
        case PNG_COLOR_TYPE_RGBA:
            color = SkEncodedInfo::kRGBA_Color;
            alpha = SkEncodedInfo::kUnpremul_Alpha;
            break;
        default:
            // All the color types have been covered above.
            SkASSERT(false);
            color = SkEncodedInfo::kRGBA_Color;
            alpha = SkEncodedInfo::kUnpremul_Alpha;
    }

    const int numberPasses = png_set_interlace_handling(fPng_ptr);

    if (fOutCodec) {
        SkASSERT(nullptr == *fOutCodec);
        auto profile = read_color_profile(fPng_ptr, fInfo_ptr);
        if (profile) {
            switch (profile->profile()->data_color_space) {
                case skcms_Signature_CMYK:
                    profile = nullptr;
                    break;
                case skcms_Signature_Gray:
                    if (SkEncodedInfo::kGray_Color != color &&
                        SkEncodedInfo::kGrayAlpha_Color != color)
                    {
                        profile = nullptr;
                    }
                    break;
                default:
                    break;
            }
        }

        switch (encodedColorType) {
            case PNG_COLOR_TYPE_GRAY_ALPHA:{
                png_color_8p sigBits;
                if (png_get_sBIT(fPng_ptr, fInfo_ptr, &sigBits)) {
                    if (8 == sigBits->alpha && kGraySigBit_GrayAlphaIsJustAlpha == sigBits->gray) {
                        color = SkEncodedInfo::kXAlpha_Color;
                    }
                }
                break;
            }
            case PNG_COLOR_TYPE_RGB:{
                png_color_8p sigBits;
                if (png_get_sBIT(fPng_ptr, fInfo_ptr, &sigBits)) {
                    if (5 == sigBits->red && 6 == sigBits->green && 5 == sigBits->blue) {
                        // Recommend a decode to 565 if the sBIT indicates 565.
                        color = SkEncodedInfo::k565_Color;
                    }
                }
                break;
            }
        }

#ifdef SK_BUILD_FOR_ANDROID_FRAMEWORK
        if (encodedColorType != PNG_COLOR_TYPE_GRAY_ALPHA
            && SkEncodedInfo::kOpaque_Alpha == alpha) {
            png_color_8p sigBits;
            if (png_get_sBIT(fPng_ptr, fInfo_ptr, &sigBits)) {
                if (5 == sigBits->red && 6 == sigBits->green && 5 == sigBits->blue) {
                    SkAndroidFrameworkUtils::SafetyNetLog("190188264");
                }
            }
        }
#endif // SK_BUILD_FOR_ANDROID_FRAMEWORK

        SkEncodedInfo encodedInfo = SkEncodedInfo::Make(origWidth, origHeight, color, alpha,
                                                        bitDepth, std::move(profile));
        if (1 == numberPasses) {
            *fOutCodec = new SkPngNormalDecoder(std::move(encodedInfo),
                   std::unique_ptr<SkStream>(fStream), fChunkReader, fPng_ptr, fInfo_ptr, bitDepth);
        } else {
            *fOutCodec = new SkPngInterlacedDecoder(std::move(encodedInfo),
                    std::unique_ptr<SkStream>(fStream), fChunkReader, fPng_ptr, fInfo_ptr, bitDepth,
                    numberPasses);
        }
        static_cast<SkPngCodec*>(*fOutCodec)->setIdatLength(idatLength);
    }

    // Release the pointers, which are now owned by the codec or the caller is expected to
    // take ownership.
    this->releasePngPtrs();
}

SkPngCodec::SkPngCodec(SkEncodedInfo&& encodedInfo, std::unique_ptr<SkStream> stream,
                       SkPngChunkReader* chunkReader, void* png_ptr, void* info_ptr, int bitDepth)
    : INHERITED(std::move(encodedInfo), png_select_xform_format(encodedInfo), std::move(stream))
    , fPngChunkReader(SkSafeRef(chunkReader))
    , fPng_ptr(png_ptr)
    , fInfo_ptr(info_ptr)
    , fColorXformSrcRow(nullptr)
    , fBitDepth(bitDepth)
    , fIdatLength(0)
    , fDecodedIdat(false)
{}

SkPngCodec::~SkPngCodec() {
    this->destroyReadStruct();
}

void SkPngCodec::destroyReadStruct() {
    if (fPng_ptr) {
        // We will never have a nullptr fInfo_ptr with a non-nullptr fPng_ptr
        SkASSERT(fInfo_ptr);
        png_destroy_read_struct((png_struct**)&fPng_ptr, (png_info**)&fInfo_ptr, nullptr);
        fPng_ptr = nullptr;
        fInfo_ptr = nullptr;
    }
}

///////////////////////////////////////////////////////////////////////////////
// Getting the pixels
///////////////////////////////////////////////////////////////////////////////

SkCodec::Result SkPngCodec::initializeXforms(const SkImageInfo& dstInfo, const Options& options) {
    if (setjmp(PNG_JMPBUF((png_struct*)fPng_ptr))) {
        SkCodecPrintf("Failed on png_read_update_info.\n");
        return kInvalidInput;
    }
    png_read_update_info(fPng_ptr, fInfo_ptr);

    // Reset fSwizzler and this->colorXform().  We can't do this in onRewind() because the
    // interlaced scanline decoder may need to rewind.
    fSwizzler.reset(nullptr);

    // If skcms directly supports the encoded PNG format, we should skip format
    // conversion in the swizzler (or skip swizzling altogether).
    bool skipFormatConversion = false;
    switch (this->getEncodedInfo().color()) {
        case SkEncodedInfo::kRGB_Color:
            if (this->getEncodedInfo().bitsPerComponent() != 16) {
                break;
            }
            [[fallthrough]];
        case SkEncodedInfo::kRGBA_Color:
        case SkEncodedInfo::kGray_Color:
            skipFormatConversion = this->colorXform();
            break;
        default:
            break;
    }
    if (skipFormatConversion && !options.fSubset) {
        fXformMode = kColorOnly_XformMode;
        return kSuccess;
    }

    if (SkEncodedInfo::kPalette_Color == this->getEncodedInfo().color()) {
        if (!this->createColorTable(dstInfo)) {
            return kInvalidInput;
        }
    }

    this->initializeSwizzler(dstInfo, options, skipFormatConversion);
    return kSuccess;
}

void SkPngCodec::initializeXformParams() {
    switch (fXformMode) {
        case kColorOnly_XformMode:
            fXformWidth = this->dstInfo().width();
            break;
        case kSwizzleColor_XformMode:
            fXformWidth = this->swizzler()->swizzleWidth();
            break;
        default:
            break;
    }
}

void SkPngCodec::initializeSwizzler(const SkImageInfo& dstInfo, const Options& options,
                                    bool skipFormatConversion) {
    SkImageInfo swizzlerInfo = dstInfo;
    Options swizzlerOptions = options;
    fXformMode = kSwizzleOnly_XformMode;
    if (this->colorXform() && this->xformOnDecode()) {
        if (SkEncodedInfo::kGray_Color == this->getEncodedInfo().color()) {
            swizzlerInfo = swizzlerInfo.makeColorType(kGray_8_SkColorType);
        } else {
            swizzlerInfo = swizzlerInfo.makeColorType(kXformSrcColorType);
        }
        if (kPremul_SkAlphaType == dstInfo.alphaType()) {
            swizzlerInfo = swizzlerInfo.makeAlphaType(kUnpremul_SkAlphaType);
        }

        fXformMode = kSwizzleColor_XformMode;

        // Here, we swizzle into temporary memory, which is not zero initialized.
        // FIXME (msarett):
        // Is this a problem?
        swizzlerOptions.fZeroInitialized = kNo_ZeroInitialized;
    }

    if (skipFormatConversion) {
        // We cannot skip format conversion when there is a color table.
        SkASSERT(!fColorTable);
        int srcBPP = 0;
        switch (this->getEncodedInfo().color()) {
            case SkEncodedInfo::kRGB_Color:
                SkASSERT(this->getEncodedInfo().bitsPerComponent() == 16);
                srcBPP = 6;
                break;
            case SkEncodedInfo::kRGBA_Color:
                srcBPP = this->getEncodedInfo().bitsPerComponent() / 2;
                break;
            case SkEncodedInfo::kGray_Color:
                srcBPP = 1;
                break;
            default:
                SkASSERT(false);
                break;
        }
        fSwizzler = SkSwizzler::MakeSimple(srcBPP, swizzlerInfo, swizzlerOptions);
    } else {
        const SkPMColor* colors = get_color_ptr(fColorTable.get());
        fSwizzler = SkSwizzler::Make(this->getEncodedInfo(), colors, swizzlerInfo,
                                     swizzlerOptions);
    }
    SkASSERT(fSwizzler);
}

SkSampler* SkPngCodec::getSampler(bool createIfNecessary) {
    if (fSwizzler || !createIfNecessary) {
        return fSwizzler.get();
    }

    this->initializeSwizzler(this->dstInfo(), this->options(), true);
    return fSwizzler.get();
}

bool SkPngCodec::onRewind() {
    // This sets fPng_ptr and fInfo_ptr to nullptr. If read_header
    // succeeds, they will be repopulated, and if it fails, they will
    // remain nullptr. Any future accesses to fPng_ptr and fInfo_ptr will
    // come through this function which will rewind and again attempt
    // to reinitialize them.
    this->destroyReadStruct();

    png_structp png_ptr;
    png_infop info_ptr;
    if (kSuccess != read_header(this->stream(), fPngChunkReader.get(), nullptr,
                                &png_ptr, &info_ptr)) {
        return false;
    }

    fPng_ptr = png_ptr;
    fInfo_ptr = info_ptr;
    fDecodedIdat = false;
    return true;
}

SkCodec::Result SkPngCodec::onGetPixels(const SkImageInfo& dstInfo, void* dst,
                                        size_t rowBytes, const Options& options,
                                        int* rowsDecoded) {
    Result result = this->initializeXforms(dstInfo, options);
    if (kSuccess != result) {
        return result;
    }

    if (options.fSubset) {
        return kUnimplemented;
    }

    this->allocateStorage(dstInfo);
    this->initializeXformParams();
    return this->decodeAllRows(dst, rowBytes, rowsDecoded);
}

SkCodec::Result SkPngCodec::onStartIncrementalDecode(const SkImageInfo& dstInfo,
        void* dst, size_t rowBytes, const SkCodec::Options& options) {
    Result result = this->initializeXforms(dstInfo, options);
    if (kSuccess != result) {
        return result;
    }

    this->allocateStorage(dstInfo);

    int firstRow, lastRow;
    if (options.fSubset) {
        firstRow = options.fSubset->top();
        lastRow = options.fSubset->bottom() - 1;
    } else {
        firstRow = 0;
        lastRow = dstInfo.height() - 1;
    }
    this->setRange(firstRow, lastRow, dst, rowBytes);
    return kSuccess;
}

SkCodec::Result SkPngCodec::onIncrementalDecode(int* rowsDecoded) {
    // FIXME: Only necessary on the first call.
    this->initializeXformParams();

    return this->decode(rowsDecoded);
}

std::unique_ptr<SkCodec> SkPngCodec::MakeFromStream(std::unique_ptr<SkStream> stream,
                                                    Result* result, SkPngChunkReader* chunkReader) {
    SkASSERT(result);
    if (!stream) {
        *result = SkCodec::kInvalidInput;
        return nullptr;
    }
    SkCodec* outCodec = nullptr;
    *result = read_header(stream.get(), chunkReader, &outCodec, nullptr, nullptr);
    if (kSuccess == *result) {
        // Codec has taken ownership of the stream.
        SkASSERT(outCodec);
        stream.release();
    }
    return std::unique_ptr<SkCodec>(outCodec);
}

namespace SkPngDecoder {
bool IsPng(const void* data, size_t len) {
    return SkPngCodec::IsPng(data, len);
}

std::unique_ptr<SkCodec> Decode(std::unique_ptr<SkStream> stream,
                                SkCodec::Result* outResult,
                                SkCodecs::DecodeContext ctx) {
    SkCodec::Result resultStorage;
    if (!outResult) {
        outResult = &resultStorage;
    }
    SkPngChunkReader* chunkReader = nullptr;
    if (ctx) {
        chunkReader = static_cast<SkPngChunkReader*>(ctx);
    }
    return SkPngCodec::MakeFromStream(std::move(stream), outResult, chunkReader);
}

std::unique_ptr<SkCodec> Decode(sk_sp<SkData> data,
                                SkCodec::Result* outResult,
                                SkCodecs::DecodeContext ctx) {
    if (!data) {
        if (outResult) {
            *outResult = SkCodec::kInvalidInput;
        }
        return nullptr;
    }
    return Decode(SkMemoryStream::Make(std::move(data)), outResult, ctx);
}
<<<<<<< HEAD
}  // namespace SkPngDecoder
=======
}  // namespace SkPngDecoder
>>>>>>> 46ecd1b7
<|MERGE_RESOLUTION|>--- conflicted
+++ resolved
@@ -1258,8 +1258,4 @@
     }
     return Decode(SkMemoryStream::Make(std::move(data)), outResult, ctx);
 }
-<<<<<<< HEAD
-}  // namespace SkPngDecoder
-=======
-}  // namespace SkPngDecoder
->>>>>>> 46ecd1b7
+}  // namespace SkPngDecoder