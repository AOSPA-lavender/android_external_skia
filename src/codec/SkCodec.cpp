/*
 * Copyright 2015 Google Inc.
 *
 * Use of this source code is governed by a BSD-style license that can be
 * found in the LICENSE file.
 */

#include "include/codec/SkCodec.h"
#include "include/core/SkColorSpace.h"
#include "include/core/SkData.h"
#include "include/private/SkHalf.h"
#include "src/codec/SkBmpCodec.h"
#include "src/codec/SkCodecPriv.h"
#include "src/codec/SkFrameHolder.h"
#ifdef SK_HAS_HEIF_LIBRARY
#include "src/codec/SkHeifCodec.h"
#endif
#include "src/codec/SkIcoCodec.h"
#include "src/codec/SkJpegCodec.h"
#ifdef SK_HAS_PNG_LIBRARY
#include "src/codec/SkPngCodec.h"
#endif
#include "include/core/SkStream.h"
#include "src/codec/SkRawCodec.h"
#include "src/codec/SkWbmpCodec.h"
#include "src/codec/SkWebpCodec.h"
#ifdef SK_HAS_WUFFS_LIBRARY
#include "src/codec/SkWuffsCodec.h"
#else
#include "src/codec/SkGifCodec.h"
#endif

struct DecoderProc {
    bool (*IsFormat)(const void*, size_t);
    std::unique_ptr<SkCodec> (*MakeFromStream)(std::unique_ptr<SkStream>, SkCodec::Result*);
};

static std::vector<DecoderProc>* decoders() {
    static auto* decoders = new std::vector<DecoderProc> {
    #ifdef SK_HAS_JPEG_LIBRARY
        { SkJpegCodec::IsJpeg, SkJpegCodec::MakeFromStream },
    #endif
    #ifdef SK_HAS_WEBP_LIBRARY
        { SkWebpCodec::IsWebp, SkWebpCodec::MakeFromStream },
    #endif
    #ifdef SK_HAS_WUFFS_LIBRARY
        { SkWuffsCodec_IsFormat, SkWuffsCodec_MakeFromStream },
    #else
        { SkGifCodec::IsGif, SkGifCodec::MakeFromStream },
    #endif
    #ifdef SK_HAS_PNG_LIBRARY
        { SkIcoCodec::IsIco, SkIcoCodec::MakeFromStream },
    #endif
        { SkBmpCodec::IsBmp, SkBmpCodec::MakeFromStream },
        { SkWbmpCodec::IsWbmp, SkWbmpCodec::MakeFromStream },
<<<<<<< HEAD
    #ifdef SK_HAS_HEIF_LIBRARY
        { SkHeifCodec::IsHeif, SkHeifCodec::MakeFromStream },
    #endif
=======
>>>>>>> 40be567a
    };
    return decoders;
}

void SkCodec::Register(
            bool                     (*peek)(const void*, size_t),
            std::unique_ptr<SkCodec> (*make)(std::unique_ptr<SkStream>, SkCodec::Result*)) {
    decoders()->push_back(DecoderProc{peek, make});
}
<<<<<<< HEAD

=======
>>>>>>> 40be567a

std::unique_ptr<SkCodec> SkCodec::MakeFromStream(
        std::unique_ptr<SkStream> stream, Result* outResult,
        SkPngChunkReader* chunkReader, SelectionPolicy selectionPolicy) {
    Result resultStorage;
    if (!outResult) {
        outResult = &resultStorage;
    }

    if (!stream) {
        *outResult = kInvalidInput;
        return nullptr;
    }

    if (selectionPolicy != SelectionPolicy::kPreferStillImage
            && selectionPolicy != SelectionPolicy::kPreferAnimation) {
        *outResult = kInvalidParameters;
        return nullptr;
    }

    constexpr size_t bytesToRead = MinBufferedBytesNeeded();

    char buffer[bytesToRead];
    size_t bytesRead = stream->peek(buffer, bytesToRead);

    // It is also possible to have a complete image less than bytesToRead bytes
    // (e.g. a 1 x 1 wbmp), meaning peek() would return less than bytesToRead.
    // Assume that if bytesRead < bytesToRead, but > 0, the stream is shorter
    // than bytesToRead, so pass that directly to the decoder.
    // It also is possible the stream uses too small a buffer for peeking, but
    // we trust the caller to use a large enough buffer.

    if (0 == bytesRead) {
        // TODO: After implementing peek in CreateJavaOutputStreamAdaptor.cpp, this
        // printf could be useful to notice failures.
        // SkCodecPrintf("Encoded image data failed to peek!\n");

        // It is possible the stream does not support peeking, but does support
        // rewinding.
        // Attempt to read() and pass the actual amount read to the decoder.
        bytesRead = stream->read(buffer, bytesToRead);
        if (!stream->rewind()) {
            SkCodecPrintf("Encoded image data could not peek or rewind to determine format!\n");
            *outResult = kCouldNotRewind;
            return nullptr;
        }
    }

    // PNG is special, since we want to be able to supply an SkPngChunkReader.
    // But this code follows the same pattern as the loop.
#ifdef SK_HAS_PNG_LIBRARY
    if (SkPngCodec::IsPng(buffer, bytesRead)) {
        return SkPngCodec::MakeFromStream(std::move(stream), outResult, chunkReader);
    } else
#endif
    {
        for (DecoderProc proc : *decoders()) {
            if (proc.IsFormat(buffer, bytesRead)) {
                return proc.MakeFromStream(std::move(stream), outResult);
            }
        }

#ifdef SK_HAS_HEIF_LIBRARY
        if (SkHeifCodec::IsHeif(buffer, bytesRead)) {
            return SkHeifCodec::MakeFromStream(std::move(stream), selectionPolicy, outResult);
        }
#endif

#ifdef SK_CODEC_DECODES_RAW
        // Try to treat the input as RAW if all the other checks failed.
        return SkRawCodec::MakeFromStream(std::move(stream), outResult);
#endif
    }

    if (bytesRead < bytesToRead) {
        *outResult = kIncompleteInput;
    } else {
        *outResult = kUnimplemented;
    }

    return nullptr;
}

std::unique_ptr<SkCodec> SkCodec::MakeFromData(sk_sp<SkData> data, SkPngChunkReader* reader) {
    if (!data) {
        return nullptr;
    }
    return MakeFromStream(SkMemoryStream::Make(std::move(data)), nullptr, reader);
}

SkCodec::SkCodec(SkEncodedInfo&& info, XformFormat srcFormat, std::unique_ptr<SkStream> stream,
                 SkEncodedOrigin origin)
    : fEncodedInfo(std::move(info))
    , fSrcXformFormat(srcFormat)
    , fStream(std::move(stream))
    , fNeedsRewind(false)
    , fOrigin(origin)
    , fDstInfo()
    , fOptions()
    , fCurrScanline(-1)
    , fStartedIncrementalDecode(false)
{}

SkCodec::~SkCodec() {}

bool SkCodec::conversionSupported(const SkImageInfo& dst, bool srcIsOpaque, bool needsColorXform) {
    if (!valid_alpha(dst.alphaType(), srcIsOpaque)) {
        return false;
    }

    switch (dst.colorType()) {
        case kRGBA_8888_SkColorType:
        case kBGRA_8888_SkColorType:
            return true;
        case kRGBA_F16_SkColorType:
            return dst.colorSpace();
        case kRGB_565_SkColorType:
            return srcIsOpaque;
        case kGray_8_SkColorType:
            return SkEncodedInfo::kGray_Color == fEncodedInfo.color() && srcIsOpaque;
        case kAlpha_8_SkColorType:
            // conceptually we can convert anything into alpha_8, but we haven't actually coded
            // all of those other conversions yet.
            return SkEncodedInfo::kXAlpha_Color == fEncodedInfo.color();
        default:
            return false;
    }
}

bool SkCodec::rewindIfNeeded() {
    // Store the value of fNeedsRewind so we can update it. Next read will
    // require a rewind.
    const bool needsRewind = fNeedsRewind;
    fNeedsRewind = true;
    if (!needsRewind) {
        return true;
    }

    // startScanlineDecode will need to be called before decoding scanlines.
    fCurrScanline = -1;
    // startIncrementalDecode will need to be called before incrementalDecode.
    fStartedIncrementalDecode = false;

    // Some codecs do not have a stream.  They may hold onto their own data or another codec.
    // They must handle rewinding themselves.
    if (fStream && !fStream->rewind()) {
        return false;
    }

    return this->onRewind();
}

<<<<<<< HEAD
bool zero_rect(const SkImageInfo& dstInfo, void* pixels, size_t rowBytes,
               SkISize srcDimensions, SkIRect prevRect) {
=======
static SkIRect frame_rect_on_screen(SkIRect frameRect,
                                    const SkIRect& screenRect) {
    if (!frameRect.intersect(screenRect)) {
        return SkIRect::MakeEmpty();
    }

    return frameRect;
}

bool zero_rect(const SkImageInfo& dstInfo, void* pixels, size_t rowBytes,
               SkISize srcDimensions, SkIRect prevRect) {
    prevRect = frame_rect_on_screen(prevRect, SkIRect::MakeSize(srcDimensions));
    if (prevRect.isEmpty()) {
        return true;
    }
>>>>>>> 40be567a
    const auto dimensions = dstInfo.dimensions();
    if (dimensions != srcDimensions) {
        SkRect src = SkRect::Make(srcDimensions);
        SkRect dst = SkRect::Make(dimensions);
        SkMatrix map = SkMatrix::MakeRectToRect(src, dst, SkMatrix::kCenter_ScaleToFit);
        SkRect asRect = SkRect::Make(prevRect);
        if (!map.mapRect(&asRect)) {
            return false;
        }
        asRect.roundIn(&prevRect);
        if (prevRect.isEmpty()) {
            // Down-scaling shrank the empty portion to nothing,
            // so nothing to zero.
            return true;
        }
    }

<<<<<<< HEAD
    if (!prevRect.intersect(dstInfo.bounds())) {
        SkCodecPrintf("rectangles do not intersect!");
        SkASSERT(false);
        return true;
    }

=======
>>>>>>> 40be567a
    const SkImageInfo info = dstInfo.makeWH(prevRect.width(), prevRect.height());
    const size_t bpp = dstInfo.bytesPerPixel();
    const size_t offset = prevRect.x() * bpp + prevRect.y() * rowBytes;
    void* eraseDst = SkTAddOffset<void>(pixels, offset);
    SkSampler::Fill(info, eraseDst, rowBytes, SkCodec::kNo_ZeroInitialized);
    return true;
}

SkCodec::Result SkCodec::handleFrameIndex(const SkImageInfo& info, void* pixels, size_t rowBytes,
                                          const Options& options) {
    const int index = options.fFrameIndex;
    if (0 == index) {
        return this->initializeColorXform(info, fEncodedInfo.alpha(), fEncodedInfo.opaque())
            ? kSuccess : kInvalidConversion;
    }

    if (index < 0) {
        return kInvalidParameters;
    }

    if (options.fSubset) {
        // If we add support for this, we need to update the code that zeroes
        // a kRestoreBGColor frame.
        return kInvalidParameters;
    }

    if (index >= this->onGetFrameCount()) {
        return kIncompleteInput;
    }

    const auto* frameHolder = this->getFrameHolder();
    SkASSERT(frameHolder);

    const auto* frame = frameHolder->getFrame(index);
    SkASSERT(frame);

    const int requiredFrame = frame->getRequiredFrame();
    if (requiredFrame != kNoFrame) {
        if (options.fPriorFrame != kNoFrame) {
            // Check for a valid frame as a starting point. Alternatively, we could
            // treat an invalid frame as not providing one, but rejecting it will
            // make it easier to catch the mistake.
            if (options.fPriorFrame < requiredFrame || options.fPriorFrame >= index) {
                return kInvalidParameters;
            }
            const auto* prevFrame = frameHolder->getFrame(options.fPriorFrame);
            switch (prevFrame->getDisposalMethod()) {
                case SkCodecAnimation::DisposalMethod::kRestorePrevious:
                    return kInvalidParameters;
                case SkCodecAnimation::DisposalMethod::kRestoreBGColor:
                    // If a frame after the required frame is provided, there is no
                    // need to clear, since it must be covered by the desired frame.
                    if (options.fPriorFrame == requiredFrame) {
                        SkIRect prevRect = prevFrame->frameRect();
                        if (!zero_rect(info, pixels, rowBytes, this->dimensions(), prevRect)) {
                            return kInternalError;
                        }
                    }
                    break;
                default:
                    break;
            }
        } else {
            Options prevFrameOptions(options);
            prevFrameOptions.fFrameIndex = requiredFrame;
            prevFrameOptions.fZeroInitialized = kNo_ZeroInitialized;
            const Result result = this->getPixels(info, pixels, rowBytes, &prevFrameOptions);
            if (result != kSuccess) {
                return result;
            }
            const auto* prevFrame = frameHolder->getFrame(requiredFrame);
            const auto disposalMethod = prevFrame->getDisposalMethod();
            if (disposalMethod == SkCodecAnimation::DisposalMethod::kRestoreBGColor) {
                auto prevRect = prevFrame->frameRect();
                if (!zero_rect(info, pixels, rowBytes, this->dimensions(), prevRect)) {
                    return kInternalError;
                }
            }
        }
    }

    return this->initializeColorXform(info, frame->reportedAlpha(), !frame->hasAlpha())
        ? kSuccess : kInvalidConversion;
}

SkCodec::Result SkCodec::getPixels(const SkImageInfo& dstInfo, void* pixels, size_t rowBytes,
                                   const Options* options) {
    SkImageInfo info = dstInfo;
    if (!info.colorSpace()) {
        info = info.makeColorSpace(SkColorSpace::MakeSRGB());
    }

    if (kUnknown_SkColorType == info.colorType()) {
        return kInvalidConversion;
    }
    if (nullptr == pixels) {
        return kInvalidParameters;
    }
    if (rowBytes < info.minRowBytes()) {
        return kInvalidParameters;
    }

    if (!this->rewindIfNeeded()) {
        return kCouldNotRewind;
    }

    // Default options.
    Options optsStorage;
    if (nullptr == options) {
        options = &optsStorage;
    } else {
        if (options->fSubset) {
            SkIRect subset(*options->fSubset);
            if (!this->onGetValidSubset(&subset) || subset != *options->fSubset) {
                // FIXME: How to differentiate between not supporting subset at all
                // and not supporting this particular subset?
                return kUnimplemented;
            }
        }
    }

    const Result frameIndexResult = this->handleFrameIndex(info, pixels, rowBytes,
                                                           *options);
    if (frameIndexResult != kSuccess) {
        return frameIndexResult;
    }

    // FIXME: Support subsets somehow? Note that this works for SkWebpCodec
    // because it supports arbitrary scaling/subset combinations.
    if (!this->dimensionsSupported(info.dimensions())) {
        return kInvalidScale;
    }

    fDstInfo = info;
    fOptions = *options;

    // On an incomplete decode, the subclass will specify the number of scanlines that it decoded
    // successfully.
    int rowsDecoded = 0;
    const Result result = this->onGetPixels(info, pixels, rowBytes, *options, &rowsDecoded);

    // A return value of kIncompleteInput indicates a truncated image stream.
    // In this case, we will fill any uninitialized memory with a default value.
    // Some subclasses will take care of filling any uninitialized memory on
    // their own.  They indicate that all of the memory has been filled by
    // setting rowsDecoded equal to the height.
    if ((kIncompleteInput == result || kErrorInInput == result) && rowsDecoded != info.height()) {
        // FIXME: (skbug.com/5772) fillIncompleteImage will fill using the swizzler's width, unless
        // there is a subset. In that case, it will use the width of the subset. From here, the
        // subset will only be non-null in the case of SkWebpCodec, but it treats the subset
        // differenty from the other codecs, and it needs to use the width specified by the info.
        // Set the subset to null so SkWebpCodec uses the correct width.
        fOptions.fSubset = nullptr;
        this->fillIncompleteImage(info, pixels, rowBytes, options->fZeroInitialized, info.height(),
                rowsDecoded);
    }

    return result;
}

SkCodec::Result SkCodec::startIncrementalDecode(const SkImageInfo& dstInfo, void* pixels,
        size_t rowBytes, const SkCodec::Options* options) {
    fStartedIncrementalDecode = false;

    SkImageInfo info = dstInfo;
    if (!info.colorSpace()) {
        info = info.makeColorSpace(SkColorSpace::MakeSRGB());
    }
    if (kUnknown_SkColorType == info.colorType()) {
        return kInvalidConversion;
    }
    if (nullptr == pixels) {
        return kInvalidParameters;
    }

    // FIXME: If the rows come after the rows of a previous incremental decode,
    // we might be able to skip the rewind, but only the implementation knows
    // that. (e.g. PNG will always need to rewind, since we called longjmp, but
    // a bottom-up BMP could skip rewinding if the new rows are above the old
    // rows.)
    if (!this->rewindIfNeeded()) {
        return kCouldNotRewind;
    }

    // Set options.
    Options optsStorage;
    if (nullptr == options) {
        options = &optsStorage;
    } else {
        if (options->fSubset) {
            SkIRect size = SkIRect::MakeSize(info.dimensions());
            if (!size.contains(*options->fSubset)) {
                return kInvalidParameters;
            }

            const int top = options->fSubset->top();
            const int bottom = options->fSubset->bottom();
            if (top < 0 || top >= info.height() || top >= bottom || bottom > info.height()) {
                return kInvalidParameters;
            }
        }
    }

    const Result frameIndexResult = this->handleFrameIndex(info, pixels, rowBytes,
                                                           *options);
    if (frameIndexResult != kSuccess) {
        return frameIndexResult;
    }

    if (!this->dimensionsSupported(info.dimensions())) {
        return kInvalidScale;
    }

    fDstInfo = info;
    fOptions = *options;

    const Result result = this->onStartIncrementalDecode(info, pixels, rowBytes, fOptions);
    if (kSuccess == result) {
        fStartedIncrementalDecode = true;
    } else if (kUnimplemented == result) {
        // FIXME: This is temporarily necessary, until we transition SkCodec
        // implementations from scanline decoding to incremental decoding.
        // SkAndroidCodec will first attempt to use incremental decoding, but
        // will fall back to scanline decoding if incremental returns
        // kUnimplemented. rewindIfNeeded(), above, set fNeedsRewind to true
        // (after potentially rewinding), but we do not want the next call to
        // startScanlineDecode() to do a rewind.
        fNeedsRewind = false;
    }
    return result;
}


SkCodec::Result SkCodec::startScanlineDecode(const SkImageInfo& dstInfo,
        const SkCodec::Options* options) {
    // Reset fCurrScanline in case of failure.
    fCurrScanline = -1;

    SkImageInfo info = dstInfo;
    if (!info.colorSpace()) {
        info = info.makeColorSpace(SkColorSpace::MakeSRGB());
    }

    if (!this->rewindIfNeeded()) {
        return kCouldNotRewind;
    }

    // Set options.
    Options optsStorage;
    if (nullptr == options) {
        options = &optsStorage;
    } else if (options->fSubset) {
        SkIRect size = SkIRect::MakeSize(info.dimensions());
        if (!size.contains(*options->fSubset)) {
            return kInvalidInput;
        }

        // We only support subsetting in the x-dimension for scanline decoder.
        // Subsetting in the y-dimension can be accomplished using skipScanlines().
        if (options->fSubset->top() != 0 || options->fSubset->height() != info.height()) {
            return kInvalidInput;
        }
    }

    // Scanline decoding only supports decoding the first frame.
    if (options->fFrameIndex != 0) {
        return kUnimplemented;
    }

    // The void* dst and rowbytes in handleFrameIndex or only used for decoding prior
    // frames, which is not supported here anyway, so it is safe to pass nullptr/0.
    const Result frameIndexResult = this->handleFrameIndex(info, nullptr, 0, *options);
    if (frameIndexResult != kSuccess) {
        return frameIndexResult;
    }

    // FIXME: Support subsets somehow?
    if (!this->dimensionsSupported(info.dimensions())) {
        return kInvalidScale;
    }

    const Result result = this->onStartScanlineDecode(info, *options);
    if (result != SkCodec::kSuccess) {
        return result;
    }

    fCurrScanline = 0;
    fDstInfo = info;
    fOptions = *options;
    return kSuccess;
}

int SkCodec::getScanlines(void* dst, int countLines, size_t rowBytes) {
    if (fCurrScanline < 0) {
        return 0;
    }

    SkASSERT(!fDstInfo.isEmpty());
    if (countLines <= 0 || fCurrScanline + countLines > fDstInfo.height()) {
        return 0;
    }

    const int linesDecoded = this->onGetScanlines(dst, countLines, rowBytes);
    if (linesDecoded < countLines) {
        this->fillIncompleteImage(this->dstInfo(), dst, rowBytes, this->options().fZeroInitialized,
                countLines, linesDecoded);
    }
    fCurrScanline += countLines;
    return linesDecoded;
}

bool SkCodec::skipScanlines(int countLines) {
    if (fCurrScanline < 0) {
        return false;
    }

    SkASSERT(!fDstInfo.isEmpty());
    if (countLines < 0 || fCurrScanline + countLines > fDstInfo.height()) {
        // Arguably, we could just skip the scanlines which are remaining,
        // and return true. We choose to return false so the client
        // can catch their bug.
        return false;
    }

    bool result = this->onSkipScanlines(countLines);
    fCurrScanline += countLines;
    return result;
}

int SkCodec::outputScanline(int inputScanline) const {
    SkASSERT(0 <= inputScanline && inputScanline < fEncodedInfo.height());
    return this->onOutputScanline(inputScanline);
}

int SkCodec::onOutputScanline(int inputScanline) const {
    switch (this->getScanlineOrder()) {
        case kTopDown_SkScanlineOrder:
            return inputScanline;
        case kBottomUp_SkScanlineOrder:
            return fEncodedInfo.height() - inputScanline - 1;
        default:
            // This case indicates an interlaced gif and is implemented by SkGifCodec.
            SkASSERT(false);
            return 0;
    }
}

void SkCodec::fillIncompleteImage(const SkImageInfo& info, void* dst, size_t rowBytes,
        ZeroInitialized zeroInit, int linesRequested, int linesDecoded) {
    if (kYes_ZeroInitialized == zeroInit) {
        return;
    }

    const int linesRemaining = linesRequested - linesDecoded;
    SkSampler* sampler = this->getSampler(false);

    const int fillWidth = sampler          ? sampler->fillWidth()      :
                          fOptions.fSubset ? fOptions.fSubset->width() :
                                             info.width()              ;
    void* fillDst = this->getScanlineOrder() == kBottomUp_SkScanlineOrder ? dst :
                        SkTAddOffset<void>(dst, linesDecoded * rowBytes);
    const auto fillInfo = info.makeWH(fillWidth, linesRemaining);
    SkSampler::Fill(fillInfo, fillDst, rowBytes, kNo_ZeroInitialized);
}

bool sk_select_xform_format(SkColorType colorType, bool forColorTable,
                            skcms_PixelFormat* outFormat) {
    SkASSERT(outFormat);

    switch (colorType) {
        case kRGBA_8888_SkColorType:
            *outFormat = skcms_PixelFormat_RGBA_8888;
            break;
        case kBGRA_8888_SkColorType:
            *outFormat = skcms_PixelFormat_BGRA_8888;
            break;
        case kRGB_565_SkColorType:
            if (forColorTable) {
#ifdef SK_PMCOLOR_IS_RGBA
                *outFormat = skcms_PixelFormat_RGBA_8888;
#else
                *outFormat = skcms_PixelFormat_BGRA_8888;
#endif
                break;
            }
            *outFormat = skcms_PixelFormat_BGR_565;
            break;
        case kRGBA_F16_SkColorType:
            *outFormat = skcms_PixelFormat_RGBA_hhhh;
            break;
        case kGray_8_SkColorType:
            *outFormat = skcms_PixelFormat_G_8;
            break;
        default:
            return false;
    }
    return true;
}

bool SkCodec::initializeColorXform(const SkImageInfo& dstInfo, SkEncodedInfo::Alpha encodedAlpha,
                                   bool srcIsOpaque) {
    fXformTime = kNo_XformTime;
    bool needsColorXform = false;
    if (this->usesColorXform() && dstInfo.colorSpace()) {
        dstInfo.colorSpace()->toProfile(&fDstProfile);
        if (kRGBA_F16_SkColorType == dstInfo.colorType()) {
            needsColorXform = true;
        } else {
            const auto* srcProfile = fEncodedInfo.profile();
            if (!srcProfile) {
                srcProfile = skcms_sRGB_profile();
            }
            if (!skcms_ApproximatelyEqualProfiles(srcProfile, &fDstProfile) ) {
                needsColorXform = true;
            }
        }
<<<<<<< HEAD
    }

    if (!this->conversionSupported(dstInfo, srcIsOpaque, needsColorXform)) {
        return false;
    }

=======
    }

    if (!this->conversionSupported(dstInfo, srcIsOpaque, needsColorXform)) {
        return false;
    }

>>>>>>> 40be567a
    if (needsColorXform) {
        fXformTime = SkEncodedInfo::kPalette_Color != fEncodedInfo.color()
                          || kRGBA_F16_SkColorType == dstInfo.colorType()
                ? kDecodeRow_XformTime : kPalette_XformTime;
        if (!sk_select_xform_format(dstInfo.colorType(), fXformTime == kPalette_XformTime,
                                    &fDstXformFormat)) {
            return false;
        }
        if (encodedAlpha == SkEncodedInfo::kUnpremul_Alpha
                && dstInfo.alphaType() == kPremul_SkAlphaType) {
            fDstXformAlphaFormat = skcms_AlphaFormat_PremulAsEncoded;
        } else {
            fDstXformAlphaFormat = skcms_AlphaFormat_Unpremul;
        }
    }
    return true;
}

void SkCodec::applyColorXform(void* dst, const void* src, int count) const {
    // It is okay for srcProfile to be null. This will use sRGB.
    const auto* srcProfile = fEncodedInfo.profile();
    SkAssertResult(skcms_Transform(src, fSrcXformFormat, skcms_AlphaFormat_Unpremul, srcProfile,
                                   dst, fDstXformFormat, fDstXformAlphaFormat, &fDstProfile,
                                   count));
}

std::vector<SkCodec::FrameInfo> SkCodec::getFrameInfo() {
    const int frameCount = this->getFrameCount();
    SkASSERT(frameCount >= 0);
    if (frameCount <= 0) {
        return std::vector<FrameInfo>{};
    }

    if (frameCount == 1 && !this->onGetFrameInfo(0, nullptr)) {
        // Not animated.
        return std::vector<FrameInfo>{};
    }

    std::vector<FrameInfo> result(frameCount);
    for (int i = 0; i < frameCount; ++i) {
        SkAssertResult(this->onGetFrameInfo(i, &result[i]));
    }
    return result;
}

const char* SkCodec::ResultToString(Result result) {
    switch (result) {
        case kSuccess:
            return "success";
        case kIncompleteInput:
            return "incomplete input";
        case kErrorInInput:
            return "error in input";
        case kInvalidConversion:
            return "invalid conversion";
        case kInvalidScale:
            return "invalid scale";
        case kInvalidParameters:
            return "invalid parameters";
        case kInvalidInput:
            return "invalid input";
        case kCouldNotRewind:
            return "could not rewind";
        case kInternalError:
            return "internal error";
        case kUnimplemented:
            return "unimplemented";
        default:
            SkASSERT(false);
            return "bogus result value";
    }
}

<<<<<<< HEAD
static SkIRect frame_rect_on_screen(SkIRect frameRect,
                                    const SkIRect& screenRect) {
    if (!frameRect.intersect(screenRect)) {
        return SkIRect::MakeEmpty();
    }

    return frameRect;
}

=======
>>>>>>> 40be567a
static bool independent(const SkFrame& frame) {
    return frame.getRequiredFrame() == SkCodec::kNoFrame;
}

static bool restore_bg(const SkFrame& frame) {
    return frame.getDisposalMethod() == SkCodecAnimation::DisposalMethod::kRestoreBGColor;
}

// As its name suggests, this method computes a frame's alpha (e.g. completely
// opaque, unpremul, binary) and its required frame (a preceding frame that
// this frame depends on, to draw the complete image at this frame's point in
// the animation stream), and calls this frame's setter methods with that
// computed information.
//
// A required frame of kNoFrame means that this frame is independent: drawing
// the complete image at this frame's point in the animation stream does not
// require first preparing the pixel buffer based on another frame. Instead,
// drawing can start from an uninitialized pixel buffer.
//
// "Uninitialized" is from the SkCodec's caller's point of view. In the SkCodec
// implementation, for independent frames, first party Skia code (in src/codec)
// will typically fill the buffer with a uniform background color (e.g.
// transparent black) before calling into third party codec-specific code (e.g.
// libjpeg or libpng). Pixels outside of the frame's rect will remain this
// background color after drawing this frame. For incomplete decodes, pixels
// inside that rect may be (at least temporarily) set to that background color.
// In an incremental decode, later passes may then overwrite that background
// color.
//
// Determining kNoFrame or otherwise involves testing a number of conditions
// sequentially. The first satisfied condition results in setting the required
// frame to kNoFrame (an "INDx" condition) or to a non-negative frame number (a
// "DEPx" condition), and the function returning early. Those "INDx" and "DEPx"
// labels also map to comments in the function body.
//
//  - IND1: this frame is the first frame.
//  - IND2: this frame fills out the whole image, and it is completely opaque
//          or it overwrites (not blends with) the previous frame.
//  - IND3: all preceding frames' disposals are kRestorePrevious.
//  - IND4: the prevFrame's disposal is kRestoreBGColor, and it fills out the
//          whole image or it is itself otherwise independent.
//  - DEP5: this frame reports alpha (it is not completely opaque) and it
//          blends with (not overwrites) the previous frame.
//  - IND6: this frame's rect covers the rects of all preceding frames back to
//          and including the most recent independent frame before this frame.
//  - DEP7: unconditional.
//
// The "prevFrame" variable initially points to the previous frame (also known
// as the prior frame), but that variable may iterate further backwards over
// the course of this computation.
void SkFrameHolder::setAlphaAndRequiredFrame(SkFrame* frame) {
    const bool reportsAlpha = frame->reportedAlpha() != SkEncodedInfo::kOpaque_Alpha;
    const auto screenRect = SkIRect::MakeWH(fScreenWidth, fScreenHeight);
    const auto frameRect = frame_rect_on_screen(frame->frameRect(), screenRect);

    const int i = frame->frameId();
    if (0 == i) {
        frame->setHasAlpha(reportsAlpha || frameRect != screenRect);
        frame->setRequiredFrame(SkCodec::kNoFrame);  // IND1
        return;
    }


    const bool blendWithPrevFrame = frame->getBlend() == SkCodecAnimation::Blend::kPriorFrame;
    if ((!reportsAlpha || !blendWithPrevFrame) && frameRect == screenRect) {
        frame->setHasAlpha(reportsAlpha);
        frame->setRequiredFrame(SkCodec::kNoFrame);  // IND2
        return;
    }

    const SkFrame* prevFrame = this->getFrame(i-1);
    while (prevFrame->getDisposalMethod() == SkCodecAnimation::DisposalMethod::kRestorePrevious) {
        const int prevId = prevFrame->frameId();
        if (0 == prevId) {
            frame->setHasAlpha(true);
            frame->setRequiredFrame(SkCodec::kNoFrame);  // IND3
            return;
        }

        prevFrame = this->getFrame(prevId - 1);
    }

    const bool clearPrevFrame = restore_bg(*prevFrame);
    auto prevFrameRect = frame_rect_on_screen(prevFrame->frameRect(), screenRect);

    if (clearPrevFrame) {
        if (prevFrameRect == screenRect || independent(*prevFrame)) {
            frame->setHasAlpha(true);
            frame->setRequiredFrame(SkCodec::kNoFrame);  // IND4
            return;
        }
    }

    if (reportsAlpha && blendWithPrevFrame) {
        // Note: We could be more aggressive here. If prevFrame clears
        // to background color and covers its required frame (and that
        // frame is independent), prevFrame could be marked independent.
        // Would this extra complexity be worth it?
        frame->setRequiredFrame(prevFrame->frameId());  // DEP5
        frame->setHasAlpha(prevFrame->hasAlpha() || clearPrevFrame);
        return;
    }

    while (frameRect.contains(prevFrameRect)) {
        const int prevRequiredFrame = prevFrame->getRequiredFrame();
        if (prevRequiredFrame == SkCodec::kNoFrame) {
            frame->setRequiredFrame(SkCodec::kNoFrame);  // IND6
            frame->setHasAlpha(true);
            return;
        }

        prevFrame = this->getFrame(prevRequiredFrame);
        prevFrameRect = frame_rect_on_screen(prevFrame->frameRect(), screenRect);
    }

    frame->setRequiredFrame(prevFrame->frameId());  // DEP7
    if (restore_bg(*prevFrame)) {
        frame->setHasAlpha(true);
        return;
    }
    SkASSERT(prevFrame->getDisposalMethod() == SkCodecAnimation::DisposalMethod::kKeep);
    frame->setHasAlpha(prevFrame->hasAlpha() || (reportsAlpha && !blendWithPrevFrame));
}
<|MERGE_RESOLUTION|>--- conflicted
+++ resolved
@@ -53,12 +53,6 @@
     #endif
         { SkBmpCodec::IsBmp, SkBmpCodec::MakeFromStream },
         { SkWbmpCodec::IsWbmp, SkWbmpCodec::MakeFromStream },
-<<<<<<< HEAD
-    #ifdef SK_HAS_HEIF_LIBRARY
-        { SkHeifCodec::IsHeif, SkHeifCodec::MakeFromStream },
-    #endif
-=======
->>>>>>> 40be567a
     };
     return decoders;
 }
@@ -68,10 +62,6 @@
             std::unique_ptr<SkCodec> (*make)(std::unique_ptr<SkStream>, SkCodec::Result*)) {
     decoders()->push_back(DecoderProc{peek, make});
 }
-<<<<<<< HEAD
-
-=======
->>>>>>> 40be567a
 
 std::unique_ptr<SkCodec> SkCodec::MakeFromStream(
         std::unique_ptr<SkStream> stream, Result* outResult,
@@ -224,10 +214,6 @@
     return this->onRewind();
 }
 
-<<<<<<< HEAD
-bool zero_rect(const SkImageInfo& dstInfo, void* pixels, size_t rowBytes,
-               SkISize srcDimensions, SkIRect prevRect) {
-=======
 static SkIRect frame_rect_on_screen(SkIRect frameRect,
                                     const SkIRect& screenRect) {
     if (!frameRect.intersect(screenRect)) {
@@ -243,7 +229,6 @@
     if (prevRect.isEmpty()) {
         return true;
     }
->>>>>>> 40be567a
     const auto dimensions = dstInfo.dimensions();
     if (dimensions != srcDimensions) {
         SkRect src = SkRect::Make(srcDimensions);
@@ -261,15 +246,6 @@
         }
     }
 
-<<<<<<< HEAD
-    if (!prevRect.intersect(dstInfo.bounds())) {
-        SkCodecPrintf("rectangles do not intersect!");
-        SkASSERT(false);
-        return true;
-    }
-
-=======
->>>>>>> 40be567a
     const SkImageInfo info = dstInfo.makeWH(prevRect.width(), prevRect.height());
     const size_t bpp = dstInfo.bytesPerPixel();
     const size_t offset = prevRect.x() * bpp + prevRect.y() * rowBytes;
@@ -686,21 +662,12 @@
                 needsColorXform = true;
             }
         }
-<<<<<<< HEAD
     }
 
     if (!this->conversionSupported(dstInfo, srcIsOpaque, needsColorXform)) {
         return false;
     }
 
-=======
-    }
-
-    if (!this->conversionSupported(dstInfo, srcIsOpaque, needsColorXform)) {
-        return false;
-    }
-
->>>>>>> 40be567a
     if (needsColorXform) {
         fXformTime = SkEncodedInfo::kPalette_Color != fEncodedInfo.color()
                           || kRGBA_F16_SkColorType == dstInfo.colorType()
@@ -774,18 +741,6 @@
     }
 }
 
-<<<<<<< HEAD
-static SkIRect frame_rect_on_screen(SkIRect frameRect,
-                                    const SkIRect& screenRect) {
-    if (!frameRect.intersect(screenRect)) {
-        return SkIRect::MakeEmpty();
-    }
-
-    return frameRect;
-}
-
-=======
->>>>>>> 40be567a
 static bool independent(const SkFrame& frame) {
     return frame.getRequiredFrame() == SkCodec::kNoFrame;
 }
