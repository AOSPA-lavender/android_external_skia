/*
* Copyright 2022 Google LLC
*
* Use of this source code is governed by a BSD-style license that can be
* found in the LICENSE file.
*/

#ifndef sktext_gpu_SubRunContainer_DEFINED
#define sktext_gpu_SubRunContainer_DEFINED

#include "include/core/SkMatrix.h"
#include "include/core/SkRefCnt.h"
<<<<<<< HEAD
=======
#include "include/core/SkSpan.h"
>>>>>>> 46ecd1b7
#include "include/private/base/SkAttributes.h"
#include "src/text/gpu/SubRunAllocator.h"

#include <cstddef>
<<<<<<< HEAD
=======
#include <functional>
>>>>>>> 46ecd1b7
#include <iterator>
#include <memory>
#include <tuple>
#include <utility>

class SkCanvas;
class SkMatrixProvider;
class SkPaint;
class SkReadBuffer;
class SkStrikeClient;
class SkWriteBuffer;
struct SkIRect;
struct SkPoint;
struct SkStrikeDeviceInfo;

namespace sktext {
class GlyphRunList;
class StrikeForGPUCacheInterface;
}

namespace skgpu {
enum class MaskFormat : int;
}

#if defined(SK_GANESH)
#include "src/gpu/ganesh/GrColor.h"
#include "src/gpu/ganesh/ops/GrOp.h"

class GrClip;
<<<<<<< HEAD
class GrMeshDrawTarget;
=======
>>>>>>> 46ecd1b7
namespace skgpu::ganesh {
class SurfaceDrawContext;
}
#endif

#if defined(SK_GRAPHITE)
#include "src/gpu/graphite/geom/Rect.h"
#include "src/gpu/graphite/geom/SubRunData.h"
#include "src/gpu/graphite/geom/Transform_graphite.h"

namespace skgpu::graphite {
class Device;
class DrawWriter;
class Recorder;
class Renderer;
class RendererProvider;
}
#endif

namespace sktext::gpu {
<<<<<<< HEAD
class StrikeCache;

=======
class GlyphVector;
class StrikeCache;

using RegenerateAtlasDelegate = std::function<std::tuple<bool, int>(GlyphVector*,
                                                                    int begin,
                                                                    int end,
                                                                    skgpu::MaskFormat,
                                                                    int padding)>;

>>>>>>> 46ecd1b7
// -- AtlasSubRun --------------------------------------------------------------------------------
// AtlasSubRun is the API that AtlasTextOp uses to generate vertex data for drawing.
//     There are three different ways AtlasSubRun is specialized.
//      * DirectMaskSubRun* - this is by far the most common type of SubRun. The mask pixels are
//        in 1:1 correspondence with the pixels on the device. The destination rectangles in this
//        SubRun are in device space. This SubRun handles color glyphs.
//      * TransformedMaskSubRun* - handles glyph where the image in the atlas needs to be
//        transformed to the screen. It is usually used for large color glyph which can't be
//        drawn with paths or scaled distance fields, but will be used to draw bitmap glyphs to
//        the screen, if the matrix does not map 1:1 to the screen. The destination rectangles
//        are in source space.
//      * SDFTSubRun* - scaled distance field text handles largish single color glyphs that still
//        can fit in the atlas; the sizes between direct SubRun, and path SubRun. The destination
//        rectangles are in source space.
class AtlasSubRun {
public:
    virtual ~AtlasSubRun() = default;

    virtual int glyphCount() const = 0;
    virtual skgpu::MaskFormat maskFormat() const = 0;
    virtual int glyphSrcPadding() const = 0;

#if defined(SK_GANESH)
    virtual size_t vertexStride(const SkMatrix& drawMatrix) const = 0;

    virtual std::tuple<const GrClip*, GrOp::Owner> makeAtlasTextOp(
            const GrClip*,
            const SkMatrixProvider& viewMatrix,
            SkPoint drawOrigin,
            const SkPaint&,
            sk_sp<SkRefCnt>&& subRunStorage,
            skgpu::ganesh::SurfaceDrawContext*) const = 0;

    virtual void fillVertexData(
            void* vertexDst, int offset, int count,
            GrColor color,
            const SkMatrix& drawMatrix,
            SkPoint drawOrigin,
            SkIRect clip) const = 0;
#endif
    // This call is not thread safe. It should only be called from a known single-threaded env.
    virtual std::tuple<bool, int> regenerateAtlas(
            int begin, int end, RegenerateAtlasDelegate) const = 0;

#if defined(SK_GRAPHITE)
    // returns bounds of the stored data and matrix to transform it to device space
    virtual std::tuple<skgpu::graphite::Rect, skgpu::graphite::Transform> boundsAndDeviceMatrix(
            const skgpu::graphite::Transform& localToDevice, SkPoint drawOrigin) const = 0;

    virtual const skgpu::graphite::Renderer* renderer(
            const skgpu::graphite::RendererProvider*) const = 0;

    virtual void fillInstanceData(
            skgpu::graphite::DrawWriter*,
            int offset, int count,
            int ssboIndex,
            SkScalar depth) const = 0;
#endif

    virtual void testingOnly_packedGlyphIDToGlyph(StrikeCache* cache) const = 0;
};

using AtlasDrawDelegate = std::function<void(const sktext::gpu::AtlasSubRun* subRun,
                                             SkPoint drawOrigin,
                                             const SkPaint& paint,
                                             sk_sp<SkRefCnt> subRunStorage)>;

// -- SubRun -------------------------------------------------------------------------------------
// SubRun defines the most basic functionality of a SubRun; the ability to draw, and the
// ability to be in a list.
class SubRun;
using SubRunOwner = std::unique_ptr<SubRun, SubRunAllocator::Destroyer>;
class SubRun {
public:
    virtual ~SubRun();
<<<<<<< HEAD
#if defined(SK_GANESH)
    // Produce GPU ops for this subRun or just draw them.
    virtual void draw(SkCanvas*,
                      const GrClip*,
                      const SkMatrixProvider& viewMatrix,
                      SkPoint drawOrigin,
                      const SkPaint&,
                      sk_sp<SkRefCnt> subRunStorage,
                      skgpu::ganesh::SurfaceDrawContext*) const = 0;
#endif
#if defined(SK_GRAPHITE)
    // Produce uploads and draws for this subRun
    virtual void draw(SkCanvas*,
                      SkPoint drawOrigin,
                      const SkPaint&,
                      sk_sp<SkRefCnt> subRunStorage,
                      skgpu::graphite::Device*) const = 0;
#endif
=======

    virtual void draw(SkCanvas*, SkPoint drawOrigin, const SkPaint&, sk_sp<SkRefCnt> subRunStorage,
                      AtlasDrawDelegate) const = 0;
>>>>>>> 46ecd1b7

    void flatten(SkWriteBuffer& buffer) const;
    static SubRunOwner MakeFromBuffer(SkReadBuffer& buffer,
                                      sktext::gpu::SubRunAllocator* alloc,
                                      const SkStrikeClient* client);

    // Size hint for unflattening this run. If this is accurate, it will help with the allocation
    // of the slug. If it's off then there may be more allocations needed to unflatten.
    virtual int unflattenSize() const = 0;

    // Given an already cached subRun, can this subRun handle this combination paint, matrix, and
    // position.
    virtual bool canReuse(const SkPaint& paint, const SkMatrix& positionMatrix) const = 0;

    // Return the underlying atlas SubRun if it exists. Otherwise, return nullptr.
    // * Don't use this API. It is only to support testing.
    virtual const AtlasSubRun* testingOnly_atlasSubRun() const = 0;

protected:
    enum SubRunType : int;
    virtual SubRunType subRunType() const = 0;
    virtual void doFlatten(SkWriteBuffer& buffer) const = 0;

private:
    friend class SubRunList;
    SubRunOwner fNext;
};

// -- SubRunList ---------------------------------------------------------------------------------
class SubRunList {
public:
    class Iterator {
    public:
        using value_type = SubRun;
        using difference_type = ptrdiff_t;
        using pointer = value_type*;
        using reference = value_type&;
        using iterator_category = std::input_iterator_tag;
        Iterator(SubRun* subRun) : fPtr{subRun} { }
        Iterator& operator++() { fPtr = fPtr->fNext.get(); return *this; }
        Iterator operator++(int) { Iterator tmp(*this); operator++(); return tmp; }
        bool operator==(const Iterator& rhs) const { return fPtr == rhs.fPtr; }
        bool operator!=(const Iterator& rhs) const { return fPtr != rhs.fPtr; }
        reference operator*() { return *fPtr; }

    private:
        SubRun* fPtr;
    };

    void append(SubRunOwner subRun) {
        SubRunOwner* newTail = &subRun->fNext;
        *fTail = std::move(subRun);
        fTail = newTail;
    }
    bool isEmpty() const { return fHead == nullptr; }
    Iterator begin() { return Iterator{ fHead.get()}; }
    Iterator end() { return Iterator{nullptr}; }
    Iterator begin() const { return Iterator{ fHead.get()}; }
    Iterator end() const { return Iterator{nullptr}; }
    SubRun& front() const {return *fHead; }

private:
    SubRunOwner fHead{nullptr};
    SubRunOwner* fTail{&fHead};
};

// -- SubRunContainer ------------------------------------------------------------------------------
class SubRunContainer;
using SubRunContainerOwner = std::unique_ptr<SubRunContainer, SubRunAllocator::Destroyer>;
class SubRunContainer {
public:
    explicit SubRunContainer(const SkMatrix& initialPositionMatrix);
    SubRunContainer() = delete;
    SubRunContainer(const SubRunContainer&) = delete;
    SubRunContainer& operator=(const SubRunContainer&) = delete;

    // Delete the move operations because the SubRuns contain pointers to fInitialPositionMatrix.
    SubRunContainer(SubRunContainer&&) = delete;
    SubRunContainer& operator=(SubRunContainer&&) = delete;

    void flattenAllocSizeHint(SkWriteBuffer& buffer) const;
    static int AllocSizeHintFromBuffer(SkReadBuffer& buffer);

    void flattenRuns(SkWriteBuffer& buffer) const;
    static SubRunContainerOwner MakeFromBufferInAlloc(SkReadBuffer& buffer,
                                                      const SkStrikeClient* client,
                                                      SubRunAllocator* alloc);

    enum SubRunCreationBehavior {kAddSubRuns, kStrikeCalculationsOnly};
    // The returned SubRunContainerOwner will never be null. If subRunCreation ==
    // kStrikeCalculationsOnly, then the returned container will be empty.
    static SK_WARN_UNUSED_RESULT SubRunContainerOwner MakeInAlloc(
            const GlyphRunList& glyphRunList,
            const SkMatrix& positionMatrix,
            const SkPaint& runPaint,
            SkStrikeDeviceInfo strikeDeviceInfo,
            StrikeForGPUCacheInterface* strikeCache,
            sktext::gpu::SubRunAllocator* alloc,
            SubRunCreationBehavior creationBehavior,
            const char* tag);

    static size_t EstimateAllocSize(const GlyphRunList& glyphRunList);

<<<<<<< HEAD
#if defined(SK_GANESH)
    void draw(SkCanvas* canvas,
              const GrClip* clip,
              const SkMatrixProvider& viewMatrix,
              SkPoint drawOrigin,
              const SkPaint& paint,
              const SkRefCnt* subRunStorage,
              skgpu::ganesh::SurfaceDrawContext* sdc) const;
#endif
#if defined(SK_GRAPHITE)
    void draw(SkCanvas*,
              SkPoint drawOrigin,
              const SkPaint&,
              const SkRefCnt* subRunStorage,
              skgpu::graphite::Device*) const;
#endif
=======
    void draw(SkCanvas*, SkPoint drawOrigin, const SkPaint&, const SkRefCnt* subRunStorage,
              AtlasDrawDelegate) const;
>>>>>>> 46ecd1b7

    const SkMatrix& initialPosition() const { return fInitialPositionMatrix; }
    bool isEmpty() const { return fSubRuns.isEmpty(); }
    bool canReuse(const SkPaint& paint, const SkMatrix& positionMatrix) const;

private:
    friend struct SubRunContainerPeer;
    const SkMatrix fInitialPositionMatrix;
    SubRunList fSubRuns;
};

// Returns the empty span if there is a problem reading the positions.
SkSpan<SkPoint> MakePointsFromBuffer(SkReadBuffer&, SubRunAllocator*);

}  // namespace sktext::gpu

#endif  // sktext_gpu_SubRunContainer_DEFINED<|MERGE_RESOLUTION|>--- conflicted
+++ resolved
@@ -10,18 +10,12 @@
 
 #include "include/core/SkMatrix.h"
 #include "include/core/SkRefCnt.h"
-<<<<<<< HEAD
-=======
 #include "include/core/SkSpan.h"
->>>>>>> 46ecd1b7
 #include "include/private/base/SkAttributes.h"
 #include "src/text/gpu/SubRunAllocator.h"
 
 #include <cstddef>
-<<<<<<< HEAD
-=======
 #include <functional>
->>>>>>> 46ecd1b7
 #include <iterator>
 #include <memory>
 #include <tuple>
@@ -51,10 +45,6 @@
 #include "src/gpu/ganesh/ops/GrOp.h"
 
 class GrClip;
-<<<<<<< HEAD
-class GrMeshDrawTarget;
-=======
->>>>>>> 46ecd1b7
 namespace skgpu::ganesh {
 class SurfaceDrawContext;
 }
@@ -66,7 +56,6 @@
 #include "src/gpu/graphite/geom/Transform_graphite.h"
 
 namespace skgpu::graphite {
-class Device;
 class DrawWriter;
 class Recorder;
 class Renderer;
@@ -75,10 +64,6 @@
 #endif
 
 namespace sktext::gpu {
-<<<<<<< HEAD
-class StrikeCache;
-
-=======
 class GlyphVector;
 class StrikeCache;
 
@@ -88,7 +73,6 @@
                                                                     skgpu::MaskFormat,
                                                                     int padding)>;
 
->>>>>>> 46ecd1b7
 // -- AtlasSubRun --------------------------------------------------------------------------------
 // AtlasSubRun is the API that AtlasTextOp uses to generate vertex data for drawing.
 //     There are three different ways AtlasSubRun is specialized.
@@ -164,30 +148,9 @@
 class SubRun {
 public:
     virtual ~SubRun();
-<<<<<<< HEAD
-#if defined(SK_GANESH)
-    // Produce GPU ops for this subRun or just draw them.
-    virtual void draw(SkCanvas*,
-                      const GrClip*,
-                      const SkMatrixProvider& viewMatrix,
-                      SkPoint drawOrigin,
-                      const SkPaint&,
-                      sk_sp<SkRefCnt> subRunStorage,
-                      skgpu::ganesh::SurfaceDrawContext*) const = 0;
-#endif
-#if defined(SK_GRAPHITE)
-    // Produce uploads and draws for this subRun
-    virtual void draw(SkCanvas*,
-                      SkPoint drawOrigin,
-                      const SkPaint&,
-                      sk_sp<SkRefCnt> subRunStorage,
-                      skgpu::graphite::Device*) const = 0;
-#endif
-=======
 
     virtual void draw(SkCanvas*, SkPoint drawOrigin, const SkPaint&, sk_sp<SkRefCnt> subRunStorage,
                       AtlasDrawDelegate) const = 0;
->>>>>>> 46ecd1b7
 
     void flatten(SkWriteBuffer& buffer) const;
     static SubRunOwner MakeFromBuffer(SkReadBuffer& buffer,
@@ -291,27 +254,8 @@
 
     static size_t EstimateAllocSize(const GlyphRunList& glyphRunList);
 
-<<<<<<< HEAD
-#if defined(SK_GANESH)
-    void draw(SkCanvas* canvas,
-              const GrClip* clip,
-              const SkMatrixProvider& viewMatrix,
-              SkPoint drawOrigin,
-              const SkPaint& paint,
-              const SkRefCnt* subRunStorage,
-              skgpu::ganesh::SurfaceDrawContext* sdc) const;
-#endif
-#if defined(SK_GRAPHITE)
-    void draw(SkCanvas*,
-              SkPoint drawOrigin,
-              const SkPaint&,
-              const SkRefCnt* subRunStorage,
-              skgpu::graphite::Device*) const;
-#endif
-=======
     void draw(SkCanvas*, SkPoint drawOrigin, const SkPaint&, const SkRefCnt* subRunStorage,
               AtlasDrawDelegate) const;
->>>>>>> 46ecd1b7
 
     const SkMatrix& initialPosition() const { return fInitialPositionMatrix; }
     bool isEmpty() const { return fSubRuns.isEmpty(); }
