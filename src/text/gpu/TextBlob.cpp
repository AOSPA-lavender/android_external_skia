/*
 * Copyright 2015 Google Inc.
 *
 * Use of this source code is governed by a BSD-style license that can be
 * found in the LICENSE file.
 */

#include "src/text/gpu/TextBlob.h"

#include "include/core/SkMatrix.h"
#include "include/core/SkPoint.h"
#include "include/core/SkRect.h"
#include "include/core/SkScalar.h"
#include "include/private/SkColorData.h"
#include "include/private/base/SkAssert.h"
#include "include/private/base/SkCPUTypes.h"
<<<<<<< HEAD
#include "include/private/chromium/Slug.h"
=======
>>>>>>> 46ecd1b7
#include "src/core/SkDevice.h"
#include "src/core/SkFontPriv.h"
#include "src/core/SkMaskFilterBase.h"
#include "src/core/SkPaintPriv.h"
<<<<<<< HEAD
#include "src/core/SkReadBuffer.h"
#include "src/core/SkScalerContext.h"
#include "src/core/SkStrikeCache.h"
#include "src/core/SkWriteBuffer.h"
#include "src/text/GlyphRun.h"
#include "src/text/gpu/SDFTControl.h"
=======
#include "src/core/SkScalerContext.h"
#include "src/text/GlyphRun.h"
#include "src/text/gpu/SDFTControl.h"
#include "src/text/gpu/SlugImpl.h"
>>>>>>> 46ecd1b7
#include "src/text/gpu/SubRunAllocator.h"
#include "src/text/gpu/SubRunContainer.h"

#include <memory>
#include <utility>

class SkMaskFilter;
<<<<<<< HEAD
class SkStrikeClient;

#if defined(SK_GANESH)  // Ganesh Support
#include "include/gpu/GrContextOptions.h"
#include "include/gpu/GrRecordingContext.h"
#include "src/gpu/ganesh/Device_v1.h"
#include "src/gpu/ganesh/GrRecordingContextPriv.h"
#endif

#if defined(SK_GRAPHITE)  // Graphite Support
#include "src/gpu/graphite/Caps.h"
#include "src/gpu/graphite/Device.h"
#include "src/gpu/graphite/RecorderPriv.h"
#endif
=======
>>>>>>> 46ecd1b7

using namespace sktext::gpu;
namespace {

// Check for integer translate with the same 2x2 matrix.
// Returns the translation, and true if the change from initial matrix to the position matrix
// support using direct glyph masks.
std::tuple<bool, SkVector> can_use_direct(
        const SkMatrix& initialPositionMatrix, const SkMatrix& positionMatrix) {
    // The existing direct glyph info can be used if the initialPositionMatrix, and the
    // positionMatrix have the same 2x2, and the translation between them is integer.
    // Calculate the translation in source space to a translation in device space by mapping
    // (0, 0) through both the initial position matrix and the position matrix; take the difference.
    SkVector translation = positionMatrix.mapOrigin() - initialPositionMatrix.mapOrigin();
    return {initialPositionMatrix.getScaleX() == positionMatrix.getScaleX() &&
            initialPositionMatrix.getScaleY() == positionMatrix.getScaleY() &&
            initialPositionMatrix.getSkewX()  == positionMatrix.getSkewX()  &&
            initialPositionMatrix.getSkewY()  == positionMatrix.getSkewY()  &&
            SkScalarIsInt(translation.x()) && SkScalarIsInt(translation.y()),
            translation};
}


static SkColor compute_canonical_color(const SkPaint& paint, bool lcd) {
    SkColor canonicalColor = SkPaintPriv::ComputeLuminanceColor(paint);
    if (lcd) {
        // This is the correct computation for canonicalColor, but there are tons of cases where LCD
        // can be modified. For now we just regenerate if any run in a textblob has LCD.
        // TODO figure out where all of these modifications are and see if we can incorporate that
        //      logic at a higher level *OR* use sRGB
        //canonicalColor = SkMaskGamma::CanonicalColor(canonicalColor);

        // TODO we want to figure out a way to be able to use the canonical color on LCD text,
        // see the note above.  We pick a placeholder value for LCD text to ensure we always match
        // the same key
        return SK_ColorTRANSPARENT;
    } else {
        // A8, though can have mixed BMP text but it shouldn't matter because BMP text won't have
        // gamma corrected masks anyways, nor color
        U8CPU lum = SkComputeLuminance(SkColorGetR(canonicalColor),
                                       SkColorGetG(canonicalColor),
                                       SkColorGetB(canonicalColor));
        // reduce to our finite number of bits
        canonicalColor = SkMaskGamma::CanonicalColor(SkColorSetRGB(lum, lum, lum));
    }
    return canonicalColor;
}

<<<<<<< HEAD
// -- SlugImpl -------------------------------------------------------------------------------------
class SlugImpl final : public Slug {
public:
    SlugImpl(SubRunAllocator&& alloc,
             SubRunContainerOwner subRuns,
             SkRect sourceBounds,
             const SkPaint& paint,
             SkPoint origin);
    ~SlugImpl() override = default;

    static sk_sp<SlugImpl> Make(const SkMatrixProvider& viewMatrix,
                                const sktext::GlyphRunList& glyphRunList,
                                const SkPaint& initialPaint,
                                const SkPaint& drawingPaint,
                                SkStrikeDeviceInfo strikeDeviceInfo,
                                sktext::StrikeForGPUCacheInterface* strikeCache);
    static sk_sp<Slug> MakeFromBuffer(SkReadBuffer& buffer,
                                      const SkStrikeClient* client);
    void doFlatten(SkWriteBuffer& buffer) const override;

#if defined(SK_GANESH)
    void surfaceDraw(SkCanvas*,
                     const GrClip* clip,
                     const SkMatrixProvider& viewMatrix,
                     const SkPaint& paint,
                     skgpu::ganesh::SurfaceDrawContext* sdc) const;
#endif

#if defined(SK_GRAPHITE)
    void surfaceDraw(SkCanvas*, const SkPaint& paint, skgpu::graphite::Device* device) const;
#endif

    SkRect sourceBounds() const override { return fSourceBounds; }
    SkRect sourceBoundsWithOrigin() const override { return fSourceBounds.makeOffset(fOrigin); }
    const SkPaint& initialPaint() const override { return fInitialPaint; }

    const SkMatrix& initialPositionMatrix() const { return fSubRuns->initialPosition(); }
    SkPoint origin() const { return fOrigin; }

    // Change memory management to handle the data after Slug, but in the same allocation
    // of memory. Only allow placement new.
    void operator delete(void* p) { ::operator delete(p); }
    void* operator new(size_t) { SK_ABORT("All slugs are created by placement new."); }
    void* operator new(size_t, void* p) { return p; }

private:
    // The allocator must come first because it needs to be destroyed last. Other fields of this
    // structure may have pointers into it.
    SubRunAllocator fAlloc;
    SubRunContainerOwner fSubRuns;
    const SkRect fSourceBounds;
    const SkPaint fInitialPaint;
    const SkPoint fOrigin;
};

SlugImpl::SlugImpl(SubRunAllocator&& alloc,
                   SubRunContainerOwner subRuns,
                   SkRect sourceBounds,
                   const SkPaint& paint,
                   SkPoint origin)
        : fAlloc {std::move(alloc)}
        , fSubRuns(std::move(subRuns))
        , fSourceBounds{sourceBounds}
        , fInitialPaint{paint}
        , fOrigin{origin} {}

#if defined(SK_GANESH)
void SlugImpl::surfaceDraw(SkCanvas* canvas,
                           const GrClip* clip,
                           const SkMatrixProvider& viewMatrix,
                           const SkPaint& drawingPaint,
                           skgpu::ganesh::SurfaceDrawContext* sdc) const {
    fSubRuns->draw(canvas, clip, viewMatrix, fOrigin, drawingPaint, this, sdc);
}
#endif

#if defined(SK_GRAPHITE)
void SlugImpl::surfaceDraw(SkCanvas* canvas,
                           const SkPaint& paint,
                           skgpu::graphite::Device* device) const {
    fSubRuns->draw(canvas, fOrigin, paint, this, device);
}
#endif

void SlugImpl::doFlatten(SkWriteBuffer& buffer) const {
    buffer.writeRect(fSourceBounds);
    SkPaintPriv::Flatten(fInitialPaint, buffer);
    buffer.writePoint(fOrigin);
    fSubRuns->flattenAllocSizeHint(buffer);
    fSubRuns->flattenRuns(buffer);
}

sk_sp<Slug> SlugImpl::MakeFromBuffer(SkReadBuffer& buffer, const SkStrikeClient* client) {
    SkRect sourceBounds = buffer.readRect();
    SkASSERT(!sourceBounds.isEmpty());
    if (!buffer.validate(!sourceBounds.isEmpty())) { return nullptr; }
    SkPaint paint = buffer.readPaint();
    SkPoint origin = buffer.readPoint();
    int allocSizeHint = SubRunContainer::AllocSizeHintFromBuffer(buffer);

    auto [initializer, _, alloc] =
            SubRunAllocator::AllocateClassMemoryAndArena<SlugImpl>(allocSizeHint);

    SubRunContainerOwner container = SubRunContainer::MakeFromBufferInAlloc(buffer, client, &alloc);

    // Something went wrong while reading.
    SkASSERT(buffer.isValid());
    if (!buffer.isValid()) { return nullptr;}

    return sk_sp<SlugImpl>(initializer.initialize(
            std::move(alloc), std::move(container), sourceBounds, paint, origin));
}

sk_sp<SlugImpl> SlugImpl::Make(const SkMatrixProvider& viewMatrix,
                               const sktext::GlyphRunList& glyphRunList,
                               const SkPaint& initialPaint,
                               const SkPaint& drawingPaint,
                               SkStrikeDeviceInfo strikeDeviceInfo,
                               sktext::StrikeForGPUCacheInterface* strikeCache) {
    size_t subRunSizeHint = SubRunContainer::EstimateAllocSize(glyphRunList);
    auto [initializer, _, alloc] =
            SubRunAllocator::AllocateClassMemoryAndArena<SlugImpl>(subRunSizeHint);

    const SkMatrix positionMatrix =
            position_matrix(viewMatrix.localToDevice(), glyphRunList.origin());

    auto subRuns = SubRunContainer::MakeInAlloc(glyphRunList,
                                                positionMatrix,
                                                drawingPaint,
                                                strikeDeviceInfo,
                                                strikeCache,
                                                &alloc,
                                                SubRunContainer::kAddSubRuns,
                                                "Make Slug");

    sk_sp<SlugImpl> slug = sk_sp<SlugImpl>(initializer.initialize(
            std::move(alloc),
            std::move(subRuns),
            glyphRunList.sourceBounds(),
            initialPaint,
            glyphRunList.origin()));

    // There is nothing to draw here. This is particularly a problem with RSX form blobs where a
    // single space becomes a run with no glyphs.
    if (slug->fSubRuns->isEmpty()) { return nullptr; }

    return slug;
}
=======
>>>>>>> 46ecd1b7
}  // namespace

namespace sktext::gpu {
// -- TextBlob::Key ------------------------------------------------------------------------------
auto TextBlob::Key::Make(const GlyphRunList& glyphRunList,
                         const SkPaint& paint,
                         const SkMatrix& drawMatrix,
                         const SkStrikeDeviceInfo& strikeDevice) -> std::tuple<bool, Key> {
    SkASSERT(strikeDevice.fSDFTControl != nullptr);
    SkMaskFilterBase::BlurRec blurRec;
    // It might be worth caching these things, but its not clear at this time
    // TODO for animated mask filters, this will fill up our cache.  We need a safeguard here
    const SkMaskFilter* maskFilter = paint.getMaskFilter();
    bool canCache = glyphRunList.canCache() &&
                    !(paint.getPathEffect() ||
                        (maskFilter && !as_MFB(maskFilter)->asABlur(&blurRec)));

    TextBlob::Key key;
    if (canCache) {
        bool hasLCD = glyphRunList.anyRunsLCD();

        // We canonicalize all non-lcd draws to use kUnknown_SkPixelGeometry
        SkPixelGeometry pixelGeometry = hasLCD ? strikeDevice.fSurfaceProps.pixelGeometry()
                                               : kUnknown_SkPixelGeometry;

        SkColor canonicalColor = compute_canonical_color(paint, hasLCD);

        key.fPixelGeometry = pixelGeometry;
        key.fUniqueID = glyphRunList.uniqueID();
        key.fStyle = paint.getStyle();
        if (key.fStyle != SkPaint::kFill_Style) {
            key.fFrameWidth = paint.getStrokeWidth();
            key.fMiterLimit = paint.getStrokeMiter();
            key.fJoin = paint.getStrokeJoin();
        }
        key.fHasBlur = maskFilter != nullptr;
        if (key.fHasBlur) {
            key.fBlurRec = blurRec;
        }
        key.fCanonicalColor = canonicalColor;
        key.fScalerContextFlags = SkTo<uint32_t>(strikeDevice.fScalerContextFlags);

        // Do any runs use direct drawing types?.
        key.fHasSomeDirectSubRuns = false;
        SkPoint glyphRunListLocation = glyphRunList.sourceBoundsWithOrigin().center();
        for (auto& run : glyphRunList) {
            SkScalar approximateDeviceTextSize =
                    SkFontPriv::ApproximateTransformedTextSize(run.font(), drawMatrix,
                                                               glyphRunListLocation);
            key.fHasSomeDirectSubRuns |=
                    strikeDevice.fSDFTControl->isDirect(approximateDeviceTextSize, paint,
                                                        drawMatrix);
        }

        if (key.fHasSomeDirectSubRuns) {
            // Store the fractional offset of the position. We know that the matrix can't be
            // perspective at this point.
            SkPoint mappedOrigin = drawMatrix.mapOrigin();
            key.fPositionMatrix = drawMatrix;
            key.fPositionMatrix.setTranslateX(
                    mappedOrigin.x() - SkScalarFloorToScalar(mappedOrigin.x()));
            key.fPositionMatrix.setTranslateY(
                    mappedOrigin.y() - SkScalarFloorToScalar(mappedOrigin.y()));
        } else {
            // For path and SDFT, the matrix doesn't matter.
            key.fPositionMatrix = SkMatrix::I();
        }
    }

    return {canCache, key};
}

bool TextBlob::Key::operator==(const TextBlob::Key& that) const {
    if (fUniqueID != that.fUniqueID) { return false; }
    if (fCanonicalColor != that.fCanonicalColor) { return false; }
    if (fStyle != that.fStyle) { return false; }
    if (fStyle != SkPaint::kFill_Style) {
        if (fFrameWidth != that.fFrameWidth ||
            fMiterLimit != that.fMiterLimit ||
            fJoin != that.fJoin) {
            return false;
        }
    }
    if (fPixelGeometry != that.fPixelGeometry) { return false; }
    if (fHasBlur != that.fHasBlur) { return false; }
    if (fHasBlur) {
        if (fBlurRec.fStyle != that.fBlurRec.fStyle || fBlurRec.fSigma != that.fBlurRec.fSigma) {
            return false;
        }
    }

    if (fScalerContextFlags != that.fScalerContextFlags) { return false; }

    // DirectSubRuns do not support perspective when used with a TextBlob. SDFT, Transformed,
    // Path, and Drawable do support perspective.
    if (fPositionMatrix.hasPerspective() && fHasSomeDirectSubRuns) { return false; }

    if (fHasSomeDirectSubRuns != that.fHasSomeDirectSubRuns) { return false; }

    if (fHasSomeDirectSubRuns) {
        auto [compatible, _] = can_use_direct(fPositionMatrix, that.fPositionMatrix);
        return compatible;
    }

    return true;
}

// -- TextBlob -----------------------------------------------------------------------------------
void TextBlob::operator delete(void* p) { ::operator delete(p); }
void* TextBlob::operator new(size_t) { SK_ABORT("All blobs are created by placement new."); }
void* TextBlob::operator new(size_t, void* p) { return p; }

TextBlob::~TextBlob() = default;

sk_sp<TextBlob> TextBlob::Make(const GlyphRunList& glyphRunList,
                               const SkPaint& paint,
                               const SkMatrix& positionMatrix,
                               SkStrikeDeviceInfo strikeDeviceInfo,
                               StrikeForGPUCacheInterface* strikeCache) {
    size_t subRunSizeHint = SubRunContainer::EstimateAllocSize(glyphRunList);
    auto [initializer, totalMemoryAllocated, alloc] =
            SubRunAllocator::AllocateClassMemoryAndArena<TextBlob>(subRunSizeHint);

    auto container = SubRunContainer::MakeInAlloc(
            glyphRunList, positionMatrix, paint,
            strikeDeviceInfo, strikeCache, &alloc, SubRunContainer::kAddSubRuns, "TextBlob");

    SkColor initialLuminance = SkPaintPriv::ComputeLuminanceColor(paint);
    sk_sp<TextBlob> blob = sk_sp<TextBlob>(initializer.initialize(std::move(alloc),
                                                                  std::move(container),
                                                                  totalMemoryAllocated,
                                                                  initialLuminance));
    return blob;
}

void TextBlob::addKey(const Key& key) {
    fKey = key;
}

bool TextBlob::canReuse(const SkPaint& paint, const SkMatrix& positionMatrix) const {
    // A singular matrix will create a TextBlob with no SubRuns, but unknown glyphs can also
    // cause empty runs. If there are no subRuns, then regenerate when the matrices don't match.
    if (fSubRuns->isEmpty() && fSubRuns->initialPosition() != positionMatrix) {
        return false;
    }

    // If we have LCD text then our canonical color will be set to transparent, in this case we have
    // to regenerate the blob on any color change
    // We use the grPaint to get any color filter effects
    if (fKey.fCanonicalColor == SK_ColorTRANSPARENT &&
        fInitialLuminance != SkPaintPriv::ComputeLuminanceColor(paint)) {
        return false;
    }

    return fSubRuns->canReuse(paint, positionMatrix);
}

const TextBlob::Key& TextBlob::key() const { return fKey; }

void TextBlob::draw(SkCanvas* canvas,
                    SkPoint drawOrigin,
                    const SkPaint& paint,
<<<<<<< HEAD
                    skgpu::ganesh::SurfaceDrawContext* sdc) {
    fSubRuns->draw(canvas, clip, viewMatrix, drawOrigin, paint, this, sdc);
=======
                    AtlasDrawDelegate atlasDelegate) {
    fSubRuns->draw(canvas, drawOrigin, paint, this, atlasDelegate);
>>>>>>> 46ecd1b7
}

#if GR_TEST_UTILS
struct SubRunContainerPeer {
    static const AtlasSubRun* getAtlasSubRun(const SubRunContainer& subRuns) {
        if (subRuns.isEmpty()) {
            return nullptr;
        }
        return subRuns.fSubRuns.front().testingOnly_atlasSubRun();
    }
};
#endif

const AtlasSubRun* TextBlob::testingOnlyFirstSubRun() const {
#if GR_TEST_UTILS
    return SubRunContainerPeer::getAtlasSubRun(*fSubRuns);
#else
    return nullptr;
#endif
}

TextBlob::TextBlob(SubRunAllocator&& alloc,
                   SubRunContainerOwner subRuns,
                   int totalMemorySize,
                   SkColor initialLuminance)
        : fAlloc{std::move(alloc)}
        , fSubRuns{std::move(subRuns)}
        , fSize(totalMemorySize)
        , fInitialLuminance{initialLuminance} { }

<<<<<<< HEAD
sk_sp<Slug> SkMakeSlugFromBuffer(SkReadBuffer& buffer, const SkStrikeClient* client) {
    return SlugImpl::MakeFromBuffer(buffer, client);
}

=======
>>>>>>> 46ecd1b7
sk_sp<Slug> MakeSlug(const SkMatrixProvider& drawMatrix,
                     const sktext::GlyphRunList& glyphRunList,
                     const SkPaint& initialPaint,
                     const SkPaint& drawingPaint,
                     SkStrikeDeviceInfo strikeDeviceInfo,
                     sktext::StrikeForGPUCacheInterface* strikeCache) {
    return SlugImpl::Make(
            drawMatrix, glyphRunList, initialPaint, drawingPaint, strikeDeviceInfo, strikeCache);
<<<<<<< HEAD
}
}  // namespace sktext::gpu

#if defined(SK_GANESH)
namespace skgpu::ganesh {
sk_sp<Slug>
Device::convertGlyphRunListToSlug(const sktext::GlyphRunList& glyphRunList,
                                  const SkPaint& initialPaint,
                                  const SkPaint& drawingPaint) {
    return SlugImpl::Make(this->asMatrixProvider(),
                          glyphRunList,
                          initialPaint,
                          drawingPaint,
                          this->strikeDeviceInfo(),
                          SkStrikeCache::GlobalStrikeCache());
}

void Device::drawSlug(SkCanvas* canvas, const Slug* slug, const SkPaint& drawingPaint) {
    const SlugImpl* slugImpl = static_cast<const SlugImpl*>(slug);
    auto matrixProvider = this->asMatrixProvider();
#if defined(SK_DEBUG)
    if (!fContext->priv().options().fSupportBilerpFromGlyphAtlas) {
        // We can draw a slug if the atlas has padding or if the creation matrix and the
        // drawing matrix are the same. If they are the same, then the Slug will use the direct
        // drawing code and not use bi-lerp.
        SkMatrix slugMatrix = slugImpl->initialPositionMatrix();
        SkMatrix positionMatrix = matrixProvider.localToDevice();
        positionMatrix.preTranslate(slugImpl->origin().x(), slugImpl->origin().y());
        SkASSERT(slugMatrix == positionMatrix);
    }
#endif
    slugImpl->surfaceDraw(
            canvas, this->clip(), matrixProvider, drawingPaint, fSurfaceDrawContext.get());
}
}  // namespace skgpu::ganesh
#endif

#if defined(SK_GRAPHITE)
namespace skgpu::graphite {
sk_sp<Slug> Device::convertGlyphRunListToSlug(const sktext::GlyphRunList& glyphRunList,
                                              const SkPaint& initialPaint,
                                              const SkPaint& drawingPaint) {
    return SlugImpl::Make(this->asMatrixProvider(),
                          glyphRunList,
                          initialPaint,
                          drawingPaint,
                          this->strikeDeviceInfo(),
                          SkStrikeCache::GlobalStrikeCache());
}

void Device::drawSlug(SkCanvas* canvas, const Slug* slug, const SkPaint& drawingPaint) {
    static_cast<const SlugImpl*>(slug)->surfaceDraw(canvas, drawingPaint, this);
}
}  // namespace skgpu::graphite
#endif
=======
}
}  // namespace sktext::gpu
>>>>>>> 46ecd1b7
<|MERGE_RESOLUTION|>--- conflicted
+++ resolved
@@ -14,27 +14,14 @@
 #include "include/private/SkColorData.h"
 #include "include/private/base/SkAssert.h"
 #include "include/private/base/SkCPUTypes.h"
-<<<<<<< HEAD
-#include "include/private/chromium/Slug.h"
-=======
->>>>>>> 46ecd1b7
 #include "src/core/SkDevice.h"
 #include "src/core/SkFontPriv.h"
 #include "src/core/SkMaskFilterBase.h"
 #include "src/core/SkPaintPriv.h"
-<<<<<<< HEAD
-#include "src/core/SkReadBuffer.h"
-#include "src/core/SkScalerContext.h"
-#include "src/core/SkStrikeCache.h"
-#include "src/core/SkWriteBuffer.h"
-#include "src/text/GlyphRun.h"
-#include "src/text/gpu/SDFTControl.h"
-=======
 #include "src/core/SkScalerContext.h"
 #include "src/text/GlyphRun.h"
 #include "src/text/gpu/SDFTControl.h"
 #include "src/text/gpu/SlugImpl.h"
->>>>>>> 46ecd1b7
 #include "src/text/gpu/SubRunAllocator.h"
 #include "src/text/gpu/SubRunContainer.h"
 
@@ -42,23 +29,6 @@
 #include <utility>
 
 class SkMaskFilter;
-<<<<<<< HEAD
-class SkStrikeClient;
-
-#if defined(SK_GANESH)  // Ganesh Support
-#include "include/gpu/GrContextOptions.h"
-#include "include/gpu/GrRecordingContext.h"
-#include "src/gpu/ganesh/Device_v1.h"
-#include "src/gpu/ganesh/GrRecordingContextPriv.h"
-#endif
-
-#if defined(SK_GRAPHITE)  // Graphite Support
-#include "src/gpu/graphite/Caps.h"
-#include "src/gpu/graphite/Device.h"
-#include "src/gpu/graphite/RecorderPriv.h"
-#endif
-=======
->>>>>>> 46ecd1b7
 
 using namespace sktext::gpu;
 namespace {
@@ -107,157 +77,6 @@
     return canonicalColor;
 }
 
-<<<<<<< HEAD
-// -- SlugImpl -------------------------------------------------------------------------------------
-class SlugImpl final : public Slug {
-public:
-    SlugImpl(SubRunAllocator&& alloc,
-             SubRunContainerOwner subRuns,
-             SkRect sourceBounds,
-             const SkPaint& paint,
-             SkPoint origin);
-    ~SlugImpl() override = default;
-
-    static sk_sp<SlugImpl> Make(const SkMatrixProvider& viewMatrix,
-                                const sktext::GlyphRunList& glyphRunList,
-                                const SkPaint& initialPaint,
-                                const SkPaint& drawingPaint,
-                                SkStrikeDeviceInfo strikeDeviceInfo,
-                                sktext::StrikeForGPUCacheInterface* strikeCache);
-    static sk_sp<Slug> MakeFromBuffer(SkReadBuffer& buffer,
-                                      const SkStrikeClient* client);
-    void doFlatten(SkWriteBuffer& buffer) const override;
-
-#if defined(SK_GANESH)
-    void surfaceDraw(SkCanvas*,
-                     const GrClip* clip,
-                     const SkMatrixProvider& viewMatrix,
-                     const SkPaint& paint,
-                     skgpu::ganesh::SurfaceDrawContext* sdc) const;
-#endif
-
-#if defined(SK_GRAPHITE)
-    void surfaceDraw(SkCanvas*, const SkPaint& paint, skgpu::graphite::Device* device) const;
-#endif
-
-    SkRect sourceBounds() const override { return fSourceBounds; }
-    SkRect sourceBoundsWithOrigin() const override { return fSourceBounds.makeOffset(fOrigin); }
-    const SkPaint& initialPaint() const override { return fInitialPaint; }
-
-    const SkMatrix& initialPositionMatrix() const { return fSubRuns->initialPosition(); }
-    SkPoint origin() const { return fOrigin; }
-
-    // Change memory management to handle the data after Slug, but in the same allocation
-    // of memory. Only allow placement new.
-    void operator delete(void* p) { ::operator delete(p); }
-    void* operator new(size_t) { SK_ABORT("All slugs are created by placement new."); }
-    void* operator new(size_t, void* p) { return p; }
-
-private:
-    // The allocator must come first because it needs to be destroyed last. Other fields of this
-    // structure may have pointers into it.
-    SubRunAllocator fAlloc;
-    SubRunContainerOwner fSubRuns;
-    const SkRect fSourceBounds;
-    const SkPaint fInitialPaint;
-    const SkPoint fOrigin;
-};
-
-SlugImpl::SlugImpl(SubRunAllocator&& alloc,
-                   SubRunContainerOwner subRuns,
-                   SkRect sourceBounds,
-                   const SkPaint& paint,
-                   SkPoint origin)
-        : fAlloc {std::move(alloc)}
-        , fSubRuns(std::move(subRuns))
-        , fSourceBounds{sourceBounds}
-        , fInitialPaint{paint}
-        , fOrigin{origin} {}
-
-#if defined(SK_GANESH)
-void SlugImpl::surfaceDraw(SkCanvas* canvas,
-                           const GrClip* clip,
-                           const SkMatrixProvider& viewMatrix,
-                           const SkPaint& drawingPaint,
-                           skgpu::ganesh::SurfaceDrawContext* sdc) const {
-    fSubRuns->draw(canvas, clip, viewMatrix, fOrigin, drawingPaint, this, sdc);
-}
-#endif
-
-#if defined(SK_GRAPHITE)
-void SlugImpl::surfaceDraw(SkCanvas* canvas,
-                           const SkPaint& paint,
-                           skgpu::graphite::Device* device) const {
-    fSubRuns->draw(canvas, fOrigin, paint, this, device);
-}
-#endif
-
-void SlugImpl::doFlatten(SkWriteBuffer& buffer) const {
-    buffer.writeRect(fSourceBounds);
-    SkPaintPriv::Flatten(fInitialPaint, buffer);
-    buffer.writePoint(fOrigin);
-    fSubRuns->flattenAllocSizeHint(buffer);
-    fSubRuns->flattenRuns(buffer);
-}
-
-sk_sp<Slug> SlugImpl::MakeFromBuffer(SkReadBuffer& buffer, const SkStrikeClient* client) {
-    SkRect sourceBounds = buffer.readRect();
-    SkASSERT(!sourceBounds.isEmpty());
-    if (!buffer.validate(!sourceBounds.isEmpty())) { return nullptr; }
-    SkPaint paint = buffer.readPaint();
-    SkPoint origin = buffer.readPoint();
-    int allocSizeHint = SubRunContainer::AllocSizeHintFromBuffer(buffer);
-
-    auto [initializer, _, alloc] =
-            SubRunAllocator::AllocateClassMemoryAndArena<SlugImpl>(allocSizeHint);
-
-    SubRunContainerOwner container = SubRunContainer::MakeFromBufferInAlloc(buffer, client, &alloc);
-
-    // Something went wrong while reading.
-    SkASSERT(buffer.isValid());
-    if (!buffer.isValid()) { return nullptr;}
-
-    return sk_sp<SlugImpl>(initializer.initialize(
-            std::move(alloc), std::move(container), sourceBounds, paint, origin));
-}
-
-sk_sp<SlugImpl> SlugImpl::Make(const SkMatrixProvider& viewMatrix,
-                               const sktext::GlyphRunList& glyphRunList,
-                               const SkPaint& initialPaint,
-                               const SkPaint& drawingPaint,
-                               SkStrikeDeviceInfo strikeDeviceInfo,
-                               sktext::StrikeForGPUCacheInterface* strikeCache) {
-    size_t subRunSizeHint = SubRunContainer::EstimateAllocSize(glyphRunList);
-    auto [initializer, _, alloc] =
-            SubRunAllocator::AllocateClassMemoryAndArena<SlugImpl>(subRunSizeHint);
-
-    const SkMatrix positionMatrix =
-            position_matrix(viewMatrix.localToDevice(), glyphRunList.origin());
-
-    auto subRuns = SubRunContainer::MakeInAlloc(glyphRunList,
-                                                positionMatrix,
-                                                drawingPaint,
-                                                strikeDeviceInfo,
-                                                strikeCache,
-                                                &alloc,
-                                                SubRunContainer::kAddSubRuns,
-                                                "Make Slug");
-
-    sk_sp<SlugImpl> slug = sk_sp<SlugImpl>(initializer.initialize(
-            std::move(alloc),
-            std::move(subRuns),
-            glyphRunList.sourceBounds(),
-            initialPaint,
-            glyphRunList.origin()));
-
-    // There is nothing to draw here. This is particularly a problem with RSX form blobs where a
-    // single space becomes a run with no glyphs.
-    if (slug->fSubRuns->isEmpty()) { return nullptr; }
-
-    return slug;
-}
-=======
->>>>>>> 46ecd1b7
 }  // namespace
 
 namespace sktext::gpu {
@@ -420,13 +239,8 @@
 void TextBlob::draw(SkCanvas* canvas,
                     SkPoint drawOrigin,
                     const SkPaint& paint,
-<<<<<<< HEAD
-                    skgpu::ganesh::SurfaceDrawContext* sdc) {
-    fSubRuns->draw(canvas, clip, viewMatrix, drawOrigin, paint, this, sdc);
-=======
                     AtlasDrawDelegate atlasDelegate) {
     fSubRuns->draw(canvas, drawOrigin, paint, this, atlasDelegate);
->>>>>>> 46ecd1b7
 }
 
 #if GR_TEST_UTILS
@@ -457,13 +271,6 @@
         , fSize(totalMemorySize)
         , fInitialLuminance{initialLuminance} { }
 
-<<<<<<< HEAD
-sk_sp<Slug> SkMakeSlugFromBuffer(SkReadBuffer& buffer, const SkStrikeClient* client) {
-    return SlugImpl::MakeFromBuffer(buffer, client);
-}
-
-=======
->>>>>>> 46ecd1b7
 sk_sp<Slug> MakeSlug(const SkMatrixProvider& drawMatrix,
                      const sktext::GlyphRunList& glyphRunList,
                      const SkPaint& initialPaint,
@@ -472,63 +279,5 @@
                      sktext::StrikeForGPUCacheInterface* strikeCache) {
     return SlugImpl::Make(
             drawMatrix, glyphRunList, initialPaint, drawingPaint, strikeDeviceInfo, strikeCache);
-<<<<<<< HEAD
-}
-}  // namespace sktext::gpu
-
-#if defined(SK_GANESH)
-namespace skgpu::ganesh {
-sk_sp<Slug>
-Device::convertGlyphRunListToSlug(const sktext::GlyphRunList& glyphRunList,
-                                  const SkPaint& initialPaint,
-                                  const SkPaint& drawingPaint) {
-    return SlugImpl::Make(this->asMatrixProvider(),
-                          glyphRunList,
-                          initialPaint,
-                          drawingPaint,
-                          this->strikeDeviceInfo(),
-                          SkStrikeCache::GlobalStrikeCache());
-}
-
-void Device::drawSlug(SkCanvas* canvas, const Slug* slug, const SkPaint& drawingPaint) {
-    const SlugImpl* slugImpl = static_cast<const SlugImpl*>(slug);
-    auto matrixProvider = this->asMatrixProvider();
-#if defined(SK_DEBUG)
-    if (!fContext->priv().options().fSupportBilerpFromGlyphAtlas) {
-        // We can draw a slug if the atlas has padding or if the creation matrix and the
-        // drawing matrix are the same. If they are the same, then the Slug will use the direct
-        // drawing code and not use bi-lerp.
-        SkMatrix slugMatrix = slugImpl->initialPositionMatrix();
-        SkMatrix positionMatrix = matrixProvider.localToDevice();
-        positionMatrix.preTranslate(slugImpl->origin().x(), slugImpl->origin().y());
-        SkASSERT(slugMatrix == positionMatrix);
-    }
-#endif
-    slugImpl->surfaceDraw(
-            canvas, this->clip(), matrixProvider, drawingPaint, fSurfaceDrawContext.get());
-}
-}  // namespace skgpu::ganesh
-#endif
-
-#if defined(SK_GRAPHITE)
-namespace skgpu::graphite {
-sk_sp<Slug> Device::convertGlyphRunListToSlug(const sktext::GlyphRunList& glyphRunList,
-                                              const SkPaint& initialPaint,
-                                              const SkPaint& drawingPaint) {
-    return SlugImpl::Make(this->asMatrixProvider(),
-                          glyphRunList,
-                          initialPaint,
-                          drawingPaint,
-                          this->strikeDeviceInfo(),
-                          SkStrikeCache::GlobalStrikeCache());
-}
-
-void Device::drawSlug(SkCanvas* canvas, const Slug* slug, const SkPaint& drawingPaint) {
-    static_cast<const SlugImpl*>(slug)->surfaceDraw(canvas, drawingPaint, this);
-}
-}  // namespace skgpu::graphite
-#endif
-=======
-}
-}  // namespace sktext::gpu
->>>>>>> 46ecd1b7
+}
+}  // namespace sktext::gpu