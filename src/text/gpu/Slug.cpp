/*
 * Copyright 2021 Google LLC
 *
 * Use of this source code is governed by a BSD-style license that can be
 * found in the LICENSE file.
 */

#include "include/private/chromium/Slug.h"

#include "include/core/SkCanvas.h"
#include "include/core/SkPoint.h"
#include "src/core/SkReadBuffer.h"
#include "src/core/SkWriteBuffer.h"

#include <atomic>
class SkData;

namespace sktext::gpu {

<<<<<<< HEAD
=======
// This is implemented in SlugImpl.cpp
>>>>>>> 46ecd1b7
sk_sp<Slug> SkMakeSlugFromBuffer(SkReadBuffer& buffer, const SkStrikeClient* client);

sk_sp<Slug> Slug::ConvertBlob(
        SkCanvas* canvas, const SkTextBlob& blob, SkPoint origin, const SkPaint& paint) {
    return canvas->convertBlobToSlug(blob, origin, paint);
}

sk_sp<SkData> Slug::serialize() const {
    SkBinaryWriteBuffer buffer;
    this->doFlatten(buffer);
    return buffer.snapshotAsData();
}

size_t Slug::serialize(void* buffer, size_t size) const {
    SkBinaryWriteBuffer writeBuffer{buffer, size};
    this->doFlatten(writeBuffer);

    // If we overflow the given buffer, then SkWriteBuffer allocates a new larger buffer. Check
    // to see if an additional buffer was allocated, if it wasn't then everything fit, else
    // return 0 signaling the buffer overflowed.
    // N.B. This is the idiom from SkTextBlob.
    return writeBuffer.usingInitialStorage() ? writeBuffer.bytesWritten() : 0u;
}

sk_sp<Slug> Slug::MakeFromBuffer(SkReadBuffer& buffer) {
    return SkMakeSlugFromBuffer(buffer, nullptr);
}

sk_sp<Slug> Slug::Deserialize(const void* data, size_t size, const SkStrikeClient* client) {
    SkReadBuffer buffer{data, size};
    return SkMakeSlugFromBuffer(buffer, client);
}

void Slug::draw(SkCanvas* canvas) const {
    canvas->drawSlug(this);
}

uint32_t Slug::NextUniqueID() {
    static std::atomic<uint32_t> nextUnique = 1;
    return nextUnique++;
}

}  // namespace sktext::gpu
<|MERGE_RESOLUTION|>--- conflicted
+++ resolved
@@ -17,10 +17,7 @@
 
 namespace sktext::gpu {
 
-<<<<<<< HEAD
-=======
 // This is implemented in SlugImpl.cpp
->>>>>>> 46ecd1b7
 sk_sp<Slug> SkMakeSlugFromBuffer(SkReadBuffer& buffer, const SkStrikeClient* client);
 
 sk_sp<Slug> Slug::ConvertBlob(
