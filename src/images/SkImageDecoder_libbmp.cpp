
/*
 * Copyright 2007 The Android Open Source Project
 *
 * Use of this source code is governed by a BSD-style license that can be
 * found in the LICENSE file.
 */

 
#include "bmpdecoderhelper.h"
#include "SkImageDecoder.h"
#include "SkScaledBitmapSampler.h"
#include "SkStream.h"
#include "SkColorPriv.h"
#include "SkTDArray.h"
#include "SkTRegistry.h"

class SkBMPImageDecoder : public SkImageDecoder {
public:
    SkBMPImageDecoder() {}
    
    virtual Format getFormat() const {
        return kBMP_Format;
    }

protected:
    virtual bool onDecode(SkStream* stream, SkBitmap* bm, Mode mode);
};

///////////////////////////////////////////////////////////////////////////////
DEFINE_DECODER_CREATOR(BMPImageDecoder);
///////////////////////////////////////////////////////////////////////////////

static SkImageDecoder* sk_libbmp_dfactory(SkStream* stream) {
    static const char kBmpMagic[] = { 'B', 'M' };
    
    size_t len = stream->getLength();
    char buffer[sizeof(kBmpMagic)];
    
    if (len > sizeof(kBmpMagic) &&
            stream->read(buffer, sizeof(kBmpMagic)) == sizeof(kBmpMagic) &&
            !memcmp(buffer, kBmpMagic, sizeof(kBmpMagic))) {
        return SkNEW(SkBMPImageDecoder);
    }
    return NULL;
}

static SkTRegistry<SkImageDecoder*, SkStream*> gReg(sk_libbmp_dfactory);

///////////////////////////////////////////////////////////////////////////////

class SkBmpDecoderCallback : public image_codec::BmpDecoderCallback {
public:
    // we don't copy the bitmap, just remember the pointer
    SkBmpDecoderCallback(bool justBounds) : fJustBounds(justBounds) {}

    // override from BmpDecoderCallback
    virtual uint8* SetSize(int width, int height) {
        fWidth = width;
        fHeight = height;
        if (fJustBounds) {
            return NULL;
        }
        
        fRGB.setCount(width * height * 3);  // 3 == r, g, b
        return fRGB.begin();
    }

    int width() const { return fWidth; }
    int height() const { return fHeight; }
    uint8_t* rgb() const { return (uint8_t*)fRGB.begin(); }

private:
    SkTDArray<uint8_t> fRGB;
    int fWidth;
    int fHeight;
    bool fJustBounds;
};

bool SkBMPImageDecoder::onDecode(SkStream* stream, SkBitmap* bm, Mode mode) {

    size_t length = stream->getLength();
    SkAutoMalloc storage(length);
    
    if (stream->read(storage.get(), length) != length) {
        return false;
    }
    
    const bool justBounds = SkImageDecoder::kDecodeBounds_Mode == mode;
    SkBmpDecoderCallback callback(justBounds);

    // Now decode the BMP into callback's rgb() array [r,g,b, r,g,b, ...]
    {
        image_codec::BmpDecoderHelper helper;
        const int max_pixels = 16383*16383; // max width*height
        if (!helper.DecodeImage((const char*)storage.get(), length,
                                max_pixels, &callback)) {
            return false;
        }
    }
    
    // we don't need this anymore, so free it now (before we try to allocate
    // the bitmap's pixels) rather than waiting for its destructor
    storage.free();
    
    int width = callback.width();
    int height = callback.height();
    SkBitmap::Config config = this->getPrefConfig(k32Bit_SrcDepth, false);

    // only accept prefConfig if it makes sense for us
    if (SkBitmap::kARGB_4444_Config != config &&
            SkBitmap::kRGB_565_Config != config) {
        config = SkBitmap::kARGB_8888_Config;
    }

    SkScaledBitmapSampler sampler(width, height, getSampleSize());

    bm->setConfig(config, sampler.scaledWidth(), sampler.scaledHeight());
    bm->setIsOpaque(true);

    if (justBounds) {
        return true;
    }
<<<<<<< HEAD
#ifdef SK_BUILD_FOR_ANDROID
    // No Bitmap reuse supported for this format
    if (!bm->isNull()) {
        return false;
    }
#endif
    bm->setConfig(config, sampler.scaledWidth(), sampler.scaledHeight());
    bm->setIsOpaque(true);
=======
>>>>>>> 58190644

    if (!this->allocPixelRef(bm, NULL)) {
        return false;
    }
    
    SkAutoLockPixels alp(*bm);
    
    if (!sampler.begin(bm, SkScaledBitmapSampler::kRGB, getDitherImage())) {
        return false;
    }

    const int srcRowBytes = width * 3;
    const int dstHeight = sampler.scaledHeight();
    const uint8_t* srcRow = callback.rgb();
    
    srcRow += sampler.srcY0() * srcRowBytes;
    for (int y = 0; y < dstHeight; y++) {
        sampler.next(srcRow);
        srcRow += sampler.srcDY() * srcRowBytes;
    }
    return true;
}<|MERGE_RESOLUTION|>--- conflicted
+++ resolved
@@ -6,7 +6,7 @@
  * found in the LICENSE file.
  */
 
- 
+
 #include "bmpdecoderhelper.h"
 #include "SkImageDecoder.h"
 #include "SkScaledBitmapSampler.h"
@@ -18,34 +18,49 @@
 class SkBMPImageDecoder : public SkImageDecoder {
 public:
     SkBMPImageDecoder() {}
-    
-    virtual Format getFormat() const {
+
+    virtual Format getFormat() const SK_OVERRIDE {
         return kBMP_Format;
     }
 
 protected:
-    virtual bool onDecode(SkStream* stream, SkBitmap* bm, Mode mode);
+    virtual bool onDecode(SkStream* stream, SkBitmap* bm, Mode mode) SK_OVERRIDE;
+
+private:
+    typedef SkImageDecoder INHERITED;
 };
 
 ///////////////////////////////////////////////////////////////////////////////
 DEFINE_DECODER_CREATOR(BMPImageDecoder);
 ///////////////////////////////////////////////////////////////////////////////
 
+static bool is_bmp(SkStream* stream) {
+    static const char kBmpMagic[] = { 'B', 'M' };
+
+
+    char buffer[sizeof(kBmpMagic)];
+
+    return stream->read(buffer, sizeof(kBmpMagic)) == sizeof(kBmpMagic) &&
+        !memcmp(buffer, kBmpMagic, sizeof(kBmpMagic));
+}
+
 static SkImageDecoder* sk_libbmp_dfactory(SkStream* stream) {
-    static const char kBmpMagic[] = { 'B', 'M' };
-    
-    size_t len = stream->getLength();
-    char buffer[sizeof(kBmpMagic)];
-    
-    if (len > sizeof(kBmpMagic) &&
-            stream->read(buffer, sizeof(kBmpMagic)) == sizeof(kBmpMagic) &&
-            !memcmp(buffer, kBmpMagic, sizeof(kBmpMagic))) {
+    if (is_bmp(stream)) {
         return SkNEW(SkBMPImageDecoder);
     }
     return NULL;
 }
 
 static SkTRegistry<SkImageDecoder*, SkStream*> gReg(sk_libbmp_dfactory);
+
+static SkImageDecoder::Format get_format_bmp(SkStream* stream) {
+    if (is_bmp(stream)) {
+        return SkImageDecoder::kBMP_Format;
+    }
+    return SkImageDecoder::kUnknown_Format;
+}
+
+static SkTRegistry<SkImageDecoder::Format, SkStream*> gFormatReg(get_format_bmp);
 
 ///////////////////////////////////////////////////////////////////////////////
 
@@ -61,14 +76,14 @@
         if (fJustBounds) {
             return NULL;
         }
-        
+
         fRGB.setCount(width * height * 3);  // 3 == r, g, b
         return fRGB.begin();
     }
 
     int width() const { return fWidth; }
     int height() const { return fHeight; }
-    uint8_t* rgb() const { return (uint8_t*)fRGB.begin(); }
+    const uint8_t* rgb() const { return fRGB.begin(); }
 
 private:
     SkTDArray<uint8_t> fRGB;
@@ -81,11 +96,11 @@
 
     size_t length = stream->getLength();
     SkAutoMalloc storage(length);
-    
+
     if (stream->read(storage.get(), length) != length) {
         return false;
     }
-    
+
     const bool justBounds = SkImageDecoder::kDecodeBounds_Mode == mode;
     SkBmpDecoderCallback callback(justBounds);
 
@@ -98,11 +113,11 @@
             return false;
         }
     }
-    
+
     // we don't need this anymore, so free it now (before we try to allocate
     // the bitmap's pixels) rather than waiting for its destructor
     storage.free();
-    
+
     int width = callback.width();
     int height = callback.height();
     SkBitmap::Config config = this->getPrefConfig(k32Bit_SrcDepth, false);
@@ -121,24 +136,13 @@
     if (justBounds) {
         return true;
     }
-<<<<<<< HEAD
-#ifdef SK_BUILD_FOR_ANDROID
-    // No Bitmap reuse supported for this format
-    if (!bm->isNull()) {
-        return false;
-    }
-#endif
-    bm->setConfig(config, sampler.scaledWidth(), sampler.scaledHeight());
-    bm->setIsOpaque(true);
-=======
->>>>>>> 58190644
 
     if (!this->allocPixelRef(bm, NULL)) {
         return false;
     }
-    
+
     SkAutoLockPixels alp(*bm);
-    
+
     if (!sampler.begin(bm, SkScaledBitmapSampler::kRGB, getDitherImage())) {
         return false;
     }
@@ -146,7 +150,7 @@
     const int srcRowBytes = width * 3;
     const int dstHeight = sampler.scaledHeight();
     const uint8_t* srcRow = callback.rgb();
-    
+
     srcRow += sampler.srcY0() * srcRowBytes;
     for (int y = 0; y < dstHeight; y++) {
         sampler.next(srcRow);
