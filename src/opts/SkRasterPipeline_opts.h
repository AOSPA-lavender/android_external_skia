/*
 * Copyright 2018 Google Inc.
 *
 * Use of this source code is governed by a BSD-style license that can be
 * found in the LICENSE file.
 */

#ifndef SkRasterPipeline_opts_DEFINED
#define SkRasterPipeline_opts_DEFINED

#include "include/core/SkData.h"
#include "include/core/SkTypes.h"
#include "include/private/base/SkMalloc.h"
#include "modules/skcms/skcms.h"
#include "src/base/SkUtils.h"  // unaligned_{load,store}
#include "src/core/SkRasterPipeline.h"
#include "src/core/SkRasterPipelineContextUtils.h"
#include "src/sksl/tracing/SkSLTraceHook.h"

#include <cstdint>
#include <type_traits>

// Every function in this file should be marked static and inline using SI.
#if defined(__clang__)
    #define SI __attribute__((always_inline)) static inline
#else
    #define SI static inline
#endif

template <typename Dst, typename Src>
SI Dst widen_cast(const Src& src) {
    static_assert(sizeof(Dst) > sizeof(Src));
    static_assert(std::is_trivially_copyable<Dst>::value);
    static_assert(std::is_trivially_copyable<Src>::value);
    Dst dst;
    memcpy(&dst, &src, sizeof(Src));
    return dst;
}

struct Ctx {
    SkRasterPipelineStage* fStage;

    template <typename T>
    operator T*() {
        return (T*)fStage->ctx;
    }
};

using NoCtx = const void*;

#if !defined(__clang__)
    #define JUMPER_IS_SCALAR
#elif defined(SK_ARM_HAS_NEON)
    #define JUMPER_IS_NEON
#elif SK_CPU_SSE_LEVEL >= SK_CPU_SSE_LEVEL_AVX2
    #define JUMPER_IS_HSW
#elif SK_CPU_SSE_LEVEL >= SK_CPU_SSE_LEVEL_AVX
    #define JUMPER_IS_AVX
#elif SK_CPU_SSE_LEVEL >= SK_CPU_SSE_LEVEL_SSE41
    #define JUMPER_IS_SSE41
#elif SK_CPU_SSE_LEVEL >= SK_CPU_SSE_LEVEL_SSE2
    #define JUMPER_IS_SSE2
#else
    #define JUMPER_IS_SCALAR
#endif

// Older Clangs seem to crash when generating non-optimized NEON code for ARMv7.
#if defined(__clang__) && !defined(__OPTIMIZE__) && defined(SK_CPU_ARM32)
    // Apple Clang 9 and vanilla Clang 5 are fine, and may even be conservative.
    #if defined(__apple_build_version__) && __clang_major__ < 9
        #define JUMPER_IS_SCALAR
    #elif __clang_major__ < 5
        #define JUMPER_IS_SCALAR
    #endif

    #if defined(JUMPER_IS_NEON) && defined(JUMPER_IS_SCALAR)
        #undef  JUMPER_IS_NEON
    #endif
#endif

#if defined(JUMPER_IS_SCALAR)
    #include <math.h>
#elif defined(JUMPER_IS_NEON)
    #include <arm_neon.h>
#else
    #include <immintrin.h>
#endif

// Notes:
// * rcp_fast and rcp_precise both produce a reciprocal, but rcp_fast is an estimate with at least
//   12 bits of precision while rcp_precise should be accurate for float size. For ARM rcp_precise
//   requires 2 Newton-Raphson refinement steps because its estimate has 8 bit precision, and for
//   Intel this requires one additional step because its estimate has 12 bit precision.

namespace SK_OPTS_NS {
#if defined(JUMPER_IS_SCALAR)
    // This path should lead to portable scalar code.
    using F   = float   ;
    using I32 =  int32_t;
    using U64 = uint64_t;
    using U32 = uint32_t;
    using U16 = uint16_t;
    using U8  = uint8_t ;

    SI F   min(F a, F b)     { return fminf(a,b); }
    SI I32 min(I32 a, I32 b) { return a < b ? a : b; }
    SI U32 min(U32 a, U32 b) { return a < b ? a : b; }
    SI F   max(F a, F b)     { return fmaxf(a,b); }
    SI I32 max(I32 a, I32 b) { return a > b ? a : b; }
    SI U32 max(U32 a, U32 b) { return a > b ? a : b; }

    SI F   mad(F f, F m, F a)   { return f*m+a; }
    SI F   abs_  (F v)          { return fabsf(v); }
    SI I32 abs_  (I32 v)        { return v < 0 ? -v : v; }
    SI F   floor_(F v)          { return floorf(v); }
    SI F    ceil_(F v)          { return ceilf(v); }
    SI F   rcp_fast(F v)        { return 1.0f / v; }
    SI F   rsqrt (F v)          { return 1.0f / sqrtf(v); }
    SI F   sqrt_ (F v)          { return sqrtf(v); }
    SI F   rcp_precise (F v)    { return 1.0f / v; }

    SI U32 round(F v)           { return (uint32_t)(v + 0.5f); }
    SI U32 round(F v, F scale)  { return (uint32_t)(v*scale + 0.5f); }
    SI U16 pack(U32 v)          { return (U16)v; }
    SI U8  pack(U16 v)          { return  (U8)v; }

    SI F if_then_else(I32 c, F t, F e) { return c ? t : e; }
    SI bool any(I32 c)                 { return c != 0; }
    SI bool all(I32 c)                 { return c != 0; }

    template <typename T>
    SI T gather(const T* p, U32 ix) { return p[ix]; }

    template <typename T>
    SI void scatter_masked(T src, T* dst, U32 ix, I32 mask) {
        dst[ix] = mask ? src : dst[ix];
    }

    SI void load2(const uint16_t* ptr, size_t tail, U16* r, U16* g) {
        *r = ptr[0];
        *g = ptr[1];
    }
    SI void store2(uint16_t* ptr, size_t tail, U16 r, U16 g) {
        ptr[0] = r;
        ptr[1] = g;
    }
    SI void load3(const uint16_t* ptr, size_t tail, U16* r, U16* g, U16* b) {
        *r = ptr[0];
        *g = ptr[1];
        *b = ptr[2];
    }
    SI void load4(const uint16_t* ptr, size_t tail, U16* r, U16* g, U16* b, U16* a) {
        *r = ptr[0];
        *g = ptr[1];
        *b = ptr[2];
        *a = ptr[3];
    }
    SI void store4(uint16_t* ptr, size_t tail, U16 r, U16 g, U16 b, U16 a) {
        ptr[0] = r;
        ptr[1] = g;
        ptr[2] = b;
        ptr[3] = a;
    }

    SI void load2(const float* ptr, size_t tail, F* r, F* g) {
        *r = ptr[0];
        *g = ptr[1];
    }
    SI void store2(float* ptr, size_t tail, F r, F g) {
        ptr[0] = r;
        ptr[1] = g;
    }
    SI void load4(const float* ptr, size_t tail, F* r, F* g, F* b, F* a) {
        *r = ptr[0];
        *g = ptr[1];
        *b = ptr[2];
        *a = ptr[3];
    }
    SI void store4(float* ptr, size_t tail, F r, F g, F b, F a) {
        ptr[0] = r;
        ptr[1] = g;
        ptr[2] = b;
        ptr[3] = a;
    }

#elif defined(JUMPER_IS_NEON)
    // Since we know we're using Clang, we can use its vector extensions.
    template <typename T> using V = T __attribute__((ext_vector_type(4)));
    using F   = V<float   >;
    using I32 = V< int32_t>;
    using U64 = V<uint64_t>;
    using U32 = V<uint32_t>;
    using U16 = V<uint16_t>;
    using U8  = V<uint8_t >;

    // We polyfill a few routines that Clang doesn't build into ext_vector_types.
    SI F   min(F a, F b)     { return vminq_f32(a,b); }
    SI I32 min(I32 a, I32 b) { return vminq_s32(a,b); }
    SI U32 min(U32 a, U32 b) { return vminq_u32(a,b); }
    SI F   max(F a, F b)     { return vmaxq_f32(a,b); }
    SI I32 max(I32 a, I32 b) { return vmaxq_s32(a,b); }
    SI U32 max(U32 a, U32 b) { return vmaxq_u32(a,b); }

    SI F   abs_  (F v)   { return vabsq_f32(v); }
    SI I32 abs_  (I32 v) { return vabsq_s32(v); }
    SI F   rcp_fast(F v) { auto e = vrecpeq_f32 (v); return vrecpsq_f32 (v,e  ) * e; }
    SI F   rcp_precise (F v) { auto e = rcp_fast(v); return vrecpsq_f32 (v,e  ) * e; }
    SI F   rsqrt (F v)   { auto e = vrsqrteq_f32(v); return vrsqrtsq_f32(v,e*e) * e; }

    SI U16 pack(U32 v)       { return __builtin_convertvector(v, U16); }
    SI U8  pack(U16 v)       { return __builtin_convertvector(v,  U8); }

    SI F if_then_else(I32 c, F t, F e) { return vbslq_f32((U32)c,t,e); }

    #if defined(SK_CPU_ARM64)
        SI bool any(I32 c) { return vmaxvq_u32((U32)c) != 0; }
        SI bool all(I32 c) { return vminvq_u32((U32)c) != 0; }

        SI F     mad(F f, F m, F a) { return vfmaq_f32(a,f,m); }
        SI F  floor_(F v) { return vrndmq_f32(v); }
        SI F   ceil_(F v) { return vrndpq_f32(v); }
        SI F   sqrt_(F v) { return vsqrtq_f32(v); }
        SI U32 round(F v) { return vcvtnq_u32_f32(v); }
        SI U32 round(F v, F scale) { return vcvtnq_u32_f32(v*scale); }
    #else
        SI bool any(I32 c) { return c[0] | c[1] | c[2] | c[3]; }
        SI bool all(I32 c) { return c[0] & c[1] & c[2] & c[3]; }

        SI F mad(F f, F m, F a) { return vmlaq_f32(a,f,m); }
        SI F floor_(F v) {
            F roundtrip = vcvtq_f32_s32(vcvtq_s32_f32(v));
            return roundtrip - if_then_else(roundtrip > v, 1, 0);
        }

        SI F ceil_(F v) {
            F roundtrip = vcvtq_f32_s32(vcvtq_s32_f32(v));
            return roundtrip + if_then_else(roundtrip < v, 1, 0);
        }

        SI F sqrt_(F v) {
            auto e = vrsqrteq_f32(v);  // Estimate and two refinement steps for e = rsqrt(v).
            e *= vrsqrtsq_f32(v,e*e);
            e *= vrsqrtsq_f32(v,e*e);
            return v*e;                // sqrt(v) == v*rsqrt(v).
        }

        SI U32 round(F v) {
            return vcvtq_u32_f32(v + 0.5f);
        }

        SI U32 round(F v, F scale) {
            return vcvtq_u32_f32(mad(v,scale,0.5f));
        }
    #endif

    template <typename T>
    SI V<T> gather(const T* p, U32 ix) {
        return {p[ix[0]], p[ix[1]], p[ix[2]], p[ix[3]]};
    }
    template <typename V, typename S>
    SI void scatter_masked(V src, S* dst, U32 ix, I32 mask) {
        V before = gather(dst, ix);
        V after = if_then_else(mask, src, before);
        dst[ix[0]] = after[0];
        dst[ix[1]] = after[1];
        dst[ix[2]] = after[2];
        dst[ix[3]] = after[3];
    }
    SI void load2(const uint16_t* ptr, size_t tail, U16* r, U16* g) {
        uint16x4x2_t rg;
        if (__builtin_expect(tail,0)) {
            if (  true  ) { rg = vld2_lane_u16(ptr + 0, rg, 0); }
            if (tail > 1) { rg = vld2_lane_u16(ptr + 2, rg, 1); }
            if (tail > 2) { rg = vld2_lane_u16(ptr + 4, rg, 2); }
        } else {
            rg = vld2_u16(ptr);
        }
        *r = rg.val[0];
        *g = rg.val[1];
    }
    SI void store2(uint16_t* ptr, size_t tail, U16 r, U16 g) {
        if (__builtin_expect(tail,0)) {
            if (  true  ) { vst2_lane_u16(ptr + 0, (uint16x4x2_t{{r,g}}), 0); }
            if (tail > 1) { vst2_lane_u16(ptr + 2, (uint16x4x2_t{{r,g}}), 1); }
            if (tail > 2) { vst2_lane_u16(ptr + 4, (uint16x4x2_t{{r,g}}), 2); }
        } else {
            vst2_u16(ptr, (uint16x4x2_t{{r,g}}));
        }
    }
    SI void load3(const uint16_t* ptr, size_t tail, U16* r, U16* g, U16* b) {
        uint16x4x3_t rgb;
        if (__builtin_expect(tail,0)) {
            if (  true  ) { rgb = vld3_lane_u16(ptr + 0, rgb, 0); }
            if (tail > 1) { rgb = vld3_lane_u16(ptr + 3, rgb, 1); }
            if (tail > 2) { rgb = vld3_lane_u16(ptr + 6, rgb, 2); }
        } else {
            rgb = vld3_u16(ptr);
        }
        *r = rgb.val[0];
        *g = rgb.val[1];
        *b = rgb.val[2];
    }
    SI void load4(const uint16_t* ptr, size_t tail, U16* r, U16* g, U16* b, U16* a) {
        uint16x4x4_t rgba;
        if (__builtin_expect(tail,0)) {
            if (  true  ) { rgba = vld4_lane_u16(ptr + 0, rgba, 0); }
            if (tail > 1) { rgba = vld4_lane_u16(ptr + 4, rgba, 1); }
            if (tail > 2) { rgba = vld4_lane_u16(ptr + 8, rgba, 2); }
        } else {
            rgba = vld4_u16(ptr);
        }
        *r = rgba.val[0];
        *g = rgba.val[1];
        *b = rgba.val[2];
        *a = rgba.val[3];
    }

    SI void store4(uint16_t* ptr, size_t tail, U16 r, U16 g, U16 b, U16 a) {
        if (__builtin_expect(tail,0)) {
            if (  true  ) { vst4_lane_u16(ptr + 0, (uint16x4x4_t{{r,g,b,a}}), 0); }
            if (tail > 1) { vst4_lane_u16(ptr + 4, (uint16x4x4_t{{r,g,b,a}}), 1); }
            if (tail > 2) { vst4_lane_u16(ptr + 8, (uint16x4x4_t{{r,g,b,a}}), 2); }
        } else {
            vst4_u16(ptr, (uint16x4x4_t{{r,g,b,a}}));
        }
    }
    SI void load2(const float* ptr, size_t tail, F* r, F* g) {
        float32x4x2_t rg;
        if (__builtin_expect(tail,0)) {
            if (  true  ) { rg = vld2q_lane_f32(ptr + 0, rg, 0); }
            if (tail > 1) { rg = vld2q_lane_f32(ptr + 2, rg, 1); }
            if (tail > 2) { rg = vld2q_lane_f32(ptr + 4, rg, 2); }
        } else {
            rg = vld2q_f32(ptr);
        }
        *r = rg.val[0];
        *g = rg.val[1];
    }
    SI void store2(float* ptr, size_t tail, F r, F g) {
        if (__builtin_expect(tail,0)) {
            if (  true  ) { vst2q_lane_f32(ptr + 0, (float32x4x2_t{{r,g}}), 0); }
            if (tail > 1) { vst2q_lane_f32(ptr + 2, (float32x4x2_t{{r,g}}), 1); }
            if (tail > 2) { vst2q_lane_f32(ptr + 4, (float32x4x2_t{{r,g}}), 2); }
        } else {
            vst2q_f32(ptr, (float32x4x2_t{{r,g}}));
        }
    }
    SI void load4(const float* ptr, size_t tail, F* r, F* g, F* b, F* a) {
        float32x4x4_t rgba;
        if (__builtin_expect(tail,0)) {
            if (  true  ) { rgba = vld4q_lane_f32(ptr + 0, rgba, 0); }
            if (tail > 1) { rgba = vld4q_lane_f32(ptr + 4, rgba, 1); }
            if (tail > 2) { rgba = vld4q_lane_f32(ptr + 8, rgba, 2); }
        } else {
            rgba = vld4q_f32(ptr);
        }
        *r = rgba.val[0];
        *g = rgba.val[1];
        *b = rgba.val[2];
        *a = rgba.val[3];
    }
    SI void store4(float* ptr, size_t tail, F r, F g, F b, F a) {
        if (__builtin_expect(tail,0)) {
            if (  true  ) { vst4q_lane_f32(ptr + 0, (float32x4x4_t{{r,g,b,a}}), 0); }
            if (tail > 1) { vst4q_lane_f32(ptr + 4, (float32x4x4_t{{r,g,b,a}}), 1); }
            if (tail > 2) { vst4q_lane_f32(ptr + 8, (float32x4x4_t{{r,g,b,a}}), 2); }
        } else {
            vst4q_f32(ptr, (float32x4x4_t{{r,g,b,a}}));
        }
    }

#elif defined(JUMPER_IS_HSW)
    // These are __m256 and __m256i, but friendlier and strongly-typed.
    template <typename T> using V = T __attribute__((ext_vector_type(8)));
    using F   = V<float   >;
    using I32 = V< int32_t>;
    using U64 = V<uint64_t>;
    using U32 = V<uint32_t>;
    using U16 = V<uint16_t>;
    using U8  = V<uint8_t >;

    SI F   mad(F f, F m, F a) { return _mm256_fmadd_ps(f, m, a); }

    SI F   min(F a, F b)     { return _mm256_min_ps(a,b);    }
    SI I32 min(I32 a, I32 b) { return _mm256_min_epi32(a,b); }
    SI U32 min(U32 a, U32 b) { return _mm256_min_epu32(a,b); }
    SI F   max(F a, F b)     { return _mm256_max_ps(a,b);    }
    SI I32 max(I32 a, I32 b) { return _mm256_max_epi32(a,b); }
    SI U32 max(U32 a, U32 b) { return _mm256_max_epu32(a,b); }

    SI F   abs_  (F v)   { return _mm256_and_ps(v, 0-v); }
    SI I32 abs_  (I32 v) { return _mm256_abs_epi32(v);   }
    SI F   floor_(F v)   { return _mm256_floor_ps(v);    }
    SI F   ceil_(F v)    { return _mm256_ceil_ps(v);     }
    SI F   rcp_fast(F v) { return _mm256_rcp_ps  (v);    }
    SI F   rsqrt (F v)   { return _mm256_rsqrt_ps(v);    }
    SI F   sqrt_ (F v)   { return _mm256_sqrt_ps (v);    }
    SI F rcp_precise (F v) {
        F e = rcp_fast(v);
        return _mm256_fnmadd_ps(v, e, _mm256_set1_ps(2.0f)) * e;
    }

    SI U32 round(F v)          { return _mm256_cvtps_epi32(v); }
    SI U32 round(F v, F scale) { return _mm256_cvtps_epi32(v*scale); }
    SI U16 pack(U32 v) {
        return _mm_packus_epi32(_mm256_extractf128_si256(v, 0),
                                _mm256_extractf128_si256(v, 1));
    }
    SI U8 pack(U16 v) {
        auto r = _mm_packus_epi16(v,v);
        return sk_unaligned_load<U8>(&r);
    }

    SI F if_then_else(I32 c, F t, F e) { return _mm256_blendv_ps(e,t,c); }
    // NOTE: This version of 'all' only works with mask values (true == all bits set)
    SI bool any(I32 c) { return !_mm256_testz_si256(c, _mm256_set1_epi32(-1)); }
    SI bool all(I32 c) { return  _mm256_testc_si256(c, _mm256_set1_epi32(-1)); }

    template <typename T>
    SI V<T> gather(const T* p, U32 ix) {
        return { p[ix[0]], p[ix[1]], p[ix[2]], p[ix[3]],
                 p[ix[4]], p[ix[5]], p[ix[6]], p[ix[7]], };
    }
    SI F   gather(const float*    p, U32 ix) { return _mm256_i32gather_ps   (p, ix, 4); }
    SI U32 gather(const uint32_t* p, U32 ix) { return _mm256_i32gather_epi32(p, ix, 4); }
    SI U64 gather(const uint64_t* p, U32 ix) {
        __m256i parts[] = {
            _mm256_i32gather_epi64(p, _mm256_extracti128_si256(ix,0), 8),
            _mm256_i32gather_epi64(p, _mm256_extracti128_si256(ix,1), 8),
        };
        return sk_bit_cast<U64>(parts);
    }
    template <typename V, typename S>
    SI void scatter_masked(V src, S* dst, U32 ix, I32 mask) {
        V before = gather(dst, ix);
        V after = if_then_else(mask, src, before);
        dst[ix[0]] = after[0];
        dst[ix[1]] = after[1];
        dst[ix[2]] = after[2];
        dst[ix[3]] = after[3];
        dst[ix[4]] = after[4];
        dst[ix[5]] = after[5];
        dst[ix[6]] = after[6];
        dst[ix[7]] = after[7];
    }

    SI void load2(const uint16_t* ptr, size_t tail, U16* r, U16* g) {
        U16 _0123, _4567;
        if (__builtin_expect(tail,0)) {
            _0123 = _4567 = _mm_setzero_si128();
            auto* d = &_0123;
            if (tail > 3) {
                *d = _mm_loadu_si128(((__m128i*)ptr) + 0);
                tail -= 4;
                ptr += 8;
                d = &_4567;
            }
            bool high = false;
            if (tail > 1) {
                *d = _mm_loadu_si64(ptr);
                tail -= 2;
                ptr += 4;
                high = true;
            }
            if (tail > 0) {
                (*d)[high ? 4 : 0] = *(ptr + 0);
                (*d)[high ? 5 : 1] = *(ptr + 1);
            }
        } else {
            _0123 = _mm_loadu_si128(((__m128i*)ptr) + 0);
            _4567 = _mm_loadu_si128(((__m128i*)ptr) + 1);
        }
        *r = _mm_packs_epi32(_mm_srai_epi32(_mm_slli_epi32(_0123, 16), 16),
                             _mm_srai_epi32(_mm_slli_epi32(_4567, 16), 16));
        *g = _mm_packs_epi32(_mm_srai_epi32(_0123, 16),
                             _mm_srai_epi32(_4567, 16));
    }
    SI void store2(uint16_t* ptr, size_t tail, U16 r, U16 g) {
        auto _0123 = _mm_unpacklo_epi16(r, g),
             _4567 = _mm_unpackhi_epi16(r, g);
        if (__builtin_expect(tail,0)) {
            const auto* s = &_0123;
            if (tail > 3) {
                _mm_storeu_si128((__m128i*)ptr, *s);
                s = &_4567;
                tail -= 4;
                ptr += 8;
            }
            bool high = false;
            if (tail > 1) {
                _mm_storel_epi64((__m128i*)ptr, *s);
                ptr += 4;
                tail -= 2;
                high = true;
            }
            if (tail > 0) {
                if (high) {
                    *(int32_t*)ptr = _mm_extract_epi32(*s, 2);
                } else {
                    *(int32_t*)ptr = _mm_cvtsi128_si32(*s);
                }
            }
        } else {
            _mm_storeu_si128((__m128i*)ptr + 0, _0123);
            _mm_storeu_si128((__m128i*)ptr + 1, _4567);
        }
    }

    SI void load3(const uint16_t* ptr, size_t tail, U16* r, U16* g, U16* b) {
        __m128i _0,_1,_2,_3,_4,_5,_6,_7;
        if (__builtin_expect(tail,0)) {
            auto load_rgb = [](const uint16_t* src) {
                auto v = _mm_cvtsi32_si128(*(const uint32_t*)src);
                return _mm_insert_epi16(v, src[2], 2);
            };
            _1 = _2 = _3 = _4 = _5 = _6 = _7 = _mm_setzero_si128();
            if (  true  ) { _0 = load_rgb(ptr +  0); }
            if (tail > 1) { _1 = load_rgb(ptr +  3); }
            if (tail > 2) { _2 = load_rgb(ptr +  6); }
            if (tail > 3) { _3 = load_rgb(ptr +  9); }
            if (tail > 4) { _4 = load_rgb(ptr + 12); }
            if (tail > 5) { _5 = load_rgb(ptr + 15); }
            if (tail > 6) { _6 = load_rgb(ptr + 18); }
        } else {
            // Load 0+1, 2+3, 4+5 normally, and 6+7 backed up 4 bytes so we don't run over.
            auto _01 =                _mm_loadu_si128((const __m128i*)(ptr +  0))    ;
            auto _23 =                _mm_loadu_si128((const __m128i*)(ptr +  6))    ;
            auto _45 =                _mm_loadu_si128((const __m128i*)(ptr + 12))    ;
            auto _67 = _mm_srli_si128(_mm_loadu_si128((const __m128i*)(ptr + 16)), 4);
            _0 = _01; _1 = _mm_srli_si128(_01, 6);
            _2 = _23; _3 = _mm_srli_si128(_23, 6);
            _4 = _45; _5 = _mm_srli_si128(_45, 6);
            _6 = _67; _7 = _mm_srli_si128(_67, 6);
        }

        auto _02 = _mm_unpacklo_epi16(_0, _2),  // r0 r2 g0 g2 b0 b2 xx xx
             _13 = _mm_unpacklo_epi16(_1, _3),
             _46 = _mm_unpacklo_epi16(_4, _6),
             _57 = _mm_unpacklo_epi16(_5, _7);

        auto rg0123 = _mm_unpacklo_epi16(_02, _13),  // r0 r1 r2 r3 g0 g1 g2 g3
             bx0123 = _mm_unpackhi_epi16(_02, _13),  // b0 b1 b2 b3 xx xx xx xx
             rg4567 = _mm_unpacklo_epi16(_46, _57),
             bx4567 = _mm_unpackhi_epi16(_46, _57);

        *r = _mm_unpacklo_epi64(rg0123, rg4567);
        *g = _mm_unpackhi_epi64(rg0123, rg4567);
        *b = _mm_unpacklo_epi64(bx0123, bx4567);
    }
    SI void load4(const uint16_t* ptr, size_t tail, U16* r, U16* g, U16* b, U16* a) {
        __m128i _01, _23, _45, _67;
        if (__builtin_expect(tail,0)) {
            auto src = (const double*)ptr;
            _01 = _23 = _45 = _67 = _mm_setzero_si128();
            if (tail > 0) { _01 = _mm_loadl_pd(_01, src+0); }
            if (tail > 1) { _01 = _mm_loadh_pd(_01, src+1); }
            if (tail > 2) { _23 = _mm_loadl_pd(_23, src+2); }
            if (tail > 3) { _23 = _mm_loadh_pd(_23, src+3); }
            if (tail > 4) { _45 = _mm_loadl_pd(_45, src+4); }
            if (tail > 5) { _45 = _mm_loadh_pd(_45, src+5); }
            if (tail > 6) { _67 = _mm_loadl_pd(_67, src+6); }
        } else {
            _01 = _mm_loadu_si128(((__m128i*)ptr) + 0);
            _23 = _mm_loadu_si128(((__m128i*)ptr) + 1);
            _45 = _mm_loadu_si128(((__m128i*)ptr) + 2);
            _67 = _mm_loadu_si128(((__m128i*)ptr) + 3);
        }

        auto _02 = _mm_unpacklo_epi16(_01, _23),  // r0 r2 g0 g2 b0 b2 a0 a2
             _13 = _mm_unpackhi_epi16(_01, _23),  // r1 r3 g1 g3 b1 b3 a1 a3
             _46 = _mm_unpacklo_epi16(_45, _67),
             _57 = _mm_unpackhi_epi16(_45, _67);

        auto rg0123 = _mm_unpacklo_epi16(_02, _13),  // r0 r1 r2 r3 g0 g1 g2 g3
             ba0123 = _mm_unpackhi_epi16(_02, _13),  // b0 b1 b2 b3 a0 a1 a2 a3
             rg4567 = _mm_unpacklo_epi16(_46, _57),
             ba4567 = _mm_unpackhi_epi16(_46, _57);

        *r = _mm_unpacklo_epi64(rg0123, rg4567);
        *g = _mm_unpackhi_epi64(rg0123, rg4567);
        *b = _mm_unpacklo_epi64(ba0123, ba4567);
        *a = _mm_unpackhi_epi64(ba0123, ba4567);
    }
    SI void store4(uint16_t* ptr, size_t tail, U16 r, U16 g, U16 b, U16 a) {
        auto rg0123 = _mm_unpacklo_epi16(r, g),  // r0 g0 r1 g1 r2 g2 r3 g3
             rg4567 = _mm_unpackhi_epi16(r, g),  // r4 g4 r5 g5 r6 g6 r7 g7
             ba0123 = _mm_unpacklo_epi16(b, a),
             ba4567 = _mm_unpackhi_epi16(b, a);

        auto _01 = _mm_unpacklo_epi32(rg0123, ba0123),
             _23 = _mm_unpackhi_epi32(rg0123, ba0123),
             _45 = _mm_unpacklo_epi32(rg4567, ba4567),
             _67 = _mm_unpackhi_epi32(rg4567, ba4567);

        if (__builtin_expect(tail,0)) {
            auto dst = (double*)ptr;
            if (tail > 0) { _mm_storel_pd(dst+0, _01); }
            if (tail > 1) { _mm_storeh_pd(dst+1, _01); }
            if (tail > 2) { _mm_storel_pd(dst+2, _23); }
            if (tail > 3) { _mm_storeh_pd(dst+3, _23); }
            if (tail > 4) { _mm_storel_pd(dst+4, _45); }
            if (tail > 5) { _mm_storeh_pd(dst+5, _45); }
            if (tail > 6) { _mm_storel_pd(dst+6, _67); }
        } else {
            _mm_storeu_si128((__m128i*)ptr + 0, _01);
            _mm_storeu_si128((__m128i*)ptr + 1, _23);
            _mm_storeu_si128((__m128i*)ptr + 2, _45);
            _mm_storeu_si128((__m128i*)ptr + 3, _67);
        }
    }

    SI void load2(const float* ptr, size_t tail, F* r, F* g) {
        F _0123, _4567;
        if (__builtin_expect(tail, 0)) {
            _0123 = _4567 = _mm256_setzero_ps();
            F* d = &_0123;
            if (tail > 3) {
                *d = _mm256_loadu_ps(ptr);
                ptr += 8;
                tail -= 4;
                d = &_4567;
            }
            bool high = false;
            if (tail > 1) {
                *d = _mm256_castps128_ps256(_mm_loadu_ps(ptr));
                ptr += 4;
                tail -= 2;
                high = true;
            }
            if (tail > 0) {
                *d = high ? _mm256_insertf128_ps(*d, _mm_loadu_si64(ptr), 1)
                          : _mm256_insertf128_ps(*d, _mm_loadu_si64(ptr), 0);
            }
        } else {
            _0123 = _mm256_loadu_ps(ptr + 0);
            _4567 = _mm256_loadu_ps(ptr + 8);
        }

        F _0145 = _mm256_permute2f128_pd(_0123, _4567, 0x20),
          _2367 = _mm256_permute2f128_pd(_0123, _4567, 0x31);

        *r = _mm256_shuffle_ps(_0145, _2367, 0x88);
        *g = _mm256_shuffle_ps(_0145, _2367, 0xDD);
    }
    SI void store2(float* ptr, size_t tail, F r, F g) {
        F _0145 = _mm256_unpacklo_ps(r, g),
          _2367 = _mm256_unpackhi_ps(r, g);
        F _0123 = _mm256_permute2f128_pd(_0145, _2367, 0x20),
          _4567 = _mm256_permute2f128_pd(_0145, _2367, 0x31);

        if (__builtin_expect(tail, 0)) {
            const __m256* s = &_0123;
            if (tail > 3) {
                _mm256_storeu_ps(ptr, *s);
                s = &_4567;
                tail -= 4;
                ptr += 8;
            }
            bool high = false;
            if (tail > 1) {
                _mm_storeu_ps(ptr, _mm256_extractf128_ps(*s, 0));
                ptr += 4;
                tail -= 2;
                high = true;
            }
            if (tail > 0) {
                *(ptr + 0) = (*s)[ high ? 4 : 0];
                *(ptr + 1) = (*s)[ high ? 5 : 1];
            }
        } else {
            _mm256_storeu_ps(ptr + 0, _0123);
            _mm256_storeu_ps(ptr + 8, _4567);
        }
    }

    SI void load4(const float* ptr, size_t tail, F* r, F* g, F* b, F* a) {
        F _04, _15, _26, _37;
        _04 = _15 = _26 = _37 = 0;
        switch (tail) {
            case 0: _37 = _mm256_insertf128_ps(_37, _mm_loadu_ps(ptr+28), 1); [[fallthrough]];
            case 7: _26 = _mm256_insertf128_ps(_26, _mm_loadu_ps(ptr+24), 1); [[fallthrough]];
            case 6: _15 = _mm256_insertf128_ps(_15, _mm_loadu_ps(ptr+20), 1); [[fallthrough]];
            case 5: _04 = _mm256_insertf128_ps(_04, _mm_loadu_ps(ptr+16), 1); [[fallthrough]];
            case 4: _37 = _mm256_insertf128_ps(_37, _mm_loadu_ps(ptr+12), 0); [[fallthrough]];
            case 3: _26 = _mm256_insertf128_ps(_26, _mm_loadu_ps(ptr+ 8), 0); [[fallthrough]];
            case 2: _15 = _mm256_insertf128_ps(_15, _mm_loadu_ps(ptr+ 4), 0); [[fallthrough]];
            case 1: _04 = _mm256_insertf128_ps(_04, _mm_loadu_ps(ptr+ 0), 0);
        }

        F rg0145 = _mm256_unpacklo_ps(_04,_15),  // r0 r1 g0 g1 | r4 r5 g4 g5
          ba0145 = _mm256_unpackhi_ps(_04,_15),
          rg2367 = _mm256_unpacklo_ps(_26,_37),
          ba2367 = _mm256_unpackhi_ps(_26,_37);

        *r = _mm256_unpacklo_pd(rg0145, rg2367);
        *g = _mm256_unpackhi_pd(rg0145, rg2367);
        *b = _mm256_unpacklo_pd(ba0145, ba2367);
        *a = _mm256_unpackhi_pd(ba0145, ba2367);
    }
    SI void store4(float* ptr, size_t tail, F r, F g, F b, F a) {
        F rg0145 = _mm256_unpacklo_ps(r, g),  // r0 g0 r1 g1 | r4 g4 r5 g5
          rg2367 = _mm256_unpackhi_ps(r, g),  // r2 ...      | r6 ...
          ba0145 = _mm256_unpacklo_ps(b, a),  // b0 a0 b1 a1 | b4 a4 b5 a5
          ba2367 = _mm256_unpackhi_ps(b, a);  // b2 ...      | b6 ...

        F _04 = _mm256_unpacklo_pd(rg0145, ba0145),  // r0 g0 b0 a0 | r4 g4 b4 a4
          _15 = _mm256_unpackhi_pd(rg0145, ba0145),  // r1 ...      | r5 ...
          _26 = _mm256_unpacklo_pd(rg2367, ba2367),  // r2 ...      | r6 ...
          _37 = _mm256_unpackhi_pd(rg2367, ba2367);  // r3 ...      | r7 ...

        if (__builtin_expect(tail, 0)) {
            if (tail > 0) { _mm_storeu_ps(ptr+ 0, _mm256_extractf128_ps(_04, 0)); }
            if (tail > 1) { _mm_storeu_ps(ptr+ 4, _mm256_extractf128_ps(_15, 0)); }
            if (tail > 2) { _mm_storeu_ps(ptr+ 8, _mm256_extractf128_ps(_26, 0)); }
            if (tail > 3) { _mm_storeu_ps(ptr+12, _mm256_extractf128_ps(_37, 0)); }
            if (tail > 4) { _mm_storeu_ps(ptr+16, _mm256_extractf128_ps(_04, 1)); }
            if (tail > 5) { _mm_storeu_ps(ptr+20, _mm256_extractf128_ps(_15, 1)); }
            if (tail > 6) { _mm_storeu_ps(ptr+24, _mm256_extractf128_ps(_26, 1)); }
        } else {
            F _01 = _mm256_permute2f128_ps(_04, _15, 32),  // 32 == 0010 0000 == lo, lo
              _23 = _mm256_permute2f128_ps(_26, _37, 32),
              _45 = _mm256_permute2f128_ps(_04, _15, 49),  // 49 == 0011 0001 == hi, hi
              _67 = _mm256_permute2f128_ps(_26, _37, 49);
            _mm256_storeu_ps(ptr+ 0, _01);
            _mm256_storeu_ps(ptr+ 8, _23);
            _mm256_storeu_ps(ptr+16, _45);
            _mm256_storeu_ps(ptr+24, _67);
        }
    }

#elif defined(JUMPER_IS_SSE2) || defined(JUMPER_IS_SSE41) || defined(JUMPER_IS_AVX)
template <typename T> using V = T __attribute__((ext_vector_type(4)));
    using F   = V<float   >;
    using I32 = V< int32_t>;
    using U64 = V<uint64_t>;
    using U32 = V<uint32_t>;
    using U16 = V<uint16_t>;
    using U8  = V<uint8_t >;

    SI F if_then_else(I32 c, F t, F e) {
        return _mm_or_ps(_mm_and_ps(c, t), _mm_andnot_ps(c, e));
    }

    SI F   min(F a, F b)     { return _mm_min_ps(a,b); }
    SI F   max(F a, F b)     { return _mm_max_ps(a,b); }
#if defined(JUMPER_IS_SSE41) || defined(JUMPER_IS_AVX)
    SI I32 min(I32 a, I32 b) { return _mm_min_epi32(a,b); }
    SI U32 min(U32 a, U32 b) { return _mm_min_epu32(a,b); }
    SI I32 max(I32 a, I32 b) { return _mm_max_epi32(a,b); }
    SI U32 max(U32 a, U32 b) { return _mm_max_epu32(a,b); }
#else
    SI I32 min(I32 a, I32 b) {
        return sk_bit_cast<I32>(if_then_else(a < b, sk_bit_cast<F>(a), sk_bit_cast<F>(b)));
    }
    SI U32 min(U32 a, U32 b) {
        return sk_bit_cast<U32>(if_then_else(a < b, sk_bit_cast<F>(a), sk_bit_cast<F>(b)));
    }
    SI I32 max(I32 a, I32 b) {
        return sk_bit_cast<I32>(if_then_else(a > b, sk_bit_cast<F>(a), sk_bit_cast<F>(b)));
    }
    SI U32 max(U32 a, U32 b) {
        return sk_bit_cast<U32>(if_then_else(a > b, sk_bit_cast<F>(a), sk_bit_cast<F>(b)));
    }
#endif

    SI F   mad(F f, F m, F a)  { return f*m+a;              }
    SI F   abs_(F v)           { return _mm_and_ps(v, 0-v); }
#if defined(JUMPER_IS_SSE41) || defined(JUMPER_IS_AVX)
    SI I32 abs_(I32 v)         { return _mm_abs_epi32(v); }
#else
    SI I32 abs_(I32 v)         { return max(v, -v); }
#endif
    SI F   rcp_fast(F v)       { return _mm_rcp_ps  (v);    }
    SI F   rcp_precise (F v)   { F e = rcp_fast(v); return e * (2.0f - v * e); }
    SI F   rsqrt (F v)         { return _mm_rsqrt_ps(v);    }
    SI F    sqrt_(F v)         { return _mm_sqrt_ps (v);    }

    SI U32 round(F v)          { return _mm_cvtps_epi32(v); }
    SI U32 round(F v, F scale) { return _mm_cvtps_epi32(v*scale); }

    SI U16 pack(U32 v) {
    #if defined(JUMPER_IS_SSE41) || defined(JUMPER_IS_AVX)
        auto p = _mm_packus_epi32(v,v);
    #else
        // Sign extend so that _mm_packs_epi32() does the pack we want.
        auto p = _mm_srai_epi32(_mm_slli_epi32(v, 16), 16);
        p = _mm_packs_epi32(p,p);
    #endif
        return sk_unaligned_load<U16>(&p);  // We have two copies.  Return (the lower) one.
    }
    SI U8 pack(U16 v) {
        auto r = widen_cast<__m128i>(v);
        r = _mm_packus_epi16(r,r);
        return sk_unaligned_load<U8>(&r);
    }

    // NOTE: This only checks the top bit of each lane, and is incorrect with non-mask values.
    SI bool any(I32 c) { return _mm_movemask_ps(c) != 0b0000; }
    SI bool all(I32 c) { return _mm_movemask_ps(c) == 0b1111; }

    SI F floor_(F v) {
    #if defined(JUMPER_IS_SSE41) || defined(JUMPER_IS_AVX)
        return _mm_floor_ps(v);
    #else
        F roundtrip = _mm_cvtepi32_ps(_mm_cvttps_epi32(v));
        return roundtrip - if_then_else(roundtrip > v, 1, 0);
    #endif
    }

    SI F ceil_(F v) {
    #if defined(JUMPER_IS_SSE41) || defined(JUMPER_IS_AVX)
        return _mm_ceil_ps(v);
    #else
        F roundtrip = _mm_cvtepi32_ps(_mm_cvttps_epi32(v));
        return roundtrip + if_then_else(roundtrip < v, 1, 0);
    #endif
    }

    template <typename T>
    SI V<T> gather(const T* p, U32 ix) {
        return {p[ix[0]], p[ix[1]], p[ix[2]], p[ix[3]]};
    }
    template <typename V, typename S>
    SI void scatter_masked(V src, S* dst, U32 ix, I32 mask) {
        V before = gather(dst, ix);
        V after = if_then_else(mask, src, before);
        dst[ix[0]] = after[0];
        dst[ix[1]] = after[1];
        dst[ix[2]] = after[2];
        dst[ix[3]] = after[3];
    }
    SI void load2(const uint16_t* ptr, size_t tail, U16* r, U16* g) {
        __m128i _01;
        if (__builtin_expect(tail,0)) {
            _01 = _mm_setzero_si128();
            if (tail > 1) {
                _01 = _mm_loadl_pd(_01, (const double*)ptr);            // r0 g0 r1 g1 00 00 00 00
                if (tail > 2) {
                  _01 = _mm_insert_epi16(_01, *(ptr+4), 4);             // r0 g0 r1 g1 r2 00 00 00
                  _01 = _mm_insert_epi16(_01, *(ptr+5), 5);             // r0 g0 r1 g1 r2 g2 00 00
                }
            } else {
                _01 = _mm_cvtsi32_si128(*(const uint32_t*)ptr);         // r0 g0 00 00 00 00 00 00
            }
        } else {
            _01 = _mm_loadu_si128(((__m128i*)ptr) + 0);  // r0 g0 r1 g1 r2 g2 r3 g3
        }
        auto rg01_23 = _mm_shufflelo_epi16(_01, 0xD8);      // r0 r1 g0 g1 r2 g2 r3 g3
        auto rg      = _mm_shufflehi_epi16(rg01_23, 0xD8);  // r0 r1 g0 g1 r2 r3 g2 g3

        auto R = _mm_shuffle_epi32(rg, 0x88);  // r0 r1 r2 r3 r0 r1 r2 r3
        auto G = _mm_shuffle_epi32(rg, 0xDD);  // g0 g1 g2 g3 g0 g1 g2 g3
        *r = sk_unaligned_load<U16>(&R);
        *g = sk_unaligned_load<U16>(&G);
    }
    SI void store2(uint16_t* ptr, size_t tail, U16 r, U16 g) {
        U32 rg = _mm_unpacklo_epi16(widen_cast<__m128i>(r), widen_cast<__m128i>(g));
        if (__builtin_expect(tail, 0)) {
            if (tail > 1) {
                _mm_storel_epi64((__m128i*)ptr, rg);
                if (tail > 2) {
                    int32_t rgpair = rg[2];
                    memcpy(ptr + 4, &rgpair, sizeof(rgpair));
                }
            } else {
                int32_t rgpair = rg[0];
                memcpy(ptr, &rgpair, sizeof(rgpair));
            }
        } else {
            _mm_storeu_si128((__m128i*)ptr + 0, rg);
        }
    }

    SI void load3(const uint16_t* ptr, size_t tail, U16* r, U16* g, U16* b) {
        __m128i _0, _1, _2, _3;
        if (__builtin_expect(tail,0)) {
            _1 = _2 = _3 = _mm_setzero_si128();
            auto load_rgb = [](const uint16_t* src) {
                auto v = _mm_cvtsi32_si128(*(const uint32_t*)src);
                return _mm_insert_epi16(v, src[2], 2);
            };
            if (  true  ) { _0 = load_rgb(ptr + 0); }
            if (tail > 1) { _1 = load_rgb(ptr + 3); }
            if (tail > 2) { _2 = load_rgb(ptr + 6); }
        } else {
            // Load slightly weirdly to make sure we don't load past the end of 4x48 bits.
            auto _01 =                _mm_loadu_si128((const __m128i*)(ptr + 0))    ,
                 _23 = _mm_srli_si128(_mm_loadu_si128((const __m128i*)(ptr + 4)), 4);

            // Each _N holds R,G,B for pixel N in its lower 3 lanes (upper 5 are ignored).
            _0 = _01;
            _1 = _mm_srli_si128(_01, 6);
            _2 = _23;
            _3 = _mm_srli_si128(_23, 6);
        }

        // De-interlace to R,G,B.
        auto _02 = _mm_unpacklo_epi16(_0, _2),  // r0 r2 g0 g2 b0 b2 xx xx
             _13 = _mm_unpacklo_epi16(_1, _3);  // r1 r3 g1 g3 b1 b3 xx xx

        auto R = _mm_unpacklo_epi16(_02, _13),  // r0 r1 r2 r3 g0 g1 g2 g3
             G = _mm_srli_si128(R, 8),
             B = _mm_unpackhi_epi16(_02, _13);  // b0 b1 b2 b3 xx xx xx xx

        *r = sk_unaligned_load<U16>(&R);
        *g = sk_unaligned_load<U16>(&G);
        *b = sk_unaligned_load<U16>(&B);
    }

    SI void load4(const uint16_t* ptr, size_t tail, U16* r, U16* g, U16* b, U16* a) {
        __m128i _01, _23;
        if (__builtin_expect(tail,0)) {
            _01 = _23 = _mm_setzero_si128();
            auto src = (const double*)ptr;
            if (  true  ) { _01 = _mm_loadl_pd(_01, src + 0); } // r0 g0 b0 a0 00 00 00 00
            if (tail > 1) { _01 = _mm_loadh_pd(_01, src + 1); } // r0 g0 b0 a0 r1 g1 b1 a1
            if (tail > 2) { _23 = _mm_loadl_pd(_23, src + 2); } // r2 g2 b2 a2 00 00 00 00
        } else {
            _01 = _mm_loadu_si128(((__m128i*)ptr) + 0); // r0 g0 b0 a0 r1 g1 b1 a1
            _23 = _mm_loadu_si128(((__m128i*)ptr) + 1); // r2 g2 b2 a2 r3 g3 b3 a3
        }

        auto _02 = _mm_unpacklo_epi16(_01, _23),  // r0 r2 g0 g2 b0 b2 a0 a2
             _13 = _mm_unpackhi_epi16(_01, _23);  // r1 r3 g1 g3 b1 b3 a1 a3

        auto rg = _mm_unpacklo_epi16(_02, _13),  // r0 r1 r2 r3 g0 g1 g2 g3
             ba = _mm_unpackhi_epi16(_02, _13);  // b0 b1 b2 b3 a0 a1 a2 a3

        *r = sk_unaligned_load<U16>((uint16_t*)&rg + 0);
        *g = sk_unaligned_load<U16>((uint16_t*)&rg + 4);
        *b = sk_unaligned_load<U16>((uint16_t*)&ba + 0);
        *a = sk_unaligned_load<U16>((uint16_t*)&ba + 4);
    }

    SI void store4(uint16_t* ptr, size_t tail, U16 r, U16 g, U16 b, U16 a) {
        auto rg = _mm_unpacklo_epi16(widen_cast<__m128i>(r), widen_cast<__m128i>(g)),
             ba = _mm_unpacklo_epi16(widen_cast<__m128i>(b), widen_cast<__m128i>(a));

        if (__builtin_expect(tail, 0)) {
            auto dst = (double*)ptr;
            if (  true  ) { _mm_storel_pd(dst + 0, _mm_unpacklo_epi32(rg, ba)); }
            if (tail > 1) { _mm_storeh_pd(dst + 1, _mm_unpacklo_epi32(rg, ba)); }
            if (tail > 2) { _mm_storel_pd(dst + 2, _mm_unpackhi_epi32(rg, ba)); }
        } else {
            _mm_storeu_si128((__m128i*)ptr + 0, _mm_unpacklo_epi32(rg, ba));
            _mm_storeu_si128((__m128i*)ptr + 1, _mm_unpackhi_epi32(rg, ba));
        }
    }

    SI void load2(const float* ptr, size_t tail, F* r, F* g) {
        F _01, _23;
        if (__builtin_expect(tail, 0)) {
            _01 = _23 = _mm_setzero_si128();
            if (  true  ) { _01 = _mm_loadl_pi(_01, (__m64 const*)(ptr + 0)); }
            if (tail > 1) { _01 = _mm_loadh_pi(_01, (__m64 const*)(ptr + 2)); }
            if (tail > 2) { _23 = _mm_loadl_pi(_23, (__m64 const*)(ptr + 4)); }
        } else {
            _01 = _mm_loadu_ps(ptr + 0);
            _23 = _mm_loadu_ps(ptr + 4);
        }
        *r = _mm_shuffle_ps(_01, _23, 0x88);
        *g = _mm_shuffle_ps(_01, _23, 0xDD);
    }
    SI void store2(float* ptr, size_t tail, F r, F g) {
        F _01 = _mm_unpacklo_ps(r, g),
          _23 = _mm_unpackhi_ps(r, g);
        if (__builtin_expect(tail, 0)) {
            if (  true  ) { _mm_storel_pi((__m64*)(ptr + 0), _01); }
            if (tail > 1) { _mm_storeh_pi((__m64*)(ptr + 2), _01); }
            if (tail > 2) { _mm_storel_pi((__m64*)(ptr + 4), _23); }
        } else {
            _mm_storeu_ps(ptr + 0, _01);
            _mm_storeu_ps(ptr + 4, _23);
        }
    }

    SI void load4(const float* ptr, size_t tail, F* r, F* g, F* b, F* a) {
        F _0, _1, _2, _3;
        if (__builtin_expect(tail, 0)) {
            _1 = _2 = _3 = _mm_setzero_si128();
            if (  true  ) { _0 = _mm_loadu_ps(ptr + 0); }
            if (tail > 1) { _1 = _mm_loadu_ps(ptr + 4); }
            if (tail > 2) { _2 = _mm_loadu_ps(ptr + 8); }
        } else {
            _0 = _mm_loadu_ps(ptr + 0);
            _1 = _mm_loadu_ps(ptr + 4);
            _2 = _mm_loadu_ps(ptr + 8);
            _3 = _mm_loadu_ps(ptr +12);
        }
        _MM_TRANSPOSE4_PS(_0,_1,_2,_3);
        *r = _0;
        *g = _1;
        *b = _2;
        *a = _3;
    }

    SI void store4(float* ptr, size_t tail, F r, F g, F b, F a) {
        _MM_TRANSPOSE4_PS(r,g,b,a);
        if (__builtin_expect(tail, 0)) {
            if (  true  ) { _mm_storeu_ps(ptr + 0, r); }
            if (tail > 1) { _mm_storeu_ps(ptr + 4, g); }
            if (tail > 2) { _mm_storeu_ps(ptr + 8, b); }
        } else {
            _mm_storeu_ps(ptr + 0, r);
            _mm_storeu_ps(ptr + 4, g);
            _mm_storeu_ps(ptr + 8, b);
            _mm_storeu_ps(ptr +12, a);
        }
    }
#endif

// We need to be a careful with casts.
// (F)x means cast x to float in the portable path, but bit_cast x to float in the others.
// These named casts and bit_cast() are always what they seem to be.
#if defined(JUMPER_IS_SCALAR)
    SI F   cast  (U32 v) { return   (F)v; }
    SI F   cast64(U64 v) { return   (F)v; }
    SI U32 trunc_(F   v) { return (U32)v; }
    SI U32 expand(U16 v) { return (U32)v; }
    SI U32 expand(U8  v) { return (U32)v; }
#else
    SI F   cast  (U32 v) { return      __builtin_convertvector((I32)v,   F); }
    SI F   cast64(U64 v) { return      __builtin_convertvector(     v,   F); }
    SI U32 trunc_(F   v) { return (U32)__builtin_convertvector(     v, I32); }
    SI U32 expand(U16 v) { return      __builtin_convertvector(     v, U32); }
    SI U32 expand(U8  v) { return      __builtin_convertvector(     v, U32); }
#endif

template <typename V>
SI V if_then_else(I32 c, V t, V e) {
    return sk_bit_cast<V>(if_then_else(c, sk_bit_cast<F>(t), sk_bit_cast<F>(e)));
}

SI U16 bswap(U16 x) {
#if defined(JUMPER_IS_SSE2) || defined(JUMPER_IS_SSE41)
    // Somewhat inexplicably Clang decides to do (x<<8) | (x>>8) in 32-bit lanes
    // when generating code for SSE2 and SSE4.1.  We'll do it manually...
    auto v = widen_cast<__m128i>(x);
    v = _mm_slli_epi16(v,8) | _mm_srli_epi16(v,8);
    return sk_unaligned_load<U16>(&v);
#else
    return (x<<8) | (x>>8);
#endif
}

SI F fract(F v) { return v - floor_(v); }

// See http://www.machinedlearnings.com/2011/06/fast-approximate-logarithm-exponential.html
SI F approx_log2(F x) {
    // e - 127 is a fair approximation of log2(x) in its own right...
    F e = cast(sk_bit_cast<U32>(x)) * (1.0f / (1<<23));

    // ... but using the mantissa to refine its error is _much_ better.
    F m = sk_bit_cast<F>((sk_bit_cast<U32>(x) & 0x007fffff) | 0x3f000000);
    return e
         - 124.225514990f
         -   1.498030302f * m
         -   1.725879990f / (0.3520887068f + m);
}

SI F approx_log(F x) {
    const float ln2 = 0.69314718f;
    return ln2 * approx_log2(x);
}

SI F approx_pow2(F x) {
    constexpr float kInfinityBits = 0x7f800000;

    F f = fract(x);
    F approx = x + 121.274057500f;
      approx -= f * 1.490129070f;
      approx += 27.728023300f / (4.84252568f - f);
      approx *= 1.0f * (1<<23);
      approx  = min(max(approx, F(0)), kInfinityBits);  // guard against underflow/overflow

    return sk_bit_cast<F>(round(approx));
}

SI F approx_exp(F x) {
    const float log2_e = 1.4426950408889634074f;
    return approx_pow2(log2_e * x);
}

SI F approx_powf(F x, F y) {
    return if_then_else((x == 0)|(x == 1), x
                                         , approx_pow2(approx_log2(x) * y));
}

SI F from_half(U16 h) {
#if defined(JUMPER_IS_NEON) && defined(SK_CPU_ARM64) \
    && !defined(SK_BUILD_FOR_GOOGLE3)  // Temporary workaround for some Google3 builds.
    return vcvt_f32_f16(h);

#elif defined(JUMPER_IS_HSW)
    return _mm256_cvtph_ps(h);

#else
    // Remember, a half is 1-5-10 (sign-exponent-mantissa) with 15 exponent bias.
    U32 sem = expand(h),
        s   = sem & 0x8000,
         em = sem ^ s;

    // Convert to 1-8-23 float with 127 bias, flushing denorm halfs (including zero) to zero.
    auto denorm = (I32)em < 0x0400;      // I32 comparison is often quicker, and always safe here.
    return if_then_else(denorm, F(0)
                              , sk_bit_cast<F>( (s<<16) + (em<<13) + ((127-15)<<23) ));
#endif
}

SI U16 to_half(F f) {
#if defined(JUMPER_IS_NEON) && defined(SK_CPU_ARM64) \
    && !defined(SK_BUILD_FOR_GOOGLE3)  // Temporary workaround for some Google3 builds.
    return vcvt_f16_f32(f);

#elif defined(JUMPER_IS_HSW)
    return _mm256_cvtps_ph(f, _MM_FROUND_CUR_DIRECTION);

#else
    // Remember, a float is 1-8-23 (sign-exponent-mantissa) with 127 exponent bias.
    U32 sem = sk_bit_cast<U32>(f),
        s   = sem & 0x80000000,
         em = sem ^ s;

    // Convert to 1-5-10 half with 15 bias, flushing denorm halfs (including zero) to zero.
    auto denorm = (I32)em < 0x38800000;  // I32 comparison is often quicker, and always safe here.
    return pack(if_then_else(denorm, U32(0)
                                   , (s>>16) + (em>>13) - ((127-15)<<10)));
#endif
}

// Our fundamental vector depth is our pixel stride.
static constexpr size_t N = sizeof(F) / sizeof(float);

// We're finally going to get to what a Stage function looks like!
//    tail == 0 ~~> work on a full N pixels
//    tail != 0 ~~> work on only the first tail pixels
// tail is always < N.

// Any custom ABI to use for all (non-externally-facing) stage functions?
// Also decide here whether to use narrow (compromise) or wide (ideal) stages.
#if defined(SK_CPU_ARM32) && defined(JUMPER_IS_NEON)
    // This lets us pass vectors more efficiently on 32-bit ARM.
    // We can still only pass 16 floats, so best as 4x {r,g,b,a}.
    #define ABI __attribute__((pcs("aapcs-vfp")))
    #define JUMPER_NARROW_STAGES 1
#elif defined(_MSC_VER)
    // Even if not vectorized, this lets us pass {r,g,b,a} as registers,
    // instead of {b,a} on the stack.  Narrow stages work best for __vectorcall.
    #define ABI __vectorcall
    #define JUMPER_NARROW_STAGES 1
#elif defined(__x86_64__) || defined(SK_CPU_ARM64)
    // These platforms are ideal for wider stages, and their default ABI is ideal.
    #define ABI
    #define JUMPER_NARROW_STAGES 0
#else
    // 32-bit or unknown... shunt them down the narrow path.
    // Odds are these have few registers and are better off there.
    #define ABI
    #define JUMPER_NARROW_STAGES 1
#endif

#if JUMPER_NARROW_STAGES
    struct Params {
        size_t dx, dy, tail;
        std::byte* base;
        F dr,dg,db,da;
    };
    using Stage = void(ABI*)(Params*, SkRasterPipelineStage* program, F r, F g, F b, F a);
#else
    using Stage = void(ABI*)(size_t tail, SkRasterPipelineStage* program, size_t dx, size_t dy,
                             std::byte* base, F,F,F,F, F,F,F,F);
#endif

static void start_pipeline(size_t dx, size_t dy,
                           size_t xlimit, size_t ylimit,
                           SkRasterPipelineStage* program) {
    auto start = (Stage)program->fn;
    const size_t x0 = dx;
    std::byte* const base = nullptr;
    for (; dy < ylimit; dy++) {
    #if JUMPER_NARROW_STAGES
        Params params = { x0,dy,0,base, 0,0,0,0 };
        while (params.dx + N <= xlimit) {
            start(&params,program, 0,0,0,0);
            params.dx += N;
        }
        if (size_t tail = xlimit - params.dx) {
            params.tail = tail;
            start(&params,program, 0,0,0,0);
        }
    #else
        dx = x0;
        while (dx + N <= xlimit) {
            start(0,program,dx,dy,base,    0,0,0,0, 0,0,0,0);
            dx += N;
        }
        if (size_t tail = xlimit - dx) {
            start(tail,program,dx,dy,base, 0,0,0,0, 0,0,0,0);
        }
    #endif
    }
}

#if SK_HAS_MUSTTAIL
    #define JUMPER_MUSTTAIL [[clang::musttail]]
#else
    #define JUMPER_MUSTTAIL
#endif

#if JUMPER_NARROW_STAGES
    #define DECLARE_STAGE(name, ARG, STAGE_RET, INC, OFFSET, MUSTTAIL)                     \
        SI STAGE_RET name##_k(ARG, size_t dx, size_t dy, size_t tail, std::byte*& base,    \
                              F& r, F& g, F& b, F& a, F& dr, F& dg, F& db, F& da);         \
        static void ABI name(Params* params, SkRasterPipelineStage* program,               \
                             F r, F g, F b, F a) {                                         \
            OFFSET name##_k(Ctx{program}, params->dx,params->dy,params->tail,params->base, \
                            r,g,b,a, params->dr, params->dg, params->db, params->da);      \
            INC;                                                                           \
            auto fn = (Stage)program->fn;                                                  \
            MUSTTAIL return fn(params, program, r,g,b,a);                                  \
        }                                                                                  \
        SI STAGE_RET name##_k(ARG, size_t dx, size_t dy, size_t tail, std::byte*& base,    \
                              F& r, F& g, F& b, F& a, F& dr, F& dg, F& db, F& da)
#else
    #define DECLARE_STAGE(name, ARG, STAGE_RET, INC, OFFSET, MUSTTAIL)                           \
        SI STAGE_RET name##_k(ARG, size_t dx, size_t dy, size_t tail, std::byte*& base,          \
                              F& r, F& g, F& b, F& a, F& dr, F& dg, F& db, F& da);               \
        static void ABI name(size_t tail, SkRasterPipelineStage* program, size_t dx, size_t dy,  \
                             std::byte* base, F r, F g, F b, F a, F dr, F dg, F db, F da) {      \
            OFFSET name##_k(Ctx{program}, dx,dy,tail,base, r,g,b,a, dr,dg,db,da);                \
            INC;                                                                                 \
            auto fn = (Stage)program->fn;                                                        \
            MUSTTAIL return fn(tail, program, dx,dy,base, r,g,b,a, dr,dg,db,da);                 \
        }                                                                                        \
        SI STAGE_RET name##_k(ARG, size_t dx, size_t dy, size_t tail, std::byte*& base,          \
                              F& r, F& g, F& b, F& a, F& dr, F& dg, F& db, F& da)
#endif

// A typical stage returns void, always increments the program counter by 1, and lets the optimizer
// decide whether or not tail-calling is appropriate.
#define STAGE(name, arg) \
    DECLARE_STAGE(name, arg, void, ++program, /*no offset*/, /*no musttail*/)

// A tail stage returns void, always increments the program counter by 1, and uses tail-calling.
// Tail-calling is necessary in SkSL-generated programs, which can be thousands of ops long, and
// could overflow the stack (particularly in debug).
#define STAGE_TAIL(name, arg) \
    DECLARE_STAGE(name, arg, void, ++program, /*no offset*/, JUMPER_MUSTTAIL)

// A branch stage returns an integer, which is added directly to the program counter, and tailcalls.
#define STAGE_BRANCH(name, arg) \
    DECLARE_STAGE(name, arg, int, /*no increment*/, program +=, JUMPER_MUSTTAIL)

// just_return() is a simple no-op stage that only exists to end the chain,
// returning back up to start_pipeline(), and from there to the caller.
#if JUMPER_NARROW_STAGES
    static void ABI just_return(Params*, SkRasterPipelineStage*, F,F,F,F) {}
#else
    static void ABI just_return(size_t, SkRasterPipelineStage*, size_t,size_t, std::byte*,
                                F,F,F,F, F,F,F,F) {}
#endif

// Note that in release builds, most stages consume no stack (thanks to tail call optimization).
// However: certain builds (especially with non-clang compilers) may fail to optimize tail
// calls, resulting in actual stack frames being generated.
//
// stack_checkpoint() and stack_rewind() are special stages that can be used to manage stack growth.
// If a pipeline contains a stack_checkpoint, followed by any number of stack_rewind (at any point),
// the C++ stack will be reset to the state it was at when the stack_checkpoint was initially hit.
//
// All instances of stack_rewind (as well as the one instance of stack_checkpoint near the start of
// a pipeline) share a single context (of type SkRasterPipeline_RewindCtx). That context holds the
// full state of the mutable registers that are normally passed to the next stage in the program.
//
// stack_rewind is the only stage other than just_return that actually returns (rather than jumping
// to the next stage in the program). Before it does so, it stashes all of the registers in the
// context. This includes the updated `program` pointer. Unlike stages that tail call exactly once,
// stack_checkpoint calls the next stage in the program repeatedly, as long as the `program` in the
// context is overwritten (i.e., as long as a stack_rewind was the reason the pipeline returned,
// rather than a just_return).
//
// Normally, just_return is the only stage that returns, and no other stage does anything after a
// subsequent (called) stage returns, so the stack just unwinds all the way to start_pipeline.
// With stack_checkpoint on the stack, any stack_rewind stages will return all the way up to the
// stack_checkpoint. That grabs the values that would have been passed to the next stage (from the
// context), and continues the linear execution of stages, but has reclaimed all of the stack frames
// pushed before the stack_rewind before doing so.
#if JUMPER_NARROW_STAGES
    static void ABI stack_checkpoint(Params* params, SkRasterPipelineStage* program,
                                     F r, F g, F b, F a) {
        SkRasterPipeline_RewindCtx* ctx = Ctx{program};
        while (program) {
            auto next = (Stage)(++program)->fn;

            ctx->stage = nullptr;
            next(params, program, r, g, b, a);
            program = ctx->stage;

            if (program) {
                r            = sk_unaligned_load<F>(ctx->r );
                g            = sk_unaligned_load<F>(ctx->g );
                b            = sk_unaligned_load<F>(ctx->b );
                a            = sk_unaligned_load<F>(ctx->a );
                params->dr   = sk_unaligned_load<F>(ctx->dr);
                params->dg   = sk_unaligned_load<F>(ctx->dg);
                params->db   = sk_unaligned_load<F>(ctx->db);
                params->da   = sk_unaligned_load<F>(ctx->da);
                params->base = ctx->base;
            }
        }
    }
    static void ABI stack_rewind(Params* params, SkRasterPipelineStage* program,
                                 F r, F g, F b, F a) {
        SkRasterPipeline_RewindCtx* ctx = Ctx{program};
        sk_unaligned_store(ctx->r , r );
        sk_unaligned_store(ctx->g , g );
        sk_unaligned_store(ctx->b , b );
        sk_unaligned_store(ctx->a , a );
        sk_unaligned_store(ctx->dr, params->dr);
        sk_unaligned_store(ctx->dg, params->dg);
        sk_unaligned_store(ctx->db, params->db);
        sk_unaligned_store(ctx->da, params->da);
        ctx->base  = params->base;
        ctx->stage = program;
    }
#else
    static void ABI stack_checkpoint(size_t tail, SkRasterPipelineStage* program,
                                     size_t dx, size_t dy, std::byte* base,
                                     F r, F g, F b, F a, F dr, F dg, F db, F da) {
        SkRasterPipeline_RewindCtx* ctx = Ctx{program};
        while (program) {
            auto next = (Stage)(++program)->fn;

            ctx->stage = nullptr;
            next(tail, program, dx, dy, base, r, g, b, a, dr, dg, db, da);
            program = ctx->stage;

            if (program) {
                r    = sk_unaligned_load<F>(ctx->r );
                g    = sk_unaligned_load<F>(ctx->g );
                b    = sk_unaligned_load<F>(ctx->b );
                a    = sk_unaligned_load<F>(ctx->a );
                dr   = sk_unaligned_load<F>(ctx->dr);
                dg   = sk_unaligned_load<F>(ctx->dg);
                db   = sk_unaligned_load<F>(ctx->db);
                da   = sk_unaligned_load<F>(ctx->da);
                base = ctx->base;
            }
        }
    }
    static void ABI stack_rewind(size_t tail, SkRasterPipelineStage* program,
                                 size_t dx, size_t dy, std::byte* base,
                                 F r, F g, F b, F a, F dr, F dg, F db, F da) {
        SkRasterPipeline_RewindCtx* ctx = Ctx{program};
        sk_unaligned_store(ctx->r , r );
        sk_unaligned_store(ctx->g , g );
        sk_unaligned_store(ctx->b , b );
        sk_unaligned_store(ctx->a , a );
        sk_unaligned_store(ctx->dr, dr);
        sk_unaligned_store(ctx->dg, dg);
        sk_unaligned_store(ctx->db, db);
        sk_unaligned_store(ctx->da, da);
        ctx->base  = base;
        ctx->stage = program;
    }
#endif


// We could start defining normal Stages now.  But first, some helper functions.

// These load() and store() methods are tail-aware,
// but focus mainly on keeping the at-stride tail==0 case fast.

template <typename V, typename T>
SI V load(const T* src, size_t tail) {
#if !defined(JUMPER_IS_SCALAR)
    __builtin_assume(tail < N);
    if (__builtin_expect(tail, 0)) {
        V v{};  // Any inactive lanes are zeroed.
        switch (tail) {
            case 7: v[6] = src[6]; [[fallthrough]];
            case 6: v[5] = src[5]; [[fallthrough]];
            case 5: v[4] = src[4]; [[fallthrough]];
            case 4: memcpy(&v, src, 4*sizeof(T)); break;
            case 3: v[2] = src[2]; [[fallthrough]];
            case 2: memcpy(&v, src, 2*sizeof(T)); break;
            case 1: memcpy(&v, src, 1*sizeof(T)); break;
        }
        return v;
    }
#endif
    return sk_unaligned_load<V>(src);
}

template <typename V, typename T>
SI void store(T* dst, V v, size_t tail) {
#if !defined(JUMPER_IS_SCALAR)
    __builtin_assume(tail < N);
    if (__builtin_expect(tail, 0)) {
        switch (tail) {
            case 7: dst[6] = v[6]; [[fallthrough]];
            case 6: dst[5] = v[5]; [[fallthrough]];
            case 5: dst[4] = v[4]; [[fallthrough]];
            case 4: memcpy(dst, &v, 4*sizeof(T)); break;
            case 3: dst[2] = v[2]; [[fallthrough]];
            case 2: memcpy(dst, &v, 2*sizeof(T)); break;
            case 1: memcpy(dst, &v, 1*sizeof(T)); break;
        }
        return;
    }
#endif
    sk_unaligned_store(dst, v);
}

SI F from_byte(U8 b) {
    return cast(expand(b)) * (1/255.0f);
}
SI F from_short(U16 s) {
    return cast(expand(s)) * (1/65535.0f);
}
SI void from_565(U16 _565, F* r, F* g, F* b) {
    U32 wide = expand(_565);
    *r = cast(wide & (31<<11)) * (1.0f / (31<<11));
    *g = cast(wide & (63<< 5)) * (1.0f / (63<< 5));
    *b = cast(wide & (31<< 0)) * (1.0f / (31<< 0));
}
SI void from_4444(U16 _4444, F* r, F* g, F* b, F* a) {
    U32 wide = expand(_4444);
    *r = cast(wide & (15<<12)) * (1.0f / (15<<12));
    *g = cast(wide & (15<< 8)) * (1.0f / (15<< 8));
    *b = cast(wide & (15<< 4)) * (1.0f / (15<< 4));
    *a = cast(wide & (15<< 0)) * (1.0f / (15<< 0));
}
SI void from_8888(U32 _8888, F* r, F* g, F* b, F* a) {
    *r = cast((_8888      ) & 0xff) * (1/255.0f);
    *g = cast((_8888 >>  8) & 0xff) * (1/255.0f);
    *b = cast((_8888 >> 16) & 0xff) * (1/255.0f);
    *a = cast((_8888 >> 24)       ) * (1/255.0f);
}
SI void from_88(U16 _88, F* r, F* g) {
    U32 wide = expand(_88);
    *r = cast((wide      ) & 0xff) * (1/255.0f);
    *g = cast((wide >>  8) & 0xff) * (1/255.0f);
}
SI void from_1010102(U32 rgba, F* r, F* g, F* b, F* a) {
    *r = cast((rgba      ) & 0x3ff) * (1/1023.0f);
    *g = cast((rgba >> 10) & 0x3ff) * (1/1023.0f);
    *b = cast((rgba >> 20) & 0x3ff) * (1/1023.0f);
    *a = cast((rgba >> 30)        ) * (1/   3.0f);
}
SI void from_1010102_xr(U32 rgba, F* r, F* g, F* b, F* a) {
    static constexpr float min = -0.752941f;
    static constexpr float max = 1.25098f;
    static constexpr float range = max - min;
    *r = cast((rgba      ) & 0x3ff) * (1/1023.0f) * range + min;
    *g = cast((rgba >> 10) & 0x3ff) * (1/1023.0f) * range + min;
    *b = cast((rgba >> 20) & 0x3ff) * (1/1023.0f) * range + min;
    *a = cast((rgba >> 30)        ) * (1/   3.0f);
}
SI void from_1616(U32 _1616, F* r, F* g) {
    *r = cast((_1616      ) & 0xffff) * (1/65535.0f);
    *g = cast((_1616 >> 16) & 0xffff) * (1/65535.0f);
}
SI void from_16161616(U64 _16161616, F* r, F* g, F* b, F* a) {
    *r = cast64((_16161616      ) & 0xffff) * (1/65535.0f);
    *g = cast64((_16161616 >> 16) & 0xffff) * (1/65535.0f);
    *b = cast64((_16161616 >> 32) & 0xffff) * (1/65535.0f);
    *a = cast64((_16161616 >> 48) & 0xffff) * (1/65535.0f);
}

// Used by load_ and store_ stages to get to the right (dx,dy) starting point of contiguous memory.
template <typename T>
SI T* ptr_at_xy(const SkRasterPipeline_MemoryCtx* ctx, size_t dx, size_t dy) {
    return (T*)ctx->pixels + dy*ctx->stride + dx;
}

// clamp v to [0,limit).
SI F clamp(F v, F limit) {
    F inclusive = sk_bit_cast<F>( sk_bit_cast<U32>(limit) - 1 );  // Exclusive -> inclusive.
    return min(max(0.0f, v), inclusive);
}

// clamp to (0,limit).
SI F clamp_ex(F v, F limit) {
    const F inclusiveZ = std::numeric_limits<float>::min(),
            inclusiveL = sk_bit_cast<F>( sk_bit_cast<U32>(limit) - 1 );
    return min(max(inclusiveZ, v), inclusiveL);
}

// Polynomial approximation of degree 5 for sin(x * 2 * pi) in the range [-1/4, 1/4]
// Adapted from https://github.com/google/swiftshader/blob/master/docs/Sin-Cos-Optimization.pdf
SI F sin5q_(F x) {
    // A * x + B * x^3 + C * x^5
    // Exact at x = 0, 1/12, 1/6, 1/4, and their negatives,
    // which correspond to x * 2 * pi = 0, pi/6, pi/3, pi/2
    constexpr float A = 6.28230858f;
    constexpr float B = -41.1693687f;
    constexpr float C = 74.4388885f;
    F x2 = x * x;
    return x * mad(mad(x2, C, B), x2, A);
}

SI F sin_(F x) {
    constexpr float one_over_pi2 = 1 / (2 * SK_FloatPI);
    x = mad(x, -one_over_pi2, 0.25f);
    x = 0.25f - abs_(x - floor_(x + 0.5f));
    return sin5q_(x);
}

SI F cos_(F x) {
    constexpr float one_over_pi2 = 1 / (2 * SK_FloatPI);
    x *= one_over_pi2;
    x = 0.25f - abs_(x - floor_(x + 0.5f));
    return sin5q_(x);
}

/*  "GENERATING ACCURATE VALUES FOR THE TANGENT FUNCTION"
     https://mae.ufl.edu/~uhk/ACCURATE-TANGENT.pdf

    approx = x + (1/3)x^3 + (2/15)x^5 + (17/315)x^7 + (62/2835)x^9

    Some simplifications:
    1. tan(x) is periodic, -PI/2 < x < PI/2
    2. tan(x) is odd, so tan(-x) = -tan(x)
    3. Our polynomial approximation is best near zero, so we use the following identity
                    tan(x) + tan(y)
       tan(x + y) = -----------------
                   1 - tan(x)*tan(y)
       tan(PI/4) = 1

       So for x > PI/8, we do the following refactor:
       x' = x - PI/4

                1 + tan(x')
       tan(x) = ------------
                1 - tan(x')
 */
SI F tan_(F x) {
    constexpr float Pi = SK_FloatPI;
    // periodic between -pi/2 ... pi/2
    // shift to 0...Pi, scale 1/Pi to get into 0...1, then fract, scale-up, shift-back
    x = fract((1/Pi)*x + 0.5f) * Pi - (Pi/2);

    I32 neg = (x < 0.0f);
    x = if_then_else(neg, -x, x);

    // minimize total error by shifting if x > pi/8
    I32 use_quotient = (x > (Pi/8));
    x = if_then_else(use_quotient, x - (Pi/4), x);

    // 9th order poly = 4th order(x^2) * x
    const float c4 = 62 / 2835.0f;
    const float c3 = 17 / 315.0f;
    const float c2 = 2 / 15.0f;
    const float c1 = 1 / 3.0f;
    const float c0 = 1.0f;
    F x2 = x * x;
    x *= mad(x2, mad(x2, mad(x2, mad(x2, c4, c3), c2), c1), c0);
    x = if_then_else(use_quotient, (1+x)/(1-x), x);
    x = if_then_else(neg, -x, x);
    return x;
}

/*  Use 4th order polynomial approximation from https://arachnoid.com/polysolve/
        with 129 values of x,atan(x) for x:[0...1]
    This only works for 0 <= x <= 1
 */
SI F approx_atan_unit(F x) {
    // y =   0.14130025741326729 x⁴
    //     - 0.34312835980675116 x³
    //     - 0.016172900528248768 x²
    //     + 1.00376969762003850 x
    //     - 0.00014758242182738969
    const float c4 =  0.14130025741326729f;
    const float c3 = -0.34312835980675116f;
    const float c2 = -0.016172900528248768f;
    const float c1 =  1.0037696976200385f;
    const float c0 = -0.00014758242182738969f;
    return mad(x, mad(x, mad(x, mad(x, c4, c3), c2), c1), c0);
}

// Use identity atan(x) = pi/2 - atan(1/x) for x > 1
SI F atan_(F x) {
    I32 neg = (x < 0.0f);
    x = if_then_else(neg, -x, x);
    I32 flip = (x > 1.0f);
    x = if_then_else(flip, 1/x, x);
    x = approx_atan_unit(x);
    x = if_then_else(flip, SK_FloatPI/2 - x, x);
    x = if_then_else(neg, -x, x);
    return x;
}

// Handbook of Mathematical Functions, by Milton Abramowitz and Irene Stegun:
// https://books.google.com/books/content?id=ZboM5tOFWtsC&pg=PA81&img=1&zoom=3&hl=en&bul=1&sig=ACfU3U2M75tG_iGVOS92eQspr14LTq02Nw&ci=0%2C15%2C999%2C1279&edge=0
// http://screen/8YGJxUGFQ49bVX6
SI F asin_(F x) {
    I32 neg = (x < 0.0f);
    x = if_then_else(neg, -x, x);
    const float c3 = -0.0187293f;
    const float c2 = 0.0742610f;
    const float c1 = -0.2121144f;
    const float c0 = 1.5707288f;
    F poly = mad(x, mad(x, mad(x, c3, c2), c1), c0);
<<<<<<< HEAD
    x = SK_ScalarPI/2 - sqrt_(1 - x) * poly;
=======
    x = SK_FloatPI/2 - sqrt_(1 - x) * poly;
>>>>>>> 46ecd1b7
    x = if_then_else(neg, -x, x);
    return x;
}

SI F acos_(F x) {
<<<<<<< HEAD
    return SK_ScalarPI/2 - asin_(x);
=======
    return SK_FloatPI/2 - asin_(x);
>>>>>>> 46ecd1b7
}

/*  Use identity atan(x) = pi/2 - atan(1/x) for x > 1
    By swapping y,x to ensure the ratio is <= 1, we can safely call atan_unit()
    which avoids a 2nd divide instruction if we had instead called atan().
 */
SI F atan2_(F y0, F x0) {
    I32 flip = (abs_(y0) > abs_(x0));
    F   y = if_then_else(flip, x0, y0);
    F   x = if_then_else(flip, y0, x0);
    F   arg = y/x;

    I32 neg = (arg < 0.0f);
    arg = if_then_else(neg, -arg, arg);

    F r = approx_atan_unit(arg);
    r = if_then_else(flip, SK_FloatPI/2 - r, r);
    r = if_then_else(neg, -r, r);

    // handle quadrant distinctions
    r = if_then_else((y0 >= 0) & (x0  < 0), r + SK_FloatPI, r);
    r = if_then_else((y0  < 0) & (x0 <= 0), r - SK_FloatPI, r);
    // Note: we don't try to handle 0,0 or infinities
    return r;
}

// Used by gather_ stages to calculate the base pointer and a vector of indices to load.
template <typename T>
SI U32 ix_and_ptr(T** ptr, const SkRasterPipeline_GatherCtx* ctx, F x, F y) {
    // We use exclusive clamp so that our min value is > 0 because ULP subtraction using U32 would
    // produce a NaN if applied to +0.f.
    x = clamp_ex(x, ctx->width );
    y = clamp_ex(y, ctx->height);
    x = sk_bit_cast<F>(sk_bit_cast<U32>(x) - (uint32_t)ctx->roundDownAtInteger);
    y = sk_bit_cast<F>(sk_bit_cast<U32>(y) - (uint32_t)ctx->roundDownAtInteger);
    *ptr = (const T*)ctx->pixels;
    return trunc_(y)*ctx->stride + trunc_(x);
}

// We often have a nominally [0,1] float value we need to scale and convert to an integer,
// whether for a table lookup or to pack back down into bytes for storage.
//
// In practice, especially when dealing with interesting color spaces, that notionally
// [0,1] float may be out of [0,1] range.  Unorms cannot represent that, so we must clamp.
//
// You can adjust the expected input to [0,bias] by tweaking that parameter.
SI U32 to_unorm(F v, F scale, F bias = 1.0f) {
    // Any time we use round() we probably want to use to_unorm().
    return round(min(max(0.0f, v), bias), scale);
}

SI I32 cond_to_mask(I32 cond) {
#if defined(JUMPER_IS_SCALAR)
    // In scalar mode, conditions are bools (0 or 1), but we want to store and operate on masks
    // (eg, using bitwise operations to select values).
    return if_then_else(cond, I32(~0), I32(0));
#else
    // In SIMD mode, our various instruction sets already represent conditions as masks.
    return cond;
#endif
}

#if defined(JUMPER_IS_SCALAR)
// In scalar mode, `data` only contains a single lane.
template <typename T>
SI T select_lane(T data, int lane) {
    SkASSERT(lane == 0);
    return data;
}
#else
// In SIMD mode, `data` contains a vector of lanes.
template <typename T>
SI T select_lane(V<T> data, int lane) {
    return data[lane];
}
#endif

// Now finally, normal Stages!

STAGE(seed_shader, NoCtx) {
    static constexpr float iota[] = {
        0.5f, 1.5f, 2.5f, 3.5f, 4.5f, 5.5f, 6.5f, 7.5f,
        8.5f, 9.5f,10.5f,11.5f,12.5f,13.5f,14.5f,15.5f,
    };
    // It's important for speed to explicitly cast(dx) and cast(dy),
    // which has the effect of splatting them to vectors before converting to floats.
    // On Intel this breaks a data dependency on previous loop iterations' registers.
    r = cast(dx) + sk_unaligned_load<F>(iota);
    g = cast(dy) + 0.5f;
    b = 1.0f;  // This is w=1 for matrix multiplies by the device coords.
    a = 0;
}

STAGE(dither, const float* rate) {
    // Get [(dx,dy), (dx+1,dy), (dx+2,dy), ...] loaded up in integer vectors.
    uint32_t iota[] = {0,1,2,3,4,5,6,7};
    U32 X = dx + sk_unaligned_load<U32>(iota),
        Y = dy;

    // We're doing 8x8 ordered dithering, see https://en.wikipedia.org/wiki/Ordered_dithering.
    // In this case n=8 and we're using the matrix that looks like 1/64 x [ 0 48 12 60 ... ].

    // We only need X and X^Y from here on, so it's easier to just think of that as "Y".
    Y ^= X;

    // We'll mix the bottom 3 bits of each of X and Y to make 6 bits,
    // for 2^6 == 64 == 8x8 matrix values.  If X=abc and Y=def, we make fcebda.
    U32 M = (Y & 1) << 5 | (X & 1) << 4
          | (Y & 2) << 2 | (X & 2) << 1
          | (Y & 4) >> 1 | (X & 4) >> 2;

    // Scale that dither to [0,1), then (-0.5,+0.5), here using 63/128 = 0.4921875 as 0.5-epsilon.
    // We want to make sure our dither is less than 0.5 in either direction to keep exact values
    // like 0 and 1 unchanged after rounding.
    F dither = cast(M) * (2/128.0f) - (63/128.0f);

    r += *rate*dither;
    g += *rate*dither;
    b += *rate*dither;

    r = max(0.0f, min(r, a));
    g = max(0.0f, min(g, a));
    b = max(0.0f, min(b, a));
}

// load 4 floats from memory, and splat them into r,g,b,a
STAGE(uniform_color, const SkRasterPipeline_UniformColorCtx* c) {
    r = c->r;
    g = c->g;
    b = c->b;
    a = c->a;
}
STAGE(unbounded_uniform_color, const SkRasterPipeline_UniformColorCtx* c) {
    r = c->r;
    g = c->g;
    b = c->b;
    a = c->a;
}
// load 4 floats from memory, and splat them into dr,dg,db,da
STAGE(uniform_color_dst, const SkRasterPipeline_UniformColorCtx* c) {
    dr = c->r;
    dg = c->g;
    db = c->b;
    da = c->a;
}

// splats opaque-black into r,g,b,a
STAGE(black_color, NoCtx) {
    r = g = b = 0.0f;
    a = 1.0f;
}

STAGE(white_color, NoCtx) {
    r = g = b = a = 1.0f;
}

// load registers r,g,b,a from context (mirrors store_src)
STAGE(load_src, const float* ptr) {
    r = sk_unaligned_load<F>(ptr + 0*N);
    g = sk_unaligned_load<F>(ptr + 1*N);
    b = sk_unaligned_load<F>(ptr + 2*N);
    a = sk_unaligned_load<F>(ptr + 3*N);
}

// store registers r,g,b,a into context (mirrors load_src)
STAGE(store_src, float* ptr) {
    sk_unaligned_store(ptr + 0*N, r);
    sk_unaligned_store(ptr + 1*N, g);
    sk_unaligned_store(ptr + 2*N, b);
    sk_unaligned_store(ptr + 3*N, a);
}
// store registers r,g into context
STAGE(store_src_rg, float* ptr) {
    sk_unaligned_store(ptr + 0*N, r);
    sk_unaligned_store(ptr + 1*N, g);
}
// load registers r,g from context
STAGE(load_src_rg, float* ptr) {
    r = sk_unaligned_load<F>(ptr + 0*N);
    g = sk_unaligned_load<F>(ptr + 1*N);
}
// store register a into context
STAGE(store_src_a, float* ptr) {
    sk_unaligned_store(ptr, a);
}

// load registers dr,dg,db,da from context (mirrors store_dst)
STAGE(load_dst, const float* ptr) {
    dr = sk_unaligned_load<F>(ptr + 0*N);
    dg = sk_unaligned_load<F>(ptr + 1*N);
    db = sk_unaligned_load<F>(ptr + 2*N);
    da = sk_unaligned_load<F>(ptr + 3*N);
}

// store registers dr,dg,db,da into context (mirrors load_dst)
STAGE(store_dst, float* ptr) {
    sk_unaligned_store(ptr + 0*N, dr);
    sk_unaligned_store(ptr + 1*N, dg);
    sk_unaligned_store(ptr + 2*N, db);
    sk_unaligned_store(ptr + 3*N, da);
}

// Most blend modes apply the same logic to each channel.
#define BLEND_MODE(name)                       \
    SI F name##_channel(F s, F d, F sa, F da); \
    STAGE(name, NoCtx) {                   \
        r = name##_channel(r,dr,a,da);         \
        g = name##_channel(g,dg,a,da);         \
        b = name##_channel(b,db,a,da);         \
        a = name##_channel(a,da,a,da);         \
    }                                          \
    SI F name##_channel(F s, F d, F sa, F da)

SI F inv(F x) { return 1.0f - x; }
SI F two(F x) { return x + x; }


BLEND_MODE(clear)    { return 0; }
BLEND_MODE(srcatop)  { return s*da + d*inv(sa); }
BLEND_MODE(dstatop)  { return d*sa + s*inv(da); }
BLEND_MODE(srcin)    { return s * da; }
BLEND_MODE(dstin)    { return d * sa; }
BLEND_MODE(srcout)   { return s * inv(da); }
BLEND_MODE(dstout)   { return d * inv(sa); }
BLEND_MODE(srcover)  { return mad(d, inv(sa), s); }
BLEND_MODE(dstover)  { return mad(s, inv(da), d); }

BLEND_MODE(modulate) { return s*d; }
BLEND_MODE(multiply) { return s*inv(da) + d*inv(sa) + s*d; }
BLEND_MODE(plus_)    { return min(s + d, 1.0f); }  // We can clamp to either 1 or sa.
BLEND_MODE(screen)   { return s + d - s*d; }
BLEND_MODE(xor_)     { return s*inv(da) + d*inv(sa); }
#undef BLEND_MODE

// Most other blend modes apply the same logic to colors, and srcover to alpha.
#define BLEND_MODE(name)                       \
    SI F name##_channel(F s, F d, F sa, F da); \
    STAGE(name, NoCtx) {                   \
        r = name##_channel(r,dr,a,da);         \
        g = name##_channel(g,dg,a,da);         \
        b = name##_channel(b,db,a,da);         \
        a = mad(da, inv(a), a);                \
    }                                          \
    SI F name##_channel(F s, F d, F sa, F da)

BLEND_MODE(darken)     { return s + d -     max(s*da, d*sa) ; }
BLEND_MODE(lighten)    { return s + d -     min(s*da, d*sa) ; }
BLEND_MODE(difference) { return s + d - two(min(s*da, d*sa)); }
BLEND_MODE(exclusion)  { return s + d - two(s*d); }

BLEND_MODE(colorburn) {
    return if_then_else(d == da,    d +    s*inv(da),
           if_then_else(s ==  0, /* s + */ d*inv(sa),
                                sa*(da - min(da, (da-d)*sa*rcp_fast(s))) + s*inv(da) + d*inv(sa)));
}
BLEND_MODE(colordodge) {
    return if_then_else(d ==  0, /* d + */ s*inv(da),
           if_then_else(s == sa,    s +    d*inv(sa),
                                 sa*min(da, (d*sa)*rcp_fast(sa - s)) + s*inv(da) + d*inv(sa)));
}
BLEND_MODE(hardlight) {
    return s*inv(da) + d*inv(sa)
         + if_then_else(two(s) <= sa, two(s*d), sa*da - two((da-d)*(sa-s)));
}
BLEND_MODE(overlay) {
    return s*inv(da) + d*inv(sa)
         + if_then_else(two(d) <= da, two(s*d), sa*da - two((da-d)*(sa-s)));
}

BLEND_MODE(softlight) {
    F m  = if_then_else(da > 0, d / da, 0),
      s2 = two(s),
      m4 = two(two(m));

    // The logic forks three ways:
    //    1. dark src?
    //    2. light src, dark dst?
    //    3. light src, light dst?
    F darkSrc = d*(sa + (s2 - sa)*(1.0f - m)),     // Used in case 1.
      darkDst = (m4*m4 + m4)*(m - 1.0f) + 7.0f*m,  // Used in case 2.
      liteDst = sqrt_(m) - m,
      liteSrc = d*sa + da*(s2 - sa) * if_then_else(two(two(d)) <= da, darkDst, liteDst); // 2 or 3?
    return s*inv(da) + d*inv(sa) + if_then_else(s2 <= sa, darkSrc, liteSrc);      // 1 or (2 or 3)?
}
#undef BLEND_MODE

// We're basing our implemenation of non-separable blend modes on
//   https://www.w3.org/TR/compositing-1/#blendingnonseparable.
// and
//   https://www.khronos.org/registry/OpenGL/specs/es/3.2/es_spec_3.2.pdf
// They're equivalent, but ES' math has been better simplified.
//
// Anything extra we add beyond that is to make the math work with premul inputs.

SI F sat(F r, F g, F b) { return max(r, max(g,b)) - min(r, min(g,b)); }
SI F lum(F r, F g, F b) { return mad(r, 0.30f, mad(g, 0.59f, b*0.11f)); }

SI void set_sat(F* r, F* g, F* b, F s) {
    F mn  = min(*r, min(*g,*b)),
      mx  = max(*r, max(*g,*b)),
      sat = mx - mn;

    // Map min channel to 0, max channel to s, and scale the middle proportionally.
    auto scale = [=](F c) {
        return if_then_else(sat == 0, 0, (c - mn) * s / sat);
    };
    *r = scale(*r);
    *g = scale(*g);
    *b = scale(*b);
}
SI void set_lum(F* r, F* g, F* b, F l) {
    F diff = l - lum(*r, *g, *b);
    *r += diff;
    *g += diff;
    *b += diff;
}
SI void clip_color(F* r, F* g, F* b, F a) {
    F mn = min(*r, min(*g, *b)),
      mx = max(*r, max(*g, *b)),
      l  = lum(*r, *g, *b);

    auto clip = [=](F c) {
        c = if_then_else(mn < 0 && l != mn, l + (c - l) * (    l) / (l - mn), c);
        c = if_then_else(mx > a && l != mx, l + (c - l) * (a - l) / (mx - l), c);
        c = max(c, 0.0f);  // Sometimes without this we may dip just a little negative.
        return c;
    };
    *r = clip(*r);
    *g = clip(*g);
    *b = clip(*b);
}

STAGE(hue, NoCtx) {
    F R = r*a,
      G = g*a,
      B = b*a;

    set_sat(&R, &G, &B, sat(dr,dg,db)*a);
    set_lum(&R, &G, &B, lum(dr,dg,db)*a);
    clip_color(&R,&G,&B, a*da);

    r = r*inv(da) + dr*inv(a) + R;
    g = g*inv(da) + dg*inv(a) + G;
    b = b*inv(da) + db*inv(a) + B;
    a = a + da - a*da;
}
STAGE(saturation, NoCtx) {
    F R = dr*a,
      G = dg*a,
      B = db*a;

    set_sat(&R, &G, &B, sat( r, g, b)*da);
    set_lum(&R, &G, &B, lum(dr,dg,db)* a);  // (This is not redundant.)
    clip_color(&R,&G,&B, a*da);

    r = r*inv(da) + dr*inv(a) + R;
    g = g*inv(da) + dg*inv(a) + G;
    b = b*inv(da) + db*inv(a) + B;
    a = a + da - a*da;
}
STAGE(color, NoCtx) {
    F R = r*da,
      G = g*da,
      B = b*da;

    set_lum(&R, &G, &B, lum(dr,dg,db)*a);
    clip_color(&R,&G,&B, a*da);

    r = r*inv(da) + dr*inv(a) + R;
    g = g*inv(da) + dg*inv(a) + G;
    b = b*inv(da) + db*inv(a) + B;
    a = a + da - a*da;
}
STAGE(luminosity, NoCtx) {
    F R = dr*a,
      G = dg*a,
      B = db*a;

    set_lum(&R, &G, &B, lum(r,g,b)*da);
    clip_color(&R,&G,&B, a*da);

    r = r*inv(da) + dr*inv(a) + R;
    g = g*inv(da) + dg*inv(a) + G;
    b = b*inv(da) + db*inv(a) + B;
    a = a + da - a*da;
}

STAGE(srcover_rgba_8888, const SkRasterPipeline_MemoryCtx* ctx) {
    auto ptr = ptr_at_xy<uint32_t>(ctx, dx,dy);

    U32 dst = load<U32>(ptr, tail);
    dr = cast((dst      ) & 0xff);
    dg = cast((dst >>  8) & 0xff);
    db = cast((dst >> 16) & 0xff);
    da = cast((dst >> 24)       );
    // {dr,dg,db,da} are in [0,255]
    // { r, g, b, a} are in [0,  1] (but may be out of gamut)

    r = mad(dr, inv(a), r*255.0f);
    g = mad(dg, inv(a), g*255.0f);
    b = mad(db, inv(a), b*255.0f);
    a = mad(da, inv(a), a*255.0f);
    // { r, g, b, a} are now in [0,255]  (but may be out of gamut)

    // to_unorm() clamps back to gamut.  Scaling by 1 since we're already 255-biased.
    dst = to_unorm(r, 1, 255)
        | to_unorm(g, 1, 255) <<  8
        | to_unorm(b, 1, 255) << 16
        | to_unorm(a, 1, 255) << 24;
    store(ptr, dst, tail);
}

SI F clamp_01_(F v) { return min(max(0.0f, v), 1.0f); }

STAGE(clamp_01, NoCtx) {
    r = clamp_01_(r);
    g = clamp_01_(g);
    b = clamp_01_(b);
    a = clamp_01_(a);
}

STAGE(clamp_gamut, NoCtx) {
    a = min(max(a, 0.0f), 1.0f);
    r = min(max(r, 0.0f), a);
    g = min(max(g, 0.0f), a);
    b = min(max(b, 0.0f), a);
}

STAGE(set_rgb, const float* rgb) {
    r = rgb[0];
    g = rgb[1];
    b = rgb[2];
}

STAGE(unbounded_set_rgb, const float* rgb) {
    r = rgb[0];
    g = rgb[1];
    b = rgb[2];
}

STAGE(swap_rb, NoCtx) {
    auto tmp = r;
    r = b;
    b = tmp;
}
STAGE(swap_rb_dst, NoCtx) {
    auto tmp = dr;
    dr = db;
    db = tmp;
}

STAGE(move_src_dst, NoCtx) {
    dr = r;
    dg = g;
    db = b;
    da = a;
}
STAGE(move_dst_src, NoCtx) {
    r = dr;
    g = dg;
    b = db;
    a = da;
}
STAGE(swap_src_dst, NoCtx) {
    std::swap(r, dr);
    std::swap(g, dg);
    std::swap(b, db);
    std::swap(a, da);
}

STAGE(premul, NoCtx) {
    r = r * a;
    g = g * a;
    b = b * a;
}
STAGE(premul_dst, NoCtx) {
    dr = dr * da;
    dg = dg * da;
    db = db * da;
}
STAGE(unpremul, NoCtx) {
    float inf = sk_bit_cast<float>(0x7f800000);
    auto scale = if_then_else(1.0f/a < inf, 1.0f/a, 0);
    r *= scale;
    g *= scale;
    b *= scale;
}
STAGE(unpremul_polar, NoCtx) {
    float inf = sk_bit_cast<float>(0x7f800000);
    auto scale = if_then_else(1.0f/a < inf, 1.0f/a, 0);
    g *= scale;
    b *= scale;
}

STAGE(force_opaque    , NoCtx) {  a = 1; }
STAGE(force_opaque_dst, NoCtx) { da = 1; }

STAGE(rgb_to_hsl, NoCtx) {
    F mx = max(r, max(g,b)),
      mn = min(r, min(g,b)),
      d = mx - mn,
      d_rcp = 1.0f / d;

    F h = (1/6.0f) *
          if_then_else(mx == mn, 0,
          if_then_else(mx ==  r, (g-b)*d_rcp + if_then_else(g < b, 6.0f, 0),
          if_then_else(mx ==  g, (b-r)*d_rcp + 2.0f,
                                 (r-g)*d_rcp + 4.0f)));

    F l = (mx + mn) * 0.5f;
    F s = if_then_else(mx == mn, 0,
                       d / if_then_else(l > 0.5f, 2.0f-mx-mn, mx+mn));

    r = h;
    g = s;
    b = l;
}
STAGE(hsl_to_rgb, NoCtx) {
    // See GrRGBToHSLFilterEffect.fp

    F h = r,
      s = g,
      l = b,
      c = (1.0f - abs_(2.0f * l - 1)) * s;

    auto hue_to_rgb = [&](F hue) {
        F q = clamp_01_(abs_(fract(hue) * 6.0f - 3.0f) - 1.0f);
        return (q - 0.5f) * c + l;
    };

    r = hue_to_rgb(h + 0.0f/3.0f);
    g = hue_to_rgb(h + 2.0f/3.0f);
    b = hue_to_rgb(h + 1.0f/3.0f);
}

// Color conversion functions used in gradient interpolation, based on
// https://www.w3.org/TR/css-color-4/#color-conversion-code
STAGE(css_lab_to_xyz, NoCtx) {
    constexpr float k = 24389 / 27.0f;
    constexpr float e = 216 / 24389.0f;

    F f[3];
    f[1] = (r + 16) * (1 / 116.0f);
    f[0] = (g * (1 / 500.0f)) + f[1];
    f[2] = f[1] - (b * (1 / 200.0f));

    F f_cubed[3] = { f[0]*f[0]*f[0], f[1]*f[1]*f[1], f[2]*f[2]*f[2] };

    F xyz[3] = {
        if_then_else(f_cubed[0] > e, f_cubed[0], (116 * f[0] - 16) * (1 / k)),
        if_then_else(r > k * e,      f_cubed[1], r * (1 / k)),
        if_then_else(f_cubed[2] > e, f_cubed[2], (116 * f[2] - 16) * (1 / k))
    };

    constexpr float D50[3] = { 0.3457f / 0.3585f, 1.0f, (1.0f - 0.3457f - 0.3585f) / 0.3585f };
    r = xyz[0]*D50[0];
    g = xyz[1]*D50[1];
    b = xyz[2]*D50[2];
}

STAGE(css_oklab_to_linear_srgb, NoCtx) {
    F l_ = r + 0.3963377774f * g + 0.2158037573f * b,
      m_ = r - 0.1055613458f * g - 0.0638541728f * b,
      s_ = r - 0.0894841775f * g - 1.2914855480f * b;

    F l = l_*l_*l_,
      m = m_*m_*m_,
      s = s_*s_*s_;

    r = +4.0767416621f * l - 3.3077115913f * m + 0.2309699292f * s;
    g = -1.2684380046f * l + 2.6097574011f * m - 0.3413193965f * s;
    b = -0.0041960863f * l - 0.7034186147f * m + 1.7076147010f * s;
}

// Skia stores all polar colors with hue in the first component, so this "LCH -> Lab" transform
// actually takes "HCL". This is also used to do the same polar transform for OkHCL to OkLAB.
// See similar comments & logic in SkGradientBaseShader.cpp.
STAGE(css_hcl_to_lab, NoCtx) {
    F H = r,
      C = g,
      L = b;

    F hueRadians = H * (SK_FloatPI / 180);

    r = L;
    g = C * cos_(hueRadians);
    b = C * sin_(hueRadians);
}

SI F mod_(F x, float y) {
    return x - y * floor_(x * (1 / y));
}

struct RGB { F r, g, b; };

SI RGB css_hsl_to_srgb_(F h, F s, F l) {
    h = mod_(h, 360);

    s *= 0.01f;
    l *= 0.01f;

    F k[3] = {
        mod_(0 + h * (1 / 30.0f), 12),
        mod_(8 + h * (1 / 30.0f), 12),
        mod_(4 + h * (1 / 30.0f), 12)
    };
    F a  = s * min(l, 1 - l);
    return {
        l - a * max(-1.0f, min(min(k[0] - 3.0f, 9.0f - k[0]), 1.0f)),
        l - a * max(-1.0f, min(min(k[1] - 3.0f, 9.0f - k[1]), 1.0f)),
        l - a * max(-1.0f, min(min(k[2] - 3.0f, 9.0f - k[2]), 1.0f))
    };
}

STAGE(css_hsl_to_srgb, NoCtx) {
    RGB rgb = css_hsl_to_srgb_(r, g, b);
    r = rgb.r;
    g = rgb.g;
    b = rgb.b;
}

STAGE(css_hwb_to_srgb, NoCtx) {
    g *= 0.01f;
    b *= 0.01f;

    F gray = g / (g + b);

    RGB rgb = css_hsl_to_srgb_(r, 100.0f, 50.0f);
    rgb.r = rgb.r * (1 - g - b) + g;
    rgb.g = rgb.g * (1 - g - b) + g;
    rgb.b = rgb.b * (1 - g - b) + g;

    auto isGray = (g + b) >= 1;

    r = if_then_else(isGray, gray, rgb.r);
    g = if_then_else(isGray, gray, rgb.g);
    b = if_then_else(isGray, gray, rgb.b);
}

// Derive alpha's coverage from rgb coverage and the values of src and dst alpha.
SI F alpha_coverage_from_rgb_coverage(F a, F da, F cr, F cg, F cb) {
    return if_then_else(a < da, min(cr, min(cg,cb))
                              , max(cr, max(cg,cb)));
}

STAGE(scale_1_float, const float* c) {
    r = r * *c;
    g = g * *c;
    b = b * *c;
    a = a * *c;
}
STAGE(scale_u8, const SkRasterPipeline_MemoryCtx* ctx) {
    auto ptr = ptr_at_xy<const uint8_t>(ctx, dx,dy);

    auto scales = load<U8>(ptr, tail);
    auto c = from_byte(scales);

    r = r * c;
    g = g * c;
    b = b * c;
    a = a * c;
}
STAGE(scale_565, const SkRasterPipeline_MemoryCtx* ctx) {
    auto ptr = ptr_at_xy<const uint16_t>(ctx, dx,dy);

    F cr,cg,cb;
    from_565(load<U16>(ptr, tail), &cr, &cg, &cb);

    F ca = alpha_coverage_from_rgb_coverage(a,da, cr,cg,cb);

    r = r * cr;
    g = g * cg;
    b = b * cb;
    a = a * ca;
}

SI F lerp(F from, F to, F t) {
    return mad(to-from, t, from);
}

STAGE(lerp_1_float, const float* c) {
    r = lerp(dr, r, *c);
    g = lerp(dg, g, *c);
    b = lerp(db, b, *c);
    a = lerp(da, a, *c);
}
STAGE(scale_native, const float scales[]) {
    auto c = sk_unaligned_load<F>(scales);
    r = r * c;
    g = g * c;
    b = b * c;
    a = a * c;
}
STAGE(lerp_native, const float scales[]) {
    auto c = sk_unaligned_load<F>(scales);
    r = lerp(dr, r, c);
    g = lerp(dg, g, c);
    b = lerp(db, b, c);
    a = lerp(da, a, c);
}
STAGE(lerp_u8, const SkRasterPipeline_MemoryCtx* ctx) {
    auto ptr = ptr_at_xy<const uint8_t>(ctx, dx,dy);

    auto scales = load<U8>(ptr, tail);
    auto c = from_byte(scales);

    r = lerp(dr, r, c);
    g = lerp(dg, g, c);
    b = lerp(db, b, c);
    a = lerp(da, a, c);
}
STAGE(lerp_565, const SkRasterPipeline_MemoryCtx* ctx) {
    auto ptr = ptr_at_xy<const uint16_t>(ctx, dx,dy);

    F cr,cg,cb;
    from_565(load<U16>(ptr, tail), &cr, &cg, &cb);

    F ca = alpha_coverage_from_rgb_coverage(a,da, cr,cg,cb);

    r = lerp(dr, r, cr);
    g = lerp(dg, g, cg);
    b = lerp(db, b, cb);
    a = lerp(da, a, ca);
}

STAGE(emboss, const SkRasterPipeline_EmbossCtx* ctx) {
    auto mptr = ptr_at_xy<const uint8_t>(&ctx->mul, dx,dy),
         aptr = ptr_at_xy<const uint8_t>(&ctx->add, dx,dy);

    F mul = from_byte(load<U8>(mptr, tail)),
      add = from_byte(load<U8>(aptr, tail));

    r = mad(r, mul, add);
    g = mad(g, mul, add);
    b = mad(b, mul, add);
}

STAGE(byte_tables, const SkRasterPipeline_TablesCtx* tables) {
    r = from_byte(gather(tables->r, to_unorm(r, 255)));
    g = from_byte(gather(tables->g, to_unorm(g, 255)));
    b = from_byte(gather(tables->b, to_unorm(b, 255)));
    a = from_byte(gather(tables->a, to_unorm(a, 255)));
}

SI F strip_sign(F x, U32* sign) {
    U32 bits = sk_bit_cast<U32>(x);
    *sign = bits & 0x80000000;
    return sk_bit_cast<F>(bits ^ *sign);
}

SI F apply_sign(F x, U32 sign) {
    return sk_bit_cast<F>(sign | sk_bit_cast<U32>(x));
}

STAGE(parametric, const skcms_TransferFunction* ctx) {
    auto fn = [&](F v) {
        U32 sign;
        v = strip_sign(v, &sign);

        F r = if_then_else(v <= ctx->d, mad(ctx->c, v, ctx->f)
                                      , approx_powf(mad(ctx->a, v, ctx->b), ctx->g) + ctx->e);
        return apply_sign(r, sign);
    };
    r = fn(r);
    g = fn(g);
    b = fn(b);
}

STAGE(gamma_, const float* G) {
    auto fn = [&](F v) {
        U32 sign;
        v = strip_sign(v, &sign);
        return apply_sign(approx_powf(v, *G), sign);
    };
    r = fn(r);
    g = fn(g);
    b = fn(b);
}

STAGE(PQish, const skcms_TransferFunction* ctx) {
    auto fn = [&](F v) {
        U32 sign;
        v = strip_sign(v, &sign);

        F r = approx_powf(max(mad(ctx->b, approx_powf(v, ctx->c), ctx->a), 0.0f)
                           / (mad(ctx->e, approx_powf(v, ctx->c), ctx->d)),
                        ctx->f);

        return apply_sign(r, sign);
    };
    r = fn(r);
    g = fn(g);
    b = fn(b);
}

STAGE(HLGish, const skcms_TransferFunction* ctx) {
    auto fn = [&](F v) {
        U32 sign;
        v = strip_sign(v, &sign);

        const float R = ctx->a, G = ctx->b,
                    a = ctx->c, b = ctx->d, c = ctx->e,
                    K = ctx->f + 1.0f;

        F r = if_then_else(v*R <= 1, approx_powf(v*R, G)
                                   , approx_exp((v-c)*a) + b);

        return K * apply_sign(r, sign);
    };
    r = fn(r);
    g = fn(g);
    b = fn(b);
}

STAGE(HLGinvish, const skcms_TransferFunction* ctx) {
    auto fn = [&](F v) {
        U32 sign;
        v = strip_sign(v, &sign);

        const float R = ctx->a, G = ctx->b,
                    a = ctx->c, b = ctx->d, c = ctx->e,
                    K = ctx->f + 1.0f;

        v /= K;
        F r = if_then_else(v <= 1, R * approx_powf(v, G)
                                 , a * approx_log(v - b) + c);

        return apply_sign(r, sign);
    };
    r = fn(r);
    g = fn(g);
    b = fn(b);
}

STAGE(load_a8, const SkRasterPipeline_MemoryCtx* ctx) {
    auto ptr = ptr_at_xy<const uint8_t>(ctx, dx,dy);

    r = g = b = 0.0f;
    a = from_byte(load<U8>(ptr, tail));
}
STAGE(load_a8_dst, const SkRasterPipeline_MemoryCtx* ctx) {
    auto ptr = ptr_at_xy<const uint8_t>(ctx, dx,dy);

    dr = dg = db = 0.0f;
    da = from_byte(load<U8>(ptr, tail));
}
STAGE(gather_a8, const SkRasterPipeline_GatherCtx* ctx) {
    const uint8_t* ptr;
    U32 ix = ix_and_ptr(&ptr, ctx, r,g);
    r = g = b = 0.0f;
    a = from_byte(gather(ptr, ix));
}
STAGE(store_a8, const SkRasterPipeline_MemoryCtx* ctx) {
    auto ptr = ptr_at_xy<uint8_t>(ctx, dx,dy);

    U8 packed = pack(pack(to_unorm(a, 255)));
    store(ptr, packed, tail);
}
STAGE(store_r8, const SkRasterPipeline_MemoryCtx* ctx) {
    auto ptr = ptr_at_xy<uint8_t>(ctx, dx,dy);

    U8 packed = pack(pack(to_unorm(r, 255)));
    store(ptr, packed, tail);
}

STAGE(load_565, const SkRasterPipeline_MemoryCtx* ctx) {
    auto ptr = ptr_at_xy<const uint16_t>(ctx, dx,dy);

    from_565(load<U16>(ptr, tail), &r,&g,&b);
    a = 1.0f;
}
STAGE(load_565_dst, const SkRasterPipeline_MemoryCtx* ctx) {
    auto ptr = ptr_at_xy<const uint16_t>(ctx, dx,dy);

    from_565(load<U16>(ptr, tail), &dr,&dg,&db);
    da = 1.0f;
}
STAGE(gather_565, const SkRasterPipeline_GatherCtx* ctx) {
    const uint16_t* ptr;
    U32 ix = ix_and_ptr(&ptr, ctx, r,g);
    from_565(gather(ptr, ix), &r,&g,&b);
    a = 1.0f;
}
STAGE(store_565, const SkRasterPipeline_MemoryCtx* ctx) {
    auto ptr = ptr_at_xy<uint16_t>(ctx, dx,dy);

    U16 px = pack( to_unorm(r, 31) << 11
                 | to_unorm(g, 63) <<  5
                 | to_unorm(b, 31)      );
    store(ptr, px, tail);
}

STAGE(load_4444, const SkRasterPipeline_MemoryCtx* ctx) {
    auto ptr = ptr_at_xy<const uint16_t>(ctx, dx,dy);
    from_4444(load<U16>(ptr, tail), &r,&g,&b,&a);
}
STAGE(load_4444_dst, const SkRasterPipeline_MemoryCtx* ctx) {
    auto ptr = ptr_at_xy<const uint16_t>(ctx, dx,dy);
    from_4444(load<U16>(ptr, tail), &dr,&dg,&db,&da);
}
STAGE(gather_4444, const SkRasterPipeline_GatherCtx* ctx) {
    const uint16_t* ptr;
    U32 ix = ix_and_ptr(&ptr, ctx, r,g);
    from_4444(gather(ptr, ix), &r,&g,&b,&a);
}
STAGE(store_4444, const SkRasterPipeline_MemoryCtx* ctx) {
    auto ptr = ptr_at_xy<uint16_t>(ctx, dx,dy);
    U16 px = pack( to_unorm(r, 15) << 12
                 | to_unorm(g, 15) <<  8
                 | to_unorm(b, 15) <<  4
                 | to_unorm(a, 15)      );
    store(ptr, px, tail);
}

STAGE(load_8888, const SkRasterPipeline_MemoryCtx* ctx) {
    auto ptr = ptr_at_xy<const uint32_t>(ctx, dx,dy);
    from_8888(load<U32>(ptr, tail), &r,&g,&b,&a);
}
STAGE(load_8888_dst, const SkRasterPipeline_MemoryCtx* ctx) {
    auto ptr = ptr_at_xy<const uint32_t>(ctx, dx,dy);
    from_8888(load<U32>(ptr, tail), &dr,&dg,&db,&da);
}
STAGE(gather_8888, const SkRasterPipeline_GatherCtx* ctx) {
    const uint32_t* ptr;
    U32 ix = ix_and_ptr(&ptr, ctx, r,g);
    from_8888(gather(ptr, ix), &r,&g,&b,&a);
}
STAGE(store_8888, const SkRasterPipeline_MemoryCtx* ctx) {
    auto ptr = ptr_at_xy<uint32_t>(ctx, dx,dy);

    U32 px = to_unorm(r, 255)
           | to_unorm(g, 255) <<  8
           | to_unorm(b, 255) << 16
           | to_unorm(a, 255) << 24;
    store(ptr, px, tail);
}

STAGE(load_rg88, const SkRasterPipeline_MemoryCtx* ctx) {
    auto ptr = ptr_at_xy<const uint16_t>(ctx, dx, dy);
    from_88(load<U16>(ptr, tail), &r, &g);
    b = 0;
    a = 1;
}
STAGE(load_rg88_dst, const SkRasterPipeline_MemoryCtx* ctx) {
    auto ptr = ptr_at_xy<const uint16_t>(ctx, dx, dy);
    from_88(load<U16>(ptr, tail), &dr, &dg);
    db = 0;
    da = 1;
}
STAGE(gather_rg88, const SkRasterPipeline_GatherCtx* ctx) {
    const uint16_t* ptr;
    U32 ix = ix_and_ptr(&ptr, ctx, r, g);
    from_88(gather(ptr, ix), &r, &g);
    b = 0;
    a = 1;
}
STAGE(store_rg88, const SkRasterPipeline_MemoryCtx* ctx) {
    auto ptr = ptr_at_xy<uint16_t>(ctx, dx, dy);
    U16 px = pack( to_unorm(r, 255) | to_unorm(g, 255) <<  8 );
    store(ptr, px, tail);
}

STAGE(load_a16, const SkRasterPipeline_MemoryCtx* ctx) {
    auto ptr = ptr_at_xy<const uint16_t>(ctx, dx,dy);
    r = g = b = 0;
    a = from_short(load<U16>(ptr, tail));
}
STAGE(load_a16_dst, const SkRasterPipeline_MemoryCtx* ctx) {
    auto ptr = ptr_at_xy<const uint16_t>(ctx, dx, dy);
    dr = dg = db = 0.0f;
    da = from_short(load<U16>(ptr, tail));
}
STAGE(gather_a16, const SkRasterPipeline_GatherCtx* ctx) {
    const uint16_t* ptr;
    U32 ix = ix_and_ptr(&ptr, ctx, r, g);
    r = g = b = 0.0f;
    a = from_short(gather(ptr, ix));
}
STAGE(store_a16, const SkRasterPipeline_MemoryCtx* ctx) {
    auto ptr = ptr_at_xy<uint16_t>(ctx, dx,dy);

    U16 px = pack(to_unorm(a, 65535));
    store(ptr, px, tail);
}

STAGE(load_rg1616, const SkRasterPipeline_MemoryCtx* ctx) {
    auto ptr = ptr_at_xy<const uint32_t>(ctx, dx, dy);
    b = 0; a = 1;
    from_1616(load<U32>(ptr, tail), &r,&g);
}
STAGE(load_rg1616_dst, const SkRasterPipeline_MemoryCtx* ctx) {
    auto ptr = ptr_at_xy<const uint32_t>(ctx, dx, dy);
    from_1616(load<U32>(ptr, tail), &dr, &dg);
    db = 0;
    da = 1;
}
STAGE(gather_rg1616, const SkRasterPipeline_GatherCtx* ctx) {
    const uint32_t* ptr;
    U32 ix = ix_and_ptr(&ptr, ctx, r, g);
    from_1616(gather(ptr, ix), &r, &g);
    b = 0;
    a = 1;
}
STAGE(store_rg1616, const SkRasterPipeline_MemoryCtx* ctx) {
    auto ptr = ptr_at_xy<uint32_t>(ctx, dx,dy);

    U32 px = to_unorm(r, 65535)
           | to_unorm(g, 65535) <<  16;
    store(ptr, px, tail);
}

STAGE(load_16161616, const SkRasterPipeline_MemoryCtx* ctx) {
    auto ptr = ptr_at_xy<const uint64_t>(ctx, dx, dy);
    from_16161616(load<U64>(ptr, tail), &r,&g, &b, &a);
}
STAGE(load_16161616_dst, const SkRasterPipeline_MemoryCtx* ctx) {
    auto ptr = ptr_at_xy<const uint64_t>(ctx, dx, dy);
    from_16161616(load<U64>(ptr, tail), &dr, &dg, &db, &da);
}
STAGE(gather_16161616, const SkRasterPipeline_GatherCtx* ctx) {
    const uint64_t* ptr;
    U32 ix = ix_and_ptr(&ptr, ctx, r, g);
    from_16161616(gather(ptr, ix), &r, &g, &b, &a);
}
STAGE(store_16161616, const SkRasterPipeline_MemoryCtx* ctx) {
    auto ptr = ptr_at_xy<uint16_t>(ctx, 4*dx,4*dy);

    U16 R = pack(to_unorm(r, 65535)),
        G = pack(to_unorm(g, 65535)),
        B = pack(to_unorm(b, 65535)),
        A = pack(to_unorm(a, 65535));

    store4(ptr,tail, R,G,B,A);
}


STAGE(load_1010102, const SkRasterPipeline_MemoryCtx* ctx) {
    auto ptr = ptr_at_xy<const uint32_t>(ctx, dx,dy);
    from_1010102(load<U32>(ptr, tail), &r,&g,&b,&a);
}
STAGE(load_1010102_dst, const SkRasterPipeline_MemoryCtx* ctx) {
    auto ptr = ptr_at_xy<const uint32_t>(ctx, dx,dy);
    from_1010102(load<U32>(ptr, tail), &dr,&dg,&db,&da);
}
STAGE(load_1010102_xr, const SkRasterPipeline_MemoryCtx* ctx) {
    auto ptr = ptr_at_xy<const uint32_t>(ctx, dx,dy);
    from_1010102_xr(load<U32>(ptr, tail), &r,&g,&b,&a);
}
STAGE(load_1010102_xr_dst, const SkRasterPipeline_MemoryCtx* ctx) {
    auto ptr = ptr_at_xy<const uint32_t>(ctx, dx,dy);
    from_1010102_xr(load<U32>(ptr, tail), &dr,&dg,&db,&da);
}
STAGE(gather_1010102, const SkRasterPipeline_GatherCtx* ctx) {
    const uint32_t* ptr;
    U32 ix = ix_and_ptr(&ptr, ctx, r,g);
    from_1010102(gather(ptr, ix), &r,&g,&b,&a);
}
STAGE(gather_1010102_xr, const SkRasterPipeline_GatherCtx* ctx) {
    const uint32_t* ptr;
    U32 ix = ix_and_ptr(&ptr, ctx, r, g);
    from_1010102_xr(gather(ptr, ix), &r,&g,&b,&a);
}
STAGE(store_1010102, const SkRasterPipeline_MemoryCtx* ctx) {
    auto ptr = ptr_at_xy<uint32_t>(ctx, dx,dy);

    U32 px = to_unorm(r, 1023)
           | to_unorm(g, 1023) << 10
           | to_unorm(b, 1023) << 20
           | to_unorm(a,    3) << 30;
    store(ptr, px, tail);
}
STAGE(store_1010102_xr, const SkRasterPipeline_MemoryCtx* ctx) {
    auto ptr = ptr_at_xy<uint32_t>(ctx, dx,dy);
    static constexpr float min = -0.752941f;
    static constexpr float max = 1.25098f;
    static constexpr float range = max - min;
    U32 px = to_unorm((r - min) / range, 1023)
           | to_unorm((g - min) / range, 1023) << 10
           | to_unorm((b - min) / range, 1023) << 20
           | to_unorm(a,    3) << 30;
    store(ptr, px, tail);
}

STAGE(load_f16, const SkRasterPipeline_MemoryCtx* ctx) {
    auto ptr = ptr_at_xy<const uint64_t>(ctx, dx,dy);

    U16 R,G,B,A;
    load4((const uint16_t*)ptr,tail, &R,&G,&B,&A);
    r = from_half(R);
    g = from_half(G);
    b = from_half(B);
    a = from_half(A);
}
STAGE(load_f16_dst, const SkRasterPipeline_MemoryCtx* ctx) {
    auto ptr = ptr_at_xy<const uint64_t>(ctx, dx,dy);

    U16 R,G,B,A;
    load4((const uint16_t*)ptr,tail, &R,&G,&B,&A);
    dr = from_half(R);
    dg = from_half(G);
    db = from_half(B);
    da = from_half(A);
}
STAGE(gather_f16, const SkRasterPipeline_GatherCtx* ctx) {
    const uint64_t* ptr;
    U32 ix = ix_and_ptr(&ptr, ctx, r,g);
    auto px = gather(ptr, ix);

    U16 R,G,B,A;
    load4((const uint16_t*)&px,0, &R,&G,&B,&A);
    r = from_half(R);
    g = from_half(G);
    b = from_half(B);
    a = from_half(A);
}
STAGE(store_f16, const SkRasterPipeline_MemoryCtx* ctx) {
    auto ptr = ptr_at_xy<uint64_t>(ctx, dx,dy);
    store4((uint16_t*)ptr,tail, to_half(r)
                              , to_half(g)
                              , to_half(b)
                              , to_half(a));
}

STAGE(store_u16_be, const SkRasterPipeline_MemoryCtx* ctx) {
    auto ptr = ptr_at_xy<uint16_t>(ctx, 4*dx,dy);

    U16 R = bswap(pack(to_unorm(r, 65535))),
        G = bswap(pack(to_unorm(g, 65535))),
        B = bswap(pack(to_unorm(b, 65535))),
        A = bswap(pack(to_unorm(a, 65535)));

    store4(ptr,tail, R,G,B,A);
}

STAGE(load_af16, const SkRasterPipeline_MemoryCtx* ctx) {
    auto ptr = ptr_at_xy<const uint16_t>(ctx, dx,dy);

    U16 A = load<U16>((const uint16_t*)ptr, tail);
    r = 0;
    g = 0;
    b = 0;
    a = from_half(A);
}
STAGE(load_af16_dst, const SkRasterPipeline_MemoryCtx* ctx) {
    auto ptr = ptr_at_xy<const uint16_t>(ctx, dx, dy);

    U16 A = load<U16>((const uint16_t*)ptr, tail);
    dr = dg = db = 0.0f;
    da = from_half(A);
}
STAGE(gather_af16, const SkRasterPipeline_GatherCtx* ctx) {
    const uint16_t* ptr;
    U32 ix = ix_and_ptr(&ptr, ctx, r, g);
    r = g = b = 0.0f;
    a = from_half(gather(ptr, ix));
}
STAGE(store_af16, const SkRasterPipeline_MemoryCtx* ctx) {
    auto ptr = ptr_at_xy<uint16_t>(ctx, dx,dy);
    store(ptr, to_half(a), tail);
}

STAGE(load_rgf16, const SkRasterPipeline_MemoryCtx* ctx) {
    auto ptr = ptr_at_xy<const uint32_t>(ctx, dx, dy);

    U16 R,G;
    load2((const uint16_t*)ptr, tail, &R, &G);
    r = from_half(R);
    g = from_half(G);
    b = 0;
    a = 1;
}
STAGE(load_rgf16_dst, const SkRasterPipeline_MemoryCtx* ctx) {
    auto ptr = ptr_at_xy<const uint32_t>(ctx, dx, dy);

    U16 R,G;
    load2((const uint16_t*)ptr, tail, &R, &G);
    dr = from_half(R);
    dg = from_half(G);
    db = 0;
    da = 1;
}
STAGE(gather_rgf16, const SkRasterPipeline_GatherCtx* ctx) {
    const uint32_t* ptr;
    U32 ix = ix_and_ptr(&ptr, ctx, r, g);
    auto px = gather(ptr, ix);

    U16 R,G;
    load2((const uint16_t*)&px, 0, &R, &G);
    r = from_half(R);
    g = from_half(G);
    b = 0;
    a = 1;
}
STAGE(store_rgf16, const SkRasterPipeline_MemoryCtx* ctx) {
    auto ptr = ptr_at_xy<uint32_t>(ctx, dx, dy);
    store2((uint16_t*)ptr, tail, to_half(r)
                               , to_half(g));
}

STAGE(load_f32, const SkRasterPipeline_MemoryCtx* ctx) {
    auto ptr = ptr_at_xy<const float>(ctx, 4*dx,4*dy);
    load4(ptr,tail, &r,&g,&b,&a);
}
STAGE(load_f32_dst, const SkRasterPipeline_MemoryCtx* ctx) {
    auto ptr = ptr_at_xy<const float>(ctx, 4*dx,4*dy);
    load4(ptr,tail, &dr,&dg,&db,&da);
}
STAGE(gather_f32, const SkRasterPipeline_GatherCtx* ctx) {
    const float* ptr;
    U32 ix = ix_and_ptr(&ptr, ctx, r,g);
    r = gather(ptr, 4*ix + 0);
    g = gather(ptr, 4*ix + 1);
    b = gather(ptr, 4*ix + 2);
    a = gather(ptr, 4*ix + 3);
}
STAGE(store_f32, const SkRasterPipeline_MemoryCtx* ctx) {
    auto ptr = ptr_at_xy<float>(ctx, 4*dx,4*dy);
    store4(ptr,tail, r,g,b,a);
}

STAGE(load_rgf32, const SkRasterPipeline_MemoryCtx* ctx) {
    auto ptr = ptr_at_xy<const float>(ctx, 2*dx,2*dy);
    load2(ptr, tail, &r, &g);
    b = 0;
    a = 1;
}
STAGE(store_rgf32, const SkRasterPipeline_MemoryCtx* ctx) {
    auto ptr = ptr_at_xy<float>(ctx, 2*dx,2*dy);
    store2(ptr, tail, r, g);
}

SI F exclusive_repeat(F v, const SkRasterPipeline_TileCtx* ctx) {
    return v - floor_(v*ctx->invScale)*ctx->scale;
}
SI F exclusive_mirror(F v, const SkRasterPipeline_TileCtx* ctx) {
    auto limit = ctx->scale;
    auto invLimit = ctx->invScale;

    // This is "repeat" over the range 0..2*limit
    auto u = v - floor_(v*invLimit*0.5f)*2*limit;
    // s will be 0 when moving forward (e.g. [0, limit)) and 1 when moving backward (e.g.
    // [limit, 2*limit)).
    auto s = floor_(u*invLimit);
    // This is the mirror result.
    auto m = u - 2*s*(u - limit);
    // Apply a bias to m if moving backwards so that we snap consistently at exact integer coords in
    // the logical infinite image. This is tested by mirror_tile GM. Note that all values
    // that have a non-zero bias applied are > 0.
    auto biasInUlps = trunc_(s);
    return sk_bit_cast<F>(sk_bit_cast<U32>(m) + ctx->mirrorBiasDir*biasInUlps);
}
// Tile x or y to [0,limit) == [0,limit - 1 ulp] (think, sampling from images).
// The gather stages will hard clamp the output of these stages to [0,limit)...
// we just need to do the basic repeat or mirroring.
STAGE(repeat_x, const SkRasterPipeline_TileCtx* ctx) { r = exclusive_repeat(r, ctx); }
STAGE(repeat_y, const SkRasterPipeline_TileCtx* ctx) { g = exclusive_repeat(g, ctx); }
STAGE(mirror_x, const SkRasterPipeline_TileCtx* ctx) { r = exclusive_mirror(r, ctx); }
STAGE(mirror_y, const SkRasterPipeline_TileCtx* ctx) { g = exclusive_mirror(g, ctx); }

STAGE( clamp_x_1, NoCtx) { r = clamp_01_(r); }
STAGE(repeat_x_1, NoCtx) { r = clamp_01_(r - floor_(r)); }
STAGE(mirror_x_1, NoCtx) { r = clamp_01_(abs_( (r-1.0f) - two(floor_((r-1.0f)*0.5f)) - 1.0f )); }

STAGE(clamp_x_and_y, const SkRasterPipeline_CoordClampCtx* ctx) {
    r = min(ctx->max_x, max(ctx->min_x, r));
    g = min(ctx->max_y, max(ctx->min_y, g));
}

// Decal stores a 32bit mask after checking the coordinate (x and/or y) against its domain:
//      mask == 0x00000000 if the coordinate(s) are out of bounds
//      mask == 0xFFFFFFFF if the coordinate(s) are in bounds
// After the gather stage, the r,g,b,a values are AND'd with this mask, setting them to 0
// if either of the coordinates were out of bounds.

STAGE(decal_x, SkRasterPipeline_DecalTileCtx* ctx) {
    auto w = ctx->limit_x;
    auto e = ctx->inclusiveEdge_x;
    auto cond = ((0 < r) & (r < w)) | (r == e);
    sk_unaligned_store(ctx->mask, cond_to_mask(cond));
}
STAGE(decal_y, SkRasterPipeline_DecalTileCtx* ctx) {
    auto h = ctx->limit_y;
    auto e = ctx->inclusiveEdge_y;
    auto cond = ((0 < g) & (g < h)) | (g == e);
    sk_unaligned_store(ctx->mask, cond_to_mask(cond));
}
STAGE(decal_x_and_y, SkRasterPipeline_DecalTileCtx* ctx) {
    auto w = ctx->limit_x;
    auto h = ctx->limit_y;
    auto ex = ctx->inclusiveEdge_x;
    auto ey = ctx->inclusiveEdge_y;
    auto cond = (((0 < r) & (r < w)) | (r == ex))
              & (((0 < g) & (g < h)) | (g == ey));
    sk_unaligned_store(ctx->mask, cond_to_mask(cond));
}
STAGE(check_decal_mask, SkRasterPipeline_DecalTileCtx* ctx) {
    auto mask = sk_unaligned_load<U32>(ctx->mask);
    r = sk_bit_cast<F>(sk_bit_cast<U32>(r) & mask);
    g = sk_bit_cast<F>(sk_bit_cast<U32>(g) & mask);
    b = sk_bit_cast<F>(sk_bit_cast<U32>(b) & mask);
    a = sk_bit_cast<F>(sk_bit_cast<U32>(a) & mask);
}

STAGE(alpha_to_gray, NoCtx) {
    r = g = b = a;
    a = 1;
}
STAGE(alpha_to_gray_dst, NoCtx) {
    dr = dg = db = da;
    da = 1;
}
STAGE(alpha_to_red, NoCtx) {
    r = a;
    a = 1;
}
STAGE(alpha_to_red_dst, NoCtx) {
    dr = da;
    da = 1;
}

STAGE(bt709_luminance_or_luma_to_alpha, NoCtx) {
    a = r*0.2126f + g*0.7152f + b*0.0722f;
    r = g = b = 0;
}
STAGE(bt709_luminance_or_luma_to_rgb, NoCtx) {
    r = g = b = r*0.2126f + g*0.7152f + b*0.0722f;
}

STAGE(matrix_translate, const float* m) {
    r += m[0];
    g += m[1];
}
STAGE(matrix_scale_translate, const float* m) {
    r = mad(r,m[0], m[2]);
    g = mad(g,m[1], m[3]);
}
STAGE(matrix_2x3, const float* m) {
    auto R = mad(r,m[0], mad(g,m[1], m[2])),
         G = mad(r,m[3], mad(g,m[4], m[5]));
    r = R;
    g = G;
}
STAGE(matrix_3x3, const float* m) {
    auto R = mad(r,m[0], mad(g,m[3], b*m[6])),
         G = mad(r,m[1], mad(g,m[4], b*m[7])),
         B = mad(r,m[2], mad(g,m[5], b*m[8]));
    r = R;
    g = G;
    b = B;
}
STAGE(matrix_3x4, const float* m) {
    auto R = mad(r,m[0], mad(g,m[3], mad(b,m[6], m[ 9]))),
         G = mad(r,m[1], mad(g,m[4], mad(b,m[7], m[10]))),
         B = mad(r,m[2], mad(g,m[5], mad(b,m[8], m[11])));
    r = R;
    g = G;
    b = B;
}
STAGE(matrix_4x5, const float* m) {
    auto R = mad(r,m[ 0], mad(g,m[ 1], mad(b,m[ 2], mad(a,m[ 3], m[ 4])))),
         G = mad(r,m[ 5], mad(g,m[ 6], mad(b,m[ 7], mad(a,m[ 8], m[ 9])))),
         B = mad(r,m[10], mad(g,m[11], mad(b,m[12], mad(a,m[13], m[14])))),
         A = mad(r,m[15], mad(g,m[16], mad(b,m[17], mad(a,m[18], m[19]))));
    r = R;
    g = G;
    b = B;
    a = A;
}
STAGE(matrix_4x3, const float* m) {
    auto X = r,
         Y = g;

    r = mad(X, m[0], mad(Y, m[4], m[ 8]));
    g = mad(X, m[1], mad(Y, m[5], m[ 9]));
    b = mad(X, m[2], mad(Y, m[6], m[10]));
    a = mad(X, m[3], mad(Y, m[7], m[11]));
}
STAGE(matrix_perspective, const float* m) {
    // N.B. Unlike the other matrix_ stages, this matrix is row-major.
    auto R = mad(r,m[0], mad(g,m[1], m[2])),
         G = mad(r,m[3], mad(g,m[4], m[5])),
         Z = mad(r,m[6], mad(g,m[7], m[8]));
    r = R * rcp_precise(Z);
    g = G * rcp_precise(Z);
}

SI void gradient_lookup(const SkRasterPipeline_GradientCtx* c, U32 idx, F t,
                        F* r, F* g, F* b, F* a) {
    F fr, br, fg, bg, fb, bb, fa, ba;
#if defined(JUMPER_IS_HSW)
    if (c->stopCount <=8) {
        fr = _mm256_permutevar8x32_ps(_mm256_loadu_ps(c->fs[0]), idx);
        br = _mm256_permutevar8x32_ps(_mm256_loadu_ps(c->bs[0]), idx);
        fg = _mm256_permutevar8x32_ps(_mm256_loadu_ps(c->fs[1]), idx);
        bg = _mm256_permutevar8x32_ps(_mm256_loadu_ps(c->bs[1]), idx);
        fb = _mm256_permutevar8x32_ps(_mm256_loadu_ps(c->fs[2]), idx);
        bb = _mm256_permutevar8x32_ps(_mm256_loadu_ps(c->bs[2]), idx);
        fa = _mm256_permutevar8x32_ps(_mm256_loadu_ps(c->fs[3]), idx);
        ba = _mm256_permutevar8x32_ps(_mm256_loadu_ps(c->bs[3]), idx);
    } else
#endif
    {
        fr = gather(c->fs[0], idx);
        br = gather(c->bs[0], idx);
        fg = gather(c->fs[1], idx);
        bg = gather(c->bs[1], idx);
        fb = gather(c->fs[2], idx);
        bb = gather(c->bs[2], idx);
        fa = gather(c->fs[3], idx);
        ba = gather(c->bs[3], idx);
    }

    *r = mad(t, fr, br);
    *g = mad(t, fg, bg);
    *b = mad(t, fb, bb);
    *a = mad(t, fa, ba);
}

STAGE(evenly_spaced_gradient, const SkRasterPipeline_GradientCtx* c) {
    auto t = r;
    auto idx = trunc_(t * (c->stopCount-1));
    gradient_lookup(c, idx, t, &r, &g, &b, &a);
}

STAGE(gradient, const SkRasterPipeline_GradientCtx* c) {
    auto t = r;
    U32 idx = 0;

    // N.B. The loop starts at 1 because idx 0 is the color to use before the first stop.
    for (size_t i = 1; i < c->stopCount; i++) {
        idx += if_then_else(t >= c->ts[i], U32(1), U32(0));
    }

    gradient_lookup(c, idx, t, &r, &g, &b, &a);
}

STAGE(evenly_spaced_2_stop_gradient, const SkRasterPipeline_EvenlySpaced2StopGradientCtx* c) {
    auto t = r;
    r = mad(t, c->f[0], c->b[0]);
    g = mad(t, c->f[1], c->b[1]);
    b = mad(t, c->f[2], c->b[2]);
    a = mad(t, c->f[3], c->b[3]);
}

STAGE(xy_to_unit_angle, NoCtx) {
    F X = r,
      Y = g;
    F xabs = abs_(X),
      yabs = abs_(Y);

    F slope = min(xabs, yabs)/max(xabs, yabs);
    F s = slope * slope;

    // Use a 7th degree polynomial to approximate atan.
    // This was generated using sollya.gforge.inria.fr.
    // A float optimized polynomial was generated using the following command.
    // P1 = fpminimax((1/(2*Pi))*atan(x),[|1,3,5,7|],[|24...|],[2^(-40),1],relative);
    F phi = slope
             * (0.15912117063999176025390625f     + s
             * (-5.185396969318389892578125e-2f   + s
             * (2.476101927459239959716796875e-2f + s
             * (-7.0547382347285747528076171875e-3f))));

    phi = if_then_else(xabs < yabs, 1.0f/4.0f - phi, phi);
    phi = if_then_else(X < 0.0f   , 1.0f/2.0f - phi, phi);
    phi = if_then_else(Y < 0.0f   , 1.0f - phi     , phi);
    phi = if_then_else(phi != phi , 0              , phi);  // Check for NaN.
    r = phi;
}

STAGE(xy_to_radius, NoCtx) {
    F X2 = r * r,
      Y2 = g * g;
    r = sqrt_(X2 + Y2);
}

// Please see https://skia.org/dev/design/conical for how our 2pt conical shader works.

STAGE(negate_x, NoCtx) { r = -r; }

STAGE(xy_to_2pt_conical_strip, const SkRasterPipeline_2PtConicalCtx* ctx) {
    F x = r, y = g, &t = r;
    t = x + sqrt_(ctx->fP0 - y*y); // ctx->fP0 = r0 * r0
}

STAGE(xy_to_2pt_conical_focal_on_circle, NoCtx) {
    F x = r, y = g, &t = r;
    t = x + y*y / x; // (x^2 + y^2) / x
}

STAGE(xy_to_2pt_conical_well_behaved, const SkRasterPipeline_2PtConicalCtx* ctx) {
    F x = r, y = g, &t = r;
    t = sqrt_(x*x + y*y) - x * ctx->fP0; // ctx->fP0 = 1/r1
}

STAGE(xy_to_2pt_conical_greater, const SkRasterPipeline_2PtConicalCtx* ctx) {
    F x = r, y = g, &t = r;
    t = sqrt_(x*x - y*y) - x * ctx->fP0; // ctx->fP0 = 1/r1
}

STAGE(xy_to_2pt_conical_smaller, const SkRasterPipeline_2PtConicalCtx* ctx) {
    F x = r, y = g, &t = r;
    t = -sqrt_(x*x - y*y) - x * ctx->fP0; // ctx->fP0 = 1/r1
}

STAGE(alter_2pt_conical_compensate_focal, const SkRasterPipeline_2PtConicalCtx* ctx) {
    F& t = r;
    t = t + ctx->fP1; // ctx->fP1 = f
}

STAGE(alter_2pt_conical_unswap, NoCtx) {
    F& t = r;
    t = 1 - t;
}

STAGE(mask_2pt_conical_nan, SkRasterPipeline_2PtConicalCtx* c) {
    F& t = r;
    auto is_degenerate = (t != t); // NaN
    t = if_then_else(is_degenerate, F(0), t);
    sk_unaligned_store(&c->fMask, cond_to_mask(!is_degenerate));
}

STAGE(mask_2pt_conical_degenerates, SkRasterPipeline_2PtConicalCtx* c) {
    F& t = r;
    auto is_degenerate = (t <= 0) | (t != t);
    t = if_then_else(is_degenerate, F(0), t);
    sk_unaligned_store(&c->fMask, cond_to_mask(!is_degenerate));
}

STAGE(apply_vector_mask, const uint32_t* ctx) {
    const U32 mask = sk_unaligned_load<U32>(ctx);
    r = sk_bit_cast<F>(sk_bit_cast<U32>(r) & mask);
    g = sk_bit_cast<F>(sk_bit_cast<U32>(g) & mask);
    b = sk_bit_cast<F>(sk_bit_cast<U32>(b) & mask);
    a = sk_bit_cast<F>(sk_bit_cast<U32>(a) & mask);
}

SI void save_xy(F* r, F* g, SkRasterPipeline_SamplerCtx* c) {
    // Whether bilinear or bicubic, all sample points are at the same fractional offset (fx,fy).
    // They're either the 4 corners of a logical 1x1 pixel or the 16 corners of a 3x3 grid
    // surrounding (x,y) at (0.5,0.5) off-center.
    F fx = fract(*r + 0.5f),
      fy = fract(*g + 0.5f);

    // Samplers will need to load x and fx, or y and fy.
    sk_unaligned_store(c->x,  *r);
    sk_unaligned_store(c->y,  *g);
    sk_unaligned_store(c->fx, fx);
    sk_unaligned_store(c->fy, fy);
}

STAGE(accumulate, const SkRasterPipeline_SamplerCtx* c) {
    // Bilinear and bicubic filters are both separable, so we produce independent contributions
    // from x and y, multiplying them together here to get each pixel's total scale factor.
    auto scale = sk_unaligned_load<F>(c->scalex)
               * sk_unaligned_load<F>(c->scaley);
    dr = mad(scale, r, dr);
    dg = mad(scale, g, dg);
    db = mad(scale, b, db);
    da = mad(scale, a, da);
}

// In bilinear interpolation, the 4 pixels at +/- 0.5 offsets from the sample pixel center
// are combined in direct proportion to their area overlapping that logical query pixel.
// At positive offsets, the x-axis contribution to that rectangle is fx, or (1-fx) at negative x.
// The y-axis is symmetric.

template <int kScale>
SI void bilinear_x(SkRasterPipeline_SamplerCtx* ctx, F* x) {
    *x = sk_unaligned_load<F>(ctx->x) + (kScale * 0.5f);
    F fx = sk_unaligned_load<F>(ctx->fx);

    F scalex;
    if (kScale == -1) { scalex = 1.0f - fx; }
    if (kScale == +1) { scalex =        fx; }
    sk_unaligned_store(ctx->scalex, scalex);
}
template <int kScale>
SI void bilinear_y(SkRasterPipeline_SamplerCtx* ctx, F* y) {
    *y = sk_unaligned_load<F>(ctx->y) + (kScale * 0.5f);
    F fy = sk_unaligned_load<F>(ctx->fy);

    F scaley;
    if (kScale == -1) { scaley = 1.0f - fy; }
    if (kScale == +1) { scaley =        fy; }
    sk_unaligned_store(ctx->scaley, scaley);
}

STAGE(bilinear_setup, SkRasterPipeline_SamplerCtx* ctx) {
    save_xy(&r, &g, ctx);
    // Init for accumulate
    dr = dg = db = da = 0;
}

STAGE(bilinear_nx, SkRasterPipeline_SamplerCtx* ctx) { bilinear_x<-1>(ctx, &r); }
STAGE(bilinear_px, SkRasterPipeline_SamplerCtx* ctx) { bilinear_x<+1>(ctx, &r); }
STAGE(bilinear_ny, SkRasterPipeline_SamplerCtx* ctx) { bilinear_y<-1>(ctx, &g); }
STAGE(bilinear_py, SkRasterPipeline_SamplerCtx* ctx) { bilinear_y<+1>(ctx, &g); }


// In bicubic interpolation, the 16 pixels and +/- 0.5 and +/- 1.5 offsets from the sample
// pixel center are combined with a non-uniform cubic filter, with higher values near the center.
//
// This helper computes the total weight along one axis (our bicubic filter is separable), given one
// column of the sampling matrix, and a fractional pixel offset. See SkCubicResampler for details.

SI F bicubic_wts(F t, float A, float B, float C, float D) {
    return mad(t, mad(t, mad(t, D, C), B), A);
}

template <int kScale>
SI void bicubic_x(SkRasterPipeline_SamplerCtx* ctx, F* x) {
    *x = sk_unaligned_load<F>(ctx->x) + (kScale * 0.5f);

    F scalex;
    if (kScale == -3) { scalex = sk_unaligned_load<F>(ctx->wx[0]); }
    if (kScale == -1) { scalex = sk_unaligned_load<F>(ctx->wx[1]); }
    if (kScale == +1) { scalex = sk_unaligned_load<F>(ctx->wx[2]); }
    if (kScale == +3) { scalex = sk_unaligned_load<F>(ctx->wx[3]); }
    sk_unaligned_store(ctx->scalex, scalex);
}
template <int kScale>
SI void bicubic_y(SkRasterPipeline_SamplerCtx* ctx, F* y) {
    *y = sk_unaligned_load<F>(ctx->y) + (kScale * 0.5f);

    F scaley;
    if (kScale == -3) { scaley = sk_unaligned_load<F>(ctx->wy[0]); }
    if (kScale == -1) { scaley = sk_unaligned_load<F>(ctx->wy[1]); }
    if (kScale == +1) { scaley = sk_unaligned_load<F>(ctx->wy[2]); }
    if (kScale == +3) { scaley = sk_unaligned_load<F>(ctx->wy[3]); }
    sk_unaligned_store(ctx->scaley, scaley);
}

STAGE(bicubic_setup, SkRasterPipeline_SamplerCtx* ctx) {
    save_xy(&r, &g, ctx);

    const float* w = ctx->weights;

    F fx = sk_unaligned_load<F>(ctx->fx);
    sk_unaligned_store(ctx->wx[0], bicubic_wts(fx, w[0], w[4], w[ 8], w[12]));
    sk_unaligned_store(ctx->wx[1], bicubic_wts(fx, w[1], w[5], w[ 9], w[13]));
    sk_unaligned_store(ctx->wx[2], bicubic_wts(fx, w[2], w[6], w[10], w[14]));
    sk_unaligned_store(ctx->wx[3], bicubic_wts(fx, w[3], w[7], w[11], w[15]));

    F fy = sk_unaligned_load<F>(ctx->fy);
    sk_unaligned_store(ctx->wy[0], bicubic_wts(fy, w[0], w[4], w[ 8], w[12]));
    sk_unaligned_store(ctx->wy[1], bicubic_wts(fy, w[1], w[5], w[ 9], w[13]));
    sk_unaligned_store(ctx->wy[2], bicubic_wts(fy, w[2], w[6], w[10], w[14]));
    sk_unaligned_store(ctx->wy[3], bicubic_wts(fy, w[3], w[7], w[11], w[15]));

    // Init for accumulate
    dr = dg = db = da = 0;
}

STAGE(bicubic_n3x, SkRasterPipeline_SamplerCtx* ctx) { bicubic_x<-3>(ctx, &r); }
STAGE(bicubic_n1x, SkRasterPipeline_SamplerCtx* ctx) { bicubic_x<-1>(ctx, &r); }
STAGE(bicubic_p1x, SkRasterPipeline_SamplerCtx* ctx) { bicubic_x<+1>(ctx, &r); }
STAGE(bicubic_p3x, SkRasterPipeline_SamplerCtx* ctx) { bicubic_x<+3>(ctx, &r); }

STAGE(bicubic_n3y, SkRasterPipeline_SamplerCtx* ctx) { bicubic_y<-3>(ctx, &g); }
STAGE(bicubic_n1y, SkRasterPipeline_SamplerCtx* ctx) { bicubic_y<-1>(ctx, &g); }
STAGE(bicubic_p1y, SkRasterPipeline_SamplerCtx* ctx) { bicubic_y<+1>(ctx, &g); }
STAGE(bicubic_p3y, SkRasterPipeline_SamplerCtx* ctx) { bicubic_y<+3>(ctx, &g); }

STAGE(mipmap_linear_init, SkRasterPipeline_MipmapCtx* ctx) {
    sk_unaligned_store(ctx->x, r);
    sk_unaligned_store(ctx->y, g);
}

STAGE(mipmap_linear_update, SkRasterPipeline_MipmapCtx* ctx) {
    sk_unaligned_store(ctx->r, r);
    sk_unaligned_store(ctx->g, g);
    sk_unaligned_store(ctx->b, b);
    sk_unaligned_store(ctx->a, a);

    r = sk_unaligned_load<F>(ctx->x) * ctx->scaleX;
    g = sk_unaligned_load<F>(ctx->y) * ctx->scaleY;
}

STAGE(mipmap_linear_finish, SkRasterPipeline_MipmapCtx* ctx) {
    r = lerp(sk_unaligned_load<F>(ctx->r), r, ctx->lowerWeight);
    g = lerp(sk_unaligned_load<F>(ctx->g), g, ctx->lowerWeight);
    b = lerp(sk_unaligned_load<F>(ctx->b), b, ctx->lowerWeight);
    a = lerp(sk_unaligned_load<F>(ctx->a), a, ctx->lowerWeight);
}

STAGE(callback, SkRasterPipeline_CallbackCtx* c) {
    store4(c->rgba,0, r,g,b,a);
    c->fn(c, tail ? tail : N);
    load4(c->read_from,0, &r,&g,&b,&a);
}

STAGE_TAIL(set_base_pointer, std::byte* p) {
    base = p;
}

#ifdef SK_ENABLE_SKSL_IN_RASTER_PIPELINE

// All control flow stages used by SkSL maintain some state in the common registers:
//   r: condition mask
//   g: loop mask
//   b: return mask
//   a: execution mask (intersection of all three masks)
// After updating r/g/b, you must invoke update_execution_mask().
#define execution_mask()        sk_bit_cast<I32>(a)
#define update_execution_mask() a = sk_bit_cast<F>(sk_bit_cast<I32>(r) & \
                                                   sk_bit_cast<I32>(g) & \
                                                   sk_bit_cast<I32>(b))

STAGE_TAIL(init_lane_masks, NoCtx) {
    uint32_t iota[] = {0,1,2,3,4,5,6,7};
    I32 mask = tail ? cond_to_mask(sk_unaligned_load<U32>(iota) < tail) : I32(~0);
    r = g = b = a = sk_bit_cast<F>(mask);
}

STAGE_TAIL(store_device_xy01, F* dst) {
    // This is very similar to `seed_shader + store_src`, but b/a are backwards.
    // (sk_FragCoord actually puts w=1 in the w slot.)
    static constexpr float iota[] = {
        0.5f, 1.5f, 2.5f, 3.5f, 4.5f, 5.5f, 6.5f, 7.5f,
        8.5f, 9.5f,10.5f,11.5f,12.5f,13.5f,14.5f,15.5f,
    };
    dst[0] = cast(dx) + sk_unaligned_load<F>(iota);
    dst[1] = cast(dy) + 0.5f;
    dst[2] = 0.0f;
    dst[3] = 1.0f;
}

STAGE_TAIL(exchange_src, F* rgba) {
    // Swaps r,g,b,a registers with the values at `rgba`.
    F temp[4] = {r, g, b, a};
    r = rgba[0];
    rgba[0] = temp[0];
    g = rgba[1];
    rgba[1] = temp[1];
    b = rgba[2];
    rgba[2] = temp[2];
    a = rgba[3];
    rgba[3] = temp[3];
}

STAGE_TAIL(load_condition_mask, F* ctx) {
    r = sk_unaligned_load<F>(ctx);
    update_execution_mask();
}

STAGE_TAIL(store_condition_mask, F* ctx) {
    sk_unaligned_store(ctx, r);
}

STAGE_TAIL(merge_condition_mask, I32* ptr) {
    // Set the condition-mask to the intersection of two adjacent masks at the pointer.
    r = sk_bit_cast<F>(ptr[0] & ptr[1]);
    update_execution_mask();
}

STAGE_TAIL(merge_inv_condition_mask, I32* ptr) {
    // Set the condition-mask to the intersection of the first mask and the inverse of the second.
    r = sk_bit_cast<F>(ptr[0] & ~ptr[1]);
    update_execution_mask();
}

STAGE_TAIL(load_loop_mask, F* ctx) {
    g = sk_unaligned_load<F>(ctx);
    update_execution_mask();
}

STAGE_TAIL(store_loop_mask, F* ctx) {
    sk_unaligned_store(ctx, g);
}

STAGE_TAIL(mask_off_loop_mask, NoCtx) {
    // We encountered a break statement. If a lane was active, it should be masked off now, and stay
    // masked-off until the termination of the loop.
    g = sk_bit_cast<F>(sk_bit_cast<I32>(g) & ~execution_mask());
    update_execution_mask();
}

STAGE_TAIL(reenable_loop_mask, I32* ptr) {
    // Set the loop-mask to the union of the current loop-mask with the mask at the pointer.
    g = sk_bit_cast<F>(sk_bit_cast<I32>(g) | ptr[0]);
    update_execution_mask();
}

STAGE_TAIL(merge_loop_mask, I32* ptr) {
    // Set the loop-mask to the intersection of the current loop-mask with the mask at the pointer.
    // (Note: this behavior subtly differs from merge_condition_mask!)
    g = sk_bit_cast<F>(sk_bit_cast<I32>(g) & ptr[0]);
<<<<<<< HEAD
    update_execution_mask();
}

STAGE_TAIL(continue_op, I32* continueMask) {
    // Set any currently-executing lanes in the continue-mask to true.
    *continueMask |= execution_mask();

    // Disable any currently-executing lanes from the loop mask. (Just like `mask_off_loop_mask`.)
    g = sk_bit_cast<F>(sk_bit_cast<I32>(g) & ~execution_mask());
    update_execution_mask();
}

=======
    update_execution_mask();
}

STAGE_TAIL(continue_op, I32* continueMask) {
    // Set any currently-executing lanes in the continue-mask to true.
    *continueMask |= execution_mask();

    // Disable any currently-executing lanes from the loop mask. (Just like `mask_off_loop_mask`.)
    g = sk_bit_cast<F>(sk_bit_cast<I32>(g) & ~execution_mask());
    update_execution_mask();
}

>>>>>>> 46ecd1b7
STAGE_TAIL(case_op, SkRasterPipeline_CaseOpCtx* packed) {
    auto ctx = SkRPCtxUtils::Unpack(packed);

    // Check each lane to see if the case value matches the expectation.
    I32* actualValue = (I32*)(base + ctx.offset);
    I32 caseMatches = cond_to_mask(*actualValue == ctx.expectedValue);

    // In lanes where we found a match, enable the loop mask...
    g = sk_bit_cast<F>(sk_bit_cast<I32>(g) | caseMatches);
    update_execution_mask();

    // ... and clear the default-case mask.
    I32* defaultMask = actualValue + 1;
    *defaultMask &= ~caseMatches;
}

STAGE_TAIL(load_return_mask, F* ctx) {
    b = sk_unaligned_load<F>(ctx);
    update_execution_mask();
}

STAGE_TAIL(store_return_mask, F* ctx) {
    sk_unaligned_store(ctx, b);
}

STAGE_TAIL(mask_off_return_mask, NoCtx) {
    // We encountered a return statement. If a lane was active, it should be masked off now, and
    // stay masked-off until the end of the function.
    b = sk_bit_cast<F>(sk_bit_cast<I32>(b) & ~execution_mask());
    update_execution_mask();
}

STAGE_BRANCH(branch_if_all_lanes_active, SkRasterPipeline_BranchCtx* ctx) {
    if (tail) {
        uint32_t iota[] = {0,1,2,3,4,5,6,7};
        I32 tailLanes = cond_to_mask(tail <= sk_unaligned_load<U32>(iota));
        return all(execution_mask() | tailLanes) ? ctx->offset : 1;
    } else {
        return all(execution_mask()) ? ctx->offset : 1;
    }
}

STAGE_BRANCH(branch_if_any_lanes_active, SkRasterPipeline_BranchCtx* ctx) {
    return any(execution_mask()) ? ctx->offset : 1;
}

STAGE_BRANCH(branch_if_no_lanes_active, SkRasterPipeline_BranchCtx* ctx) {
    return any(execution_mask()) ? 1 : ctx->offset;
}

STAGE_BRANCH(jump, SkRasterPipeline_BranchCtx* ctx) {
    return ctx->offset;
}

STAGE_BRANCH(branch_if_no_active_lanes_eq, SkRasterPipeline_BranchIfEqualCtx* ctx) {
    // Compare each lane against the expected value...
    I32 match = cond_to_mask(*(I32*)ctx->ptr == ctx->value);
    // ... but mask off lanes that aren't executing.
    match &= execution_mask();
    // If any lanes matched, don't take the branch.
    return any(match) ? 1 : ctx->offset;
}

STAGE_TAIL(trace_line, SkRasterPipeline_TraceLineCtx* ctx) {
    I32* traceMask = (I32*)ctx->traceMask;
    if (any(execution_mask() & *traceMask)) {
        ctx->traceHook->line(ctx->lineNumber);
    }
}

STAGE_TAIL(trace_enter, SkRasterPipeline_TraceFuncCtx* ctx) {
    I32* traceMask = (I32*)ctx->traceMask;
    if (any(execution_mask() & *traceMask)) {
        ctx->traceHook->enter(ctx->funcIdx);
    }
<<<<<<< HEAD
}

STAGE_TAIL(trace_exit, SkRasterPipeline_TraceFuncCtx* ctx) {
    I32* traceMask = (I32*)ctx->traceMask;
    if (any(execution_mask() & *traceMask)) {
        ctx->traceHook->exit(ctx->funcIdx);
    }
}

=======
}

STAGE_TAIL(trace_exit, SkRasterPipeline_TraceFuncCtx* ctx) {
    I32* traceMask = (I32*)ctx->traceMask;
    if (any(execution_mask() & *traceMask)) {
        ctx->traceHook->exit(ctx->funcIdx);
    }
}

>>>>>>> 46ecd1b7
STAGE_TAIL(trace_scope, SkRasterPipeline_TraceScopeCtx* ctx) {
    // Note that trace_scope intentionally does not incorporate the execution mask. Otherwise, the
    // scopes would become unbalanced if the execution mask changed in the middle of a block. The
    // caller is responsible for providing a combined trace- and execution-mask.
    I32* traceMask = (I32*)ctx->traceMask;
    if (any(*traceMask)) {
        ctx->traceHook->scope(ctx->delta);
    }
}

STAGE_TAIL(trace_var, SkRasterPipeline_TraceVarCtx* ctx) {
    I32* traceMask = (I32*)ctx->traceMask;
    I32 mask = execution_mask() & *traceMask;
    if (any(mask)) {
        for (size_t lane = 0; lane < N; ++lane) {
            if (select_lane(mask, lane)) {
                I32* data = (I32*)ctx->data;
                int slotIdx = ctx->slotIdx, numSlots = ctx->numSlots;
                if (ctx->indirectOffset) {
                    // If this was an indirect store, apply the indirect-offset to the data pointer.
                    uint32_t indirectOffset = select_lane(*(U32*)ctx->indirectOffset, lane);
                    indirectOffset = std::min<uint32_t>(indirectOffset, ctx->indirectLimit);
                    data += indirectOffset;
                    slotIdx += indirectOffset;
                }
                while (numSlots--) {
                    ctx->traceHook->var(slotIdx, select_lane(*data, lane));
                    ++slotIdx;
                    ++data;
                }
                break;
            }
        }
    }
}

STAGE_TAIL(copy_uniform, SkRasterPipeline_UniformCtx* ctx) {
    const float* src = ctx->src;
    F* dst = (F*)ctx->dst;
    dst[0] = src[0];
}
STAGE_TAIL(copy_2_uniforms, SkRasterPipeline_UniformCtx* ctx) {
    const float* src = ctx->src;
    F* dst = (F*)ctx->dst;
    dst[0] = src[0];
    dst[1] = src[1];
}
STAGE_TAIL(copy_3_uniforms, SkRasterPipeline_UniformCtx* ctx) {
    const float* src = ctx->src;
    F* dst = (F*)ctx->dst;
    dst[0] = src[0];
    dst[1] = src[1];
    dst[2] = src[2];
}
STAGE_TAIL(copy_4_uniforms, SkRasterPipeline_UniformCtx* ctx) {
    const float* src = ctx->src;
    F* dst = (F*)ctx->dst;
    dst[0] = src[0];
    dst[1] = src[1];
    dst[2] = src[2];
    dst[3] = src[3];
}

STAGE_TAIL(copy_constant, SkRasterPipeline_ConstantCtx* packed) {
    auto ctx = SkRPCtxUtils::Unpack(packed);
    F* dst = (F*)(base + ctx.dst);
    F value = ctx.value;
    dst[0] = value;
}
STAGE_TAIL(splat_2_constants, SkRasterPipeline_ConstantCtx* packed) {
    auto ctx = SkRPCtxUtils::Unpack(packed);
    F* dst = (F*)(base + ctx.dst);
    F value = ctx.value;
    dst[0] = dst[1] = value;
}
STAGE_TAIL(splat_3_constants, SkRasterPipeline_ConstantCtx* packed) {
    auto ctx = SkRPCtxUtils::Unpack(packed);
    F* dst = (F*)(base + ctx.dst);
    F value = ctx.value;
    dst[0] = dst[1] = dst[2] = value;
}
STAGE_TAIL(splat_4_constants, SkRasterPipeline_ConstantCtx* packed) {
    auto ctx = SkRPCtxUtils::Unpack(packed);
    F* dst = (F*)(base + ctx.dst);
    F value = ctx.value;
    dst[0] = dst[1] = dst[2] = dst[3] = value;
}

template <int NumSlots>
SI void copy_n_slots_unmasked_fn(SkRasterPipeline_BinaryOpCtx* packed, std::byte* base) {
    auto ctx = SkRPCtxUtils::Unpack(packed);
    F* dst = (F*)(base + ctx.dst);
    F* src = (F*)(base + ctx.src);
    // We don't even bother masking off the tail; we're filling slots, not the destination surface.
    memcpy(dst, src, sizeof(F) * NumSlots);
<<<<<<< HEAD
}

STAGE_TAIL(copy_slot_unmasked, SkRasterPipeline_BinaryOpCtx* packed) {
    copy_n_slots_unmasked_fn<1>(packed, base);
}
=======
}

STAGE_TAIL(copy_slot_unmasked, SkRasterPipeline_BinaryOpCtx* packed) {
    copy_n_slots_unmasked_fn<1>(packed, base);
}
>>>>>>> 46ecd1b7
STAGE_TAIL(copy_2_slots_unmasked, SkRasterPipeline_BinaryOpCtx* packed) {
    copy_n_slots_unmasked_fn<2>(packed, base);
}
STAGE_TAIL(copy_3_slots_unmasked, SkRasterPipeline_BinaryOpCtx* packed) {
    copy_n_slots_unmasked_fn<3>(packed, base);
}
STAGE_TAIL(copy_4_slots_unmasked, SkRasterPipeline_BinaryOpCtx* packed) {
    copy_n_slots_unmasked_fn<4>(packed, base);
}

template <int NumSlots>
SI void copy_n_slots_masked_fn(SkRasterPipeline_BinaryOpCtx* packed, std::byte* base, I32 mask) {
    auto ctx = SkRPCtxUtils::Unpack(packed);
    F* dst = (F*)(base + ctx.dst);
    F* src = (F*)(base + ctx.src);
    for (int count = 0; count < NumSlots; ++count) {
        *dst = if_then_else(mask, *src, *dst);
        dst += 1;
        src += 1;
    }
}

STAGE_TAIL(copy_slot_masked, SkRasterPipeline_BinaryOpCtx* packed) {
    copy_n_slots_masked_fn<1>(packed, base, execution_mask());
}
STAGE_TAIL(copy_2_slots_masked, SkRasterPipeline_BinaryOpCtx* packed) {
    copy_n_slots_masked_fn<2>(packed, base, execution_mask());
}
STAGE_TAIL(copy_3_slots_masked, SkRasterPipeline_BinaryOpCtx* packed) {
    copy_n_slots_masked_fn<3>(packed, base, execution_mask());
}
STAGE_TAIL(copy_4_slots_masked, SkRasterPipeline_BinaryOpCtx* packed) {
    copy_n_slots_masked_fn<4>(packed, base, execution_mask());
}

template <int LoopCount, typename OffsetType>
SI void shuffle_fn(std::byte* ptr, OffsetType* offsets, int numSlots) {
    F scratch[16];
    for (int count = 0; count < LoopCount; ++count) {
        scratch[count] = *(F*)(ptr + offsets[count]);
    }
    // Surprisingly, this switch generates significantly better code than a memcpy (on x86-64) when
    // the number of slots is unknown at compile time, and generates roughly identical code when the
    // number of slots is hardcoded. Using a switch allows `scratch` to live in ymm0-ymm15 instead
    // of being written out to the stack and then read back in. Also, the intrinsic memcpy assumes
    // that `numSlots` could be arbitrarily large, and so it emits more code than we need.
    F* dst = (F*)ptr;
    switch (numSlots) {
        case 16: dst[15] = scratch[15]; [[fallthrough]];
        case 15: dst[14] = scratch[14]; [[fallthrough]];
        case 14: dst[13] = scratch[13]; [[fallthrough]];
        case 13: dst[12] = scratch[12]; [[fallthrough]];
        case 12: dst[11] = scratch[11]; [[fallthrough]];
        case 11: dst[10] = scratch[10]; [[fallthrough]];
        case 10: dst[ 9] = scratch[ 9]; [[fallthrough]];
        case  9: dst[ 8] = scratch[ 8]; [[fallthrough]];
        case  8: dst[ 7] = scratch[ 7]; [[fallthrough]];
        case  7: dst[ 6] = scratch[ 6]; [[fallthrough]];
        case  6: dst[ 5] = scratch[ 5]; [[fallthrough]];
        case  5: dst[ 4] = scratch[ 4]; [[fallthrough]];
        case  4: dst[ 3] = scratch[ 3]; [[fallthrough]];
        case  3: dst[ 2] = scratch[ 2]; [[fallthrough]];
        case  2: dst[ 1] = scratch[ 1]; [[fallthrough]];
        case  1: dst[ 0] = scratch[ 0];
    }
}

template <int N>
SI void small_swizzle_fn(SkRasterPipeline_SwizzleCtx* packed, std::byte* base) {
    auto ctx = SkRPCtxUtils::Unpack(packed);
    shuffle_fn<N>(base + ctx.dst, ctx.offsets, N);
}

STAGE_TAIL(swizzle_1, SkRasterPipeline_SwizzleCtx* packed) {
    small_swizzle_fn<1>(packed, base);
}
STAGE_TAIL(swizzle_2, SkRasterPipeline_SwizzleCtx* packed) {
    small_swizzle_fn<2>(packed, base);
}
STAGE_TAIL(swizzle_3, SkRasterPipeline_SwizzleCtx* packed) {
    small_swizzle_fn<3>(packed, base);
}
STAGE_TAIL(swizzle_4, SkRasterPipeline_SwizzleCtx* packed) {
    small_swizzle_fn<4>(packed, base);
}
STAGE_TAIL(shuffle, SkRasterPipeline_ShuffleCtx* ctx) {
    shuffle_fn<16>((std::byte*)ctx->ptr, ctx->offsets, ctx->count);
}

template <int NumSlots>
SI void swizzle_copy_masked_fn(F* dst, const F* src, uint16_t* offsets, I32 mask) {
    std::byte* dstB = (std::byte*)dst;
    for (int count = 0; count < NumSlots; ++count) {
        F* dstS = (F*)(dstB + *offsets);
        *dstS = if_then_else(mask, *src, *dstS);
        offsets += 1;
        src     += 1;
    }
}

STAGE_TAIL(swizzle_copy_slot_masked, SkRasterPipeline_SwizzleCopyCtx* ctx) {
    swizzle_copy_masked_fn<1>((F*)ctx->dst, (F*)ctx->src, ctx->offsets, execution_mask());
}
STAGE_TAIL(swizzle_copy_2_slots_masked, SkRasterPipeline_SwizzleCopyCtx* ctx) {
    swizzle_copy_masked_fn<2>((F*)ctx->dst, (F*)ctx->src, ctx->offsets, execution_mask());
}
STAGE_TAIL(swizzle_copy_3_slots_masked, SkRasterPipeline_SwizzleCopyCtx* ctx) {
    swizzle_copy_masked_fn<3>((F*)ctx->dst, (F*)ctx->src, ctx->offsets, execution_mask());
}
STAGE_TAIL(swizzle_copy_4_slots_masked, SkRasterPipeline_SwizzleCopyCtx* ctx) {
    swizzle_copy_masked_fn<4>((F*)ctx->dst, (F*)ctx->src, ctx->offsets, execution_mask());
}

STAGE_TAIL(copy_from_indirect_unmasked, SkRasterPipeline_CopyIndirectCtx* ctx) {
    // Clamp the indirect offsets to stay within the limit.
    U32 offsets = *(U32*)ctx->indirectOffset;
    offsets = min(offsets, ctx->indirectLimit);

    // Scale up the offsets to account for the N lanes per value.
    offsets *= N;

    // Adjust the offsets forward so that they fetch from the correct lane.
    static constexpr uint32_t iota[] = {0, 1, 2, 3, 4, 5, 6, 7, 8, 9, 10, 11, 12, 13, 14, 15};
    offsets += sk_unaligned_load<I32>(iota);

    // Use gather to perform indirect lookups; write the results into `dst`.
    const float* src = ctx->src;
    F*           dst = (F*)ctx->dst;
    F*           end = dst + ctx->slots;
    do {
        *dst = gather(src, offsets);
        dst += 1;
        src += N;
    } while (dst != end);
}

STAGE_TAIL(copy_from_indirect_uniform_unmasked, SkRasterPipeline_CopyIndirectCtx* ctx) {
    // Clamp the indirect offsets to stay within the limit.
    U32 offsets = *(U32*)ctx->indirectOffset;
    offsets = min(offsets, ctx->indirectLimit);

    // Use gather to perform indirect lookups; write the results into `dst`.
    const float* src = ctx->src;
    F*           dst = (F*)ctx->dst;
    F*           end = dst + ctx->slots;
    do {
        *dst = gather(src, offsets);
        dst += 1;
        src += 1;
    } while (dst != end);
}

STAGE_TAIL(copy_to_indirect_masked, SkRasterPipeline_CopyIndirectCtx* ctx) {
    // Clamp the indirect offsets to stay within the limit.
    U32 offsets = *(U32*)ctx->indirectOffset;
    offsets = min(offsets, ctx->indirectLimit);

    // Scale up the offsets to account for the N lanes per value.
    offsets *= N;

    // Adjust the offsets forward so that they store into the correct lane.
    static constexpr uint32_t iota[] = {0, 1, 2, 3, 4, 5, 6, 7, 8, 9, 10, 11, 12, 13, 14, 15};
    offsets += sk_unaligned_load<I32>(iota);

    // Perform indirect, masked writes into `dst`.
    const F* src = (F*)ctx->src;
    const F* end = src + ctx->slots;
    float*   dst = ctx->dst;
    I32      mask = execution_mask();
    do {
        scatter_masked(*src, dst, offsets, mask);
        dst += N;
        src += 1;
    } while (src != end);
}

STAGE_TAIL(swizzle_copy_to_indirect_masked, SkRasterPipeline_SwizzleCopyIndirectCtx* ctx) {
    // Clamp the indirect offsets to stay within the limit.
    U32 offsets = *(U32*)ctx->indirectOffset;
    offsets = min(offsets, ctx->indirectLimit);

    // Scale up the offsets to account for the N lanes per value.
    offsets *= N;

    // Adjust the offsets forward so that they store into the correct lane.
    static constexpr uint32_t iota[] = {0, 1, 2, 3, 4, 5, 6, 7, 8, 9, 10, 11, 12, 13, 14, 15};
    offsets += sk_unaligned_load<I32>(iota);

    // Perform indirect, masked, swizzled writes into `dst`.
    const F*        src     = (F*)ctx->src;
    const F*        end     = src + ctx->slots;
    std::byte*      dstB    = (std::byte*)ctx->dst;
    const uint16_t* swizzle = ctx->offsets;
    I32             mask    = execution_mask();
    do {
        float* dst = (float*)(dstB + *swizzle);
        scatter_masked(*src, dst, offsets, mask);
        swizzle += 1;
        src     += 1;
    } while (src != end);
}

// Unary operations take a single input, and overwrite it with their output.
// Unlike binary or ternary operations, we provide variations of 1-4 slots, but don't provide
// an arbitrary-width "n-slot" variation; the Builder can chain together longer sequences manually.
template <typename T, void (*ApplyFn)(T*)>
SI void apply_adjacent_unary(T* dst, T* end) {
    do {
        ApplyFn(dst);
        dst += 1;
    } while (dst != end);
}

#if defined(JUMPER_IS_SCALAR)
template <typename T>
SI void cast_to_float_from_fn(T* dst) {
    *dst = sk_bit_cast<T>((F)*dst);
}
SI void cast_to_int_from_fn(F* dst) {
    *dst = sk_bit_cast<F>((I32)*dst);
}
SI void cast_to_uint_from_fn(F* dst) {
    *dst = sk_bit_cast<F>((U32)*dst);
}
#else
template <typename T>
SI void cast_to_float_from_fn(T* dst) {
    *dst = sk_bit_cast<T>(__builtin_convertvector(*dst, F));
}
SI void cast_to_int_from_fn(F* dst) {
    *dst = sk_bit_cast<F>(__builtin_convertvector(*dst, I32));
}
SI void cast_to_uint_from_fn(F* dst) {
    *dst = sk_bit_cast<F>(__builtin_convertvector(*dst, U32));
}
#endif

SI void abs_fn(I32* dst) {
    *dst = abs_(*dst);
}

SI void floor_fn(F* dst) {
    *dst = floor_(*dst);
}

SI void ceil_fn(F* dst) {
    *dst = ceil_(*dst);
}

SI void invsqrt_fn(F* dst) {
    *dst = rsqrt(*dst);
}

#define DECLARE_UNARY_FLOAT(name)                                                              \
    STAGE_TAIL(name##_float, F* dst) { apply_adjacent_unary<F, &name##_fn>(dst, dst + 1); }    \
    STAGE_TAIL(name##_2_floats, F* dst) { apply_adjacent_unary<F, &name##_fn>(dst, dst + 2); } \
    STAGE_TAIL(name##_3_floats, F* dst) { apply_adjacent_unary<F, &name##_fn>(dst, dst + 3); } \
    STAGE_TAIL(name##_4_floats, F* dst) { apply_adjacent_unary<F, &name##_fn>(dst, dst + 4); }

#define DECLARE_UNARY_INT(name)                                                                  \
    STAGE_TAIL(name##_int, I32* dst) { apply_adjacent_unary<I32, &name##_fn>(dst, dst + 1); }    \
    STAGE_TAIL(name##_2_ints, I32* dst) { apply_adjacent_unary<I32, &name##_fn>(dst, dst + 2); } \
    STAGE_TAIL(name##_3_ints, I32* dst) { apply_adjacent_unary<I32, &name##_fn>(dst, dst + 3); } \
    STAGE_TAIL(name##_4_ints, I32* dst) { apply_adjacent_unary<I32, &name##_fn>(dst, dst + 4); }

#define DECLARE_UNARY_UINT(name)                                                                  \
    STAGE_TAIL(name##_uint, U32* dst) { apply_adjacent_unary<U32, &name##_fn>(dst, dst + 1); }    \
    STAGE_TAIL(name##_2_uints, U32* dst) { apply_adjacent_unary<U32, &name##_fn>(dst, dst + 2); } \
    STAGE_TAIL(name##_3_uints, U32* dst) { apply_adjacent_unary<U32, &name##_fn>(dst, dst + 3); } \
    STAGE_TAIL(name##_4_uints, U32* dst) { apply_adjacent_unary<U32, &name##_fn>(dst, dst + 4); }

DECLARE_UNARY_INT(cast_to_float_from) DECLARE_UNARY_UINT(cast_to_float_from)
DECLARE_UNARY_FLOAT(cast_to_int_from)
DECLARE_UNARY_FLOAT(cast_to_uint_from)
DECLARE_UNARY_FLOAT(floor)
DECLARE_UNARY_FLOAT(ceil)
DECLARE_UNARY_FLOAT(invsqrt)
DECLARE_UNARY_INT(abs)

#undef DECLARE_UNARY_FLOAT
#undef DECLARE_UNARY_INT
#undef DECLARE_UNARY_UINT

// For complex unary ops, we only provide a 1-slot version to reduce code bloat.
STAGE_TAIL(sin_float, F* dst)  { *dst = sin_(*dst); }
STAGE_TAIL(cos_float, F* dst)  { *dst = cos_(*dst); }
STAGE_TAIL(tan_float, F* dst)  { *dst = tan_(*dst); }
STAGE_TAIL(asin_float, F* dst) { *dst = asin_(*dst); }
STAGE_TAIL(acos_float, F* dst) { *dst = acos_(*dst); }
STAGE_TAIL(atan_float, F* dst) { *dst = atan_(*dst); }
STAGE_TAIL(sqrt_float, F* dst) { *dst = sqrt_(*dst); }
STAGE_TAIL(exp_float, F* dst)  { *dst = approx_exp(*dst); }
STAGE_TAIL(exp2_float, F* dst) { *dst = approx_pow2(*dst); }
STAGE_TAIL(log_float, F* dst)  { *dst = approx_log(*dst); }
STAGE_TAIL(log2_float, F* dst) { *dst = approx_log2(*dst); }

STAGE_TAIL(inverse_mat2, F* dst) {
    F a00 = dst[0], a01 = dst[1],
      a10 = dst[2], a11 = dst[3];
    F det = mad(a00, a11, -a01 * a10),
      invdet = rcp_precise(det);
    dst[0] =  invdet * a11;
    dst[1] = -invdet * a01;
    dst[2] = -invdet * a10;
    dst[3] =  invdet * a00;
}

STAGE_TAIL(inverse_mat3, F* dst) {
    F a00 = dst[0], a01 = dst[1], a02 = dst[2],
      a10 = dst[3], a11 = dst[4], a12 = dst[5],
      a20 = dst[6], a21 = dst[7], a22 = dst[8];
    F b01 = mad(a22, a11, -a12 * a21),
      b11 = mad(a12, a20, -a22 * a10),
      b21 = mad(a21, a10, -a11 * a20);
    F det = mad(a00, b01, mad(a01, b11, a02 * b21)),
      invdet = rcp_precise(det);
    dst[0] = invdet * b01;
    dst[1] = invdet * mad(a02, a21, -a22 * a01);
    dst[2] = invdet * mad(a12, a01, -a02 * a11);
    dst[3] = invdet * b11;
    dst[4] = invdet * mad(a22, a00, -a02 * a20);
    dst[5] = invdet * mad(a02, a10, -a12 * a00);
    dst[6] = invdet * b21;
    dst[7] = invdet * mad(a01, a20, -a21 * a00);
    dst[8] = invdet * mad(a11, a00, -a01 * a10);
}

STAGE_TAIL(inverse_mat4, F* dst) {
    F a00 = dst[0],  a01 = dst[1],  a02 = dst[2],  a03 = dst[3],
      a10 = dst[4],  a11 = dst[5],  a12 = dst[6],  a13 = dst[7],
      a20 = dst[8],  a21 = dst[9],  a22 = dst[10], a23 = dst[11],
      a30 = dst[12], a31 = dst[13], a32 = dst[14], a33 = dst[15];
    F b00 = mad(a00, a11, -a01 * a10),
      b01 = mad(a00, a12, -a02 * a10),
      b02 = mad(a00, a13, -a03 * a10),
      b03 = mad(a01, a12, -a02 * a11),
      b04 = mad(a01, a13, -a03 * a11),
      b05 = mad(a02, a13, -a03 * a12),
      b06 = mad(a20, a31, -a21 * a30),
      b07 = mad(a20, a32, -a22 * a30),
      b08 = mad(a20, a33, -a23 * a30),
      b09 = mad(a21, a32, -a22 * a31),
      b10 = mad(a21, a33, -a23 * a31),
      b11 = mad(a22, a33, -a23 * a32),
      det = mad(b00, b11, b05 * b06) + mad(b02, b09, b03 * b08) - mad(b01, b10, b04 * b07),
      invdet = rcp_precise(det);
    b00 *= invdet;
    b01 *= invdet;
    b02 *= invdet;
    b03 *= invdet;
    b04 *= invdet;
    b05 *= invdet;
    b06 *= invdet;
    b07 *= invdet;
    b08 *= invdet;
    b09 *= invdet;
    b10 *= invdet;
    b11 *= invdet;
    dst[0]  = mad(a11, b11, a13*b09) - a12*b10;
    dst[1]  = a02*b10 - mad(a01, b11, a03*b09);
    dst[2]  = mad(a31, b05, a33*b03) - a32*b04;
    dst[3]  = a22*b04 - mad(a21, b05, a23*b03);
    dst[4]  = a12*b08 - mad(a10, b11, a13*b07);
    dst[5]  = mad(a00, b11, a03*b07) - a02*b08;
    dst[6]  = a32*b02 - mad(a30, b05, a33*b01);
    dst[7]  = mad(a20, b05, a23*b01) - a22*b02;
    dst[8]  = mad(a10, b10, a13*b06) - a11*b08;
    dst[9]  = a01*b08 - mad(a00, b10, a03*b06);
    dst[10] = mad(a30, b04, a33*b00) - a31*b02;
    dst[11] = a21*b02 - mad(a20, b04, a23*b00);
    dst[12] = a11*b07 - mad(a10, b09, a12*b06);
    dst[13] = mad(a00, b09, a02*b06) - a01*b07;
    dst[14] = a31*b01 - mad(a30, b03, a32*b00);
    dst[15] = mad(a20, b03, a22*b00) - a21*b01;
}

// Binary operations take two adjacent inputs, and write their output in the first position.
template <typename T, void (*ApplyFn)(T*, T*)>
SI void apply_adjacent_binary(T* dst, T* src) {
    T* end = src;
    do {
        ApplyFn(dst, src);
        dst += 1;
        src += 1;
    } while (dst != end);
}

template <typename T, void (*ApplyFn)(T*, T*)>
SI void apply_adjacent_binary_packed(SkRasterPipeline_BinaryOpCtx* packed, std::byte* base) {
    auto ctx = SkRPCtxUtils::Unpack(packed);
    std::byte* dst = base + ctx.dst;
    std::byte* src = base + ctx.src;
    apply_adjacent_binary<T, ApplyFn>((T*)dst, (T*)src);
}

template <int N, typename V, typename S, void (*ApplyFn)(V*, V*)>
SI void apply_binary_immediate(SkRasterPipeline_ConstantCtx* packed, std::byte* base) {
    auto ctx = SkRPCtxUtils::Unpack(packed);
    V* dst = (V*)(base + ctx.dst);         // get a pointer to the destination
    S scalar = sk_bit_cast<S>(ctx.value);  // bit-pun the constant value as desired
    V src = scalar;                        // broadcast the constant value into a vector
    for (int index = 0; index < N; ++index) {
        ApplyFn(dst, &src);                // perform the operation
        dst += 1;
    }
}

template <typename T>
SI void add_fn(T* dst, T* src) {
    *dst += *src;
}

template <typename T>
SI void sub_fn(T* dst, T* src) {
    *dst -= *src;
}

template <typename T>
SI void mul_fn(T* dst, T* src) {
    *dst *= *src;
}

template <typename T>
SI void div_fn(T* dst, T* src) {
    T divisor = *src;
    if constexpr (!std::is_same_v<T, F>) {
        // We will crash if we integer-divide against zero. Convert 0 to ~0 to avoid this.
        divisor |= cond_to_mask(divisor == 0);
    }
    *dst /= divisor;
}

SI void bitwise_and_fn(I32* dst, I32* src) {
    *dst &= *src;
}

SI void bitwise_or_fn(I32* dst, I32* src) {
    *dst |= *src;
}

SI void bitwise_xor_fn(I32* dst, I32* src) {
    *dst ^= *src;
}

template <typename T>
SI void max_fn(T* dst, T* src) {
    *dst = max(*dst, *src);
}

template <typename T>
SI void min_fn(T* dst, T* src) {
    *dst = min(*dst, *src);
}

template <typename T>
SI void cmplt_fn(T* dst, T* src) {
    static_assert(sizeof(T) == sizeof(I32));
    I32 result = cond_to_mask(*dst < *src);
    memcpy(dst, &result, sizeof(I32));
}

template <typename T>
SI void cmple_fn(T* dst, T* src) {
    static_assert(sizeof(T) == sizeof(I32));
    I32 result = cond_to_mask(*dst <= *src);
    memcpy(dst, &result, sizeof(I32));
}

template <typename T>
SI void cmpeq_fn(T* dst, T* src) {
    static_assert(sizeof(T) == sizeof(I32));
    I32 result = cond_to_mask(*dst == *src);
    memcpy(dst, &result, sizeof(I32));
}

template <typename T>
SI void cmpne_fn(T* dst, T* src) {
    static_assert(sizeof(T) == sizeof(I32));
    I32 result = cond_to_mask(*dst != *src);
    memcpy(dst, &result, sizeof(I32));
}

SI void atan2_fn(F* dst, F* src) {
    *dst = atan2_(*dst, *src);
}

SI void pow_fn(F* dst, F* src) {
    *dst = approx_powf(*dst, *src);
}

SI void mod_fn(F* dst, F* src) {
    *dst = *dst - *src * floor_(*dst / *src);
}

#define DECLARE_N_WAY_BINARY_FLOAT(name)                                \
    STAGE_TAIL(name##_n_floats, SkRasterPipeline_BinaryOpCtx* packed) { \
        apply_adjacent_binary_packed<F, &name##_fn>(packed, base);      \
    }

#define DECLARE_BINARY_FLOAT(name)                                                              \
    STAGE_TAIL(name##_float, F* dst) { apply_adjacent_binary<F, &name##_fn>(dst, dst + 1); }    \
    STAGE_TAIL(name##_2_floats, F* dst) { apply_adjacent_binary<F, &name##_fn>(dst, dst + 2); } \
    STAGE_TAIL(name##_3_floats, F* dst) { apply_adjacent_binary<F, &name##_fn>(dst, dst + 3); } \
    STAGE_TAIL(name##_4_floats, F* dst) { apply_adjacent_binary<F, &name##_fn>(dst, dst + 4); } \
    DECLARE_N_WAY_BINARY_FLOAT(name)

#define DECLARE_N_WAY_BINARY_INT(name)                                \
    STAGE_TAIL(name##_n_ints, SkRasterPipeline_BinaryOpCtx* packed) { \
        apply_adjacent_binary_packed<I32, &name##_fn>(packed, base);  \
    }

#define DECLARE_BINARY_INT(name)                                                                  \
    STAGE_TAIL(name##_int, I32* dst) { apply_adjacent_binary<I32, &name##_fn>(dst, dst + 1); }    \
    STAGE_TAIL(name##_2_ints, I32* dst) { apply_adjacent_binary<I32, &name##_fn>(dst, dst + 2); } \
    STAGE_TAIL(name##_3_ints, I32* dst) { apply_adjacent_binary<I32, &name##_fn>(dst, dst + 3); } \
    STAGE_TAIL(name##_4_ints, I32* dst) { apply_adjacent_binary<I32, &name##_fn>(dst, dst + 4); } \
    DECLARE_N_WAY_BINARY_INT(name)

#define DECLARE_N_WAY_BINARY_UINT(name)                                \
    STAGE_TAIL(name##_n_uints, SkRasterPipeline_BinaryOpCtx* packed) { \
        apply_adjacent_binary_packed<U32, &name##_fn>(packed, base);   \
    }

#define DECLARE_BINARY_UINT(name)                                                                  \
    STAGE_TAIL(name##_uint, U32* dst) { apply_adjacent_binary<U32, &name##_fn>(dst, dst + 1); }    \
    STAGE_TAIL(name##_2_uints, U32* dst) { apply_adjacent_binary<U32, &name##_fn>(dst, dst + 2); } \
    STAGE_TAIL(name##_3_uints, U32* dst) { apply_adjacent_binary<U32, &name##_fn>(dst, dst + 3); } \
    STAGE_TAIL(name##_4_uints, U32* dst) { apply_adjacent_binary<U32, &name##_fn>(dst, dst + 4); } \
    DECLARE_N_WAY_BINARY_UINT(name)

// Many ops reuse the int stages when performing uint arithmetic, since they're equivalent on a
// two's-complement machine. (Even multiplication is equivalent in the lower 32 bits.)
DECLARE_BINARY_FLOAT(add)    DECLARE_BINARY_INT(add)
DECLARE_BINARY_FLOAT(sub)    DECLARE_BINARY_INT(sub)
DECLARE_BINARY_FLOAT(mul)    DECLARE_BINARY_INT(mul)
DECLARE_BINARY_FLOAT(div)    DECLARE_BINARY_INT(div)    DECLARE_BINARY_UINT(div)
                             DECLARE_BINARY_INT(bitwise_and)
                             DECLARE_BINARY_INT(bitwise_or)
                             DECLARE_BINARY_INT(bitwise_xor)
DECLARE_BINARY_FLOAT(mod)
DECLARE_BINARY_FLOAT(min)    DECLARE_BINARY_INT(min)    DECLARE_BINARY_UINT(min)
DECLARE_BINARY_FLOAT(max)    DECLARE_BINARY_INT(max)    DECLARE_BINARY_UINT(max)
DECLARE_BINARY_FLOAT(cmplt)  DECLARE_BINARY_INT(cmplt)  DECLARE_BINARY_UINT(cmplt)
DECLARE_BINARY_FLOAT(cmple)  DECLARE_BINARY_INT(cmple)  DECLARE_BINARY_UINT(cmple)
DECLARE_BINARY_FLOAT(cmpeq)  DECLARE_BINARY_INT(cmpeq)
DECLARE_BINARY_FLOAT(cmpne)  DECLARE_BINARY_INT(cmpne)

// Sufficiently complex ops only provide an N-way version, to avoid code bloat from the dedicated
// 1-4 slot versions.
DECLARE_N_WAY_BINARY_FLOAT(atan2)
DECLARE_N_WAY_BINARY_FLOAT(pow)

// Some ops have an optimized version when the right-side is an immediate value.
#define DECLARE_IMM_BINARY_FLOAT(name)                                   \
    STAGE_TAIL(name##_imm_float, SkRasterPipeline_ConstantCtx* packed) { \
        apply_binary_immediate<1, F, float, &name##_fn>(packed, base);   \
    }
#define DECLARE_IMM_BINARY_INT(name)                                       \
    STAGE_TAIL(name##_imm_int, SkRasterPipeline_ConstantCtx* packed) {     \
        apply_binary_immediate<1, I32, int32_t, &name##_fn>(packed, base); \
    }
#define DECLARE_MULTI_IMM_BINARY_INT(name)                                 \
    STAGE_TAIL(name##_imm_int, SkRasterPipeline_ConstantCtx* packed) {     \
        apply_binary_immediate<1, I32, int32_t, &name##_fn>(packed, base); \
    }                                                                      \
    STAGE_TAIL(name##_imm_2_ints, SkRasterPipeline_ConstantCtx* packed) {  \
        apply_binary_immediate<2, I32, int32_t, &name##_fn>(packed, base); \
    }                                                                      \
    STAGE_TAIL(name##_imm_3_ints, SkRasterPipeline_ConstantCtx* packed) {  \
        apply_binary_immediate<3, I32, int32_t, &name##_fn>(packed, base); \
    }                                                                      \
    STAGE_TAIL(name##_imm_4_ints, SkRasterPipeline_ConstantCtx* packed) {  \
        apply_binary_immediate<4, I32, int32_t, &name##_fn>(packed, base); \
    }
#define DECLARE_IMM_BINARY_UINT(name)                                       \
    STAGE_TAIL(name##_imm_uint, SkRasterPipeline_ConstantCtx* packed) {     \
        apply_binary_immediate<1, U32, uint32_t, &name##_fn>(packed, base); \
    }

DECLARE_IMM_BINARY_FLOAT(add)   DECLARE_IMM_BINARY_INT(add)
DECLARE_IMM_BINARY_FLOAT(mul)   DECLARE_IMM_BINARY_INT(mul)
                                DECLARE_MULTI_IMM_BINARY_INT(bitwise_and)
                                DECLARE_IMM_BINARY_FLOAT(max)
                                DECLARE_IMM_BINARY_FLOAT(min)
                                DECLARE_IMM_BINARY_INT(bitwise_xor)
DECLARE_IMM_BINARY_FLOAT(cmplt) DECLARE_IMM_BINARY_INT(cmplt) DECLARE_IMM_BINARY_UINT(cmplt)
DECLARE_IMM_BINARY_FLOAT(cmple) DECLARE_IMM_BINARY_INT(cmple) DECLARE_IMM_BINARY_UINT(cmple)
DECLARE_IMM_BINARY_FLOAT(cmpeq) DECLARE_IMM_BINARY_INT(cmpeq)
DECLARE_IMM_BINARY_FLOAT(cmpne) DECLARE_IMM_BINARY_INT(cmpne)

#undef DECLARE_MULTI_IMM_BINARY_INT
#undef DECLARE_IMM_BINARY_FLOAT
#undef DECLARE_IMM_BINARY_INT
#undef DECLARE_IMM_BINARY_UINT
#undef DECLARE_BINARY_FLOAT
#undef DECLARE_BINARY_INT
#undef DECLARE_BINARY_UINT
#undef DECLARE_N_WAY_BINARY_FLOAT
#undef DECLARE_N_WAY_BINARY_INT
#undef DECLARE_N_WAY_BINARY_UINT

// Dots can be represented with multiply and add ops, but they are so foundational that it's worth
// having dedicated ops.
STAGE_TAIL(dot_2_floats, F* dst) {
    dst[0] = mad(dst[0],  dst[2],
                 dst[1] * dst[3]);
}

STAGE_TAIL(dot_3_floats, F* dst) {
    dst[0] = mad(dst[0],  dst[3],
             mad(dst[1],  dst[4],
                 dst[2] * dst[5]));
}

STAGE_TAIL(dot_4_floats, F* dst) {
    dst[0] = mad(dst[0],  dst[4],
             mad(dst[1],  dst[5],
             mad(dst[2],  dst[6],
                 dst[3] * dst[7])));
}

// MxM, VxM and MxV multiplication all use matrix_multiply. Vectors are treated like a matrix with a
// single column or row.
template <int N>
SI void matrix_multiply(SkRasterPipeline_MatrixMultiplyCtx* packed, std::byte* base) {
    auto ctx = SkRPCtxUtils::Unpack(packed);

    int outColumns   = ctx.rightColumns,
        outRows      = ctx.leftRows;

    SkASSERT(outColumns >= 1);
    SkASSERT(outRows    >= 1);
    SkASSERT(outColumns <= 4);
    SkASSERT(outRows    <= 4);

    SkASSERT(ctx.leftColumns == ctx.rightRows);
    SkASSERT(N == ctx.leftColumns);  // N should match the result width

#if !defined(JUMPER_IS_SCALAR)
    // This prevents Clang from generating early-out checks for zero-sized matrices.
    __builtin_assume(outColumns >= 1);
    __builtin_assume(outRows    >= 1);
    __builtin_assume(outColumns <= 4);
    __builtin_assume(outRows    <= 4);
#endif

    // Get pointers to the adjacent left- and right-matrices.
    F* resultMtx  = (F*)(base + ctx.dst);
    F* leftMtx    = &resultMtx[ctx.rightColumns * ctx.leftRows];
    F* rightMtx   = &leftMtx[N * ctx.leftRows];

    // Emit each matrix element.
    for (int c = 0; c < outColumns; ++c) {
        for (int r = 0; r < outRows; ++r) {
            // Dot a vector from leftMtx[*][r] with rightMtx[c][*].
            F* leftRow     = &leftMtx [r];
            F* rightColumn = &rightMtx[c * N];

            F element = *leftRow * *rightColumn;
            for (int idx = 1; idx < N; ++idx) {
                leftRow     += outRows;
                rightColumn += 1;
                element = mad(*leftRow, *rightColumn, element);
            }

            *resultMtx++ = element;
        }
    }
}

STAGE_TAIL(matrix_multiply_2, SkRasterPipeline_MatrixMultiplyCtx* packed) {
    matrix_multiply<2>(packed, base);
}

STAGE_TAIL(matrix_multiply_3, SkRasterPipeline_MatrixMultiplyCtx* packed) {
    matrix_multiply<3>(packed, base);
}

STAGE_TAIL(matrix_multiply_4, SkRasterPipeline_MatrixMultiplyCtx* packed) {
    matrix_multiply<4>(packed, base);
}

// Refract always operates on 4-wide incident and normal vectors; for narrower inputs, the code
// generator fills in the input columns with zero, and discards the extra output columns.
STAGE_TAIL(refract_4_floats, F* dst) {
    // Algorithm adapted from https://registry.khronos.org/OpenGL-Refpages/gl4/html/refract.xhtml
    F *incident = dst + 0;
    F *normal = dst + 4;
    F eta = dst[8];

    F dotNI = mad(normal[0],  incident[0],
              mad(normal[1],  incident[1],
              mad(normal[2],  incident[2],
                  normal[3] * incident[3])));

    F k = 1.0 - eta * eta * (1.0 - dotNI * dotNI);
    F sqrt_k = sqrt_(k);

    for (int idx = 0; idx < 4; ++idx) {
        dst[idx] = if_then_else(k >= 0,
                                eta * incident[idx] - (eta * dotNI + sqrt_k) * normal[idx],
                                0.0);
    }
}

// Ternary operations work like binary ops (see immediately above) but take two source inputs.
template <typename T, void (*ApplyFn)(T*, T*, T*)>
SI void apply_adjacent_ternary(T* dst, T* src0, T* src1) {
    int count = src0 - dst;
#if !defined(JUMPER_IS_SCALAR)
    __builtin_assume(count >= 1);
#endif

    for (int index = 0; index < count; ++index) {
        ApplyFn(dst, src0, src1);
        dst += 1;
        src0 += 1;
        src1 += 1;
    }
}

template <typename T, void (*ApplyFn)(T*, T*, T*)>
SI void apply_adjacent_ternary_packed(SkRasterPipeline_TernaryOpCtx* packed, std::byte* base) {
    auto ctx = SkRPCtxUtils::Unpack(packed);
    std::byte* dst  = base + ctx.dst;
    std::byte* src0 = dst  + ctx.delta;
    std::byte* src1 = src0 + ctx.delta;
    apply_adjacent_ternary<T, ApplyFn>((T*)dst, (T*)src0, (T*)src1);
}

SI void mix_fn(F* a, F* x, F* y) {
    // We reorder the arguments here to match lerp's GLSL-style order (interpolation point last).
    *a = lerp(*x, *y, *a);
}

SI void mix_fn(I32* a, I32* x, I32* y) {
    // We reorder the arguments here to match if_then_else's expected order (y before x).
    *a = if_then_else(*a, *y, *x);
}

SI void smoothstep_fn(F* edge0, F* edge1, F* x) {
    F t = clamp_01_((*x - *edge0) / (*edge1 - *edge0));
    *edge0 = t * t * (3.0 - 2.0 * t);
}

#define DECLARE_N_WAY_TERNARY_FLOAT(name)                                \
    STAGE_TAIL(name##_n_floats, SkRasterPipeline_TernaryOpCtx* packed) { \
        apply_adjacent_ternary_packed<F, &name##_fn>(packed, base);      \
    }

#define DECLARE_TERNARY_FLOAT(name)                                                           \
    STAGE_TAIL(name##_float, F* p) { apply_adjacent_ternary<F, &name##_fn>(p, p+1, p+2); }    \
    STAGE_TAIL(name##_2_floats, F* p) { apply_adjacent_ternary<F, &name##_fn>(p, p+2, p+4); } \
    STAGE_TAIL(name##_3_floats, F* p) { apply_adjacent_ternary<F, &name##_fn>(p, p+3, p+6); } \
    STAGE_TAIL(name##_4_floats, F* p) { apply_adjacent_ternary<F, &name##_fn>(p, p+4, p+8); } \
    DECLARE_N_WAY_TERNARY_FLOAT(name)

#define DECLARE_TERNARY_INT(name)                                                               \
    STAGE_TAIL(name##_int, I32* p) { apply_adjacent_ternary<I32, &name##_fn>(p, p+1, p+2); }    \
    STAGE_TAIL(name##_2_ints, I32* p) { apply_adjacent_ternary<I32, &name##_fn>(p, p+2, p+4); } \
    STAGE_TAIL(name##_3_ints, I32* p) { apply_adjacent_ternary<I32, &name##_fn>(p, p+3, p+6); } \
    STAGE_TAIL(name##_4_ints, I32* p) { apply_adjacent_ternary<I32, &name##_fn>(p, p+4, p+8); } \
    STAGE_TAIL(name##_n_ints, SkRasterPipeline_TernaryOpCtx* packed) {                          \
        apply_adjacent_ternary_packed<I32, &name##_fn>(packed, base);                           \
    }

DECLARE_N_WAY_TERNARY_FLOAT(smoothstep)
DECLARE_TERNARY_FLOAT(mix)
DECLARE_TERNARY_INT(mix)

#undef DECLARE_N_WAY_TERNARY_FLOAT
#undef DECLARE_TERNARY_FLOAT
#undef DECLARE_TERNARY_INT

#endif  // SK_ENABLE_SKSL_IN_RASTER_PIPELINE

STAGE(gauss_a_to_rgba, NoCtx) {
    // x = 1 - x;
    // exp(-x * x * 4) - 0.018f;
    // ... now approximate with quartic
    //
    const float c4 = -2.26661229133605957031f;
    const float c3 = 2.89795351028442382812f;
    const float c2 = 0.21345567703247070312f;
    const float c1 = 0.15489584207534790039f;
    const float c0 = 0.00030726194381713867f;
    a = mad(a, mad(a, mad(a, mad(a, c4, c3), c2), c1), c0);
    r = a;
    g = a;
    b = a;
}

// A specialized fused image shader for clamp-x, clamp-y, non-sRGB sampling.
STAGE(bilerp_clamp_8888, const SkRasterPipeline_GatherCtx* ctx) {
    // (cx,cy) are the center of our sample.
    F cx = r,
      cy = g;

    // All sample points are at the same fractional offset (fx,fy).
    // They're the 4 corners of a logical 1x1 pixel surrounding (x,y) at (0.5,0.5) offsets.
    F fx = fract(cx + 0.5f),
      fy = fract(cy + 0.5f);

    // We'll accumulate the color of all four samples into {r,g,b,a} directly.
    r = g = b = a = 0;

    for (float py = -0.5f; py <= +0.5f; py += 1.0f)
    for (float px = -0.5f; px <= +0.5f; px += 1.0f) {
        // (x,y) are the coordinates of this sample point.
        F x = cx + px,
          y = cy + py;

        // ix_and_ptr() will clamp to the image's bounds for us.
        const uint32_t* ptr;
        U32 ix = ix_and_ptr(&ptr, ctx, x,y);

        F sr,sg,sb,sa;
        from_8888(gather(ptr, ix), &sr,&sg,&sb,&sa);

        // In bilinear interpolation, the 4 pixels at +/- 0.5 offsets from the sample pixel center
        // are combined in direct proportion to their area overlapping that logical query pixel.
        // At positive offsets, the x-axis contribution to that rectangle is fx,
        // or (1-fx) at negative x.  Same deal for y.
        F sx = (px > 0) ? fx : 1.0f - fx,
          sy = (py > 0) ? fy : 1.0f - fy,
          area = sx * sy;

        r += sr * area;
        g += sg * area;
        b += sb * area;
        a += sa * area;
    }
}

// A specialized fused image shader for clamp-x, clamp-y, non-sRGB sampling.
STAGE(bicubic_clamp_8888, const SkRasterPipeline_GatherCtx* ctx) {
    // (cx,cy) are the center of our sample.
    F cx = r,
      cy = g;

    // All sample points are at the same fractional offset (fx,fy).
    // They're the 4 corners of a logical 1x1 pixel surrounding (x,y) at (0.5,0.5) offsets.
    F fx = fract(cx + 0.5f),
      fy = fract(cy + 0.5f);

    // We'll accumulate the color of all four samples into {r,g,b,a} directly.
    r = g = b = a = 0;

    const float* w = ctx->weights;
    const F scaley[4] = {bicubic_wts(fy, w[0], w[4], w[ 8], w[12]),
                         bicubic_wts(fy, w[1], w[5], w[ 9], w[13]),
                         bicubic_wts(fy, w[2], w[6], w[10], w[14]),
                         bicubic_wts(fy, w[3], w[7], w[11], w[15])};
    const F scalex[4] = {bicubic_wts(fx, w[0], w[4], w[ 8], w[12]),
                         bicubic_wts(fx, w[1], w[5], w[ 9], w[13]),
                         bicubic_wts(fx, w[2], w[6], w[10], w[14]),
                         bicubic_wts(fx, w[3], w[7], w[11], w[15])};

    F sample_y = cy - 1.5f;
    for (int yy = 0; yy <= 3; ++yy) {
        F sample_x = cx - 1.5f;
        for (int xx = 0; xx <= 3; ++xx) {
            F scale = scalex[xx] * scaley[yy];

            // ix_and_ptr() will clamp to the image's bounds for us.
            const uint32_t* ptr;
            U32 ix = ix_and_ptr(&ptr, ctx, sample_x, sample_y);

            F sr,sg,sb,sa;
            from_8888(gather(ptr, ix), &sr,&sg,&sb,&sa);

            r = mad(scale, sr, r);
            g = mad(scale, sg, g);
            b = mad(scale, sb, b);
            a = mad(scale, sa, a);

            sample_x += 1;
        }
        sample_y += 1;
    }
}

// ~~~~~~ skgpu::Swizzle stage ~~~~~~ //

STAGE(swizzle, void* ctx) {
    auto ir = r, ig = g, ib = b, ia = a;
    F* o[] = {&r, &g, &b, &a};
    char swiz[4];
    memcpy(swiz, &ctx, sizeof(swiz));

    for (int i = 0; i < 4; ++i) {
        switch (swiz[i]) {
            case 'r': *o[i] = ir;   break;
            case 'g': *o[i] = ig;   break;
            case 'b': *o[i] = ib;   break;
            case 'a': *o[i] = ia;   break;
            case '0': *o[i] = F(0); break;
            case '1': *o[i] = F(1); break;
            default:                break;
        }
    }
}

namespace lowp {
#if defined(JUMPER_IS_SCALAR) || defined(SK_DISABLE_LOWP_RASTER_PIPELINE)
    // If we're not compiled by Clang, or otherwise switched into scalar mode (old Clang, manually),
    // we don't generate lowp stages.  All these nullptrs will tell SkJumper.cpp to always use the
    // highp float pipeline.
    #define M(st) static void (*st)(void) = nullptr;
        SK_RASTER_PIPELINE_OPS_LOWP(M)
    #undef M
    static void (*just_return)(void) = nullptr;

    static void start_pipeline(size_t,size_t,size_t,size_t, SkRasterPipelineStage*) {}

#else  // We are compiling vector code with Clang... let's make some lowp stages!

#if defined(JUMPER_IS_HSW)
    using U8  = uint8_t  __attribute__((ext_vector_type(16)));
    using U16 = uint16_t __attribute__((ext_vector_type(16)));
    using I16 =  int16_t __attribute__((ext_vector_type(16)));
    using I32 =  int32_t __attribute__((ext_vector_type(16)));
    using U32 = uint32_t __attribute__((ext_vector_type(16)));
    using I64 =  int64_t __attribute__((ext_vector_type(16)));
    using U64 = uint64_t __attribute__((ext_vector_type(16)));
    using F   = float    __attribute__((ext_vector_type(16)));
#else
    using U8  = uint8_t  __attribute__((ext_vector_type(8)));
    using U16 = uint16_t __attribute__((ext_vector_type(8)));
    using I16 =  int16_t __attribute__((ext_vector_type(8)));
    using I32 =  int32_t __attribute__((ext_vector_type(8)));
    using U32 = uint32_t __attribute__((ext_vector_type(8)));
    using I64 =  int64_t __attribute__((ext_vector_type(8)));
    using U64 = uint64_t __attribute__((ext_vector_type(8)));
    using F   = float    __attribute__((ext_vector_type(8)));
#endif

static constexpr size_t N = sizeof(U16) / sizeof(uint16_t);

// Once again, some platforms benefit from a restricted Stage calling convention,
// but others can pass tons and tons of registers and we're happy to exploit that.
// It's exactly the same decision and implementation strategy as the F stages above.
#if JUMPER_NARROW_STAGES
    struct Params {
        size_t dx, dy, tail;
        U16 dr,dg,db,da;
    };
    using Stage = void (ABI*)(Params*, SkRasterPipelineStage* program, U16 r, U16 g, U16 b, U16 a);
#else
    using Stage = void (ABI*)(size_t tail, SkRasterPipelineStage* program,
                              size_t dx, size_t dy,
                              U16  r, U16  g, U16  b, U16  a,
                              U16 dr, U16 dg, U16 db, U16 da);
#endif

static void start_pipeline(const size_t x0,     const size_t y0,
                           const size_t xlimit, const size_t ylimit,
                           SkRasterPipelineStage* program) {
    auto start = (Stage)program->fn;
    for (size_t dy = y0; dy < ylimit; dy++) {
    #if JUMPER_NARROW_STAGES
        Params params = { x0,dy,0, 0,0,0,0 };
        for (; params.dx + N <= xlimit; params.dx += N) {
            start(&params, program, 0,0,0,0);
        }
        if (size_t tail = xlimit - params.dx) {
            params.tail = tail;
            start(&params, program, 0,0,0,0);
        }
    #else
        size_t dx = x0;
        for (; dx + N <= xlimit; dx += N) {
            start(   0, program, dx,dy, 0,0,0,0, 0,0,0,0);
        }
        if (size_t tail = xlimit - dx) {
            start(tail, program, dx,dy, 0,0,0,0, 0,0,0,0);
        }
    #endif
    }
}

#if JUMPER_NARROW_STAGES
    static void ABI just_return(Params*, SkRasterPipelineStage*, U16,U16,U16,U16) {}
#else
    static void ABI just_return(size_t, SkRasterPipelineStage*,size_t,size_t,
                                U16,U16,U16,U16, U16,U16,U16,U16) {}
#endif

// All stages use the same function call ABI to chain into each other, but there are three types:
//   GG: geometry in, geometry out  -- think, a matrix
//   GP: geometry in, pixels out.   -- think, a memory gather
//   PP: pixels in, pixels out.     -- think, a blend mode
//
// (Some stages ignore their inputs or produce no logical output.  That's perfectly fine.)
//
// These three STAGE_ macros let you define each type of stage,
// and will have (x,y) geometry and/or (r,g,b,a, dr,dg,db,da) pixel arguments as appropriate.

#if JUMPER_NARROW_STAGES
    #define STAGE_GG(name, ARG)                                                                \
        SI void name##_k(ARG, size_t dx, size_t dy, size_t tail, F& x, F& y);                  \
        static void ABI name(Params* params, SkRasterPipelineStage* program,                   \
                             U16 r, U16 g, U16 b, U16 a) {                                     \
            auto x = join<F>(r,g),                                                             \
                 y = join<F>(b,a);                                                             \
            name##_k(Ctx{program}, params->dx,params->dy,params->tail, x,y);                   \
            split(x, &r,&g);                                                                   \
            split(y, &b,&a);                                                                   \
            auto fn = (Stage)(++program)->fn;                                                  \
            fn(params, program, r,g,b,a);                                                      \
        }                                                                                      \
        SI void name##_k(ARG, size_t dx, size_t dy, size_t tail, F& x, F& y)

    #define STAGE_GP(name, ARG)                                                            \
        SI void name##_k(ARG, size_t dx, size_t dy, size_t tail, F x, F y,                 \
                         U16&  r, U16&  g, U16&  b, U16&  a,                               \
                         U16& dr, U16& dg, U16& db, U16& da);                              \
        static void ABI name(Params* params, SkRasterPipelineStage* program,               \
                             U16 r, U16 g, U16 b, U16 a) {                                 \
            auto x = join<F>(r,g),                                                         \
                 y = join<F>(b,a);                                                         \
            name##_k(Ctx{program}, params->dx,params->dy,params->tail, x,y, r,g,b,a,       \
                     params->dr,params->dg,params->db,params->da);                         \
            auto fn = (Stage)(++program)->fn;                                              \
            fn(params, program, r,g,b,a);                                                  \
        }                                                                                  \
        SI void name##_k(ARG, size_t dx, size_t dy, size_t tail, F x, F y,                 \
                         U16&  r, U16&  g, U16&  b, U16&  a,                               \
                         U16& dr, U16& dg, U16& db, U16& da)

    #define STAGE_PP(name, ARG)                                                            \
        SI void name##_k(ARG, size_t dx, size_t dy, size_t tail,                           \
                         U16&  r, U16&  g, U16&  b, U16&  a,                               \
                         U16& dr, U16& dg, U16& db, U16& da);                              \
        static void ABI name(Params* params, SkRasterPipelineStage* program,               \
                             U16 r, U16 g, U16 b, U16 a) {                                 \
            name##_k(Ctx{program}, params->dx,params->dy,params->tail, r,g,b,a,            \
                     params->dr,params->dg,params->db,params->da);                         \
            auto fn = (Stage)(++program)->fn;                                              \
            fn(params, program, r,g,b,a);                                                  \
        }                                                                                  \
        SI void name##_k(ARG, size_t dx, size_t dy, size_t tail,                           \
                         U16&  r, U16&  g, U16&  b, U16&  a,                               \
                         U16& dr, U16& dg, U16& db, U16& da)
#else
    #define STAGE_GG(name, ARG)                                                            \
        SI void name##_k(ARG, size_t dx, size_t dy, size_t tail, F& x, F& y);              \
        static void ABI name(size_t tail, SkRasterPipelineStage* program,                  \
                             size_t dx, size_t dy,                                         \
                             U16  r, U16  g, U16  b, U16  a,                               \
                             U16 dr, U16 dg, U16 db, U16 da) {                             \
            auto x = join<F>(r,g),                                                         \
                 y = join<F>(b,a);                                                         \
            name##_k(Ctx{program}, dx,dy,tail, x,y);                                       \
            split(x, &r,&g);                                                               \
            split(y, &b,&a);                                                               \
            auto fn = (Stage)(++program)->fn;                                              \
            fn(tail, program, dx,dy, r,g,b,a, dr,dg,db,da);                                \
        }                                                                                  \
        SI void name##_k(ARG, size_t dx, size_t dy, size_t tail, F& x, F& y)

    #define STAGE_GP(name, ARG)                                                            \
        SI void name##_k(ARG, size_t dx, size_t dy, size_t tail, F x, F y,                 \
                         U16&  r, U16&  g, U16&  b, U16&  a,                               \
                         U16& dr, U16& dg, U16& db, U16& da);                              \
        static void ABI name(size_t tail, SkRasterPipelineStage* program,                  \
                             size_t dx, size_t dy,                                         \
                             U16  r, U16  g, U16  b, U16  a,                               \
                             U16 dr, U16 dg, U16 db, U16 da) {                             \
            auto x = join<F>(r,g),                                                         \
                 y = join<F>(b,a);                                                         \
            name##_k(Ctx{program}, dx,dy,tail, x,y, r,g,b,a, dr,dg,db,da);                 \
            auto fn = (Stage)(++program)->fn;                                              \
            fn(tail, program, dx,dy, r,g,b,a, dr,dg,db,da);                                \
        }                                                                                  \
        SI void name##_k(ARG, size_t dx, size_t dy, size_t tail, F x, F y,                 \
                         U16&  r, U16&  g, U16&  b, U16&  a,                               \
                         U16& dr, U16& dg, U16& db, U16& da)

    #define STAGE_PP(name, ARG)                                                            \
        SI void name##_k(ARG, size_t dx, size_t dy, size_t tail,                           \
                         U16&  r, U16&  g, U16&  b, U16&  a,                               \
                         U16& dr, U16& dg, U16& db, U16& da);                              \
        static void ABI name(size_t tail, SkRasterPipelineStage* program,                  \
                             size_t dx, size_t dy,                                         \
                             U16  r, U16  g, U16  b, U16  a,                               \
                             U16 dr, U16 dg, U16 db, U16 da) {                             \
            name##_k(Ctx{program}, dx,dy,tail, r,g,b,a, dr,dg,db,da);                      \
            auto fn = (Stage)(++program)->fn;                                              \
            fn(tail, program, dx,dy, r,g,b,a, dr,dg,db,da);                                \
        }                                                                                  \
        SI void name##_k(ARG, size_t dx, size_t dy, size_t tail,                           \
                         U16&  r, U16&  g, U16&  b, U16&  a,                               \
                         U16& dr, U16& dg, U16& db, U16& da)
#endif

// ~~~~~~ Commonly used helper functions ~~~~~~ //

/**
 * Helpers to to properly rounded division (by 255). The ideal answer we want to compute is slow,
 * thanks to a division by a non-power of two:
 *   [1]  (v + 127) / 255
 *
 * There is a two-step process that computes the correct answer for all inputs:
 *   [2]  (v + 128 + ((v + 128) >> 8)) >> 8
 *
 * There is also a single iteration approximation, but it's wrong (+-1) ~25% of the time:
 *   [3]  (v + 255) >> 8;
 *
 * We offer two different implementations here, depending on the requirements of the calling stage.
 */

/**
 * div255 favors speed over accuracy. It uses formula [2] on NEON (where we can compute it as fast
 * as [3]), and uses [3] elsewhere.
 */
SI U16 div255(U16 v) {
#if defined(JUMPER_IS_NEON)
    // With NEON we can compute [2] just as fast as [3], so let's be correct.
    // First we compute v + ((v+128)>>8), then one more round of (...+128)>>8 to finish up:
    return vrshrq_n_u16(vrsraq_n_u16(v, v, 8), 8);
#else
    // Otherwise, use [3], which is never wrong by more than 1:
    return (v+255)/256;
#endif
}

/**
 * div255_accurate guarantees the right answer on all platforms, at the expense of performance.
 */
SI U16 div255_accurate(U16 v) {
#if defined(JUMPER_IS_NEON)
    // Our NEON implementation of div255 is already correct for all inputs:
    return div255(v);
#else
    // This is [2] (the same formulation as NEON), but written without the benefit of intrinsics:
    v += 128;
    return (v+(v/256))/256;
#endif
}

SI U16 inv(U16 v) { return 255-v; }

SI U16 if_then_else(I16 c, U16 t, U16 e) { return (t & c) | (e & ~c); }
SI U32 if_then_else(I32 c, U32 t, U32 e) { return (t & c) | (e & ~c); }

SI U16 max(U16 x, U16 y) { return if_then_else(x < y, y, x); }
SI U16 min(U16 x, U16 y) { return if_then_else(x < y, x, y); }

SI U16 from_float(float f) { return f * 255.0f + 0.5f; }

SI U16 lerp(U16 from, U16 to, U16 t) { return div255( from*inv(t) + to*t ); }

template <typename D, typename S>
SI D cast(S src) {
    return __builtin_convertvector(src, D);
}

template <typename D, typename S>
SI void split(S v, D* lo, D* hi) {
    static_assert(2*sizeof(D) == sizeof(S), "");
    memcpy(lo, (const char*)&v + 0*sizeof(D), sizeof(D));
    memcpy(hi, (const char*)&v + 1*sizeof(D), sizeof(D));
}
template <typename D, typename S>
SI D join(S lo, S hi) {
    static_assert(sizeof(D) == 2*sizeof(S), "");
    D v;
    memcpy((char*)&v + 0*sizeof(S), &lo, sizeof(S));
    memcpy((char*)&v + 1*sizeof(S), &hi, sizeof(S));
    return v;
}

SI F if_then_else(I32 c, F t, F e) {
    return sk_bit_cast<F>( (sk_bit_cast<I32>(t) & c) | (sk_bit_cast<I32>(e) & ~c) );
}
SI F max(F x, F y) { return if_then_else(x < y, y, x); }
SI F min(F x, F y) { return if_then_else(x < y, x, y); }

SI I32 if_then_else(I32 c, I32 t, I32 e) {
    return (t & c) | (e & ~c);
}
SI I32 max(I32 x, I32 y) { return if_then_else(x < y, y, x); }
SI I32 min(I32 x, I32 y) { return if_then_else(x < y, x, y); }

SI F mad(F f, F m, F a) { return f*m+a; }
SI U32 trunc_(F x) { return (U32)cast<I32>(x); }

// Use approximate instructions and one Newton-Raphson step to calculate 1/x.
SI F rcp_precise(F x) {
#if defined(JUMPER_IS_HSW)
    __m256 lo,hi;
    split(x, &lo,&hi);
    return join<F>(SK_OPTS_NS::rcp_precise(lo), SK_OPTS_NS::rcp_precise(hi));
#elif defined(JUMPER_IS_SSE2) || defined(JUMPER_IS_SSE41) || defined(JUMPER_IS_AVX)
    __m128 lo,hi;
    split(x, &lo,&hi);
    return join<F>(SK_OPTS_NS::rcp_precise(lo), SK_OPTS_NS::rcp_precise(hi));
#elif defined(JUMPER_IS_NEON)
    float32x4_t lo,hi;
    split(x, &lo,&hi);
    return join<F>(SK_OPTS_NS::rcp_precise(lo), SK_OPTS_NS::rcp_precise(hi));
#else
    return 1.0f / x;
#endif
}
SI F sqrt_(F x) {
#if defined(JUMPER_IS_HSW)
    __m256 lo,hi;
    split(x, &lo,&hi);
    return join<F>(_mm256_sqrt_ps(lo), _mm256_sqrt_ps(hi));
#elif defined(JUMPER_IS_SSE2) || defined(JUMPER_IS_SSE41) || defined(JUMPER_IS_AVX)
    __m128 lo,hi;
    split(x, &lo,&hi);
    return join<F>(_mm_sqrt_ps(lo), _mm_sqrt_ps(hi));
#elif defined(SK_CPU_ARM64)
    float32x4_t lo,hi;
    split(x, &lo,&hi);
    return join<F>(vsqrtq_f32(lo), vsqrtq_f32(hi));
#elif defined(JUMPER_IS_NEON)
    auto sqrt = [](float32x4_t v) {
        auto est = vrsqrteq_f32(v);  // Estimate and two refinement steps for est = rsqrt(v).
        est *= vrsqrtsq_f32(v,est*est);
        est *= vrsqrtsq_f32(v,est*est);
        return v*est;                // sqrt(v) == v*rsqrt(v).
    };
    float32x4_t lo,hi;
    split(x, &lo,&hi);
    return join<F>(sqrt(lo), sqrt(hi));
#else
    return F{
        sqrtf(x[0]), sqrtf(x[1]), sqrtf(x[2]), sqrtf(x[3]),
        sqrtf(x[4]), sqrtf(x[5]), sqrtf(x[6]), sqrtf(x[7]),
    };
#endif
}

SI F floor_(F x) {
#if defined(SK_CPU_ARM64)
    float32x4_t lo,hi;
    split(x, &lo,&hi);
    return join<F>(vrndmq_f32(lo), vrndmq_f32(hi));
#elif defined(JUMPER_IS_HSW)
    __m256 lo,hi;
    split(x, &lo,&hi);
    return join<F>(_mm256_floor_ps(lo), _mm256_floor_ps(hi));
#elif defined(JUMPER_IS_SSE41) || defined(JUMPER_IS_AVX)
    __m128 lo,hi;
    split(x, &lo,&hi);
    return join<F>(_mm_floor_ps(lo), _mm_floor_ps(hi));
#else
    F roundtrip = cast<F>(cast<I32>(x));
    return roundtrip - if_then_else(roundtrip > x, F(1), F(0));
#endif
}

// scaled_mult interprets a and b as number on [-1, 1) which are numbers in Q15 format. Functionally
// this multiply is:
//     (2 * a * b + (1 << 15)) >> 16
// The result is a number on [-1, 1).
// Note: on neon this is a saturating multiply while the others are not.
SI I16 scaled_mult(I16 a, I16 b) {
#if defined(JUMPER_IS_HSW)
    return _mm256_mulhrs_epi16(a, b);
#elif defined(JUMPER_IS_SSE41) || defined(JUMPER_IS_AVX)
    return _mm_mulhrs_epi16(a, b);
#elif defined(SK_CPU_ARM64)
    return vqrdmulhq_s16(a, b);
#elif defined(JUMPER_IS_NEON)
    return vqrdmulhq_s16(a, b);
#else
    const I32 roundingTerm = 1 << 14;
    return cast<I16>((cast<I32>(a) * cast<I32>(b) + roundingTerm) >> 15);
#endif
}

// This sum is to support lerp where the result will always be a positive number. In general,
// a sum like this would require an additional bit, but because we know the range of the result
// we know that the extra bit will always be zero.
SI U16 constrained_add(I16 a, U16 b) {
    #if defined(SK_DEBUG)
        for (size_t i = 0; i < N; i++) {
            // Ensure that a + b is on the interval [0, UINT16_MAX]
            int ia = a[i],
                ib = b[i];
            // Use 65535 here because fuchsia's compiler evaluates UINT16_MAX - ib, which is
            // 65536U - ib, as an uint32_t instead of an int32_t. This was forcing ia to be
            // interpreted as an uint32_t.
            SkASSERT(-ib <= ia && ia <= 65535 - ib);
        }
    #endif
    return b + a;
}

SI F fract(F x) { return x - floor_(x); }
SI F abs_(F x) { return sk_bit_cast<F>( sk_bit_cast<I32>(x) & 0x7fffffff ); }

// ~~~~~~ Basic / misc. stages ~~~~~~ //

STAGE_GG(seed_shader, NoCtx) {
    static constexpr float iota[] = {
        0.5f, 1.5f, 2.5f, 3.5f, 4.5f, 5.5f, 6.5f, 7.5f,
        8.5f, 9.5f,10.5f,11.5f,12.5f,13.5f,14.5f,15.5f,
    };
    x = cast<F>(I32(dx)) + sk_unaligned_load<F>(iota);
    y = cast<F>(I32(dy)) + 0.5f;
}

STAGE_GG(matrix_translate, const float* m) {
    x += m[0];
    y += m[1];
}
STAGE_GG(matrix_scale_translate, const float* m) {
    x = mad(x,m[0], m[2]);
    y = mad(y,m[1], m[3]);
}
STAGE_GG(matrix_2x3, const float* m) {
    auto X = mad(x,m[0], mad(y,m[1], m[2])),
         Y = mad(x,m[3], mad(y,m[4], m[5]));
    x = X;
    y = Y;
}
STAGE_GG(matrix_perspective, const float* m) {
    // N.B. Unlike the other matrix_ stages, this matrix is row-major.
    auto X = mad(x,m[0], mad(y,m[1], m[2])),
         Y = mad(x,m[3], mad(y,m[4], m[5])),
         Z = mad(x,m[6], mad(y,m[7], m[8]));
    x = X * rcp_precise(Z);
    y = Y * rcp_precise(Z);
}

STAGE_PP(uniform_color, const SkRasterPipeline_UniformColorCtx* c) {
    r = c->rgba[0];
    g = c->rgba[1];
    b = c->rgba[2];
    a = c->rgba[3];
}
STAGE_PP(uniform_color_dst, const SkRasterPipeline_UniformColorCtx* c) {
    dr = c->rgba[0];
    dg = c->rgba[1];
    db = c->rgba[2];
    da = c->rgba[3];
}
STAGE_PP(black_color, NoCtx) { r = g = b =   0; a = 255; }
STAGE_PP(white_color, NoCtx) { r = g = b = 255; a = 255; }

STAGE_PP(set_rgb, const float rgb[3]) {
    r = from_float(rgb[0]);
    g = from_float(rgb[1]);
    b = from_float(rgb[2]);
}

// No need to clamp against 0 here (values are unsigned)
STAGE_PP(clamp_01, NoCtx) {
    r = min(r, 255);
    g = min(g, 255);
    b = min(b, 255);
    a = min(a, 255);
}

STAGE_PP(clamp_gamut, NoCtx) {
    a = min(a, 255);
    r = min(r, a);
    g = min(g, a);
    b = min(b, a);
}

STAGE_PP(premul, NoCtx) {
    r = div255_accurate(r * a);
    g = div255_accurate(g * a);
    b = div255_accurate(b * a);
}
STAGE_PP(premul_dst, NoCtx) {
    dr = div255_accurate(dr * da);
    dg = div255_accurate(dg * da);
    db = div255_accurate(db * da);
}

STAGE_PP(force_opaque    , NoCtx) {  a = 255; }
STAGE_PP(force_opaque_dst, NoCtx) { da = 255; }

STAGE_PP(swap_rb, NoCtx) {
    auto tmp = r;
    r = b;
    b = tmp;
}
STAGE_PP(swap_rb_dst, NoCtx) {
    auto tmp = dr;
    dr = db;
    db = tmp;
}

STAGE_PP(move_src_dst, NoCtx) {
    dr = r;
    dg = g;
    db = b;
    da = a;
}

STAGE_PP(move_dst_src, NoCtx) {
    r = dr;
    g = dg;
    b = db;
    a = da;
}

STAGE_PP(swap_src_dst, NoCtx) {
    std::swap(r, dr);
    std::swap(g, dg);
    std::swap(b, db);
    std::swap(a, da);
}

// ~~~~~~ Blend modes ~~~~~~ //

// The same logic applied to all 4 channels.
#define BLEND_MODE(name)                                 \
    SI U16 name##_channel(U16 s, U16 d, U16 sa, U16 da); \
    STAGE_PP(name, NoCtx) {                          \
        r = name##_channel(r,dr,a,da);                   \
        g = name##_channel(g,dg,a,da);                   \
        b = name##_channel(b,db,a,da);                   \
        a = name##_channel(a,da,a,da);                   \
    }                                                    \
    SI U16 name##_channel(U16 s, U16 d, U16 sa, U16 da)

#if defined(SK_USE_INACCURATE_DIV255_IN_BLEND)
    BLEND_MODE(clear)    { return 0; }
    BLEND_MODE(srcatop)  { return div255( s*da + d*inv(sa) ); }
    BLEND_MODE(dstatop)  { return div255( d*sa + s*inv(da) ); }
    BLEND_MODE(srcin)    { return div255( s*da ); }
    BLEND_MODE(dstin)    { return div255( d*sa ); }
    BLEND_MODE(srcout)   { return div255( s*inv(da) ); }
    BLEND_MODE(dstout)   { return div255( d*inv(sa) ); }
    BLEND_MODE(srcover)  { return s + div255( d*inv(sa) ); }
    BLEND_MODE(dstover)  { return d + div255( s*inv(da) ); }
    BLEND_MODE(modulate) { return div255( s*d ); }
    BLEND_MODE(multiply) { return div255( s*inv(da) + d*inv(sa) + s*d ); }
    BLEND_MODE(plus_)    { return min(s+d, 255); }
    BLEND_MODE(screen)   { return s + d - div255( s*d ); }
    BLEND_MODE(xor_)     { return div255( s*inv(da) + d*inv(sa) ); }
#else
    BLEND_MODE(clear)    { return 0; }
    BLEND_MODE(srcatop)  { return div255( s*da + d*inv(sa) ); }
    BLEND_MODE(dstatop)  { return div255( d*sa + s*inv(da) ); }
    BLEND_MODE(srcin)    { return div255_accurate( s*da ); }
    BLEND_MODE(dstin)    { return div255_accurate( d*sa ); }
    BLEND_MODE(srcout)   { return div255_accurate( s*inv(da) ); }
    BLEND_MODE(dstout)   { return div255_accurate( d*inv(sa) ); }
    BLEND_MODE(srcover)  { return s + div255_accurate( d*inv(sa) ); }
    BLEND_MODE(dstover)  { return d + div255_accurate( s*inv(da) ); }
    BLEND_MODE(modulate) { return div255_accurate( s*d ); }
    BLEND_MODE(multiply) { return div255( s*inv(da) + d*inv(sa) + s*d ); }
    BLEND_MODE(plus_)    { return min(s+d, 255); }
    BLEND_MODE(screen)   { return s + d - div255_accurate( s*d ); }
    BLEND_MODE(xor_)     { return div255( s*inv(da) + d*inv(sa) ); }
#endif
#undef BLEND_MODE

// The same logic applied to color, and srcover for alpha.
#define BLEND_MODE(name)                                 \
    SI U16 name##_channel(U16 s, U16 d, U16 sa, U16 da); \
    STAGE_PP(name, NoCtx) {                          \
        r = name##_channel(r,dr,a,da);                   \
        g = name##_channel(g,dg,a,da);                   \
        b = name##_channel(b,db,a,da);                   \
        a = a + div255( da*inv(a) );                     \
    }                                                    \
    SI U16 name##_channel(U16 s, U16 d, U16 sa, U16 da)

    BLEND_MODE(darken)     { return s + d -   div255( max(s*da, d*sa) ); }
    BLEND_MODE(lighten)    { return s + d -   div255( min(s*da, d*sa) ); }
    BLEND_MODE(difference) { return s + d - 2*div255( min(s*da, d*sa) ); }
    BLEND_MODE(exclusion)  { return s + d - 2*div255( s*d ); }

    BLEND_MODE(hardlight) {
        return div255( s*inv(da) + d*inv(sa) +
                       if_then_else(2*s <= sa, 2*s*d, sa*da - 2*(sa-s)*(da-d)) );
    }
    BLEND_MODE(overlay) {
        return div255( s*inv(da) + d*inv(sa) +
                       if_then_else(2*d <= da, 2*s*d, sa*da - 2*(sa-s)*(da-d)) );
    }
#undef BLEND_MODE

// ~~~~~~ Helpers for interacting with memory ~~~~~~ //

template <typename T>
SI T* ptr_at_xy(const SkRasterPipeline_MemoryCtx* ctx, size_t dx, size_t dy) {
    return (T*)ctx->pixels + dy*ctx->stride + dx;
}

template <typename T>
SI U32 ix_and_ptr(T** ptr, const SkRasterPipeline_GatherCtx* ctx, F x, F y) {
    // Exclusive -> inclusive.
    const F w = sk_bit_cast<float>( sk_bit_cast<uint32_t>(ctx->width ) - 1),
            h = sk_bit_cast<float>( sk_bit_cast<uint32_t>(ctx->height) - 1);

    const F z = std::numeric_limits<float>::min();

    x = min(max(z, x), w);
    y = min(max(z, y), h);

    x = sk_bit_cast<F>(sk_bit_cast<U32>(x) - (uint32_t)ctx->roundDownAtInteger);
    y = sk_bit_cast<F>(sk_bit_cast<U32>(y) - (uint32_t)ctx->roundDownAtInteger);

    *ptr = (const T*)ctx->pixels;
    return trunc_(y)*ctx->stride + trunc_(x);
}

template <typename T>
SI U32 ix_and_ptr(T** ptr, const SkRasterPipeline_GatherCtx* ctx, I32 x, I32 y) {
    // This flag doesn't make sense when the coords are integers.
    SkASSERT(ctx->roundDownAtInteger == 0);
    // Exclusive -> inclusive.
    const I32 w =  ctx->width - 1,
              h = ctx->height - 1;

    U32 ax = cast<U32>(min(max(0, x), w)),
        ay = cast<U32>(min(max(0, y), h));

    *ptr = (const T*)ctx->pixels;
    return ay * ctx->stride + ax;
}

template <typename V, typename T>
SI V load(const T* ptr, size_t tail) {
    V v = 0;
    switch (tail & (N-1)) {
        case  0: memcpy(&v, ptr, sizeof(v)); break;
    #if defined(JUMPER_IS_HSW)
        case 15: v[14] = ptr[14]; [[fallthrough]];
        case 14: v[13] = ptr[13]; [[fallthrough]];
        case 13: v[12] = ptr[12]; [[fallthrough]];
        case 12: memcpy(&v, ptr, 12*sizeof(T)); break;
        case 11: v[10] = ptr[10]; [[fallthrough]];
        case 10: v[ 9] = ptr[ 9]; [[fallthrough]];
        case  9: v[ 8] = ptr[ 8]; [[fallthrough]];
        case  8: memcpy(&v, ptr,  8*sizeof(T)); break;
    #endif
        case  7: v[ 6] = ptr[ 6]; [[fallthrough]];
        case  6: v[ 5] = ptr[ 5]; [[fallthrough]];
        case  5: v[ 4] = ptr[ 4]; [[fallthrough]];
        case  4: memcpy(&v, ptr,  4*sizeof(T)); break;
        case  3: v[ 2] = ptr[ 2]; [[fallthrough]];
        case  2: memcpy(&v, ptr,  2*sizeof(T)); break;
        case  1: v[ 0] = ptr[ 0];
    }
    return v;
}
template <typename V, typename T>
SI void store(T* ptr, size_t tail, V v) {
    switch (tail & (N-1)) {
        case  0: memcpy(ptr, &v, sizeof(v)); break;
    #if defined(JUMPER_IS_HSW)
        case 15: ptr[14] = v[14]; [[fallthrough]];
        case 14: ptr[13] = v[13]; [[fallthrough]];
        case 13: ptr[12] = v[12]; [[fallthrough]];
        case 12: memcpy(ptr, &v, 12*sizeof(T)); break;
        case 11: ptr[10] = v[10]; [[fallthrough]];
        case 10: ptr[ 9] = v[ 9]; [[fallthrough]];
        case  9: ptr[ 8] = v[ 8]; [[fallthrough]];
        case  8: memcpy(ptr, &v,  8*sizeof(T)); break;
    #endif
        case  7: ptr[ 6] = v[ 6]; [[fallthrough]];
        case  6: ptr[ 5] = v[ 5]; [[fallthrough]];
        case  5: ptr[ 4] = v[ 4]; [[fallthrough]];
        case  4: memcpy(ptr, &v,  4*sizeof(T)); break;
        case  3: ptr[ 2] = v[ 2]; [[fallthrough]];
        case  2: memcpy(ptr, &v,  2*sizeof(T)); break;
        case  1: ptr[ 0] = v[ 0];
    }
}

#if defined(JUMPER_IS_HSW)
    template <typename V, typename T>
    SI V gather(const T* ptr, U32 ix) {
        return V{ ptr[ix[ 0]], ptr[ix[ 1]], ptr[ix[ 2]], ptr[ix[ 3]],
                  ptr[ix[ 4]], ptr[ix[ 5]], ptr[ix[ 6]], ptr[ix[ 7]],
                  ptr[ix[ 8]], ptr[ix[ 9]], ptr[ix[10]], ptr[ix[11]],
                  ptr[ix[12]], ptr[ix[13]], ptr[ix[14]], ptr[ix[15]], };
    }

    template<>
    F gather(const float* ptr, U32 ix) {
        __m256i lo, hi;
        split(ix, &lo, &hi);

        return join<F>(_mm256_i32gather_ps(ptr, lo, 4),
                       _mm256_i32gather_ps(ptr, hi, 4));
    }

    template<>
    U32 gather(const uint32_t* ptr, U32 ix) {
        __m256i lo, hi;
        split(ix, &lo, &hi);

        return join<U32>(_mm256_i32gather_epi32(ptr, lo, 4),
                         _mm256_i32gather_epi32(ptr, hi, 4));
    }
#else
    template <typename V, typename T>
    SI V gather(const T* ptr, U32 ix) {
        return V{ ptr[ix[ 0]], ptr[ix[ 1]], ptr[ix[ 2]], ptr[ix[ 3]],
                  ptr[ix[ 4]], ptr[ix[ 5]], ptr[ix[ 6]], ptr[ix[ 7]], };
    }
#endif


// ~~~~~~ 32-bit memory loads and stores ~~~~~~ //

SI void from_8888(U32 rgba, U16* r, U16* g, U16* b, U16* a) {
#if defined(JUMPER_IS_HSW)
    // Swap the middle 128-bit lanes to make _mm256_packus_epi32() in cast_U16() work out nicely.
    __m256i _01,_23;
    split(rgba, &_01, &_23);
    __m256i _02 = _mm256_permute2x128_si256(_01,_23, 0x20),
            _13 = _mm256_permute2x128_si256(_01,_23, 0x31);
    rgba = join<U32>(_02, _13);

    auto cast_U16 = [](U32 v) -> U16 {
        __m256i _02,_13;
        split(v, &_02,&_13);
        return _mm256_packus_epi32(_02,_13);
    };
#else
    auto cast_U16 = [](U32 v) -> U16 {
        return cast<U16>(v);
    };
#endif
    *r = cast_U16(rgba & 65535) & 255;
    *g = cast_U16(rgba & 65535) >>  8;
    *b = cast_U16(rgba >>   16) & 255;
    *a = cast_U16(rgba >>   16) >>  8;
}

SI void load_8888_(const uint32_t* ptr, size_t tail, U16* r, U16* g, U16* b, U16* a) {
#if 1 && defined(JUMPER_IS_NEON)
    uint8x8x4_t rgba;
    switch (tail & (N-1)) {
        case 0: rgba = vld4_u8     ((const uint8_t*)(ptr+0)         ); break;
        case 7: rgba = vld4_lane_u8((const uint8_t*)(ptr+6), rgba, 6); [[fallthrough]];
        case 6: rgba = vld4_lane_u8((const uint8_t*)(ptr+5), rgba, 5); [[fallthrough]];
        case 5: rgba = vld4_lane_u8((const uint8_t*)(ptr+4), rgba, 4); [[fallthrough]];
        case 4: rgba = vld4_lane_u8((const uint8_t*)(ptr+3), rgba, 3); [[fallthrough]];
        case 3: rgba = vld4_lane_u8((const uint8_t*)(ptr+2), rgba, 2); [[fallthrough]];
        case 2: rgba = vld4_lane_u8((const uint8_t*)(ptr+1), rgba, 1); [[fallthrough]];
        case 1: rgba = vld4_lane_u8((const uint8_t*)(ptr+0), rgba, 0);
    }
    *r = cast<U16>(rgba.val[0]);
    *g = cast<U16>(rgba.val[1]);
    *b = cast<U16>(rgba.val[2]);
    *a = cast<U16>(rgba.val[3]);
#else
    from_8888(load<U32>(ptr, tail), r,g,b,a);
#endif
}
SI void store_8888_(uint32_t* ptr, size_t tail, U16 r, U16 g, U16 b, U16 a) {
    r = min(r, 255);
    g = min(g, 255);
    b = min(b, 255);
    a = min(a, 255);

#if 1 && defined(JUMPER_IS_NEON)
    uint8x8x4_t rgba = {{
        cast<U8>(r),
        cast<U8>(g),
        cast<U8>(b),
        cast<U8>(a),
    }};
    switch (tail & (N-1)) {
        case 0: vst4_u8     ((uint8_t*)(ptr+0), rgba   ); break;
        case 7: vst4_lane_u8((uint8_t*)(ptr+6), rgba, 6); [[fallthrough]];
        case 6: vst4_lane_u8((uint8_t*)(ptr+5), rgba, 5); [[fallthrough]];
        case 5: vst4_lane_u8((uint8_t*)(ptr+4), rgba, 4); [[fallthrough]];
        case 4: vst4_lane_u8((uint8_t*)(ptr+3), rgba, 3); [[fallthrough]];
        case 3: vst4_lane_u8((uint8_t*)(ptr+2), rgba, 2); [[fallthrough]];
        case 2: vst4_lane_u8((uint8_t*)(ptr+1), rgba, 1); [[fallthrough]];
        case 1: vst4_lane_u8((uint8_t*)(ptr+0), rgba, 0);
    }
#else
    store(ptr, tail, cast<U32>(r | (g<<8)) <<  0
                   | cast<U32>(b | (a<<8)) << 16);
#endif
}

STAGE_PP(load_8888, const SkRasterPipeline_MemoryCtx* ctx) {
    load_8888_(ptr_at_xy<const uint32_t>(ctx, dx,dy), tail, &r,&g,&b,&a);
}
STAGE_PP(load_8888_dst, const SkRasterPipeline_MemoryCtx* ctx) {
    load_8888_(ptr_at_xy<const uint32_t>(ctx, dx,dy), tail, &dr,&dg,&db,&da);
}
STAGE_PP(store_8888, const SkRasterPipeline_MemoryCtx* ctx) {
    store_8888_(ptr_at_xy<uint32_t>(ctx, dx,dy), tail, r,g,b,a);
}
STAGE_GP(gather_8888, const SkRasterPipeline_GatherCtx* ctx) {
    const uint32_t* ptr;
    U32 ix = ix_and_ptr(&ptr, ctx, x,y);
    from_8888(gather<U32>(ptr, ix), &r, &g, &b, &a);
}

// ~~~~~~ 16-bit memory loads and stores ~~~~~~ //

SI void from_565(U16 rgb, U16* r, U16* g, U16* b) {
    // Format for 565 buffers: 15|rrrrr gggggg bbbbb|0
    U16 R = (rgb >> 11) & 31,
        G = (rgb >>  5) & 63,
        B = (rgb >>  0) & 31;

    // These bit replications are the same as multiplying by 255/31 or 255/63 to scale to 8-bit.
    *r = (R << 3) | (R >> 2);
    *g = (G << 2) | (G >> 4);
    *b = (B << 3) | (B >> 2);
}
SI void load_565_(const uint16_t* ptr, size_t tail, U16* r, U16* g, U16* b) {
    from_565(load<U16>(ptr, tail), r,g,b);
}
SI void store_565_(uint16_t* ptr, size_t tail, U16 r, U16 g, U16 b) {
    r = min(r, 255);
    g = min(g, 255);
    b = min(b, 255);

    // Round from [0,255] to [0,31] or [0,63], as if x * (31/255.0f) + 0.5f.
    // (Don't feel like you need to find some fundamental truth in these...
    // they were brute-force searched.)
    U16 R = (r *  9 + 36) / 74,   //  9/74 ≈ 31/255, plus 36/74, about half.
        G = (g * 21 + 42) / 85,   // 21/85 = 63/255 exactly.
        B = (b *  9 + 36) / 74;
    // Pack them back into 15|rrrrr gggggg bbbbb|0.
    store(ptr, tail, R << 11
                   | G <<  5
                   | B <<  0);
}

STAGE_PP(load_565, const SkRasterPipeline_MemoryCtx* ctx) {
    load_565_(ptr_at_xy<const uint16_t>(ctx, dx,dy), tail, &r,&g,&b);
    a = 255;
}
STAGE_PP(load_565_dst, const SkRasterPipeline_MemoryCtx* ctx) {
    load_565_(ptr_at_xy<const uint16_t>(ctx, dx,dy), tail, &dr,&dg,&db);
    da = 255;
}
STAGE_PP(store_565, const SkRasterPipeline_MemoryCtx* ctx) {
    store_565_(ptr_at_xy<uint16_t>(ctx, dx,dy), tail, r,g,b);
}
STAGE_GP(gather_565, const SkRasterPipeline_GatherCtx* ctx) {
    const uint16_t* ptr;
    U32 ix = ix_and_ptr(&ptr, ctx, x,y);
    from_565(gather<U16>(ptr, ix), &r, &g, &b);
    a = 255;
}

SI void from_4444(U16 rgba, U16* r, U16* g, U16* b, U16* a) {
    // Format for 4444 buffers: 15|rrrr gggg bbbb aaaa|0.
    U16 R = (rgba >> 12) & 15,
        G = (rgba >>  8) & 15,
        B = (rgba >>  4) & 15,
        A = (rgba >>  0) & 15;

    // Scale [0,15] to [0,255].
    *r = (R << 4) | R;
    *g = (G << 4) | G;
    *b = (B << 4) | B;
    *a = (A << 4) | A;
}
SI void load_4444_(const uint16_t* ptr, size_t tail, U16* r, U16* g, U16* b, U16* a) {
    from_4444(load<U16>(ptr, tail), r,g,b,a);
}
SI void store_4444_(uint16_t* ptr, size_t tail, U16 r, U16 g, U16 b, U16 a) {
    r = min(r, 255);
    g = min(g, 255);
    b = min(b, 255);
    a = min(a, 255);

    // Round from [0,255] to [0,15], producing the same value as (x*(15/255.0f) + 0.5f).
    U16 R = (r + 8) / 17,
        G = (g + 8) / 17,
        B = (b + 8) / 17,
        A = (a + 8) / 17;
    // Pack them back into 15|rrrr gggg bbbb aaaa|0.
    store(ptr, tail, R << 12
                   | G <<  8
                   | B <<  4
                   | A <<  0);
}

STAGE_PP(load_4444, const SkRasterPipeline_MemoryCtx* ctx) {
    load_4444_(ptr_at_xy<const uint16_t>(ctx, dx,dy), tail, &r,&g,&b,&a);
}
STAGE_PP(load_4444_dst, const SkRasterPipeline_MemoryCtx* ctx) {
    load_4444_(ptr_at_xy<const uint16_t>(ctx, dx,dy), tail, &dr,&dg,&db,&da);
}
STAGE_PP(store_4444, const SkRasterPipeline_MemoryCtx* ctx) {
    store_4444_(ptr_at_xy<uint16_t>(ctx, dx,dy), tail, r,g,b,a);
}
STAGE_GP(gather_4444, const SkRasterPipeline_GatherCtx* ctx) {
    const uint16_t* ptr;
    U32 ix = ix_and_ptr(&ptr, ctx, x,y);
    from_4444(gather<U16>(ptr, ix), &r,&g,&b,&a);
}

SI void from_88(U16 rg, U16* r, U16* g) {
    *r = (rg & 0xFF);
    *g = (rg >> 8);
}

SI void load_88_(const uint16_t* ptr, size_t tail, U16* r, U16* g) {
#if 1 && defined(JUMPER_IS_NEON)
    uint8x8x2_t rg;
    switch (tail & (N-1)) {
        case 0: rg = vld2_u8     ((const uint8_t*)(ptr+0)         ); break;
        case 7: rg = vld2_lane_u8((const uint8_t*)(ptr+6), rg, 6); [[fallthrough]];
        case 6: rg = vld2_lane_u8((const uint8_t*)(ptr+5), rg, 5); [[fallthrough]];
        case 5: rg = vld2_lane_u8((const uint8_t*)(ptr+4), rg, 4); [[fallthrough]];
        case 4: rg = vld2_lane_u8((const uint8_t*)(ptr+3), rg, 3); [[fallthrough]];
        case 3: rg = vld2_lane_u8((const uint8_t*)(ptr+2), rg, 2); [[fallthrough]];
        case 2: rg = vld2_lane_u8((const uint8_t*)(ptr+1), rg, 1); [[fallthrough]];
        case 1: rg = vld2_lane_u8((const uint8_t*)(ptr+0), rg, 0);
    }
    *r = cast<U16>(rg.val[0]);
    *g = cast<U16>(rg.val[1]);
#else
    from_88(load<U16>(ptr, tail), r,g);
#endif
}

SI void store_88_(uint16_t* ptr, size_t tail, U16 r, U16 g) {
    r = min(r, 255);
    g = min(g, 255);

#if 1 && defined(JUMPER_IS_NEON)
    uint8x8x2_t rg = {{
        cast<U8>(r),
        cast<U8>(g),
    }};
    switch (tail & (N-1)) {
        case 0: vst2_u8     ((uint8_t*)(ptr+0), rg   ); break;
        case 7: vst2_lane_u8((uint8_t*)(ptr+6), rg, 6); [[fallthrough]];
        case 6: vst2_lane_u8((uint8_t*)(ptr+5), rg, 5); [[fallthrough]];
        case 5: vst2_lane_u8((uint8_t*)(ptr+4), rg, 4); [[fallthrough]];
        case 4: vst2_lane_u8((uint8_t*)(ptr+3), rg, 3); [[fallthrough]];
        case 3: vst2_lane_u8((uint8_t*)(ptr+2), rg, 2); [[fallthrough]];
        case 2: vst2_lane_u8((uint8_t*)(ptr+1), rg, 1); [[fallthrough]];
        case 1: vst2_lane_u8((uint8_t*)(ptr+0), rg, 0);
    }
#else
    store(ptr, tail, cast<U16>(r | (g<<8)) <<  0);
#endif
}

STAGE_PP(load_rg88, const SkRasterPipeline_MemoryCtx* ctx) {
    load_88_(ptr_at_xy<const uint16_t>(ctx, dx, dy), tail, &r, &g);
    b = 0;
    a = 255;
}
STAGE_PP(load_rg88_dst, const SkRasterPipeline_MemoryCtx* ctx) {
    load_88_(ptr_at_xy<const uint16_t>(ctx, dx, dy), tail, &dr, &dg);
    db = 0;
    da = 255;
}
STAGE_PP(store_rg88, const SkRasterPipeline_MemoryCtx* ctx) {
    store_88_(ptr_at_xy<uint16_t>(ctx, dx, dy), tail, r, g);
}
STAGE_GP(gather_rg88, const SkRasterPipeline_GatherCtx* ctx) {
    const uint16_t* ptr;
    U32 ix = ix_and_ptr(&ptr, ctx, x, y);
    from_88(gather<U16>(ptr, ix), &r, &g);
    b = 0;
    a = 255;
}

// ~~~~~~ 8-bit memory loads and stores ~~~~~~ //

SI U16 load_8(const uint8_t* ptr, size_t tail) {
    return cast<U16>(load<U8>(ptr, tail));
}
SI void store_8(uint8_t* ptr, size_t tail, U16 v) {
    v = min(v, 255);
    store(ptr, tail, cast<U8>(v));
}

STAGE_PP(load_a8, const SkRasterPipeline_MemoryCtx* ctx) {
    r = g = b = 0;
    a = load_8(ptr_at_xy<const uint8_t>(ctx, dx,dy), tail);
}
STAGE_PP(load_a8_dst, const SkRasterPipeline_MemoryCtx* ctx) {
    dr = dg = db = 0;
    da = load_8(ptr_at_xy<const uint8_t>(ctx, dx,dy), tail);
}
STAGE_PP(store_a8, const SkRasterPipeline_MemoryCtx* ctx) {
    store_8(ptr_at_xy<uint8_t>(ctx, dx,dy), tail, a);
}
STAGE_GP(gather_a8, const SkRasterPipeline_GatherCtx* ctx) {
    const uint8_t* ptr;
    U32 ix = ix_and_ptr(&ptr, ctx, x,y);
    r = g = b = 0;
    a = cast<U16>(gather<U8>(ptr, ix));
}
STAGE_PP(store_r8, const SkRasterPipeline_MemoryCtx* ctx) {
    store_8(ptr_at_xy<uint8_t>(ctx, dx,dy), tail, r);
}

STAGE_PP(alpha_to_gray, NoCtx) {
    r = g = b = a;
    a = 255;
}
STAGE_PP(alpha_to_gray_dst, NoCtx) {
    dr = dg = db = da;
    da = 255;
}
STAGE_PP(alpha_to_red, NoCtx) {
    r = a;
    a = 255;
}
STAGE_PP(alpha_to_red_dst, NoCtx) {
    dr = da;
    da = 255;
}

STAGE_PP(bt709_luminance_or_luma_to_alpha, NoCtx) {
    a = (r*54 + g*183 + b*19)/256;  // 0.2126, 0.7152, 0.0722 with 256 denominator.
    r = g = b = 0;
}
STAGE_PP(bt709_luminance_or_luma_to_rgb, NoCtx) {
    r = g = b =(r*54 + g*183 + b*19)/256;  // 0.2126, 0.7152, 0.0722 with 256 denominator.
}

// ~~~~~~ Coverage scales / lerps ~~~~~~ //

STAGE_PP(load_src, const uint16_t* ptr) {
    r = sk_unaligned_load<U16>(ptr + 0*N);
    g = sk_unaligned_load<U16>(ptr + 1*N);
    b = sk_unaligned_load<U16>(ptr + 2*N);
    a = sk_unaligned_load<U16>(ptr + 3*N);
}
STAGE_PP(store_src, uint16_t* ptr) {
    sk_unaligned_store(ptr + 0*N, r);
    sk_unaligned_store(ptr + 1*N, g);
    sk_unaligned_store(ptr + 2*N, b);
    sk_unaligned_store(ptr + 3*N, a);
}
STAGE_PP(store_src_a, uint16_t* ptr) {
    sk_unaligned_store(ptr, a);
}
STAGE_PP(load_dst, const uint16_t* ptr) {
    dr = sk_unaligned_load<U16>(ptr + 0*N);
    dg = sk_unaligned_load<U16>(ptr + 1*N);
    db = sk_unaligned_load<U16>(ptr + 2*N);
    da = sk_unaligned_load<U16>(ptr + 3*N);
}
STAGE_PP(store_dst, uint16_t* ptr) {
    sk_unaligned_store(ptr + 0*N, dr);
    sk_unaligned_store(ptr + 1*N, dg);
    sk_unaligned_store(ptr + 2*N, db);
    sk_unaligned_store(ptr + 3*N, da);
}

// ~~~~~~ Coverage scales / lerps ~~~~~~ //

STAGE_PP(scale_1_float, const float* f) {
    U16 c = from_float(*f);
    r = div255( r * c );
    g = div255( g * c );
    b = div255( b * c );
    a = div255( a * c );
}
STAGE_PP(lerp_1_float, const float* f) {
    U16 c = from_float(*f);
    r = lerp(dr, r, c);
    g = lerp(dg, g, c);
    b = lerp(db, b, c);
    a = lerp(da, a, c);
}
STAGE_PP(scale_native, const uint16_t scales[]) {
    auto c = sk_unaligned_load<U16>(scales);
    r = div255( r * c );
    g = div255( g * c );
    b = div255( b * c );
    a = div255( a * c );
}

STAGE_PP(lerp_native, const uint16_t scales[]) {
    auto c = sk_unaligned_load<U16>(scales);
    r = lerp(dr, r, c);
    g = lerp(dg, g, c);
    b = lerp(db, b, c);
    a = lerp(da, a, c);
}

STAGE_PP(scale_u8, const SkRasterPipeline_MemoryCtx* ctx) {
    U16 c = load_8(ptr_at_xy<const uint8_t>(ctx, dx,dy), tail);
    r = div255( r * c );
    g = div255( g * c );
    b = div255( b * c );
    a = div255( a * c );
}
STAGE_PP(lerp_u8, const SkRasterPipeline_MemoryCtx* ctx) {
    U16 c = load_8(ptr_at_xy<const uint8_t>(ctx, dx,dy), tail);
    r = lerp(dr, r, c);
    g = lerp(dg, g, c);
    b = lerp(db, b, c);
    a = lerp(da, a, c);
}

// Derive alpha's coverage from rgb coverage and the values of src and dst alpha.
SI U16 alpha_coverage_from_rgb_coverage(U16 a, U16 da, U16 cr, U16 cg, U16 cb) {
    return if_then_else(a < da, min(cr, min(cg,cb))
                              , max(cr, max(cg,cb)));
}
STAGE_PP(scale_565, const SkRasterPipeline_MemoryCtx* ctx) {
    U16 cr,cg,cb;
    load_565_(ptr_at_xy<const uint16_t>(ctx, dx,dy), tail, &cr,&cg,&cb);
    U16 ca = alpha_coverage_from_rgb_coverage(a,da, cr,cg,cb);

    r = div255( r * cr );
    g = div255( g * cg );
    b = div255( b * cb );
    a = div255( a * ca );
}
STAGE_PP(lerp_565, const SkRasterPipeline_MemoryCtx* ctx) {
    U16 cr,cg,cb;
    load_565_(ptr_at_xy<const uint16_t>(ctx, dx,dy), tail, &cr,&cg,&cb);
    U16 ca = alpha_coverage_from_rgb_coverage(a,da, cr,cg,cb);

    r = lerp(dr, r, cr);
    g = lerp(dg, g, cg);
    b = lerp(db, b, cb);
    a = lerp(da, a, ca);
}

STAGE_PP(emboss, const SkRasterPipeline_EmbossCtx* ctx) {
    U16 mul = load_8(ptr_at_xy<const uint8_t>(&ctx->mul, dx,dy), tail),
        add = load_8(ptr_at_xy<const uint8_t>(&ctx->add, dx,dy), tail);

    r = min(div255(r*mul) + add, a);
    g = min(div255(g*mul) + add, a);
    b = min(div255(b*mul) + add, a);
}


// ~~~~~~ Gradient stages ~~~~~~ //

// Clamp x to [0,1], both sides inclusive (think, gradients).
// Even repeat and mirror funnel through a clamp to handle bad inputs like +Inf, NaN.
SI F clamp_01_(F v) { return min(max(0, v), 1); }

STAGE_GG(clamp_x_1 , NoCtx) { x = clamp_01_(x); }
STAGE_GG(repeat_x_1, NoCtx) { x = clamp_01_(x - floor_(x)); }
STAGE_GG(mirror_x_1, NoCtx) {
    auto two = [](F x){ return x+x; };
    x = clamp_01_(abs_( (x-1.0f) - two(floor_((x-1.0f)*0.5f)) - 1.0f ));
}

SI I16 cond_to_mask_16(I32 cond) { return cast<I16>(cond); }

STAGE_GG(decal_x, SkRasterPipeline_DecalTileCtx* ctx) {
    auto w = ctx->limit_x;
    sk_unaligned_store(ctx->mask, cond_to_mask_16((0 <= x) & (x < w)));
}
STAGE_GG(decal_y, SkRasterPipeline_DecalTileCtx* ctx) {
    auto h = ctx->limit_y;
    sk_unaligned_store(ctx->mask, cond_to_mask_16((0 <= y) & (y < h)));
}
STAGE_GG(decal_x_and_y, SkRasterPipeline_DecalTileCtx* ctx) {
    auto w = ctx->limit_x;
    auto h = ctx->limit_y;
    sk_unaligned_store(ctx->mask, cond_to_mask_16((0 <= x) & (x < w) & (0 <= y) & (y < h)));
}
STAGE_GG(clamp_x_and_y, SkRasterPipeline_CoordClampCtx* ctx) {
    x = min(ctx->max_x, max(ctx->min_x, x));
    y = min(ctx->max_y, max(ctx->min_y, y));
}
STAGE_PP(check_decal_mask, SkRasterPipeline_DecalTileCtx* ctx) {
    auto mask = sk_unaligned_load<U16>(ctx->mask);
    r = r & mask;
    g = g & mask;
    b = b & mask;
    a = a & mask;
}

SI void round_F_to_U16(F R, F G, F B, F A, U16* r, U16* g, U16* b, U16* a) {
    auto round_color = [](F x) { return cast<U16>(x * 255.0f + 0.5f); };

    *r = round_color(min(max(0, R), 1));
    *g = round_color(min(max(0, G), 1));
    *b = round_color(min(max(0, B), 1));
    *a = round_color(A);  // we assume alpha is already in [0,1].
}

SI void gradient_lookup(const SkRasterPipeline_GradientCtx* c, U32 idx, F t,
                        U16* r, U16* g, U16* b, U16* a) {

    F fr, fg, fb, fa, br, bg, bb, ba;
#if defined(JUMPER_IS_HSW)
    if (c->stopCount <=8) {
        __m256i lo, hi;
        split(idx, &lo, &hi);

        fr = join<F>(_mm256_permutevar8x32_ps(_mm256_loadu_ps(c->fs[0]), lo),
                     _mm256_permutevar8x32_ps(_mm256_loadu_ps(c->fs[0]), hi));
        br = join<F>(_mm256_permutevar8x32_ps(_mm256_loadu_ps(c->bs[0]), lo),
                     _mm256_permutevar8x32_ps(_mm256_loadu_ps(c->bs[0]), hi));
        fg = join<F>(_mm256_permutevar8x32_ps(_mm256_loadu_ps(c->fs[1]), lo),
                     _mm256_permutevar8x32_ps(_mm256_loadu_ps(c->fs[1]), hi));
        bg = join<F>(_mm256_permutevar8x32_ps(_mm256_loadu_ps(c->bs[1]), lo),
                     _mm256_permutevar8x32_ps(_mm256_loadu_ps(c->bs[1]), hi));
        fb = join<F>(_mm256_permutevar8x32_ps(_mm256_loadu_ps(c->fs[2]), lo),
                     _mm256_permutevar8x32_ps(_mm256_loadu_ps(c->fs[2]), hi));
        bb = join<F>(_mm256_permutevar8x32_ps(_mm256_loadu_ps(c->bs[2]), lo),
                     _mm256_permutevar8x32_ps(_mm256_loadu_ps(c->bs[2]), hi));
        fa = join<F>(_mm256_permutevar8x32_ps(_mm256_loadu_ps(c->fs[3]), lo),
                     _mm256_permutevar8x32_ps(_mm256_loadu_ps(c->fs[3]), hi));
        ba = join<F>(_mm256_permutevar8x32_ps(_mm256_loadu_ps(c->bs[3]), lo),
                     _mm256_permutevar8x32_ps(_mm256_loadu_ps(c->bs[3]), hi));
    } else
#endif
    {
        fr = gather<F>(c->fs[0], idx);
        fg = gather<F>(c->fs[1], idx);
        fb = gather<F>(c->fs[2], idx);
        fa = gather<F>(c->fs[3], idx);
        br = gather<F>(c->bs[0], idx);
        bg = gather<F>(c->bs[1], idx);
        bb = gather<F>(c->bs[2], idx);
        ba = gather<F>(c->bs[3], idx);
    }
    round_F_to_U16(mad(t, fr, br),
                   mad(t, fg, bg),
                   mad(t, fb, bb),
                   mad(t, fa, ba),
                   r,g,b,a);
}

STAGE_GP(gradient, const SkRasterPipeline_GradientCtx* c) {
    auto t = x;
    U32 idx = 0;

    // N.B. The loop starts at 1 because idx 0 is the color to use before the first stop.
    for (size_t i = 1; i < c->stopCount; i++) {
        idx += if_then_else(t >= c->ts[i], U32(1), U32(0));
    }

    gradient_lookup(c, idx, t, &r, &g, &b, &a);
}

STAGE_GP(evenly_spaced_gradient, const SkRasterPipeline_GradientCtx* c) {
    auto t = x;
    auto idx = trunc_(t * (c->stopCount-1));
    gradient_lookup(c, idx, t, &r, &g, &b, &a);
}

STAGE_GP(evenly_spaced_2_stop_gradient, const SkRasterPipeline_EvenlySpaced2StopGradientCtx* c) {
    auto t = x;
    round_F_to_U16(mad(t, c->f[0], c->b[0]),
                   mad(t, c->f[1], c->b[1]),
                   mad(t, c->f[2], c->b[2]),
                   mad(t, c->f[3], c->b[3]),
                   &r,&g,&b,&a);
}

STAGE_GP(bilerp_clamp_8888, const SkRasterPipeline_GatherCtx* ctx) {
    // Quantize sample point and transform into lerp coordinates converting them to 16.16 fixed
    // point number.
    I32 qx = cast<I32>(floor_(65536.0f * x + 0.5f)) - 32768,
        qy = cast<I32>(floor_(65536.0f * y + 0.5f)) - 32768;

    // Calculate screen coordinates sx & sy by flooring qx and qy.
    I32 sx = qx >> 16,
        sy = qy >> 16;

    // We are going to perform a change of parameters for qx on [0, 1) to tx on [-1, 1).
    // This will put tx in Q15 format for use with q_mult.
    // Calculate tx and ty on the interval of [-1, 1). Give {qx} and {qy} are on the interval
    // [0, 1), where {v} is fract(v), we can transform to tx in the following manner ty follows
    // the same math:
    //     tx = 2 * {qx} - 1, so
    //     {qx} = (tx + 1) / 2.
    // Calculate {qx} - 1 and {qy} - 1 where the {} operation is handled by the cast, and the - 1
    // is handled by the ^ 0x8000, dividing by 2 is deferred and handled in lerpX and lerpY in
    // order to use the full 16-bit resolution.
    I16 tx = cast<I16>(qx ^ 0x8000),
        ty = cast<I16>(qy ^ 0x8000);

    // Substituting the {qx} by the equation for tx from above into the lerp equation where v is
    // the lerped value:
    //         v = {qx}*(R - L) + L,
    //         v = 1/2*(tx + 1)*(R - L) + L
    //     2 * v = (tx + 1)*(R - L) + 2*L
    //           = tx*R - tx*L + R - L + 2*L
    //           = tx*(R - L) + (R + L).
    // Since R and L are on [0, 255] we need them on the interval [0, 1/2] to get them into form
    // for Q15_mult. If L and R where in 16.16 format, this would be done by dividing by 2^9. In
    // code, we can multiply by 2^7 to get the value directly.
    //            2 * v = tx*(R - L) + (R + L)
    //     2^-9 * 2 * v = tx*(R - L)*2^-9 + (R + L)*2^-9
    //         2^-8 * v = 2^-9 * (tx*(R - L) + (R + L))
    //                v = 1/2 * (tx*(R - L) + (R + L))
    auto lerpX = [&](U16 left, U16 right) -> U16 {
        I16 width  = (I16)(right - left) << 7;
        U16 middle = (right + left) << 7;
        // The constrained_add is the most subtle part of lerp. The first term is on the interval
        // [-1, 1), and the second term is on the interval is on the interval [0, 1) because
        // both terms are too high by a factor of 2 which will be handled below. (Both R and L are
        // on [0, 1/2), but the sum R + L is on the interval [0, 1).) Generally, the sum below
        // should overflow, but because we know that sum produces an output on the
        // interval [0, 1) we know that the extra bit that would be needed will always be 0. So
        // we need to be careful to treat this sum as an unsigned positive number in the divide
        // by 2 below. Add +1 for rounding.
        U16 v2  = constrained_add(scaled_mult(tx, width), middle) + 1;
        // Divide by 2 to calculate v and at the same time bring the intermediate value onto the
        // interval [0, 1/2] to set up for the lerpY.
        return v2 >> 1;
    };

    const uint32_t* ptr;
    U32 ix = ix_and_ptr(&ptr, ctx, sx, sy);
    U16 leftR, leftG, leftB, leftA;
    from_8888(gather<U32>(ptr, ix), &leftR,&leftG,&leftB,&leftA);

    ix = ix_and_ptr(&ptr, ctx, sx+1, sy);
    U16 rightR, rightG, rightB, rightA;
    from_8888(gather<U32>(ptr, ix), &rightR,&rightG,&rightB,&rightA);

    U16 topR = lerpX(leftR, rightR),
        topG = lerpX(leftG, rightG),
        topB = lerpX(leftB, rightB),
        topA = lerpX(leftA, rightA);

    ix = ix_and_ptr(&ptr, ctx, sx, sy+1);
    from_8888(gather<U32>(ptr, ix), &leftR,&leftG,&leftB,&leftA);

    ix = ix_and_ptr(&ptr, ctx, sx+1, sy+1);
    from_8888(gather<U32>(ptr, ix), &rightR,&rightG,&rightB,&rightA);

    U16 bottomR = lerpX(leftR, rightR),
        bottomG = lerpX(leftG, rightG),
        bottomB = lerpX(leftB, rightB),
        bottomA = lerpX(leftA, rightA);

    // lerpY plays the same mathematical tricks as lerpX, but the final divide is by 256 resulting
    // in a value on [0, 255].
    auto lerpY = [&](U16 top, U16 bottom) -> U16 {
        I16 width  = (I16)bottom - top;
        U16 middle = bottom + top;
        // Add + 0x80 for rounding.
        U16 blend  = constrained_add(scaled_mult(ty, width), middle) + 0x80;

        return blend >> 8;
    };

    r = lerpY(topR, bottomR);
    g = lerpY(topG, bottomG);
    b = lerpY(topB, bottomB);
    a = lerpY(topA, bottomA);
}

STAGE_GG(xy_to_unit_angle, NoCtx) {
    F xabs = abs_(x),
      yabs = abs_(y);

    F slope = min(xabs, yabs)/max(xabs, yabs);
    F s = slope * slope;

    // Use a 7th degree polynomial to approximate atan.
    // This was generated using sollya.gforge.inria.fr.
    // A float optimized polynomial was generated using the following command.
    // P1 = fpminimax((1/(2*Pi))*atan(x),[|1,3,5,7|],[|24...|],[2^(-40),1],relative);
    F phi = slope
             * (0.15912117063999176025390625f     + s
             * (-5.185396969318389892578125e-2f   + s
             * (2.476101927459239959716796875e-2f + s
             * (-7.0547382347285747528076171875e-3f))));

    phi = if_then_else(xabs < yabs, 1.0f/4.0f - phi, phi);
    phi = if_then_else(x < 0.0f   , 1.0f/2.0f - phi, phi);
    phi = if_then_else(y < 0.0f   , 1.0f - phi     , phi);
    phi = if_then_else(phi != phi , 0              , phi);  // Check for NaN.
    x = phi;
}
STAGE_GG(xy_to_radius, NoCtx) {
    x = sqrt_(x*x + y*y);
}

// ~~~~~~ Compound stages ~~~~~~ //

STAGE_PP(srcover_rgba_8888, const SkRasterPipeline_MemoryCtx* ctx) {
    auto ptr = ptr_at_xy<uint32_t>(ctx, dx,dy);

    load_8888_(ptr, tail, &dr,&dg,&db,&da);
    r = r + div255( dr*inv(a) );
    g = g + div255( dg*inv(a) );
    b = b + div255( db*inv(a) );
    a = a + div255( da*inv(a) );
    store_8888_(ptr, tail, r,g,b,a);
}

// ~~~~~~ skgpu::Swizzle stage ~~~~~~ //

STAGE_PP(swizzle, void* ctx) {
    auto ir = r, ig = g, ib = b, ia = a;
    U16* o[] = {&r, &g, &b, &a};
    char swiz[4];
    memcpy(swiz, &ctx, sizeof(swiz));

    for (int i = 0; i < 4; ++i) {
        switch (swiz[i]) {
            case 'r': *o[i] = ir;       break;
            case 'g': *o[i] = ig;       break;
            case 'b': *o[i] = ib;       break;
            case 'a': *o[i] = ia;       break;
            case '0': *o[i] = U16(0);   break;
            case '1': *o[i] = U16(255); break;
            default:                    break;
        }
    }
}

#endif//defined(JUMPER_IS_SCALAR) controlling whether we build lowp stages
}  // namespace lowp

/* This gives us SK_OPTS::lowp::N if lowp::N has been set, or SK_OPTS::N if it hasn't. */
namespace lowp { static constexpr size_t lowp_N = N; }

/** Allow outside code to access the Raster Pipeline pixel stride. */
constexpr size_t raster_pipeline_lowp_stride() { return lowp::lowp_N; }
constexpr size_t raster_pipeline_highp_stride() { return N; }

}  // namespace SK_OPTS_NS

#undef SI

#endif//SkRasterPipeline_opts_DEFINED<|MERGE_RESOLUTION|>--- conflicted
+++ resolved
@@ -1602,21 +1602,13 @@
     const float c1 = -0.2121144f;
     const float c0 = 1.5707288f;
     F poly = mad(x, mad(x, mad(x, c3, c2), c1), c0);
-<<<<<<< HEAD
-    x = SK_ScalarPI/2 - sqrt_(1 - x) * poly;
-=======
     x = SK_FloatPI/2 - sqrt_(1 - x) * poly;
->>>>>>> 46ecd1b7
     x = if_then_else(neg, -x, x);
     return x;
 }
 
 SI F acos_(F x) {
-<<<<<<< HEAD
-    return SK_ScalarPI/2 - asin_(x);
-=======
     return SK_FloatPI/2 - asin_(x);
->>>>>>> 46ecd1b7
 }
 
 /*  Use identity atan(x) = pi/2 - atan(1/x) for x > 1
@@ -3405,7 +3397,6 @@
     // Set the loop-mask to the intersection of the current loop-mask with the mask at the pointer.
     // (Note: this behavior subtly differs from merge_condition_mask!)
     g = sk_bit_cast<F>(sk_bit_cast<I32>(g) & ptr[0]);
-<<<<<<< HEAD
     update_execution_mask();
 }
 
@@ -3418,20 +3409,6 @@
     update_execution_mask();
 }
 
-=======
-    update_execution_mask();
-}
-
-STAGE_TAIL(continue_op, I32* continueMask) {
-    // Set any currently-executing lanes in the continue-mask to true.
-    *continueMask |= execution_mask();
-
-    // Disable any currently-executing lanes from the loop mask. (Just like `mask_off_loop_mask`.)
-    g = sk_bit_cast<F>(sk_bit_cast<I32>(g) & ~execution_mask());
-    update_execution_mask();
-}
-
->>>>>>> 46ecd1b7
 STAGE_TAIL(case_op, SkRasterPipeline_CaseOpCtx* packed) {
     auto ctx = SkRPCtxUtils::Unpack(packed);
 
@@ -3507,7 +3484,6 @@
     if (any(execution_mask() & *traceMask)) {
         ctx->traceHook->enter(ctx->funcIdx);
     }
-<<<<<<< HEAD
 }
 
 STAGE_TAIL(trace_exit, SkRasterPipeline_TraceFuncCtx* ctx) {
@@ -3517,17 +3493,6 @@
     }
 }
 
-=======
-}
-
-STAGE_TAIL(trace_exit, SkRasterPipeline_TraceFuncCtx* ctx) {
-    I32* traceMask = (I32*)ctx->traceMask;
-    if (any(execution_mask() & *traceMask)) {
-        ctx->traceHook->exit(ctx->funcIdx);
-    }
-}
-
->>>>>>> 46ecd1b7
 STAGE_TAIL(trace_scope, SkRasterPipeline_TraceScopeCtx* ctx) {
     // Note that trace_scope intentionally does not incorporate the execution mask. Otherwise, the
     // scopes would become unbalanced if the execution mask changed in the middle of a block. The
@@ -3623,19 +3588,11 @@
     F* src = (F*)(base + ctx.src);
     // We don't even bother masking off the tail; we're filling slots, not the destination surface.
     memcpy(dst, src, sizeof(F) * NumSlots);
-<<<<<<< HEAD
 }
 
 STAGE_TAIL(copy_slot_unmasked, SkRasterPipeline_BinaryOpCtx* packed) {
     copy_n_slots_unmasked_fn<1>(packed, base);
 }
-=======
-}
-
-STAGE_TAIL(copy_slot_unmasked, SkRasterPipeline_BinaryOpCtx* packed) {
-    copy_n_slots_unmasked_fn<1>(packed, base);
-}
->>>>>>> 46ecd1b7
 STAGE_TAIL(copy_2_slots_unmasked, SkRasterPipeline_BinaryOpCtx* packed) {
     copy_n_slots_unmasked_fn<2>(packed, base);
 }
