/*
 * Copyright 2011 Google Inc.
 *
 * Use of this source code is governed by a BSD-style license that can be
 * found in the LICENSE file.
 */

#include "include/core/SkCanvas.h"
<<<<<<< HEAD
#include "include/core/SkColorFilter.h"
#include "include/core/SkColorPriv.h"
#include "include/core/SkGraphics.h"
#include "include/core/SkPath.h"
#include "include/core/SkRegion.h"
#include "include/core/SkShader.h"
#include "include/core/SkString.h"
#include "include/core/SkTime.h"
#include "include/effects/SkGradientShader.h"
#include "include/utils/SkTextUtils.h"
#include "samplecode/DecodeFile.h"
#include "samplecode/Sample.h"
#include "src/utils/SkUTF.h"
=======
#include "include/core/SkFont.h"
#include "include/core/SkString.h"
#include "include/utils/SkTextUtils.h"
#include "samplecode/DecodeFile.h"
#include "samplecode/Sample.h"
#include "tools/Resources.h"

#include <vector>
>>>>>>> 40be567a

static const char* gNames[] = {
    "images/mandrill_512_q075.jpg",
    "images/dog.jpg",
};

<<<<<<< HEAD
class Filter2View : public Sample {
public:
    SkBitmap*   fBitmaps;
    int         fBitmapCount;
    int         fCurrIndex;

    Filter2View() {
        fBitmapCount = SK_ARRAY_COUNT(gNames)*2;
        fBitmaps = new SkBitmap[fBitmapCount];
=======
struct Filter2View : public Sample {
    std::vector<SkBitmap> fBitmaps;
>>>>>>> 40be567a

    void onOnceBeforeDraw() override {
        SkASSERT(fBitmaps.empty());
        fBitmaps.reserve(SK_ARRAY_COUNT(gNames) * 2);
        for (const char* name : gNames) {
            SkBitmap bitmap;
            (void)decode_file(GetResourceAsData(name), &bitmap);
            fBitmaps.push_back(std::move(bitmap));
        }
        for (const char* name : gNames) {
            SkBitmap bitmap;
            (void)decode_file(GetResourceAsData(name), &bitmap, kRGB_565_SkColorType);
            fBitmaps.push_back(std::move(bitmap));
        }
        this->setBGColor(SK_ColorGRAY);
    }

<<<<<<< HEAD
    virtual ~Filter2View() {
        delete[] fBitmaps;
    }

protected:
    virtual bool onQuery(Sample::Event* evt) {
        if (Sample::TitleQ(*evt)) {
            SkString str("Filter/Dither ");
            str.append(gNames[fCurrIndex]);
            Sample::TitleR(evt, str.c_str());
            return true;
        }
        return this->INHERITED::onQuery(evt);
    }
=======
    SkString name() override { return SkString("Filter/Dither"); }
>>>>>>> 40be567a

    void onDrawContent(SkCanvas* canvas) override {
        canvas->translate(SkIntToScalar(10), SkIntToScalar(50));

        const SkScalar W = SkIntToScalar(fBitmaps[0].width() + 1);
        const SkScalar H = SkIntToScalar(fBitmaps[0].height() + 1);
        SkPaint paint;

        const SkScalar scale = 0.897917f;
        canvas->scale(SK_Scalar1, scale);

        for (int k = 0; k < 2; k++) {
            paint.setFilterQuality(k == 1 ? kLow_SkFilterQuality : kNone_SkFilterQuality);
            for (int j = 0; j < 2; j++) {
                paint.setDither(j == 1);
                for (int i = 0; i < (int)fBitmaps.size(); i++) {
                    SkScalar x = (k * (int)fBitmaps.size() + j) * W;
                    SkScalar y = i * H;
                    x = SkScalarRoundToScalar(x);
                    y = SkScalarRoundToScalar(y);
                    canvas->drawBitmap(fBitmaps[i], x, y, &paint);
                    SkFont font;
                    font.setSize(SkIntToScalar(18));
                    if (i == 0) {
                        SkString s("dither=");
                        s.appendS32(paint.isDither());
                        s.append(" filter=");
                        s.appendS32(paint.getFilterQuality() != kNone_SkFilterQuality);
                        SkTextUtils::DrawString(canvas, s.c_str(), x + W/2, y - font.getSize(), font, SkPaint(),
                                                SkTextUtils::kCenter_Align);
                    }
                    if (k+j == 2) {
                        SkString s;
                        s.append(" depth=");
                        s.appendS32(fBitmaps[i].colorType() == kRGB_565_SkColorType ? 16 : 32);
                        SkTextUtils::DrawString(canvas, s.c_str(), x + W + SkIntToScalar(4), y + H/2, font, SkPaint());
                    }
                }
            }
        }
    }
<<<<<<< HEAD

private:
    typedef Sample INHERITED;
};

//////////////////////////////////////////////////////////////////////////////

=======
};
>>>>>>> 40be567a
DEF_SAMPLE( return new Filter2View(); )<|MERGE_RESOLUTION|>--- conflicted
+++ resolved
@@ -6,21 +6,6 @@
  */
 
 #include "include/core/SkCanvas.h"
-<<<<<<< HEAD
-#include "include/core/SkColorFilter.h"
-#include "include/core/SkColorPriv.h"
-#include "include/core/SkGraphics.h"
-#include "include/core/SkPath.h"
-#include "include/core/SkRegion.h"
-#include "include/core/SkShader.h"
-#include "include/core/SkString.h"
-#include "include/core/SkTime.h"
-#include "include/effects/SkGradientShader.h"
-#include "include/utils/SkTextUtils.h"
-#include "samplecode/DecodeFile.h"
-#include "samplecode/Sample.h"
-#include "src/utils/SkUTF.h"
-=======
 #include "include/core/SkFont.h"
 #include "include/core/SkString.h"
 #include "include/utils/SkTextUtils.h"
@@ -29,27 +14,14 @@
 #include "tools/Resources.h"
 
 #include <vector>
->>>>>>> 40be567a
 
 static const char* gNames[] = {
     "images/mandrill_512_q075.jpg",
     "images/dog.jpg",
 };
 
-<<<<<<< HEAD
-class Filter2View : public Sample {
-public:
-    SkBitmap*   fBitmaps;
-    int         fBitmapCount;
-    int         fCurrIndex;
-
-    Filter2View() {
-        fBitmapCount = SK_ARRAY_COUNT(gNames)*2;
-        fBitmaps = new SkBitmap[fBitmapCount];
-=======
 struct Filter2View : public Sample {
     std::vector<SkBitmap> fBitmaps;
->>>>>>> 40be567a
 
     void onOnceBeforeDraw() override {
         SkASSERT(fBitmaps.empty());
@@ -67,24 +39,7 @@
         this->setBGColor(SK_ColorGRAY);
     }
 
-<<<<<<< HEAD
-    virtual ~Filter2View() {
-        delete[] fBitmaps;
-    }
-
-protected:
-    virtual bool onQuery(Sample::Event* evt) {
-        if (Sample::TitleQ(*evt)) {
-            SkString str("Filter/Dither ");
-            str.append(gNames[fCurrIndex]);
-            Sample::TitleR(evt, str.c_str());
-            return true;
-        }
-        return this->INHERITED::onQuery(evt);
-    }
-=======
     SkString name() override { return SkString("Filter/Dither"); }
->>>>>>> 40be567a
 
     void onDrawContent(SkCanvas* canvas) override {
         canvas->translate(SkIntToScalar(10), SkIntToScalar(50));
@@ -126,15 +81,5 @@
             }
         }
     }
-<<<<<<< HEAD
-
-private:
-    typedef Sample INHERITED;
 };
-
-//////////////////////////////////////////////////////////////////////////////
-
-=======
-};
->>>>>>> 40be567a
 DEF_SAMPLE( return new Filter2View(); )