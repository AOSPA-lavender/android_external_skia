/*
 * Copyright 2011 Google Inc.
 *
 * Use of this source code is governed by a BSD-style license that can be
 * found in the LICENSE file.
 */

#include "include/core/SkCanvas.h"
<<<<<<< HEAD
#include "include/core/SkColorFilter.h"
#include "include/core/SkColorPriv.h"
#include "include/core/SkGraphics.h"
#include "include/core/SkPath.h"
#include "include/core/SkRegion.h"
#include "include/core/SkShader.h"
#include "include/core/SkTime.h"
#include "include/core/SkTypeface.h"
#include "include/effects/SkGradientShader.h"
#include "samplecode/DecodeFile.h"
#include "samplecode/Sample.h"
#include "src/utils/SkUTF.h"

=======
#include "include/core/SkShader.h"
#include "include/effects/SkGradientShader.h"
#include "samplecode/DecodeFile.h"
#include "samplecode/Sample.h"
#include "tools/Resources.h"

namespace {
>>>>>>> 40be567a
static sk_sp<SkShader> make_bitmapfade(const SkBitmap& bm) {
    SkPoint pts[2] = {
        {0, 0},
        {0, (float)bm.height()},
    };
    SkColor colors[2] = {
        SkColorSetARGB(255, 0, 0, 0),
        SkColorSetARGB(0,   0, 0, 0),
    };
    return SkShaders::Blend(SkBlendMode::kDstIn,
                            bm.makeShader(),
                            SkGradientShader::MakeLinear(pts, colors, nullptr, 2,
                                                         SkTileMode::kClamp));
}

static sk_sp<SkShader> make_blend_shader() {
    SkPoint pts[2];
    SkColor colors[2];

    pts[0].set(0, 0);
<<<<<<< HEAD
    pts[1].set(0, SkIntToScalar(bm.height()));
    colors[0] = SK_ColorBLACK;
    colors[1] = SkColorSetARGB(0, 0, 0, 0);
    auto shaderA = SkGradientShader::MakeLinear(pts, colors, nullptr, 2, SkTileMode::kClamp);

    auto shaderB = bm.makeShader();

    return SkShaders::Blend(SkBlendMode::kDstIn, std::move(shaderB), std::move(shaderA));
}

class ShaderView : public Sample {
public:
=======
    pts[1].set(SkIntToScalar(100), 0);
    colors[0] = SK_ColorRED;
    colors[1] = SK_ColorBLUE;
    auto shaderA = SkGradientShader::MakeLinear(pts, colors, nullptr, 2, SkTileMode::kClamp);

    pts[0].set(0, 0);
    pts[1].set(0, SkIntToScalar(100));
    colors[0] = SK_ColorBLACK;
    colors[1] = SkColorSetARGB(0x80, 0, 0, 0);
    auto shaderB = SkGradientShader::MakeLinear(pts, colors, nullptr, 2, SkTileMode::kClamp);

    return SkShaders::Blend(SkBlendMode::kDstIn, std::move(shaderA), std::move(shaderB));
}

struct ShaderView : public Sample {
>>>>>>> 40be567a
    sk_sp<SkShader> fShader;
    sk_sp<SkShader> fShaderFade;
    SkBitmap        fBitmap;

<<<<<<< HEAD
    ShaderView() {
        decode_file("/skimages/logo.gif", &fBitmap);

        SkPoint pts[2];
        SkColor colors[2];

        pts[0].set(0, 0);
        pts[1].set(SkIntToScalar(100), 0);
        colors[0] = SK_ColorRED;
        colors[1] = SK_ColorBLUE;
        auto shaderA = SkGradientShader::MakeLinear(pts, colors, nullptr, 2, SkTileMode::kClamp);

        pts[0].set(0, 0);
        pts[1].set(0, SkIntToScalar(100));
        colors[0] = SK_ColorBLACK;
        colors[1] = SkColorSetARGB(0x80, 0, 0, 0);
        auto shaderB = SkGradientShader::MakeLinear(pts, colors, nullptr, 2, SkTileMode::kClamp);

        fShader = SkShaders::Blend(SkBlendMode::kDstIn, std::move(shaderA), std::move(shaderB));
    }

protected:
    bool onQuery(Sample::Event* evt) override {
        if (Sample::TitleQ(*evt)) {
            Sample::TitleR(evt, "Shaders");
            return true;
        }
        return this->INHERITED::onQuery(evt);
    }
=======
    void onOnceBeforeDraw() override {
        decode_file(GetResourceAsData("images/dog.jpg"), &fBitmap);
        fShader = make_blend_shader();
        fShaderFade = make_bitmapfade(fBitmap);
    }

    SkString name() override { return SkString("Shaders"); }
>>>>>>> 40be567a

    void onDrawContent(SkCanvas* canvas) override {
        canvas->drawBitmap(fBitmap, 0, 0);
        canvas->translate(20, 120);

        SkPaint paint;
        paint.setColor(SK_ColorGREEN);
        canvas->drawRect(SkRect{0, 0, 100, 100}, paint);
        paint.setShader(fShader);
        canvas->drawRect(SkRect{0, 0, 100, 100}, paint);

        canvas->translate(SkIntToScalar(110), 0);

        paint.setShader(nullptr);
        canvas->drawRect(SkRect{0, 0, 120, 80}, paint);
        paint.setShader(fShaderFade);
        canvas->drawRect(SkRect{0, 0, 120, 80}, paint);
    }
<<<<<<< HEAD

private:
    typedef Sample INHERITED;
};

//////////////////////////////////////////////////////////////////////////////

=======
};
}  // namespace
>>>>>>> 40be567a
DEF_SAMPLE( return new ShaderView(); )<|MERGE_RESOLUTION|>--- conflicted
+++ resolved
@@ -6,21 +6,6 @@
  */
 
 #include "include/core/SkCanvas.h"
-<<<<<<< HEAD
-#include "include/core/SkColorFilter.h"
-#include "include/core/SkColorPriv.h"
-#include "include/core/SkGraphics.h"
-#include "include/core/SkPath.h"
-#include "include/core/SkRegion.h"
-#include "include/core/SkShader.h"
-#include "include/core/SkTime.h"
-#include "include/core/SkTypeface.h"
-#include "include/effects/SkGradientShader.h"
-#include "samplecode/DecodeFile.h"
-#include "samplecode/Sample.h"
-#include "src/utils/SkUTF.h"
-
-=======
 #include "include/core/SkShader.h"
 #include "include/effects/SkGradientShader.h"
 #include "samplecode/DecodeFile.h"
@@ -28,7 +13,6 @@
 #include "tools/Resources.h"
 
 namespace {
->>>>>>> 40be567a
 static sk_sp<SkShader> make_bitmapfade(const SkBitmap& bm) {
     SkPoint pts[2] = {
         {0, 0},
@@ -49,20 +33,6 @@
     SkColor colors[2];
 
     pts[0].set(0, 0);
-<<<<<<< HEAD
-    pts[1].set(0, SkIntToScalar(bm.height()));
-    colors[0] = SK_ColorBLACK;
-    colors[1] = SkColorSetARGB(0, 0, 0, 0);
-    auto shaderA = SkGradientShader::MakeLinear(pts, colors, nullptr, 2, SkTileMode::kClamp);
-
-    auto shaderB = bm.makeShader();
-
-    return SkShaders::Blend(SkBlendMode::kDstIn, std::move(shaderB), std::move(shaderA));
-}
-
-class ShaderView : public Sample {
-public:
-=======
     pts[1].set(SkIntToScalar(100), 0);
     colors[0] = SK_ColorRED;
     colors[1] = SK_ColorBLUE;
@@ -78,42 +48,10 @@
 }
 
 struct ShaderView : public Sample {
->>>>>>> 40be567a
     sk_sp<SkShader> fShader;
     sk_sp<SkShader> fShaderFade;
     SkBitmap        fBitmap;
 
-<<<<<<< HEAD
-    ShaderView() {
-        decode_file("/skimages/logo.gif", &fBitmap);
-
-        SkPoint pts[2];
-        SkColor colors[2];
-
-        pts[0].set(0, 0);
-        pts[1].set(SkIntToScalar(100), 0);
-        colors[0] = SK_ColorRED;
-        colors[1] = SK_ColorBLUE;
-        auto shaderA = SkGradientShader::MakeLinear(pts, colors, nullptr, 2, SkTileMode::kClamp);
-
-        pts[0].set(0, 0);
-        pts[1].set(0, SkIntToScalar(100));
-        colors[0] = SK_ColorBLACK;
-        colors[1] = SkColorSetARGB(0x80, 0, 0, 0);
-        auto shaderB = SkGradientShader::MakeLinear(pts, colors, nullptr, 2, SkTileMode::kClamp);
-
-        fShader = SkShaders::Blend(SkBlendMode::kDstIn, std::move(shaderA), std::move(shaderB));
-    }
-
-protected:
-    bool onQuery(Sample::Event* evt) override {
-        if (Sample::TitleQ(*evt)) {
-            Sample::TitleR(evt, "Shaders");
-            return true;
-        }
-        return this->INHERITED::onQuery(evt);
-    }
-=======
     void onOnceBeforeDraw() override {
         decode_file(GetResourceAsData("images/dog.jpg"), &fBitmap);
         fShader = make_blend_shader();
@@ -121,7 +59,6 @@
     }
 
     SkString name() override { return SkString("Shaders"); }
->>>>>>> 40be567a
 
     void onDrawContent(SkCanvas* canvas) override {
         canvas->drawBitmap(fBitmap, 0, 0);
@@ -140,16 +77,6 @@
         paint.setShader(fShaderFade);
         canvas->drawRect(SkRect{0, 0, 120, 80}, paint);
     }
-<<<<<<< HEAD
-
-private:
-    typedef Sample INHERITED;
-};
-
-//////////////////////////////////////////////////////////////////////////////
-
-=======
 };
 }  // namespace
->>>>>>> 40be567a
 DEF_SAMPLE( return new ShaderView(); )