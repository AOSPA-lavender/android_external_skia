/*
 * Copyright 2011 Google Inc.
 *
 * Use of this source code is governed by a BSD-style license that can be
 * found in the LICENSE file.
 */

#include "include/core/SkCanvas.h"
<<<<<<< HEAD
#include "include/core/SkPath.h"
#include "include/core/SkRegion.h"
#include "include/core/SkShader.h"
#include "include/core/SkString.h"
#include "include/effects/SkGradientShader.h"
#include "include/utils/SkCamera.h"
#include "include/utils/SkRandom.h"
#include "samplecode/DecodeFile.h"
#include "samplecode/Sample.h"
#include "src/effects/SkEmbossMaskFilter.h"
#include "src/utils/SkUTF.h"
#include "tools/timer/AnimTimer.h"

=======
#include "include/core/SkShader.h"
#include "include/core/SkString.h"
#include "include/utils/SkCamera.h"
#include "samplecode/DecodeFile.h"
#include "samplecode/Sample.h"
#include "src/effects/SkEmbossMaskFilter.h"
#include "tools/Resources.h"
#include "tools/timer/TimeUtils.h"

namespace {
>>>>>>> 40be567a
class CameraView : public Sample {
    SkTArray<sk_sp<SkShader>> fShaders;
    int fShaderIndex = 0;
    bool fFrontFace = false;
    SkScalar fRX = 0;
    SkScalar fRY = 0;

    SkString name() override { return SkString("Camera"); }

    void onOnceBeforeDraw() override {
        for (const char* resource : {
            "images/mandrill_512_q075.jpg",
            "images/dog.jpg",
            "images/gamut.png",
        }) {
            SkBitmap bm;
            if (GetResourceAsBitmap(resource, &bm)) {
                SkRect src = { 0, 0, SkIntToScalar(bm.width()), SkIntToScalar(bm.height()) };
                SkRect dst = { -150, -150, 150, 150 };
                SkMatrix matrix;
                matrix.setRectToRect(src, dst, SkMatrix::kFill_ScaleToFit);
<<<<<<< HEAD

                fShaders.push_back(bm.makeShader(&matrix));
            } else {
                break;
=======
                fShaders.push_back(bm.makeShader(&matrix));
>>>>>>> 40be567a
            }
        }
        this->setBGColor(0xFFDDDDDD);
    }

<<<<<<< HEAD
protected:
    bool onQuery(Sample::Event* evt) override {
        if (Sample::TitleQ(*evt)) {
            Sample::TitleR(evt, "Camera");
            return true;
        }
        return this->INHERITED::onQuery(evt);
    }

=======
>>>>>>> 40be567a
    void onDrawContent(SkCanvas* canvas) override {
        if (fShaders.count() > 0) {
            canvas->translate(this->width()/2, this->height()/2);

            Sk3DView    view;
            view.rotateX(fRX);
            view.rotateY(fRY);
            view.applyToCanvas(canvas);

            bool frontFace = view.dotWithNormal(0, 0, SK_Scalar1) < 0;
            if (frontFace != fFrontFace) {
                fFrontFace = frontFace;
                fShaderIndex = (fShaderIndex + 1) % fShaders.count();
            }

            SkPaint paint;
            paint.setAntiAlias(true);
            paint.setShader(fShaders[fShaderIndex]);
            paint.setFilterQuality(kLow_SkFilterQuality);
            SkRect r = { -150, -150, 150, 150 };
            canvas->drawRoundRect(r, 30, 30, paint);
        }
    }

<<<<<<< HEAD
    bool onAnimate(const AnimTimer& timer) override {
        if (timer.isStopped()) {
            fRY = 0;
        } else {
            fRY = timer.scaled(90, 360);
        }
        return true;
    }

private:
    SkScalar fRX, fRY, fRZ;
    typedef Sample INHERITED;
};

//////////////////////////////////////////////////////////////////////////////

=======
    bool onAnimate(double nanos) override {
        fRY = nanos ? TimeUtils::Scaled(1e-9 * nanos, 90, 360) : 0;
        return true;
    }
};
}  // namespace
>>>>>>> 40be567a
DEF_SAMPLE( return new CameraView(); )<|MERGE_RESOLUTION|>--- conflicted
+++ resolved
@@ -6,21 +6,6 @@
  */
 
 #include "include/core/SkCanvas.h"
-<<<<<<< HEAD
-#include "include/core/SkPath.h"
-#include "include/core/SkRegion.h"
-#include "include/core/SkShader.h"
-#include "include/core/SkString.h"
-#include "include/effects/SkGradientShader.h"
-#include "include/utils/SkCamera.h"
-#include "include/utils/SkRandom.h"
-#include "samplecode/DecodeFile.h"
-#include "samplecode/Sample.h"
-#include "src/effects/SkEmbossMaskFilter.h"
-#include "src/utils/SkUTF.h"
-#include "tools/timer/AnimTimer.h"
-
-=======
 #include "include/core/SkShader.h"
 #include "include/core/SkString.h"
 #include "include/utils/SkCamera.h"
@@ -31,7 +16,6 @@
 #include "tools/timer/TimeUtils.h"
 
 namespace {
->>>>>>> 40be567a
 class CameraView : public Sample {
     SkTArray<sk_sp<SkShader>> fShaders;
     int fShaderIndex = 0;
@@ -53,31 +37,12 @@
                 SkRect dst = { -150, -150, 150, 150 };
                 SkMatrix matrix;
                 matrix.setRectToRect(src, dst, SkMatrix::kFill_ScaleToFit);
-<<<<<<< HEAD
-
                 fShaders.push_back(bm.makeShader(&matrix));
-            } else {
-                break;
-=======
-                fShaders.push_back(bm.makeShader(&matrix));
->>>>>>> 40be567a
             }
         }
         this->setBGColor(0xFFDDDDDD);
     }
 
-<<<<<<< HEAD
-protected:
-    bool onQuery(Sample::Event* evt) override {
-        if (Sample::TitleQ(*evt)) {
-            Sample::TitleR(evt, "Camera");
-            return true;
-        }
-        return this->INHERITED::onQuery(evt);
-    }
-
-=======
->>>>>>> 40be567a
     void onDrawContent(SkCanvas* canvas) override {
         if (fShaders.count() > 0) {
             canvas->translate(this->width()/2, this->height()/2);
@@ -102,29 +67,10 @@
         }
     }
 
-<<<<<<< HEAD
-    bool onAnimate(const AnimTimer& timer) override {
-        if (timer.isStopped()) {
-            fRY = 0;
-        } else {
-            fRY = timer.scaled(90, 360);
-        }
-        return true;
-    }
-
-private:
-    SkScalar fRX, fRY, fRZ;
-    typedef Sample INHERITED;
-};
-
-//////////////////////////////////////////////////////////////////////////////
-
-=======
     bool onAnimate(double nanos) override {
         fRY = nanos ? TimeUtils::Scaled(1e-9 * nanos, 90, 360) : 0;
         return true;
     }
 };
 }  // namespace
->>>>>>> 40be567a
 DEF_SAMPLE( return new CameraView(); )