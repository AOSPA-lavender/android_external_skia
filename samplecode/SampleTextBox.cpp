--- conflicted
+++ resolved
@@ -38,17 +38,7 @@
     TextBoxView() : fShaper(SkShaper::Make()) {}
 
 protected:
-<<<<<<< HEAD
-    bool onQuery(Sample::Event* evt) override {
-        if (Sample::TitleQ(*evt)) {
-            Sample::TitleR(evt, "TextBox");
-            return true;
-        }
-        return this->INHERITED::onQuery(evt);
-    }
-=======
     SkString name() override { return SkString("TextBox"); }
->>>>>>> 40be567a
 
     void drawTest(SkCanvas* canvas, SkScalar w, SkScalar h, SkColor fg, SkColor bg) {
         SkAutoCanvasRestore acr(canvas, true);
