--- conflicted
+++ resolved
@@ -14,17 +14,7 @@
     TwoPtConicalView() {}
 
 protected:
-<<<<<<< HEAD
-    virtual bool onQuery(Sample::Event* evt) {
-        if (Sample::TitleQ(*evt)) {
-            Sample::TitleR(evt, "2PtConical");
-            return true;
-        }
-        return this->INHERITED::onQuery(evt);
-    }
-=======
     virtual SkString name() { return SkString("2PtConical"); }
->>>>>>> 40be567a
 
     virtual void onDrawContent(SkCanvas* canvas) {
         canvas->translate(SkIntToScalar(10), SkIntToScalar(20));
