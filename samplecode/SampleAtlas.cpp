--- conflicted
+++ resolved
@@ -13,10 +13,6 @@
 #include "include/utils/SkRandom.h"
 #include "include/utils/SkTextUtils.h"
 #include "samplecode/Sample.h"
-<<<<<<< HEAD
-#include "tools/timer/AnimTimer.h"
-=======
->>>>>>> 40be567a
 
 typedef void (*DrawAtlasProc)(SkCanvas*, SkImage*, const SkRSXform[], const SkRect[],
                               const SkColor[], int, const SkRect*, const SkPaint*);
@@ -214,19 +210,9 @@
     DrawAtlasView(const char name[], DrawAtlasProc proc) : fName(name), fProc(proc) { }
 
 protected:
-<<<<<<< HEAD
-    bool onQuery(Sample::Event* evt) override {
-        if (Sample::TitleQ(*evt)) {
-            Sample::TitleR(evt, fName);
-            return true;
-        }
-        SkUnichar uni;
-        if (Sample::CharQ(*evt, &uni)) {
-=======
     SkString name() override { return SkString(fName); }
 
     bool onChar(SkUnichar uni) override {
->>>>>>> 40be567a
             switch (uni) {
                 case 'C': fDrawable->toggleUseColors(); return true;
                 default: break;
@@ -242,19 +228,11 @@
         canvas->drawDrawable(fDrawable.get());
     }
 
-<<<<<<< HEAD
-    bool onAnimate(const AnimTimer&) override { return true; }
-#if 0
-    // TODO: switch over to use this for our animation
-    bool onAnimate(const AnimTimer& timer) override {
-        SkScalar angle = SkDoubleToScalar(fmod(timer.secs() * 360 / 24, 360));
-=======
     bool onAnimate(double /*nanos*/) override { return true; }
 #if 0
     // TODO: switch over to use this for our animation
     bool onAnimate(double nanos) override {
         SkScalar angle = SkDoubleToScalar(fmod(1e-9 * nanos * 360 / 24, 360));
->>>>>>> 40be567a
         fAnimatingDrawable->setSweep(angle);
         return true;
     }
