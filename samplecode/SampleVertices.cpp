--- conflicted
+++ resolved
@@ -66,17 +66,7 @@
     }
 
 protected:
-<<<<<<< HEAD
-    bool onQuery(Sample::Event* evt) override {
-        if (Sample::TitleQ(*evt)) {
-            Sample::TitleR(evt, "Vertices");
-            return true;
-        }
-        return this->INHERITED::onQuery(evt);
-    }
-=======
     SkString name() override { return SkString("Vertices"); }
->>>>>>> 40be567a
 
     SkScalar fScale;
 
@@ -109,13 +99,8 @@
         }
     }
 
-<<<<<<< HEAD
-    Sample::Click* onFindClickHandler(SkScalar x, SkScalar y, unsigned) override {
-        return new Click(this);
-=======
     Sample::Click* onFindClickHandler(SkScalar x, SkScalar y, ModifierKey) override {
         return new Click();
->>>>>>> 40be567a
     }
 
     bool onClick(Click* click) override {
