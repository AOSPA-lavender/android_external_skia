/*
 * Copyright 2011 Google Inc.
 *
 * Use of this source code is governed by a BSD-style license that can be
 * found in the LICENSE file.
 */
#include "include/core/SkBitmap.h"
#include "include/core/SkCanvas.h"
#include "include/core/SkShader.h"
#include "samplecode/Sample.h"

static void make_bitmap(SkBitmap* bm) {
    const int W = 100;
    const int H = 100;
    bm->allocN32Pixels(W, H);

    SkPaint paint;
    SkCanvas canvas(*bm);
    canvas.drawColor(SK_ColorWHITE);

    const SkColor colors[] = {
        SK_ColorRED, SK_ColorGREEN, SK_ColorBLUE, SK_ColorWHITE
    };

    for (int ix = 0; ix < W; ix += 1) {
        SkScalar x = SkIntToScalar(ix) + SK_ScalarHalf;
        paint.setColor(colors[ix & 3]);
        canvas.drawLine(x, 0, x, SkIntToScalar(H - 1), paint);
    }
    paint.setColor(SK_ColorGRAY);
    canvas.drawLine(0, 0, SkIntToScalar(W), 0, paint);
}

static void make_paint(SkPaint* paint, SkTileMode tm) {
    SkBitmap bm;
    make_bitmap(&bm);

    paint->setShader(bm.makeShader(tm, tm));
}

class RepeatTileView : public Sample {
public:
    RepeatTileView() {
        this->setBGColor(SK_ColorGRAY);
    }

protected:
<<<<<<< HEAD
    bool onQuery(Sample::Event* evt) override {
        if (Sample::TitleQ(*evt)) {
            Sample::TitleR(evt, "RepeatTile");
            return true;
        }
        return this->INHERITED::onQuery(evt);
    }
=======
    SkString name() override { return SkString("RepeatTile"); }
>>>>>>> 40be567a

    void onDrawContent(SkCanvas* canvas) override {
        SkPaint paint;
        make_paint(&paint, SkTileMode::kRepeat);

//        canvas->scale(SK_Scalar1*2, SK_Scalar1);
        canvas->translate(SkIntToScalar(100), SkIntToScalar(100));
        canvas->drawPaint(paint);
    }

private:
    typedef Sample INHERITED;
};

//////////////////////////////////////////////////////////////////////////////

DEF_SAMPLE( return new RepeatTileView(); )<|MERGE_RESOLUTION|>--- conflicted
+++ resolved
@@ -45,17 +45,7 @@
     }
 
 protected:
-<<<<<<< HEAD
-    bool onQuery(Sample::Event* evt) override {
-        if (Sample::TitleQ(*evt)) {
-            Sample::TitleR(evt, "RepeatTile");
-            return true;
-        }
-        return this->INHERITED::onQuery(evt);
-    }
-=======
     SkString name() override { return SkString("RepeatTile"); }
->>>>>>> 40be567a
 
     void onDrawContent(SkCanvas* canvas) override {
         SkPaint paint;
