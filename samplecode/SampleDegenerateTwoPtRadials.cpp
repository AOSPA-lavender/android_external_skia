--- conflicted
+++ resolved
@@ -10,10 +10,6 @@
 #include "include/core/SkString.h"
 #include "include/effects/SkGradientShader.h"
 #include "samplecode/Sample.h"
-<<<<<<< HEAD
-#include "tools/timer/AnimTimer.h"
-=======
->>>>>>> 40be567a
 
 static void draw_gradient2(SkCanvas* canvas, const SkRect& rect, SkScalar delta) {
     SkColor colors[] = { SK_ColorRED, SK_ColorGREEN, SK_ColorBLUE, SK_ColorMAGENTA };
@@ -46,17 +42,7 @@
     }
 
 protected:
-<<<<<<< HEAD
-    bool onQuery(Sample::Event* evt) override {
-        if (Sample::TitleQ(*evt)) {
-            Sample::TitleR(evt, "DegenerateTwoPtRadials");
-            return true;
-        }
-        return this->INHERITED::onQuery(evt);
-    }
-=======
     SkString name() override { return SkString("DegenerateTwoPtRadials"); }
->>>>>>> 40be567a
 
     void onDrawContent(SkCanvas* canvas) override {
         SkScalar delta = fTime / 15.f;
@@ -80,13 +66,8 @@
                            SkFont(), SkPaint());
     }
 
-<<<<<<< HEAD
-    bool onAnimate(const AnimTimer& timer) override {
-        fTime = SkDoubleToScalar(timer.secs() / 15);
-=======
     bool onAnimate(double nanos) override {
         fTime = SkDoubleToScalar(1e-9 * nanos / 15);
->>>>>>> 40be567a
         return true;
     }
 
