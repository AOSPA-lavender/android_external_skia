/*
 * Copyright 2016 Google Inc.
 *
 * Use of this source code is governed by a BSD-style license that can be
 * found in the LICENSE file.
 */

#include "include/core/SkTypes.h"

#ifdef SK_XML

#include "experimental/svg/model/SkSVGDOM.h"
#include "include/core/SkCanvas.h"
#include "include/core/SkStream.h"
#include "samplecode/Sample.h"
#include "src/core/SkOSFile.h"
#include "src/utils/SkOSPath.h"
#include "src/xml/SkDOM.h"

namespace {

class SVGFileView : public Sample {
public:
    SVGFileView(const SkString& path)
        : fPath(path), fLabel(SkStringPrintf("[%s]", SkOSPath::Basename(path.c_str()).c_str())) {}
    ~SVGFileView() override = default;

protected:
    void onOnceBeforeDraw() override {
        SkFILEStream svgStream(fPath.c_str());
        if (!svgStream.isValid()) {
            SkDebugf("file not found: \"path\"\n", fPath.c_str());
            return;
        }

        SkDOM xmlDom;
        if (!xmlDom.build(svgStream)) {
            SkDebugf("XML parsing failed: \"path\"\n", fPath.c_str());
            return;
        }

        fDom = SkSVGDOM::MakeFromDOM(xmlDom);
        if (fDom) {
            fDom->setContainerSize(SkSize::Make(this->width(), this->height()));
        }
    }

    void onDrawContent(SkCanvas* canvas) override {
        if (fDom) {
            fDom->render(canvas);
        }
    }

    void onSizeChange() override {
        if (fDom) {
            fDom->setContainerSize(SkSize::Make(this->width(), this->height()));
        }

        this->INHERITED::onSizeChange();
    }

<<<<<<< HEAD
    bool onQuery(Sample::Event* evt) override {
        if (Sample::TitleQ(*evt)) {
            Sample::TitleR(evt, fLabel.c_str());
            return true;
        }
=======
    SkString name() override { return fLabel; }
>>>>>>> 40be567a

private:
    sk_sp<SkSVGDOM> fDom;
    SkString        fPath;
    SkString        fLabel;

    typedef Sample INHERITED;
};

} // anonymous namespace

Sample* CreateSampleSVGFileView(const SkString& filename);
Sample* CreateSampleSVGFileView(const SkString& filename) {
    return new SVGFileView(filename);
}
#endif  // SK_XML<|MERGE_RESOLUTION|>--- conflicted
+++ resolved
@@ -59,15 +59,7 @@
         this->INHERITED::onSizeChange();
     }
 
-<<<<<<< HEAD
-    bool onQuery(Sample::Event* evt) override {
-        if (Sample::TitleQ(*evt)) {
-            Sample::TitleR(evt, fLabel.c_str());
-            return true;
-        }
-=======
     SkString name() override { return fLabel; }
->>>>>>> 40be567a
 
 private:
     sk_sp<SkSVGDOM> fDom;
