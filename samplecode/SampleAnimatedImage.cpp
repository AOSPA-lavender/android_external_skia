/*
 * Copyright 2018 Google Inc.
 *
 * Use of this source code is governed by a BSD-style license that can be
 * found in the LICENSE file.
 */

#include "include/android/SkAnimatedImage.h"
#include "include/codec/SkAndroidCodec.h"
#include "include/core/SkCanvas.h"
#include "include/core/SkFont.h"
#include "include/core/SkPaint.h"
#include "include/core/SkPictureRecorder.h"
#include "include/core/SkRect.h"
#include "include/core/SkScalar.h"
#include "include/core/SkString.h"
<<<<<<< HEAD
#include "tools/timer/AnimTimer.h"
=======
#include "tools/timer/TimeUtils.h"
>>>>>>> 40be567a

#include "samplecode/Sample.h"
#include "tools/Resources.h"

static constexpr char kPauseKey = 'p';
static constexpr char kResetKey = 'r';

class SampleAnimatedImage : public Sample {
<<<<<<< HEAD
public:
    SampleAnimatedImage()
        : INHERITED()
        , fYOffset(0)
    {}
=======
    sk_sp<SkAnimatedImage>  fImage;
    sk_sp<SkDrawable>       fDrawable;
    SkScalar                fYOffset = 0;
    bool                    fRunning = false;
    double                  fCurrentTime = 0.0;
    double                  fLastWallTime = 0.0;
    double                  fTimeToShowNextFrame = 0.0;
>>>>>>> 40be567a

    void onDrawBackground(SkCanvas* canvas) override {
        SkFont font;
        font.setSize(20);

        SkString str = SkStringPrintf("Press '%c' to start/pause; '%c' to reset.",
                kPauseKey, kResetKey);
        const char* text = str.c_str();
        SkRect bounds;
        font.measureText(text, strlen(text), SkTextEncoding::kUTF8, &bounds);
        fYOffset = bounds.height();

        canvas->drawSimpleText(text, strlen(text), SkTextEncoding::kUTF8, 5, fYOffset, font, SkPaint());
        fYOffset *= 2;
    }

    void onDrawContent(SkCanvas* canvas) override {
        if (!fImage) {
            return;
        }

        canvas->translate(0, fYOffset);

        canvas->drawDrawable(fImage.get());
        canvas->drawDrawable(fDrawable.get(), fImage->getBounds().width(), 0);
    }

<<<<<<< HEAD
    bool onAnimate(const AnimTimer& animTimer) override {
=======
    bool onAnimate(double nanos) override {
>>>>>>> 40be567a
        if (!fImage) {
            return false;
        }

        const double lastWallTime = fLastWallTime;
        fLastWallTime = TimeUtils::NanosToMSec(nanos);

        if (fRunning) {
            fCurrentTime += fLastWallTime - lastWallTime;
            if (fCurrentTime > fTimeToShowNextFrame) {
                fTimeToShowNextFrame += fImage->decodeNextFrame();
                if (fImage->isFinished()) {
                    fRunning = false;
                }
            }
        }

        return true;
    }

    void onOnceBeforeDraw() override {
        sk_sp<SkData> file(GetResourceAsData("images/alphabetAnim.gif"));
        std::unique_ptr<SkCodec> codec(SkCodec::MakeFromData(file));
        if (!codec) {
            return;
        }

        fImage = SkAnimatedImage::Make(SkAndroidCodec::MakeFromCodec(std::move(codec)));
        if (!fImage) {
            return;
        }

        fTimeToShowNextFrame = fImage->currentFrameDuration();
        SkPictureRecorder recorder;
        auto canvas = recorder.beginRecording(fImage->getBounds());
        canvas->drawDrawable(fImage.get());
        fDrawable = recorder.finishRecordingAsDrawable();
    }

<<<<<<< HEAD
    bool onQuery(Sample::Event* evt) override {
        if (Sample::TitleQ(*evt)) {
            Sample::TitleR(evt, "AnimatedImage");
            return true;
        }

        SkUnichar uni;
        if (fImage && Sample::CharQ(*evt, &uni)) {
=======
    SkString name() override { return SkString("AnimatedImage"); }

    bool onChar(SkUnichar uni) override {
        if (fImage) {
>>>>>>> 40be567a
            switch (uni) {
                case kPauseKey:
                    fRunning = !fRunning;
                    if (fImage->isFinished()) {
                        // fall through
                    } else {
                        return true;
                    }
                case kResetKey:
                    fImage->reset();
                    fCurrentTime = fLastWallTime;
                    fTimeToShowNextFrame = fCurrentTime + fImage->currentFrameDuration();
                    return true;
                default:
                    break;
            }
        }
        return false;
    }
<<<<<<< HEAD

private:
    sk_sp<SkAnimatedImage>  fImage;
    sk_sp<SkDrawable>       fDrawable;
    SkScalar                fYOffset;
    bool                    fRunning = false;
    double                  fCurrentTime = 0.0;
    double                  fLastWallTime = 0.0;
    double                  fTimeToShowNextFrame = 0.0;
    typedef Sample INHERITED;
};

///////////////////////////////////////////////////////////////////////////////

=======
};

>>>>>>> 40be567a
DEF_SAMPLE( return new SampleAnimatedImage(); )<|MERGE_RESOLUTION|>--- conflicted
+++ resolved
@@ -14,11 +14,7 @@
 #include "include/core/SkRect.h"
 #include "include/core/SkScalar.h"
 #include "include/core/SkString.h"
-<<<<<<< HEAD
-#include "tools/timer/AnimTimer.h"
-=======
 #include "tools/timer/TimeUtils.h"
->>>>>>> 40be567a
 
 #include "samplecode/Sample.h"
 #include "tools/Resources.h"
@@ -27,13 +23,6 @@
 static constexpr char kResetKey = 'r';
 
 class SampleAnimatedImage : public Sample {
-<<<<<<< HEAD
-public:
-    SampleAnimatedImage()
-        : INHERITED()
-        , fYOffset(0)
-    {}
-=======
     sk_sp<SkAnimatedImage>  fImage;
     sk_sp<SkDrawable>       fDrawable;
     SkScalar                fYOffset = 0;
@@ -41,7 +30,6 @@
     double                  fCurrentTime = 0.0;
     double                  fLastWallTime = 0.0;
     double                  fTimeToShowNextFrame = 0.0;
->>>>>>> 40be567a
 
     void onDrawBackground(SkCanvas* canvas) override {
         SkFont font;
@@ -69,11 +57,7 @@
         canvas->drawDrawable(fDrawable.get(), fImage->getBounds().width(), 0);
     }
 
-<<<<<<< HEAD
-    bool onAnimate(const AnimTimer& animTimer) override {
-=======
     bool onAnimate(double nanos) override {
->>>>>>> 40be567a
         if (!fImage) {
             return false;
         }
@@ -113,21 +97,10 @@
         fDrawable = recorder.finishRecordingAsDrawable();
     }
 
-<<<<<<< HEAD
-    bool onQuery(Sample::Event* evt) override {
-        if (Sample::TitleQ(*evt)) {
-            Sample::TitleR(evt, "AnimatedImage");
-            return true;
-        }
-
-        SkUnichar uni;
-        if (fImage && Sample::CharQ(*evt, &uni)) {
-=======
     SkString name() override { return SkString("AnimatedImage"); }
 
     bool onChar(SkUnichar uni) override {
         if (fImage) {
->>>>>>> 40be567a
             switch (uni) {
                 case kPauseKey:
                     fRunning = !fRunning;
@@ -147,23 +120,6 @@
         }
         return false;
     }
-<<<<<<< HEAD
-
-private:
-    sk_sp<SkAnimatedImage>  fImage;
-    sk_sp<SkDrawable>       fDrawable;
-    SkScalar                fYOffset;
-    bool                    fRunning = false;
-    double                  fCurrentTime = 0.0;
-    double                  fLastWallTime = 0.0;
-    double                  fTimeToShowNextFrame = 0.0;
-    typedef Sample INHERITED;
 };
 
-///////////////////////////////////////////////////////////////////////////////
-
-=======
-};
-
->>>>>>> 40be567a
 DEF_SAMPLE( return new SampleAnimatedImage(); )