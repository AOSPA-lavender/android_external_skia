--- conflicted
+++ resolved
@@ -32,38 +32,16 @@
     return bitmap;
 }
 
-<<<<<<< HEAD
-class AARectView : public Sample {
-    SkBitmap fBitmap;
-    enum {
-        N = 64
-    };
-
-protected:
-    void onOnceBeforeDraw() override {
-        fBitmap = createBitmap(N);
-=======
 static constexpr int N = 64;
 
 class AARectView : public Sample {
     SkBitmap fBitmap;
->>>>>>> 40be567a
 
     void onOnceBeforeDraw() override {
         fBitmap = createBitmap(N);
     }
 
-<<<<<<< HEAD
-    bool onQuery(Sample::Event* evt) override {
-        if (Sample::TitleQ(*evt)) {
-            Sample::TitleR(evt, "AA Rects");
-            return true;
-        }
-        return this->INHERITED::onQuery(evt);
-    }
-=======
     SkString name() override { return SkString("AA Rects"); }
->>>>>>> 40be567a
 
     void onDrawContent(SkCanvas* canvas) override {
         canvas->translate(SkIntToScalar(10), SkIntToScalar(10));
