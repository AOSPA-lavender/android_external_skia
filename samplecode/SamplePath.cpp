--- conflicted
+++ resolved
@@ -20,11 +20,7 @@
 #include "include/utils/SkParsePath.h"
 #include "samplecode/Sample.h"
 #include "src/utils/SkUTF.h"
-<<<<<<< HEAD
-#include "tools/timer/AnimTimer.h"
-=======
 #include "tools/timer/TimeUtils.h"
->>>>>>> 40be567a
 
 #include "src/core/SkGeometry.h"
 
@@ -134,17 +130,7 @@
     }
 
 protected:
-<<<<<<< HEAD
-    bool onQuery(Sample::Event* evt) override {
-        if (Sample::TitleQ(*evt)) {
-            Sample::TitleR(evt, "Paths");
-            return true;
-        }
-        return this->INHERITED::onQuery(evt);
-    }
-=======
     SkString name() override { return SkString("Paths"); }
->>>>>>> 40be567a
 
     void drawPath(SkCanvas* canvas, const SkPath& path, SkPaint::Join j) {
         SkPaint paint;
@@ -191,13 +177,8 @@
         }
     }
 
-<<<<<<< HEAD
-    bool onAnimate(const AnimTimer& timer) override {
-        SkScalar currSecs = timer.scaled(100);
-=======
     bool onAnimate(double nanos) override {
         SkScalar currSecs = TimeUtils::Scaled(1e-9 * nanos, 100);
->>>>>>> 40be567a
         SkScalar delta = currSecs - fPrevSecs;
         fPrevSecs = currSecs;
 
@@ -208,11 +189,7 @@
         return true;
     }
 
-<<<<<<< HEAD
-    Sample::Click* onFindClickHandler(SkScalar x, SkScalar y, unsigned modi) override {
-=======
     Sample::Click* onFindClickHandler(SkScalar x, SkScalar y, ModifierKey modi) override {
->>>>>>> 40be567a
         fShowHairline = !fShowHairline;
         return nullptr;
     }
@@ -267,19 +244,9 @@
     }
 
 protected:
-<<<<<<< HEAD
-    bool onQuery(Sample::Event* evt) override {
-        if (Sample::TitleQ(*evt)) {
-            Sample::TitleR(evt, "ArcTo");
-            return true;
-        }
-        SkUnichar uni;
-        if (Sample::CharQ(*evt, &uni)) {
-=======
     SkString name() override { return SkString("ArcTo"); }
 
     bool onChar(SkUnichar uni) override {
->>>>>>> 40be567a
             switch (uni) {
                 case '1': this->toggle(fDoFrame); return true;
                 case '2': this->toggle(fDoCorner); return true;
@@ -322,11 +289,7 @@
         return false;
     }
 
-<<<<<<< HEAD
-    Sample::Click* onFindClickHandler(SkScalar x, SkScalar y, unsigned modi) override {
-=======
     Sample::Click* onFindClickHandler(SkScalar x, SkScalar y, ModifierKey modi) override {
->>>>>>> 40be567a
         const SkScalar tol = 4;
         const SkRect r = SkRect::MakeXYWH(x - tol, y - tol, tol * 2, tol * 2);
         for (int i = 0; i < N; ++i) {
@@ -393,19 +356,9 @@
     }
 
 protected:
-<<<<<<< HEAD
-    bool onQuery(Sample::Event* evt) override {
-        if (Sample::TitleQ(*evt)) {
-            Sample::TitleR(evt, "FatStroke");
-            return true;
-        }
-        SkUnichar uni;
-        if (Sample::CharQ(*evt, &uni)) {
-=======
     SkString name() override { return SkString("FatStroke"); }
 
     bool onChar(SkUnichar uni) override {
->>>>>>> 40be567a
             switch (uni) {
                 case '1': this->toggle(fShowSkeleton); return true;
                 case '2': this->toggle(fShowStroke); return true;
@@ -464,11 +417,7 @@
         return false;
     }
 
-<<<<<<< HEAD
-    Sample::Click* onFindClickHandler(SkScalar x, SkScalar y, unsigned modi) override {
-=======
     Sample::Click* onFindClickHandler(SkScalar x, SkScalar y, ModifierKey modi) override {
->>>>>>> 40be567a
         const SkScalar tol = 4;
         const SkRect r = SkRect::MakeXYWH(x - tol, y - tol, tol * 2, tol * 2);
         for (int i = 0; i < N; ++i) {
@@ -797,333 +746,4 @@
 private:
     typedef Sample INHERITED;
 };
-<<<<<<< HEAD
-DEF_SAMPLE( return new FatStroke; )
-
-static int compute_parallel_to_base(const SkPoint pts[4], SkScalar t[2]) {
-    // F = At^3 + Bt^2 + Ct + D
-    SkVector A = pts[3] - pts[0] + (pts[1] - pts[2]) * 3.0f;
-    SkVector B = (pts[0] - pts[1] - pts[1] + pts[2]) * 3.0f;
-    SkVector C = (pts[1] - pts[0]) * 3.0f;
-    SkVector DA = pts[3] - pts[0];
-
-    // F' = 3At^2 + 2Bt + C
-    SkScalar a = 3 * A.cross(DA);
-    SkScalar b = 2 * B.cross(DA);
-    SkScalar c = C.cross(DA);
-
-    int n = SkFindUnitQuadRoots(a, b, c, t);
-    SkString str;
-    for (int i = 0; i < n; ++i) {
-        str.appendf(" %g", t[i]);
-    }
-    SkDebugf("roots %s\n", str.c_str());
-    return n;
-}
-
-class CubicCurve : public Sample {
-public:
-    enum {
-        N = 4
-    };
-    SkPoint fPts[N];
-
-    CubicCurve() {
-        SkRandom rand;
-        for (int i = 0; i < N; ++i) {
-            fPts[i].fX = 20 + rand.nextUScalar1() * 640;
-            fPts[i].fY = 20 + rand.nextUScalar1() * 480;
-        }
-    }
-
-protected:
-    bool onQuery(Sample::Event* evt) override {
-        if (Sample::TitleQ(*evt)) {
-            Sample::TitleR(evt, "CubicCurve");
-            return true;
-        }
-        return this->INHERITED::onQuery(evt);
-    }
-
-    void onDrawContent(SkCanvas* canvas) override {
-        SkPaint paint;
-        paint.setAntiAlias(true);
-
-        {
-            SkPath path;
-            path.moveTo(fPts[0]);
-            path.cubicTo(fPts[1], fPts[2], fPts[3]);
-            paint.setStyle(SkPaint::kStroke_Style);
-            canvas->drawPath(path, paint);
-        }
-
-        {
-            paint.setColor(SK_ColorRED);
-            SkScalar t[2];
-            int n = compute_parallel_to_base(fPts, t);
-            SkPoint loc;
-            SkVector tan;
-            for (int i = 0; i < n; ++i) {
-                SkEvalCubicAt(fPts, t[i], &loc, &tan, nullptr);
-                tan.setLength(30);
-                canvas->drawLine(loc - tan, loc + tan, paint);
-            }
-            paint.setStrokeWidth(0.5f);
-            canvas->drawLine(fPts[0], fPts[3], paint);
-
-            paint.setColor(SK_ColorBLUE);
-            paint.setStrokeWidth(6);
-            SkEvalCubicAt(fPts, 0.5f, &loc, nullptr, nullptr);
-            canvas->drawPoint(loc, paint);
-
-            paint.setColor(0xFF008800);
-            SkEvalCubicAt(fPts, 1.0f/3, &loc, nullptr, nullptr);
-            canvas->drawPoint(loc, paint);
-            SkEvalCubicAt(fPts, 2.0f/3, &loc, nullptr, nullptr);
-            canvas->drawPoint(loc, paint);
-
-       //     n = SkFindCubicInflections(fPts, t);
-       //     printf("inflections %d %g %g\n", n, t[0], t[1]);
-        }
-
-        {
-            paint.setStyle(SkPaint::kFill_Style);
-            paint.setColor(SK_ColorRED);
-            for (SkPoint p : fPts) {
-                canvas->drawCircle(p.fX, p.fY, 8, paint);
-            }
-        }
-    }
-
-    bool onClick(Click* click) override {
-        int32_t index;
-        if (click->fMeta.findS32("index", &index)) {
-            SkASSERT((unsigned)index < N);
-            fPts[index] = click->fCurr;
-            return true;
-        }
-        return false;
-    }
-
-    Sample::Click* onFindClickHandler(SkScalar x, SkScalar y, unsigned modi) override {
-        const SkScalar tol = 8;
-        const SkRect r = SkRect::MakeXYWH(x - tol, y - tol, tol * 2, tol * 2);
-        for (int i = 0; i < N; ++i) {
-            if (r.intersects(SkRect::MakeXYWH(fPts[i].fX, fPts[i].fY, 1, 1))) {
-                Click* click = new Click(this);
-                click->fMeta.setS32("index", i);
-                return click;
-            }
-        }
-        return this->INHERITED::onFindClickHandler(x, y, modi);
-    }
-
-private:
-    typedef Sample INHERITED;
-};
-DEF_SAMPLE( return new CubicCurve; )
-
-static SkPoint lerp(SkPoint a, SkPoint b, float t) {
-    return a * (1 - t) + b * t;
-}
-
-static int find_max_deviation_cubic(const SkPoint src[4], SkScalar ts[2]) {
-    // deviation = F' x (d - a) == 0, solve for t(s)
-    // F = At^3 + Bt^2 + Ct + D
-    // F' = 3At^2 + 2Bt + C
-    // Z = d - a
-    // F' x Z = 3(A x Z)t^2 + 2(B x Z)t + (C x Z)
-    //
-    SkVector A = src[3] + (src[1] - src[2]) * 3 - src[0];
-    SkVector B = (src[2] - src[1] - src[1] + src[0]) * 3;
-    SkVector C = (src[1] - src[0]) * 3;
-    SkVector Z = src[3] - src[0];
-    // now forumlate the quadratic coefficients we need to solve for t : F' x Z
-    return SkFindUnitQuadRoots(3 * A.cross(Z), 2 * B.cross(Z), C.cross(Z), ts);
-}
-
-class CubicCurve2 : public Sample {
-public:
-    enum {
-        N = 7
-    };
-    SkPoint fPts[N];
-    SkPoint* fQuad = fPts + 4;
-    SkScalar fT = 0.5f;
-    bool fShowSub = false;
-    bool fShowFlatness = false;
-    SkScalar fScale = 0.75;
-
-    CubicCurve2() {
-        fPts[0] = { 90, 300 };
-        fPts[1] = { 30, 60 };
-        fPts[2] = { 250, 30 };
-        fPts[3] = { 350, 200 };
-
-        fQuad[0] = fPts[0] + SkVector{ 300, 0};
-        fQuad[1] = fPts[1] + SkVector{ 300, 0};
-        fQuad[2] = fPts[2] + SkVector{ 300, 0};
-    }
-
-protected:
-    bool onQuery(Sample::Event* evt) override {
-        if (Sample::TitleQ(*evt)) {
-            Sample::TitleR(evt, "CubicCurve2");
-            return true;
-        }
-        SkUnichar uni;
-        if (Sample::CharQ(*evt, &uni)) {
-            switch (uni) {
-                case 's': fShowSub = !fShowSub; break;
-                case 'f': fShowFlatness = !fShowFlatness; break;
-                case '-': fT -= 1.0f / 32; break;
-                case '=': fT += 1.0f / 32; break;
-                default: goto DONE;
-            }
-            fT = std::min(1.0f, std::max(0.0f, fT));
-            return true;
-        }
-        DONE:
-        return this->INHERITED::onQuery(evt);
-    }
-
-    void showFrame(SkCanvas* canvas, const SkPoint pts[], int count, const SkPaint& p) {
-        SkPaint paint(p);
-        SkPoint storage[3 + 2 + 1];
-        SkPoint* tmp = storage;
-        const SkPoint* prev = pts;
-        int n = count;
-        for (int n = count; n > 0; --n) {
-            for (int i = 0; i < n; ++i) {
-                canvas->drawLine(prev[i], prev[i+1], paint);
-                tmp[i] = lerp(prev[i], prev[i+1], fT);
-            }
-            prev = tmp;
-            tmp += n;
-        }
-
-        paint.setColor(SK_ColorBLUE);
-        paint.setStyle(SkPaint::kFill_Style);
-        n = tmp - storage;
-        for (int i = 0; i < n; ++i) {
-            canvas->drawCircle(storage[i].fX, storage[i].fY, 4, paint);
-        }
-    }
-
-    void showFlattness(SkCanvas* canvas) {
-        SkPaint paint;
-        paint.setStyle(SkPaint::kStroke_Style);
-        paint.setAntiAlias(true);
-
-        SkPaint paint2(paint);
-        paint2.setColor(0xFF008800);
-
-        paint.setColor(0xFF888888);
-        canvas->drawLine(fPts[0], fPts[3], paint);
-        canvas->drawLine(fQuad[0], fQuad[2], paint);
-
-        paint.setColor(0xFF0000FF);
-        SkPoint pts[2];
-        pts[0] = (fQuad[0] + fQuad[1] + fQuad[1] + fQuad[2])*0.25;
-        pts[1] = (fQuad[0] + fQuad[2]) * 0.5;
-        canvas->drawLine(pts[0], pts[1], paint);
-
-        // cubic
-
-        SkVector v0 = (fPts[0] - fPts[1] - fPts[1] + fPts[2]) * fScale;
-        SkVector v1 = (fPts[1] - fPts[2] - fPts[2] + fPts[3]) * fScale;
-        SkVector v = (v0 + v1) * 0.5f;
-
-        SkPoint anchor;
-        SkScalar ts[2];
-        int n = find_max_deviation_cubic(fPts, ts);
-        if (n > 0) {
-            SkEvalCubicAt(fPts, ts[0], &anchor, nullptr, nullptr);
-            canvas->drawLine(anchor, anchor + v, paint2);
-            canvas->drawLine(anchor, anchor + v0, paint);
-            if (n == 2) {
-                SkEvalCubicAt(fPts, ts[1], &anchor, nullptr, nullptr);
-                canvas->drawLine(anchor, anchor + v, paint2);
-            }
-            canvas->drawLine(anchor, anchor + v1, paint);
-        }
-        // not sure we can get here
-    }
-
-    void onDrawContent(SkCanvas* canvas) override {
-        SkPaint paint;
-        paint.setAntiAlias(true);
-
-        {
-            paint.setStyle(SkPaint::kStroke_Style);
-            SkPath path;
-            path.moveTo(fPts[0]);
-            path.cubicTo(fPts[1], fPts[2], fPts[3]);
-            path.moveTo(fQuad[0]);
-            path.quadTo(fQuad[1], fQuad[2]);
-            canvas->drawPath(path, paint);
-        }
-
-        if (fShowSub) {
-            paint.setColor(SK_ColorRED);
-            paint.setStrokeWidth(1.7f);
-            this->showFrame(canvas, fPts, 3, paint);
-            this->showFrame(canvas, fQuad, 2, paint);
-
-            paint.setColor(SK_ColorBLACK);
-            paint.setStyle(SkPaint::kFill_Style);
-            SkFont font(nullptr, 20);
-            canvas->drawString(SkStringPrintf("t = %g", fT), 20, 20, font, paint);
-        }
-
-        if (fShowFlatness) {
-            this->showFlattness(canvas);
-        }
-
-        paint.setStyle(SkPaint::kFill_Style);
-        paint.setColor(SK_ColorRED);
-        for (SkPoint p : fPts) {
-            canvas->drawCircle(p.fX, p.fY, 7, paint);
-        }
-
-        {
-            SkScalar ts[2];
-            int n = SkFindCubicInflections(fPts, ts);
-            for (int i = 0; i < n; ++i) {
-                SkPoint p;
-                SkEvalCubicAt(fPts, ts[i], &p, nullptr, nullptr);
-                canvas->drawCircle(p.fX, p.fY, 3, paint);
-            }
-        }
-
-    }
-
-    bool onClick(Click* click) override {
-        int32_t index;
-        if (click->fMeta.findS32("index", &index)) {
-            SkASSERT((unsigned)index < N);
-            fPts[index] = click->fCurr;
-            return true;
-        }
-        return false;
-    }
-
-    Sample::Click* onFindClickHandler(SkScalar x, SkScalar y, unsigned modi) override {
-        const SkScalar tol = 8;
-        const SkRect r = SkRect::MakeXYWH(x - tol, y - tol, tol * 2, tol * 2);
-        for (int i = 0; i < N; ++i) {
-            if (r.intersects(SkRect::MakeXYWH(fPts[i].fX, fPts[i].fY, 1, 1))) {
-                Click* click = new Click(this);
-                click->fMeta.setS32("index", i);
-                return click;
-            }
-        }
-        return this->INHERITED::onFindClickHandler(x, y, modi);
-    }
-
-private:
-    typedef Sample INHERITED;
-};
-=======
->>>>>>> 40be567a
 DEF_SAMPLE( return new CubicCurve2; )
