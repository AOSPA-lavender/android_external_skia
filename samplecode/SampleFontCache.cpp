--- conflicted
+++ resolved
@@ -111,17 +111,7 @@
     }
 
 protected:
-<<<<<<< HEAD
-    virtual bool onQuery(Sample::Event* evt) {
-        if (Sample::TitleQ(*evt)) {
-            Sample::TitleR(evt, "FontCache");
-            return true;
-        }
-        return this->INHERITED::onQuery(evt);
-    }
-=======
     SkString name() override { return SkString("FontCache"); }
->>>>>>> 40be567a
 
     virtual void onDrawContent(SkCanvas* canvas) {
         SkScalar x = 0;
