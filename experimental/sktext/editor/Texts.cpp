// Copyright 2021 Google LLC.
#include "experimental/sktext/editor/Texts.h"

using namespace skia_private;
using namespace skia::text;

namespace skia {
namespace editor {

void DynamicText::paint(SkCanvas* canvas) {
    if (!fDrawableText) {
        auto chunks = this->getDecorationChunks(fDecorations);
        fDrawableText = fWrappedText->prepareToDraw<DrawableText>(fUnicodeText.get(),
                                                                  PositionType::kGraphemeCluster,
                                                                  SkSpan<TextIndex>(chunks.data(), chunks.size()));
    }

    auto foregroundPaint = fDecorations[0].foregroundPaint;
    auto textBlobs = fDrawableText->getTextBlobs();
    for (auto& textBLob : textBlobs) {
        canvas->drawTextBlob(textBLob, 0, 0, foregroundPaint);
    }
}

std::vector<TextIndex> DynamicText::getDecorationChunks(SkSpan<DecoratedBlock> decorations) const {
    std::vector<TextIndex> result;
    TextIndex textIndex = 0;
    for (auto& decoration : decorations) {
        textIndex += decoration.charCount;
        result.emplace_back(textIndex);
    }
    return result;
}

void EditableText::paint(SkCanvas* canvas) {

    if (fSelection->isEmpty()) {
        DynamicText::paint(canvas);
    } else {
        auto decorations = mergeSelectionIntoDecorations();
        auto chunks = this->getDecorationChunks(SkSpan<DecoratedBlock>(decorations.data(), decorations.size()));
        fDrawableText = fWrappedText->prepareToDraw<DrawableText>(fUnicodeText.get(),
                                                                  PositionType::kGraphemeCluster,
                                                                  SkSpan<TextIndex>(chunks.data(), chunks.size()));
    }
    auto foregroundPaint = fDecorations[0].foregroundPaint;
    auto textBlobs = fDrawableText->getTextBlobs();
    for (auto& textBLob : textBlobs) {
        canvas->drawTextBlob(textBLob, 0, 0, foregroundPaint);
    }
}

TArray<DecoratedBlock> EditableText::mergeSelectionIntoDecorations() {
    TArray<DecoratedBlock> merged;
<<<<<<< HEAD
    merged.reserve_back(fDecorations.size() + fSelection->count());
=======
    merged.reserve_exact(fDecorations.size() + fSelection->count());
>>>>>>> 46ecd1b7

    size_t indexDecor = 0ul;                        // index in fDecorations
    size_t decorPos = 0ul;
    for (auto& selected : fSelection->fTextRanges) {
        // Add all the decoration blocks that are placed before the selected block
        DecoratedBlock& decor = fDecorations[indexDecor];
        while (indexDecor < fDecorations.size()) {
            decor = fDecorations[indexDecor++];
            if (decorPos + decor.charCount >= selected.fStart) {
                break;
            }
            // The entire decoration block is before
            merged.emplace_back(decor);
            decorPos += decor.charCount;
        }

        auto lastDecorPos = decorPos;
        if (selected.fStart > decorPos) {
            // The decoration block is has a part that is before the selection so we add it
            merged.emplace_back(selected.fStart - decorPos, decor.foregroundPaint, decor.backgroundPaint);
            decorPos = selected.fStart;
        }
        SkASSERT(decorPos == selected.fStart);

        // So the next decoration intersects the selection (and the selection wins)
        merged.emplace_back(selected.width(), fSelection->fForeground, fSelection->fBackground);
        decorPos += selected.width();
        SkASSERT(decorPos == selected.fEnd);

        if (lastDecorPos + decor.charCount > selected.fEnd) {
            // We still need to add the rest of the decoration block
            merged.emplace_back(lastDecorPos + decor.charCount - selected.fEnd, decor.foregroundPaint, decor.backgroundPaint);
            decorPos += lastDecorPos + decor.charCount - selected.fEnd;
        }
    }
    return merged;
}

} // namespace editor
} // namespace skia<|MERGE_RESOLUTION|>--- conflicted
+++ resolved
@@ -52,11 +52,7 @@
 
 TArray<DecoratedBlock> EditableText::mergeSelectionIntoDecorations() {
     TArray<DecoratedBlock> merged;
-<<<<<<< HEAD
-    merged.reserve_back(fDecorations.size() + fSelection->count());
-=======
     merged.reserve_exact(fDecorations.size() + fSelection->count());
->>>>>>> 46ecd1b7
 
     size_t indexDecor = 0ul;                        // index in fDecorations
     size_t decorPos = 0ul;
