--- conflicted
+++ resolved
@@ -7,12 +7,8 @@
 
 #include "bench/Benchmark.h"
 #include "include/core/SkCanvas.h"
-<<<<<<< HEAD
-#include "include/effects/SkColorFilterImageFilter.h"
-=======
 #include "include/core/SkColorFilter.h"
 #include "include/effects/SkImageFilters.h"
->>>>>>> 40be567a
 
 // Just need an interesting filter, nothing to special about colormatrix
 static sk_sp<SkColorFilter> make_grayscale() {
@@ -57,11 +53,7 @@
                 fPaint.setColorFilter(make_grayscale());
                 break;
             case kImageFilter_Type:
-<<<<<<< HEAD
-                fPaint.setImageFilter(SkColorFilterImageFilter::Make(make_grayscale(), nullptr));
-=======
                 fPaint.setImageFilter(SkImageFilters::ColorFilter(make_grayscale(), nullptr));
->>>>>>> 40be567a
             break;
         }
     }
