--- conflicted
+++ resolved
@@ -12,10 +12,7 @@
 #include "include/core/SkString.h"
 #include "include/core/SkVertices.h"
 #include "include/utils/SkRandom.h"
-<<<<<<< HEAD
-=======
 #include "tools/Resources.h"
->>>>>>> 40be567a
 
 enum VertFlags {
     kColors_VertFlag  = 1 << 0,
@@ -113,38 +110,6 @@
 private:
     typedef Benchmark INHERITED;
 };
-<<<<<<< HEAD
-DEF_BENCH(return new VertBench();)
-
-/////////////////////////////////////////////////////////////////////////////////////////////////
-
-#include "include/core/SkRSXform.h"
-#include "include/utils/SkRandom.h"
-#include "tools/Resources.h"
-
-enum AtlasFlags {
-    kColors_Flag = 1 << 0,
-    kVerts_Flag  = 1 << 1,
-};
-
-class AtlasBench : public Benchmark {
-    unsigned fFlags;
-    SkString fName;
-    enum {
-        W = 640,
-        H = 480,
-        N = 10*1000,
-    };
-
-    sk_sp<SkImage>  fAtlas;
-    SkRSXform       fXforms[N];
-    SkRect          fRects[N];
-    SkColor         fColors[N];
-
-public:
-    AtlasBench(unsigned flags) : fFlags(flags) {
-        fName.printf("drawAtlas_%d", flags);
-=======
 DEF_BENCH(return new VertBench(kTexture_VertFlag);)
 DEF_BENCH(return new VertBench(kColors_VertFlag);)
 DEF_BENCH(return new VertBench(kColors_VertFlag | kTexture_VertFlag);)
@@ -183,7 +148,6 @@
         if (flags & kRotate_Flag) {
             fName.append("_rotated");
         }
->>>>>>> 40be567a
     }
     ~AtlasBench() override {}
 
@@ -197,50 +161,30 @@
 
         const SkScalar imageW = fAtlas->width();
         const SkScalar imageH = fAtlas->height();
-<<<<<<< HEAD
-=======
         SkScalar scos = 1;
         SkScalar ssin = 0;
         if (fFlags & kRotate_Flag) {
             scos = 0.866025403784439f;  // sqrt(3)/2
             ssin = 0.5f;
         }
->>>>>>> 40be567a
 
         SkRandom rand;
         for (int i = 0; i < N; ++i) {
             fRects[i] = SkRect::MakeXYWH(rand.nextF() * (imageW - 8),
                                          rand.nextF() * (imageH - 8), 8, 8);
-<<<<<<< HEAD
-            fColors[i] = rand.nextU();
-            fXforms[i] = SkRSXform::Make(1, 0, rand.nextF() * W, rand.nextF() * H);
-=======
             fColors[i] = rand.nextU() | 0xFF000000;
             fXforms[i] = SkRSXform::Make(scos, ssin, rand.nextF() * W, rand.nextF() * H);
->>>>>>> 40be567a
         }
     }
     void onDraw(int loops, SkCanvas* canvas) override {
         const SkRect* cullRect = nullptr;
         const SkPaint* paintPtr = nullptr;
         const SkColor* colors = nullptr;
-<<<<<<< HEAD
-        const SkImage* atlas = nullptr;
-        if (fFlags & kColors_Flag) {
-            colors = fColors;
-        }
-        if (fFlags & kVerts_Flag) {
-            atlas = fAtlas.get();
-        }
-        for (int i = 0; i < loops; i++) {
-            canvas->drawAtlas(atlas, fXforms, fRects, colors, N, SkBlendMode::kSrcOver,
-=======
         if (fFlags & kColors_Flag) {
             colors = fColors;
         }
         for (int i = 0; i < loops; i++) {
             canvas->drawAtlas(fAtlas, fXforms, fRects, colors, N, SkBlendMode::kModulate,
->>>>>>> 40be567a
                               cullRect, paintPtr);
         }
     }
@@ -249,12 +193,7 @@
 };
 //DEF_BENCH(return new AtlasBench(0);)
 //DEF_BENCH(return new AtlasBench(kColors_Flag);)
-<<<<<<< HEAD
-DEF_BENCH(return new AtlasBench(kVerts_Flag);)
-DEF_BENCH(return new AtlasBench(kVerts_Flag | kColors_Flag);)
-=======
 DEF_BENCH(return new AtlasBench(0);)
 DEF_BENCH(return new AtlasBench(kRotate_Flag);)
 DEF_BENCH(return new AtlasBench(kColors_Flag);)
 DEF_BENCH(return new AtlasBench(kColors_Flag | kRotate_Flag);)
->>>>>>> 40be567a
