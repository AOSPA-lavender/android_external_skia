--- conflicted
+++ resolved
@@ -13,10 +13,7 @@
 #include "include/core/SkGraphics.h"
 #include "include/core/SkTypeface.h"
 #include "src/core/SkStrikeCache.h"
-<<<<<<< HEAD
-=======
 #include "src/core/SkStrikeSpec.h"
->>>>>>> 40be567a
 #include "src/core/SkTaskGroup.h"
 #include "tools/ToolUtils.h"
 
@@ -24,21 +21,12 @@
     SkPaint defaultPaint;
     for (SkScalar i = 8; i < 64; i++) {
         font->setSize(i);
-<<<<<<< HEAD
-        auto cache = SkStrikeCache::FindOrCreateStrikeExclusive(
-                *font,  defaultPaint, SkSurfaceProps(0, kUnknown_SkPixelGeometry),
-                SkScalerContextFlags::kNone, SkMatrix::I());
-        uint16_t glyphs['z'];
-        for (int c = ' '; c < 'z'; c++) {
-            glyphs[c] = font->unicharToGlyph(c);
-=======
         auto strikeSpec = SkStrikeSpec::MakeMask(
                 *font,  defaultPaint, SkSurfaceProps(0, kUnknown_SkPixelGeometry),
                 SkScalerContextFlags::kNone, SkMatrix::I());
         SkPackedGlyphID glyphs['z'];
         for (int c = ' '; c < 'z'; c++) {
             glyphs[c] = SkPackedGlyphID{font->unicharToGlyph(c)};
->>>>>>> 40be567a
         }
         constexpr size_t glyphCount = 'z' - ' ';
         SkSpan<const SkPackedGlyphID> glyphIDs{&glyphs[SkTo<int>(' ')], glyphCount};
