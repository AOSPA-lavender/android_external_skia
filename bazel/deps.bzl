--- conflicted
+++ resolved
@@ -190,11 +190,7 @@
     new_git_repository(
         name = "vulkan_tools",
         build_file = ws + "//bazel/external/vulkan_tools:BUILD.bazel",
-<<<<<<< HEAD
-        commit = "ca8bb4ee3cc9afdeca4b49c5ef758bad7cce2c72",
-=======
         commit = "2e5260d44c662d31357e0cd3e430957cddcf1a6e",
->>>>>>> a0662cce
         remote = "https://chromium.googlesource.com/external/github.com/KhronosGroup/Vulkan-Tools",
     )
 
