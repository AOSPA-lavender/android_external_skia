--- conflicted
+++ resolved
@@ -278,10 +278,7 @@
 		{Var: "skia_ganesh_private",
 			Rules: []string{
 				"//include/private/gpu/ganesh:private_hdrs",
-<<<<<<< HEAD
-=======
 				"//include/private/gpu/ganesh:gl_private_hdrs",
->>>>>>> 46ecd1b7
 				"//src/gpu/ganesh/effects:effects_hdrs",
 				"//src/gpu/ganesh/effects:effects_srcs",
 				"//src/gpu/ganesh/geometry:geometry_hdrs",
