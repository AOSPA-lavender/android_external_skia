
/*
 * Copyright 2015 Google Inc.
 *
 * Use of this source code is governed by a BSD-style license that can be
 * found in the LICENSE file.
 */

#include "include/gpu/gl/GrGLInterface.h"
#include "src/utils/win/SkWGL.h"
#include "tools/sk_app/GLWindowContext.h"
#include "tools/sk_app/win/WindowContextFactory_win.h"

#include <Windows.h>
#include <GL/gl.h>

using sk_app::GLWindowContext;
using sk_app::DisplayParams;

#if defined(_M_ARM64)

namespace sk_app {
namespace window_context_factory {

<<<<<<< HEAD
WindowContext* NewGLForWin(HWND, const DisplayParams&) { return nullptr; }
=======
std::unique_ptr<WindowContext> MakeGLForWin(HWND, const DisplayParams&) { return nullptr; }
>>>>>>> 40be567a

}  // namespace window_context_factory
}  // namespace sk_app

#else

namespace {

class GLWindowContext_win : public GLWindowContext {
public:
    GLWindowContext_win(HWND, const DisplayParams&);
    ~GLWindowContext_win() override;

protected:
    void onSwapBuffers() override;

    sk_sp<const GrGLInterface> onInitializeContext() override;
    void onDestroyContext() override;

private:
    HWND              fHWND;
    HGLRC             fHGLRC;

    typedef GLWindowContext INHERITED;
};

GLWindowContext_win::GLWindowContext_win(HWND wnd, const DisplayParams& params)
    : INHERITED(params)
    , fHWND(wnd)
    , fHGLRC(NULL) {

    // any config code here (particularly for msaa)?

    this->initializeContext();
}

GLWindowContext_win::~GLWindowContext_win() {
    this->destroyContext();
}

sk_sp<const GrGLInterface> GLWindowContext_win::onInitializeContext() {
    HDC dc = GetDC(fHWND);

    fHGLRC = SkCreateWGLContext(dc, fDisplayParams.fMSAASampleCount, false /* deepColor */,
                                kGLPreferCompatibilityProfile_SkWGLContextRequest);
    if (NULL == fHGLRC) {
        return nullptr;
    }

    SkWGLExtensions extensions;
    if (extensions.hasExtension(dc, "WGL_EXT_swap_control")) {
        extensions.swapInterval(fDisplayParams.fDisableVsync ? 0 : 1);
    }

    // Look to see if RenderDoc is attached. If so, re-create the context with a core profile
    if (wglMakeCurrent(dc, fHGLRC)) {
        auto interface = GrGLMakeNativeInterface();
        bool renderDocAttached = interface->hasExtension("GL_EXT_debug_tool");
        interface.reset(nullptr);
        if (renderDocAttached) {
            wglDeleteContext(fHGLRC);
            fHGLRC = SkCreateWGLContext(dc, fDisplayParams.fMSAASampleCount, false /* deepColor */,
                                        kGLPreferCoreProfile_SkWGLContextRequest);
            if (NULL == fHGLRC) {
                return nullptr;
            }
        }
    }

    if (wglMakeCurrent(dc, fHGLRC)) {
        glClearStencil(0);
        glClearColor(0, 0, 0, 0);
        glStencilMask(0xffffffff);
        glClear(GL_STENCIL_BUFFER_BIT | GL_COLOR_BUFFER_BIT);

        // use DescribePixelFormat to get the stencil and color bit depth.
        int pixelFormat = GetPixelFormat(dc);
        PIXELFORMATDESCRIPTOR pfd;
        DescribePixelFormat(dc, pixelFormat, sizeof(pfd), &pfd);
        fStencilBits = pfd.cStencilBits;

        // Get sample count if the MSAA WGL extension is present
        if (extensions.hasExtension(dc, "WGL_ARB_multisample")) {
            static const int kSampleCountAttr = SK_WGL_SAMPLES;
            extensions.getPixelFormatAttribiv(dc,
                                              pixelFormat,
                                              0,
                                              1,
                                              &kSampleCountAttr,
                                              &fSampleCount);
            fSampleCount = SkTMax(fSampleCount, 1);
        } else {
            fSampleCount = 1;
        }

        RECT rect;
        GetClientRect(fHWND, &rect);
        fWidth = rect.right - rect.left;
        fHeight = rect.bottom - rect.top;
        glViewport(0, 0, fWidth, fHeight);
    }
    return GrGLMakeNativeInterface();
}


void GLWindowContext_win::onDestroyContext() {
    wglDeleteContext(fHGLRC);
    fHGLRC = NULL;
}


void GLWindowContext_win::onSwapBuffers() {
    HDC dc = GetDC((HWND)fHWND);
    SwapBuffers(dc);
    ReleaseDC((HWND)fHWND, dc);
}


}  // anonymous namespace

namespace sk_app {
namespace window_context_factory {

std::unique_ptr<WindowContext> MakeGLForWin(HWND wnd, const DisplayParams& params) {
    std::unique_ptr<WindowContext> ctx(new GLWindowContext_win(wnd, params));
    if (!ctx->isValid()) {
        return nullptr;
    }
    return ctx;
}

}  // namespace window_context_factory
}  // namespace sk_app

#endif<|MERGE_RESOLUTION|>--- conflicted
+++ resolved
@@ -22,11 +22,7 @@
 namespace sk_app {
 namespace window_context_factory {
 
-<<<<<<< HEAD
-WindowContext* NewGLForWin(HWND, const DisplayParams&) { return nullptr; }
-=======
 std::unique_ptr<WindowContext> MakeGLForWin(HWND, const DisplayParams&) { return nullptr; }
->>>>>>> 40be567a
 
 }  // namespace window_context_factory
 }  // namespace sk_app
