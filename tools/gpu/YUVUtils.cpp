/*
 * Copyright 2019 Google Inc.
 *
 * Use of this source code is governed by a BSD-style license that can be
 * found in the LICENSE file.
 */

#include "tools/gpu/YUVUtils.h"

#include "include/core/SkBitmap.h"
#include "include/core/SkCanvas.h"
#include "include/core/SkColorFilter.h"
#include "include/core/SkColorPriv.h"
#include "include/core/SkData.h"
#include "include/core/SkSurface.h"
#include "include/gpu/GrRecordingContext.h"
#include "include/gpu/GrYUVABackendTextures.h"
#include "include/gpu/ganesh/SkImageGanesh.h"
#include "include/gpu/ganesh/SkSurfaceGanesh.h"
#include "src/codec/SkCodecImageGenerator.h"
#include "src/core/SkYUVAInfoLocation.h"
#include "src/core/SkYUVMath.h"
#include "src/gpu/ganesh/GrDirectContextPriv.h"
#include "src/gpu/ganesh/GrRecordingContextPriv.h"
#include "src/image/SkImage_Base.h"
#include "tools/gpu/ManagedBackendTexture.h"

#ifdef SK_GRAPHITE
#include "include/gpu/graphite/Image.h"
#include "include/gpu/graphite/YUVABackendTextures.h"
#endif

namespace {

static SkPMColor convert_yuva_to_rgba(const float mtx[20], uint8_t yuva[4]) {
    uint8_t y = yuva[0];
    uint8_t u = yuva[1];
    uint8_t v = yuva[2];
    uint8_t a = yuva[3];

    uint8_t r = SkTPin(SkScalarRoundToInt(mtx[ 0]*y + mtx[ 1]*u + mtx[ 2]*v + mtx[ 4]*255), 0, 255);
    uint8_t g = SkTPin(SkScalarRoundToInt(mtx[ 5]*y + mtx[ 6]*u + mtx[ 7]*v + mtx[ 9]*255), 0, 255);
    uint8_t b = SkTPin(SkScalarRoundToInt(mtx[10]*y + mtx[11]*u + mtx[12]*v + mtx[14]*255), 0, 255);

    return SkPremultiplyARGBInline(a, r, g, b);
}

static uint8_t look_up(SkPoint normPt, const SkPixmap& pmap, SkColorChannel channel) {
    SkASSERT(normPt.x() > 0 && normPt.x() < 1.0f);
    SkASSERT(normPt.y() > 0 && normPt.y() < 1.0f);
    int x = SkScalarFloorToInt(normPt.x() * pmap.width());
    int y = SkScalarFloorToInt(normPt.y() * pmap.height());

    auto ii = pmap.info().makeColorType(kRGBA_8888_SkColorType).makeWH(1, 1);
    uint32_t pixel;
    SkAssertResult(pmap.readPixels(ii, &pixel, sizeof(pixel), x, y));
    int shift = static_cast<int>(channel) * 8;
    return static_cast<uint8_t>((pixel >> shift) & 0xff);
}

class Generator : public SkImageGenerator {
public:
    Generator(SkYUVAPixmaps pixmaps, sk_sp<SkColorSpace> cs)
            : SkImageGenerator(SkImageInfo::Make(pixmaps.yuvaInfo().dimensions(),
                                                 kN32_SkColorType,
                                                 kPremul_SkAlphaType,
                                                 std::move(cs)))
            , fPixmaps(std::move(pixmaps)) {}

protected:
    bool onGetPixels(const SkImageInfo& info,
                     void* pixels,
                     size_t rowBytes,
                     const Options&) override {
        if (kUnknown_SkColorType == fFlattened.colorType()) {
            fFlattened.allocPixels(info);
            SkASSERT(info == this->getInfo());

            float mtx[20];
            SkColorMatrix_YUV2RGB(fPixmaps.yuvaInfo().yuvColorSpace(), mtx);
            SkYUVAInfo::YUVALocations yuvaLocations = fPixmaps.toYUVALocations();
            SkASSERT(SkYUVAInfo::YUVALocation::AreValidLocations(yuvaLocations));

            SkMatrix om = fPixmaps.yuvaInfo().originMatrix();
            SkAssertResult(om.invert(&om));
            float normX = 1.f/info.width();
            float normY = 1.f/info.height();
            if (SkEncodedOriginSwapsWidthHeight(fPixmaps.yuvaInfo().origin())) {
                using std::swap;
                swap(normX, normY);
            }
            for (int y = 0; y < info.height(); ++y) {
                for (int x = 0; x < info.width(); ++x) {
                    SkPoint xy1 {(x + 0.5f),
                                 (y + 0.5f)};
                    xy1 = om.mapPoint(xy1);
                    xy1.fX *= normX;
                    xy1.fY *= normY;

                    uint8_t yuva[4] = {0, 0, 0, 255};

                    for (auto c : {SkYUVAInfo::YUVAChannels::kY,
                                   SkYUVAInfo::YUVAChannels::kU,
                                   SkYUVAInfo::YUVAChannels::kV}) {
                        const auto& pmap = fPixmaps.plane(yuvaLocations[c].fPlane);
                        yuva[c] = look_up(xy1, pmap, yuvaLocations[c].fChannel);
                    }
                    auto [aPlane, aChan] = yuvaLocations[SkYUVAInfo::YUVAChannels::kA];
                    if (aPlane >= 0) {
                        const auto& pmap = fPixmaps.plane(aPlane);
                        yuva[3] = look_up(xy1, pmap, aChan);
                    }

                    // Making premul here.
                    *fFlattened.getAddr32(x, y) = convert_yuva_to_rgba(mtx, yuva);
                }
            }
        }

        return fFlattened.readPixels(info, pixels, rowBytes, 0, 0);
    }

    bool onQueryYUVAInfo(const SkYUVAPixmapInfo::SupportedDataTypes& types,
                         SkYUVAPixmapInfo* info) const override {
        *info = fPixmaps.pixmapsInfo();
        return info->isValid();
    }

    bool onGetYUVAPlanes(const SkYUVAPixmaps& pixmaps) override {
        SkASSERT(pixmaps.yuvaInfo() == fPixmaps.yuvaInfo());
        for (int i = 0; i < pixmaps.numPlanes(); ++i) {
            SkASSERT(fPixmaps.plane(i).colorType() == pixmaps.plane(i).colorType());
            SkASSERT(fPixmaps.plane(i).dimensions() == pixmaps.plane(i).dimensions());
            SkASSERT(fPixmaps.plane(i).rowBytes() == pixmaps.plane(i).rowBytes());
            fPixmaps.plane(i).readPixels(pixmaps.plane(i));
        }
        return true;
    }

private:
    SkYUVAPixmaps fPixmaps;
    SkBitmap      fFlattened;
};

}  // anonymous namespace

namespace sk_gpu_test {

std::tuple<std::array<sk_sp<SkImage>, SkYUVAInfo::kMaxPlanes>, SkYUVAInfo>
MakeYUVAPlanesAsA8(SkImage* src,
                   SkYUVColorSpace cs,
                   SkYUVAInfo::Subsampling ss,
                   GrRecordingContext* rContext) {
    float rgbToYUV[20];
    SkColorMatrix_RGB2YUV(cs, rgbToYUV);

    SkYUVAInfo::PlaneConfig config = src->isOpaque() ? SkYUVAInfo::PlaneConfig::kY_U_V
                                                     : SkYUVAInfo::PlaneConfig::kY_U_V_A;
    SkISize dims[SkYUVAInfo::kMaxPlanes];
    int n = SkYUVAInfo::PlaneDimensions(src->dimensions(),
                                        config,
                                        ss,
                                        kTopLeft_SkEncodedOrigin,
                                        dims);
    std::array<sk_sp<SkImage>, 4> planes;
    for (int i = 0; i < n; ++i) {
        SkImageInfo info = SkImageInfo::MakeA8(dims[i]);
        sk_sp<SkSurface> surf;
        if (rContext) {
            surf = SkSurfaces::RenderTarget(rContext, skgpu::Budgeted::kYes, info, 1, nullptr);
        } else {
            surf = SkSurfaces::Raster(info);
        }
        if (!surf) {
            return {};
        }

        SkPaint paint;
        paint.setBlendMode(SkBlendMode::kSrc);

        // Make a matrix with the ith row of rgbToYUV copied to the A row since we're drawing to A8.
        float m[20] = {};
        std::copy_n(rgbToYUV + 5*i, 5, m + 15);
        paint.setColorFilter(SkColorFilters::Matrix(m));
        surf->getCanvas()->drawImageRect(src,
                                         SkRect::Make(dims[i]),
                                         SkSamplingOptions(SkFilterMode::kLinear),
                                         &paint);
        planes[i] = surf->makeImageSnapshot();
        if (!planes[i]) {
            return {};
        }
    }
    SkYUVAInfo info(src->dimensions(), config, ss, cs);
    return {planes, info};
}

std::unique_ptr<LazyYUVImage> LazyYUVImage::Make(sk_sp<SkData> data,
                                                 GrMipmapped mipmapped,
                                                 sk_sp<SkColorSpace> cs) {
    std::unique_ptr<LazyYUVImage> image(new LazyYUVImage());
    if (image->reset(std::move(data), mipmapped, std::move(cs))) {
        return image;
    } else {
        return nullptr;
    }
}

std::unique_ptr<LazyYUVImage> LazyYUVImage::Make(SkYUVAPixmaps pixmaps,
                                                 GrMipmapped mipmapped,
                                                 sk_sp<SkColorSpace> cs) {
    std::unique_ptr<LazyYUVImage> image(new LazyYUVImage());
    if (image->reset(std::move(pixmaps), mipmapped, std::move(cs))) {
        return image;
    } else {
        return nullptr;
    }
}

sk_sp<SkImage> LazyYUVImage::refImage(GrRecordingContext* rContext, Type type) {
    if (this->ensureYUVImage(rContext, type)) {
        size_t idx = static_cast<size_t>(type);
        SkASSERT(idx < std::size(fYUVImage));
        return fYUVImage[idx];
    } else {
        return nullptr;
    }
}

#if defined(SK_GRAPHITE)
sk_sp<SkImage> LazyYUVImage::refImage(skgpu::graphite::Recorder* recorder, Type type) {
    if (this->ensureYUVImage(recorder, type)) {
        size_t idx = static_cast<size_t>(type);
        SkASSERT(idx < std::size(fYUVImage));
        return fYUVImage[idx];
    } else {
        return nullptr;
    }
}
#endif

bool LazyYUVImage::reset(sk_sp<SkData> data, GrMipmapped mipmapped, sk_sp<SkColorSpace> cs) {
    fMipmapped = mipmapped;
    auto codec = SkCodecImageGenerator::MakeFromEncodedCodec(data);
    if (!codec) {
        return false;
    }

    SkYUVAPixmapInfo yuvaPixmapInfo;
    if (!codec->queryYUVAInfo(SkYUVAPixmapInfo::SupportedDataTypes::All(), &yuvaPixmapInfo)) {
        return false;
    }
    fPixmaps = SkYUVAPixmaps::Allocate(yuvaPixmapInfo);
    if (!fPixmaps.isValid()) {
        return false;
    }

    if (!codec->getYUVAPlanes(fPixmaps)) {
        return false;
    }

    fColorSpace = std::move(cs);

    // The SkPixmap data is fully configured now for MakeFromYUVAPixmaps once we get a GrContext
    return true;
}

bool LazyYUVImage::reset(SkYUVAPixmaps pixmaps, GrMipmapped mipmapped, sk_sp<SkColorSpace> cs) {
    if (!pixmaps.isValid()) {
        return false;
    }
    fMipmapped = mipmapped;
    if (pixmaps.ownsStorage()) {
        fPixmaps = std::move(pixmaps);
    } else {
        fPixmaps = SkYUVAPixmaps::MakeCopy(std::move(pixmaps));
    }
    fColorSpace = std::move(cs);
    // The SkPixmap data is fully configured now for MakeFromYUVAPixmaps once we get a GrContext
    return true;
}

bool LazyYUVImage::ensureYUVImage(GrRecordingContext* rContext, Type type) {
    size_t idx = static_cast<size_t>(type);
    SkASSERT(idx < std::size(fYUVImage));
    if (fYUVImage[idx] && fYUVImage[idx]->isValid(rContext)) {
        return true;  // Have already made a YUV image valid for this context.
    }
    // Try to make a new YUV image for this context.
    switch (type) {
        case Type::kFromPixmaps:
            if (!rContext || rContext->abandoned()) {
                return false;
            }
            fYUVImage[idx] = SkImages::TextureFromYUVAPixmaps(rContext,
                                                              fPixmaps,
                                                              fMipmapped,
                                                              /*limit to max tex size*/ false,
                                                              fColorSpace);
            break;
        case Type::kFromGenerator: {
            // Make sure the generator has ownership of its backing planes.
            auto generator = std::make_unique<Generator>(fPixmaps, fColorSpace);
            fYUVImage[idx] = SkImages::DeferredFromGenerator(std::move(generator));
            break;
        }
        case Type::kFromTextures:
            if (!rContext || rContext->abandoned()) {
                return false;
            }
            if (fMipmapped == GrMipmapped::kYes) {
                // If this becomes necessary we should invoke SkMipmapBuilder here to make mip
                // maps from our src data (and then pass a pixmaps array to initialize the planar
                // textures.
                return false;
            }
            if (auto direct = rContext->asDirectContext()) {
                sk_sp<sk_gpu_test::ManagedBackendTexture> mbets[SkYUVAInfo::kMaxPlanes];
                GrBackendTexture textures[SkYUVAInfo::kMaxPlanes];
                for (int i = 0; i < fPixmaps.numPlanes(); ++i) {
                    mbets[i] = sk_gpu_test::ManagedBackendTexture::MakeWithData(
                            direct,
                            fPixmaps.plane(i),
                            kTopLeft_GrSurfaceOrigin,
                            skgpu::Renderable::kNo,
                            skgpu::Protected::kNo);
                    if (mbets[i]) {
                        textures[i] = mbets[i]->texture();
                    } else {
                        return false;
                    }
                }
                GrYUVABackendTextures yuvaTextures(fPixmaps.yuvaInfo(),
                                                   textures,
                                                   kTopLeft_GrSurfaceOrigin);
                if (!yuvaTextures.isValid()) {
                    return false;
                }
                void* planeRelContext =
                        sk_gpu_test::ManagedBackendTexture::MakeYUVAReleaseContext(mbets);
                fYUVImage[idx] = SkImages::TextureFromYUVATextures(
                        direct,
                        yuvaTextures,
                        fColorSpace,
                        sk_gpu_test::ManagedBackendTexture::ReleaseProc,
                        planeRelContext);
            }
            break;
        case Type::kFromImages:
            // Not supported in Ganesh
            return false;
    }
    return fYUVImage[idx] != nullptr;
}

#if defined(SK_GRAPHITE)
using BackendTexture = skgpu::graphite::BackendTexture;
using Recorder = skgpu::graphite::Recorder;
using YUVABackendTextures = skgpu::graphite::YUVABackendTextures;

bool LazyYUVImage::ensureYUVImage(Recorder* recorder, Type type) {
    size_t idx = static_cast<size_t>(type);
    SkASSERT(idx < std::size(fYUVImage));
    if (fYUVImage[idx] && as_IB(fYUVImage[idx])->isGraphiteBacked()) {
        return true;  // Have already made a YUV image suitable for Graphite.
    }
    // Try to make a new Graphite YUV image
    switch (type) {
        case Type::kFromPixmaps:
            if (!recorder) {
                return false;
            }
            fYUVImage[idx] =
                    SkImages::TextureFromYUVAPixmaps(recorder,
                                                     fPixmaps,
                                                     {fMipmapped == skgpu::Mipmapped::kYes},
                                                     /*limitToMaxTextureSize=*/false,
                                                     fColorSpace);
            break;
        case Type::kFromGenerator: {
            // Make sure the generator has ownership of its backing planes.
            auto generator = std::make_unique<Generator>(fPixmaps, fColorSpace);
            fYUVImage[idx] = SkImages::DeferredFromGenerator(std::move(generator));
            break;
        }
        case Type::kFromTextures: {
            if (!recorder) {
                return false;
            }
            if (fMipmapped == skgpu::Mipmapped::kYes) {
                // If this becomes necessary we should invoke SkMipmapBuilder here to make mip
                // maps from our src data (and then pass a pixmaps array to initialize the planar
                // textures.
                return false;
            }
            sk_sp<sk_gpu_test::ManagedGraphiteTexture> mbets[SkYUVAInfo::kMaxPlanes];
            BackendTexture textures[SkYUVAInfo::kMaxPlanes];
            for (int i = 0; i < fPixmaps.numPlanes(); ++i) {
                mbets[i] = sk_gpu_test::ManagedGraphiteTexture::MakeFromPixmap(
                        recorder,
                        fPixmaps.plane(i),
                        skgpu::Mipmapped::kNo,
                        skgpu::Renderable::kNo,
                        skgpu::Protected::kNo);
                if (mbets[i]) {
                    textures[i] = mbets[i]->texture();
                } else {
                    return false;
                }
            }
            YUVABackendTextures yuvaTextures(recorder,
                                             fPixmaps.yuvaInfo(),
                                             textures);
            if (!yuvaTextures.isValid()) {
                return false;
            }
            void* imageRelContext =
                    sk_gpu_test::ManagedGraphiteTexture::MakeYUVAReleaseContext(mbets);
            fYUVImage[idx] = SkImages::TextureFromYUVATextures(
                    recorder,
                    yuvaTextures,
                    fColorSpace,
                    sk_gpu_test::ManagedGraphiteTexture::ImageReleaseProc,
                    imageRelContext);
            break;
        }
        case Type::kFromImages: {
            if (!recorder) {
                return false;
            }
            if (fMipmapped == skgpu::Mipmapped::kYes) {
                // If this becomes necessary we should invoke SkMipmapBuilder here to make mip
                // maps from our src data (and then pass a pixmaps array to initialize the planar
                // textures.
                return false;
            }
            sk_sp<SkImage> planeImgs[SkYUVAInfo::kMaxPlanes];
            for (int i = 0; i < fPixmaps.numPlanes(); ++i) {
                sk_sp<sk_gpu_test::ManagedGraphiteTexture> mbet =
                        sk_gpu_test::ManagedGraphiteTexture::MakeFromPixmap(recorder,
                                                                            fPixmaps.plane(i),
                                                                            skgpu::Mipmapped::kNo,
                                                                            skgpu::Renderable::kNo,
                                                                            skgpu::Protected::kNo);
                if (!mbet) {
                    return false;
                }
                planeImgs[i] = SkImages::AdoptTextureFrom(recorder,
                                                          mbet->texture(),
                                                          fPixmaps.plane(i).colorType(),
                                                          fPixmaps.plane(i).alphaType(),
                                                          fColorSpace,
                                                          ManagedGraphiteTexture::ImageReleaseProc,
                                                          mbet->releaseContext());
            }

            fYUVImage[idx] = SkImages::TextureFromYUVAImages(
                    recorder,
                    fPixmaps.yuvaInfo(),
                    planeImgs,
                    fColorSpace);
            break;
        }
    }
    return fYUVImage[idx] != nullptr;
}
<<<<<<< HEAD

#if defined(SK_GRAPHITE)
using BackendTexture = skgpu::graphite::BackendTexture;
using Recorder = skgpu::graphite::Recorder;
using YUVABackendTextures = skgpu::graphite::YUVABackendTextures;

bool LazyYUVImage::ensureYUVImage(Recorder* recorder, Type type) {
    size_t idx = static_cast<size_t>(type);
    SkASSERT(idx < std::size(fYUVImage));
    if (fYUVImage[idx] && as_IB(fYUVImage[idx])->isGraphiteBacked()) {
        return true;  // Have already made a YUV image suitable for Graphite.
    }
    // Try to make a new Graphite YUV image
    switch (type) {
        case Type::kFromPixmaps:
            if (!recorder) {
                return false;
            }
            fYUVImage[idx] =
                    SkImages::TextureFromYUVAPixmaps(recorder,
                                                     fPixmaps,
                                                     {fMipmapped == skgpu::Mipmapped::kYes},
                                                     /*limitToMaxTextureSize=*/false,
                                                     fColorSpace);
            break;
        case Type::kFromGenerator: {
            // Make sure the generator has ownership of its backing planes.
            auto generator = std::make_unique<Generator>(fPixmaps, fColorSpace);
            fYUVImage[idx] = SkImages::DeferredFromGenerator(std::move(generator));
            break;
        }
        case Type::kFromTextures:
            if (!recorder) {
                return false;
            }
            if (fMipmapped == skgpu::Mipmapped::kYes) {
                // If this becomes necessary we should invoke SkMipmapBuilder here to make mip
                // maps from our src data (and then pass a pixmaps array to initialize the planar
                // textures.
                return false;
            }
            sk_sp<sk_gpu_test::ManagedGraphiteTexture> mbets[SkYUVAInfo::kMaxPlanes];
            BackendTexture textures[SkYUVAInfo::kMaxPlanes];
            for (int i = 0; i < fPixmaps.numPlanes(); ++i) {
                mbets[i] = sk_gpu_test::ManagedGraphiteTexture::MakeFromPixmap(
                        recorder,
                        fPixmaps.plane(i),
                        skgpu::Mipmapped::kNo,
                        skgpu::Renderable::kNo,
                        skgpu::Protected::kNo);
                if (mbets[i]) {
                    textures[i] = mbets[i]->texture();
                } else {
                    return false;
                }
            }
            YUVABackendTextures yuvaTextures(recorder,
                                             fPixmaps.yuvaInfo(),
                                             textures);
            if (!yuvaTextures.isValid()) {
                return false;
            }
            void* imageRelContext =
                    sk_gpu_test::ManagedGraphiteTexture::MakeYUVAReleaseContext(mbets);
            fYUVImage[idx] = SkImages::TextureFromYUVATextures(
                    recorder,
                    yuvaTextures,
                    fColorSpace,
                    sk_gpu_test::ManagedGraphiteTexture::ImageReleaseProc,
                    imageRelContext);
            break;
    }
    return fYUVImage[idx] != nullptr;
}
=======
>>>>>>> 46ecd1b7
#endif

} // namespace sk_gpu_test<|MERGE_RESOLUTION|>--- conflicted
+++ resolved
@@ -464,83 +464,6 @@
     }
     return fYUVImage[idx] != nullptr;
 }
-<<<<<<< HEAD
-
-#if defined(SK_GRAPHITE)
-using BackendTexture = skgpu::graphite::BackendTexture;
-using Recorder = skgpu::graphite::Recorder;
-using YUVABackendTextures = skgpu::graphite::YUVABackendTextures;
-
-bool LazyYUVImage::ensureYUVImage(Recorder* recorder, Type type) {
-    size_t idx = static_cast<size_t>(type);
-    SkASSERT(idx < std::size(fYUVImage));
-    if (fYUVImage[idx] && as_IB(fYUVImage[idx])->isGraphiteBacked()) {
-        return true;  // Have already made a YUV image suitable for Graphite.
-    }
-    // Try to make a new Graphite YUV image
-    switch (type) {
-        case Type::kFromPixmaps:
-            if (!recorder) {
-                return false;
-            }
-            fYUVImage[idx] =
-                    SkImages::TextureFromYUVAPixmaps(recorder,
-                                                     fPixmaps,
-                                                     {fMipmapped == skgpu::Mipmapped::kYes},
-                                                     /*limitToMaxTextureSize=*/false,
-                                                     fColorSpace);
-            break;
-        case Type::kFromGenerator: {
-            // Make sure the generator has ownership of its backing planes.
-            auto generator = std::make_unique<Generator>(fPixmaps, fColorSpace);
-            fYUVImage[idx] = SkImages::DeferredFromGenerator(std::move(generator));
-            break;
-        }
-        case Type::kFromTextures:
-            if (!recorder) {
-                return false;
-            }
-            if (fMipmapped == skgpu::Mipmapped::kYes) {
-                // If this becomes necessary we should invoke SkMipmapBuilder here to make mip
-                // maps from our src data (and then pass a pixmaps array to initialize the planar
-                // textures.
-                return false;
-            }
-            sk_sp<sk_gpu_test::ManagedGraphiteTexture> mbets[SkYUVAInfo::kMaxPlanes];
-            BackendTexture textures[SkYUVAInfo::kMaxPlanes];
-            for (int i = 0; i < fPixmaps.numPlanes(); ++i) {
-                mbets[i] = sk_gpu_test::ManagedGraphiteTexture::MakeFromPixmap(
-                        recorder,
-                        fPixmaps.plane(i),
-                        skgpu::Mipmapped::kNo,
-                        skgpu::Renderable::kNo,
-                        skgpu::Protected::kNo);
-                if (mbets[i]) {
-                    textures[i] = mbets[i]->texture();
-                } else {
-                    return false;
-                }
-            }
-            YUVABackendTextures yuvaTextures(recorder,
-                                             fPixmaps.yuvaInfo(),
-                                             textures);
-            if (!yuvaTextures.isValid()) {
-                return false;
-            }
-            void* imageRelContext =
-                    sk_gpu_test::ManagedGraphiteTexture::MakeYUVAReleaseContext(mbets);
-            fYUVImage[idx] = SkImages::TextureFromYUVATextures(
-                    recorder,
-                    yuvaTextures,
-                    fColorSpace,
-                    sk_gpu_test::ManagedGraphiteTexture::ImageReleaseProc,
-                    imageRelContext);
-            break;
-    }
-    return fYUVImage[idx] != nullptr;
-}
-=======
->>>>>>> 46ecd1b7
 #endif
 
 } // namespace sk_gpu_test