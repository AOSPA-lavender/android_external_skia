--- conflicted
+++ resolved
@@ -48,11 +48,8 @@
   'include/third_party/skcms',
   # Used by Jetski and Graphite
   'Surface.h',
-<<<<<<< HEAD
-=======
   # Used by Ganesh and Graphite
   'Device.h',
->>>>>>> 46ecd1b7
   # Temporary shims
   'SkEncodedImageFormat.h',
   'SkICC.h',
