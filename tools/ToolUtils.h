/*
 * Copyright 2014 Google Inc.
 *
 * Use of this source code is governed by a BSD-style license that can be
 * found in the LICENSE file.
 */

#ifndef ToolUtils_DEFINED
#define ToolUtils_DEFINED

#include "include/codec/SkEncodedImageFormat.h"
#include "include/core/SkColor.h"
#include "include/core/SkData.h"
#include "include/core/SkFont.h"
#include "include/core/SkFontStyle.h"
#include "include/core/SkFontTypes.h"
#include "include/core/SkImageInfo.h"
#include "include/core/SkPixmap.h"
#include "include/core/SkRect.h"
#include "include/core/SkRefCnt.h"
#include "include/core/SkScalar.h"
#include "include/core/SkSpan.h"
#include "include/core/SkStream.h"
#include "include/core/SkSurface.h"
#include "include/core/SkTypeface.h"
#include "include/core/SkTypes.h"
#include "include/private/base/SkTArray.h"
#include "include/private/base/SkTDArray.h"
#include "src/base/SkRandom.h"
#include "src/base/SkTInternalLList.h"
#include "tools/SkMetaData.h"

#if defined(SK_GRAPHITE)
#include "include/gpu/graphite/Recorder.h"
#endif

#include <functional>

class SkBitmap;
class SkCanvas;
class SkFontStyle;
class SkImage;
class SkPath;
class SkPixmap;
class SkRRect;
class SkShader;
class SkSurface;
class SkSurfaceProps;
class SkTextBlobBuilder;
class SkTypeface;

namespace ToolUtils {

const char* alphatype_name (SkAlphaType);
const char* colortype_name (SkColorType);
const char* colortype_depth(SkColorType);  // like colortype_name, but channel order agnostic
const char* tilemode_name(SkTileMode);

/**
 * Map opaque colors from 8888 to 565.
 */
SkColor color_to_565(SkColor color);

/* Return a color emoji typeface with planets to scale if available. */
sk_sp<SkTypeface> planet_typeface();

/** Return a color emoji typeface if available. */
sk_sp<SkTypeface> emoji_typeface();

/** Sample text for the emoji_typeface font. */
constexpr const char* emoji_sample_text() {
    return "\xF0\x9F\x98\x80"
           " "
           "\xE2\x99\xA2";  // 😀 ♢
}

/** A simple SkUserTypeface for testing. */
sk_sp<SkTypeface> sample_user_typeface();

/**
 * Returns a platform-independent text renderer.
 */
sk_sp<SkTypeface> create_portable_typeface(const char* name, SkFontStyle style);

static inline sk_sp<SkTypeface> create_portable_typeface() {
    return create_portable_typeface(nullptr, SkFontStyle());
}

void get_text_path(const SkFont&,
                   const void* text,
                   size_t      length,
                   SkTextEncoding,
                   SkPath*,
                   const SkPoint* positions = nullptr);

/**
 *  Returns true iff all of the pixels between the two images are identical.
 *
 *  If the configs differ, return false.
 */
bool equal_pixels(const SkPixmap&, const SkPixmap&);
bool equal_pixels(const SkBitmap&, const SkBitmap&);
bool equal_pixels(const SkImage* a, const SkImage* b);

/** Returns a newly created CheckerboardShader. */
sk_sp<SkShader> create_checkerboard_shader(SkColor c1, SkColor c2, int size);

/** Draw a checkerboard pattern in the current canvas, restricted to
    the current clip, using SkBlendMode::kSrc. */
void draw_checkerboard(SkCanvas* canvas, SkColor color1, SkColor color2, int checkSize);

/** Make it easier to create a bitmap-based checkerboard */
SkBitmap create_checkerboard_bitmap(int w, int h, SkColor c1, SkColor c2, int checkSize);

sk_sp<SkImage> create_checkerboard_image(int w, int h, SkColor c1, SkColor c2, int checkSize);

/** A default checkerboard. */
inline void draw_checkerboard(SkCanvas* canvas) {
    ToolUtils::draw_checkerboard(canvas, 0xFF999999, 0xFF666666, 8);
}

class HilbertGenerator {
public:
    HilbertGenerator(float desiredSize, float desiredLineWidth, int desiredDepth);

    // Draw a Hilbert curve into the canvas w/ a gradient along its length
    void draw(SkCanvas* canvas);

private:
    void turn90(bool turnLeft);
    void line(SkCanvas* canvas);
    void recursiveDraw(SkCanvas* canvas, int curDepth, bool turnLeft);
    SkColor4f getColor(float curLen);

    const float fDesiredSize;
    const int fDesiredDepth;
    const float fSegmentLength;            // length of a line segment
    const float fDesiredLineWidth;

    SkRect fActualBounds;

    // The "turtle" state
    SkPoint fCurPos;
    int fCurDir;

    const float fExpectedLen;
    float fCurLen;
};

/** Create pixmaps to initialize a 32x32 image w/ or w/o mipmaps.
 *  Returns the number of levels (either 1 or 6). The mipmap levels will be colored as
 *  specified in 'colors'
 */
int make_pixmaps(SkColorType,
                 SkAlphaType,
                 bool withMips,
                 const SkColor4f colors[6],
                 SkPixmap pixmaps[6],
                 std::unique_ptr<char[]>* mem);

SkBitmap create_string_bitmap(int w, int h, SkColor c, int x, int y, int textSize, const char* str);
sk_sp<SkImage> create_string_image(int w, int h, SkColor c, int x, int y, int textSize, const char* str);

// If the canvas doesn't make a surface (e.g. recording), make a raster surface
sk_sp<SkSurface> makeSurface(SkCanvas*, const SkImageInfo&, const SkSurfaceProps* = nullptr);

// A helper for inserting a drawtext call into a SkTextBlobBuilder
void add_to_text_blob_w_len(SkTextBlobBuilder*,
                            const char* text,
                            size_t      len,
                            SkTextEncoding,
                            const SkFont&,
                            SkScalar x,
                            SkScalar y);

void add_to_text_blob(SkTextBlobBuilder*, const char* text, const SkFont&, SkScalar x, SkScalar y);

// Constructs a star by walking a 'numPts'-sided regular polygon with even/odd fill:
//
//   moveTo(pts[0]);
//   lineTo(pts[step % numPts]);
//   ...
//   lineTo(pts[(step * (N - 1)) % numPts]);
//
// numPts=5, step=2 will produce a classic five-point star.
//
// numPts and step must be co-prime.
SkPath make_star(const SkRect& bounds, int numPts = 5, int step = 2);

void create_hemi_normal_map(SkBitmap* bm, const SkIRect& dst);

void create_frustum_normal_map(SkBitmap* bm, const SkIRect& dst);

void create_tetra_normal_map(SkBitmap* bm, const SkIRect& dst);

// A helper object to test the topological sorting code (TopoSortBench.cpp & TopoSortTest.cpp)
class TopoTestNode : public SkRefCnt {
public:
    TopoTestNode(int id) : fID(id) {}

    void dependsOn(TopoTestNode* src) { *fDependencies.append() = src; }
    void targets(uint32_t target) { *fTargets.append() = target; }

    int  id() const { return fID; }
    void reset() {
        fOutputPos = 0;
        fTempMark = false;
        fWasOutput = false;
    }

    uint32_t outputPos() const {
        SkASSERT(fWasOutput);
        return fOutputPos;
    }

    // check that the topological sort is valid for this node
    bool check() {
        if (!fWasOutput) {
            return false;
        }

        for (int i = 0; i < fDependencies.size(); ++i) {
            if (!fDependencies[i]->fWasOutput) {
                return false;
            }
            // This node should've been output after all the nodes on which it depends
            if (fOutputPos < fDependencies[i]->outputPos()) {
                return false;
            }
        }

        return true;
    }

    // The following 7 methods are needed by the topological sort
    static void SetTempMark(TopoTestNode* node) { node->fTempMark = true; }
    static void ResetTempMark(TopoTestNode* node) { node->fTempMark = false; }
    static bool IsTempMarked(TopoTestNode* node) { return node->fTempMark; }
    static void Output(TopoTestNode* node, uint32_t outputPos) {
        SkASSERT(!node->fWasOutput);
        node->fOutputPos = outputPos;
        node->fWasOutput = true;
    }
    static bool          WasOutput(TopoTestNode* node) { return node->fWasOutput; }
    static uint32_t      GetIndex(TopoTestNode* node) { return node->outputPos(); }
    static int           NumDependencies(TopoTestNode* node) { return node->fDependencies.size(); }
    static TopoTestNode* Dependency(TopoTestNode* node, int index) {
        return node->fDependencies[index];
    }
    static int           NumTargets(TopoTestNode* node) { return node->fTargets.size(); }
    static uint32_t      GetTarget(TopoTestNode* node, int i) { return node->fTargets[i]; }
    static uint32_t      GetID(TopoTestNode* node) { return node->id(); }

    // Helper functions for TopoSortBench & TopoSortTest
    static void AllocNodes(skia_private::TArray<sk_sp<ToolUtils::TopoTestNode>>* graph, int num) {
<<<<<<< HEAD
        graph->reserve_back(num);
=======
        graph->reserve_exact(graph->size() + num);
>>>>>>> 46ecd1b7

        for (int i = 0; i < num; ++i) {
            graph->push_back(sk_sp<TopoTestNode>(new TopoTestNode(i)));
        }
    }

#ifdef SK_DEBUG
    static void Print(const skia_private::TArray<TopoTestNode*>& graph) {
        for (int i = 0; i < graph.size(); ++i) {
            SkDebugf("%d, ", graph[i]->id());
        }
        SkDebugf("\n");
    }
#endif

    // randomize the array
    static void Shuffle(SkSpan<sk_sp<TopoTestNode>> graph, SkRandom* rand) {
        for (size_t i = graph.size() - 1; i > 0; --i) {
            int swap = rand->nextU() % (i + 1);

            graph[i].swap(graph[swap]);
        }
    }

    SK_DECLARE_INTERNAL_LLIST_INTERFACE(TopoTestNode);

private:
    int      fID;
    uint32_t fOutputPos = 0;
    bool     fTempMark = false;
    bool     fWasOutput = false;

    SkTDArray<TopoTestNode*> fDependencies;
    SkTDArray<uint32_t>      fTargets;
};

bool EncodeImageToPngFile(const char* path, const SkBitmap& src);
bool EncodeImageToPngFile(const char* path, const SkPixmap& src);

bool copy_to(SkBitmap* dst, SkColorType dstCT, const SkBitmap& src);
void copy_to_g8(SkBitmap* dst, const SkBitmap& src);

class PixelIter {
public:
    PixelIter();
    PixelIter(SkSurface* surf) {
        SkPixmap pm;
        if (!surf->peekPixels(&pm)) {
            pm.reset();
        }
        this->reset(pm);
    }

    void reset(const SkPixmap& pm) {
        fPM  = pm;
        fLoc = {-1, 0};
    }

    void* next(SkIPoint* loc = nullptr) {
        if (!fPM.addr()) {
            return nullptr;
        }
        fLoc.fX += 1;
        if (fLoc.fX >= fPM.width()) {
            fLoc.fX = 0;
            if (++fLoc.fY >= fPM.height()) {
                this->setDone();
                return nullptr;
            }
        }
        if (loc) {
            *loc = fLoc;
        }
        return fPM.writable_addr(fLoc.fX, fLoc.fY);
    }

    void setDone() { fPM.reset(); }

private:
    SkPixmap fPM;
    SkIPoint fLoc;
};

using PathSniffCallback = void(const SkMatrix&, const SkPath&, const SkPaint&);

// Calls the provided PathSniffCallback for each path in the given file.
// Supported file formats are .svg and .skp.
void sniff_paths(const char filepath[], std::function<PathSniffCallback>);

#if defined(SK_GANESH)
sk_sp<SkImage> MakeTextureImage(SkCanvas* canvas, sk_sp<SkImage> orig);
#endif

// Initialised with a font, this class can be called to setup GM UI with sliders for font
// variations, and returns a set of variation coordinates that matches what the sliders in the UI
// are set to. Useful for testing variable font properties, see colrv1.cpp.
class VariationSliders {
public:
    VariationSliders() {}

    VariationSliders(SkTypeface*,
                     SkFontArguments::VariationPosition variationPosition = {nullptr, 0});

    bool writeControls(SkMetaData* controls);

    /* Scans controls for information about the variation axes that the user may have configured.
     * Optionally pass in a boolean to receive information on whether the axes were updated. */
    void readControls(const SkMetaData& controls, bool* changed = nullptr);

    SkSpan<const SkFontArguments::VariationPosition::Coordinate> getCoordinates();

    static SkString tagToString(SkFourByteTag tag);

private:
    struct AxisSlider {
        SkScalar current;
        SkFontParameters::Variation::Axis axis;
        SkString name;
    };

    std::vector<AxisSlider> fAxisSliders;
    std::unique_ptr<SkFontArguments::VariationPosition::Coordinate[]> fCoords;
    static constexpr size_t kAxisVarsSize = 3;
};

#if defined(SK_GRAPHITE)
skgpu::graphite::RecorderOptions CreateTestingRecorderOptions();
#endif

}  // namespace ToolUtils

#endif  // ToolUtils_DEFINED<|MERGE_RESOLUTION|>--- conflicted
+++ resolved
@@ -253,11 +253,7 @@
 
     // Helper functions for TopoSortBench & TopoSortTest
     static void AllocNodes(skia_private::TArray<sk_sp<ToolUtils::TopoTestNode>>* graph, int num) {
-<<<<<<< HEAD
-        graph->reserve_back(num);
-=======
         graph->reserve_exact(graph->size() + num);
->>>>>>> 46ecd1b7
 
         for (int i = 0; i < num; ++i) {
             graph->push_back(sk_sp<TopoTestNode>(new TopoTestNode(i)));
