/*
 * Copyright 2018 Google Inc.
 *
 * Use of this source code is governed by a BSD-style license that can be
 * found in the LICENSE file.
 */

#include <chrono>
#include <err.h>
#include <iostream>
#include <memory>
#include <string>
#include <sys/types.h>
#include <sys/uio.h>
#include <sys/wait.h>
#include <thread>
#include <unistd.h>

#include "include/core/SkGraphics.h"
#include "include/core/SkSurface.h"
#include "src/core/SkRemoteGlyphCache.h"
#include "src/core/SkScalerContext.h"

static std::string gSkpName;
static bool gUseGpu = true;
static bool gPurgeFontCaches = true;
static bool gUseProcess = true;

class ServerDiscardableManager : public SkStrikeServer::DiscardableHandleManager {
public:
    ServerDiscardableManager() = default;
    ~ServerDiscardableManager() override = default;

    SkDiscardableHandleId createHandle() override { return ++nextHandleId; }
    bool lockHandle(SkDiscardableHandleId handleId) override {
        return handleId > lastPurgedHandleId;
    }
    void purgeAll() { lastPurgedHandleId = nextHandleId; }

private:
    SkDiscardableHandleId nextHandleId = 0u;
    SkDiscardableHandleId lastPurgedHandleId = 0u;
};

class ClientDiscardableManager : public SkStrikeClient::DiscardableHandleManager {
public:
    class ScopedPurgeCache {
    public:
        ScopedPurgeCache(ClientDiscardableManager* manager) : fManager(manager) {
            if (fManager) fManager->allowPurging = true;
        }
        ~ScopedPurgeCache() {
            if (fManager) fManager->allowPurging = false;
        }

    private:
        ClientDiscardableManager* fManager;
    };

    ClientDiscardableManager() = default;
    ~ClientDiscardableManager() override = default;

    bool deleteHandle(SkDiscardableHandleId) override { return allowPurging; }

private:
    bool allowPurging = false;
};

static bool write_SkData(int fd, const SkData& data) {
    size_t size = data.size();
    ssize_t bytesWritten = ::write(fd, &size, sizeof(size));
    if (bytesWritten < 0) {
        err(1,"Failed write %zu", size);
        return false;
    }

    bytesWritten = ::write(fd, data.data(), data.size());
    if (bytesWritten < 0) {
        err(1,"Failed write %zu", size);
        return false;
    }

    return true;
}

static sk_sp<SkData> read_SkData(int fd) {
    size_t size;
    ssize_t readSize = ::read(fd, &size, sizeof(size));
    if (readSize <= 0) {
        if (readSize < 0) {
            err(1, "Failed read %zu", size);
        }
        return nullptr;
    }

    auto out = SkData::MakeUninitialized(size);
    auto data = (uint8_t*)out->data();

    size_t totalRead = 0;
    while (totalRead < size) {
        ssize_t sizeRead;
        sizeRead = ::read(fd, &data[totalRead], size - totalRead);
        if (sizeRead <= 0) {
            if (readSize < 0) {
                err(1, "Failed read %zu", size);
            }
            return nullptr;
        }
        totalRead += sizeRead;
    }

    return out;
}

class Timer {
public:
    void start() {
        fStart = std::chrono::high_resolution_clock::now();
    }

    void stop() {
        auto end = std::chrono::high_resolution_clock::now();
        fElapsedSeconds += end - fStart;
    }

    double elapsedSeconds() {
        return fElapsedSeconds.count();
    }

private:
    decltype(std::chrono::high_resolution_clock::now()) fStart;
    std::chrono::duration<double>                       fElapsedSeconds{0.0};
};

static bool push_font_data(const SkPicture& pic, SkStrikeServer* strikeServer,
                           sk_sp<SkColorSpace> colorSpace, int writeFd) {
    const SkIRect bounds = pic.cullRect().round();
    const SkSurfaceProps props(SkSurfaceProps::kLegacyFontHost_InitType);
    SkTextBlobCacheDiffCanvas filter(bounds.width(), bounds.height(), props,
<<<<<<< HEAD
                                     strikeServer, std::move(colorSpace));
=======
                                     strikeServer, std::move(colorSpace), true);
>>>>>>> 40be567a
    pic.playback(&filter);

    std::vector<uint8_t> fontData;
    strikeServer->writeStrikeData(&fontData);
    auto data = SkData::MakeWithoutCopy(fontData.data(), fontData.size());
    return write_SkData(writeFd, *data);
}

static void final_draw(std::string outFilename, SkData* picData, SkStrikeClient* client,
                       ClientDiscardableManager* discardableManager, int readFd, int writeFd) {
    SkDeserialProcs procs;
    auto decode = [](const void* data, size_t length, void* ctx) -> sk_sp<SkTypeface> {
        return reinterpret_cast<SkStrikeClient*>(ctx)->deserializeTypeface(data, length);
    };
    procs.fTypefaceProc = decode;
    procs.fTypefaceCtx = client;

    auto pic = SkPicture::MakeFromData(picData, &procs);

    auto cullRect = pic->cullRect();
    auto r = cullRect.round();

    auto s = SkSurface::MakeRasterN32Premul(r.width(), r.height());
    auto c = s->getCanvas();
    auto picUnderTest = SkPicture::MakeFromData(picData, &procs);

    Timer drawTime;
    auto randomData = SkData::MakeUninitialized(1u);
    for (int i = 0; i < 100; i++) {
        if (gPurgeFontCaches) {
            ClientDiscardableManager::ScopedPurgeCache purge(discardableManager);
            SkGraphics::PurgeFontCache();
            SkASSERT(SkGraphics::GetFontCacheUsed() == 0u);
        }

        drawTime.start();
        if (client != nullptr) {
            // Kick the renderer to send us the fonts.
            write_SkData(writeFd, *randomData);
            auto fontData = read_SkData(readFd);
            if (fontData && !fontData->isEmpty()) {
                if (!client->readStrikeData(fontData->data(), fontData->size()))
                    SK_ABORT("Bad serialization");
            }
        }
        c->drawPicture(picUnderTest);
        drawTime.stop();
    }

    std::cout << "useProcess: " << gUseProcess
              << " useGPU: " << gUseGpu
              << " purgeCache: " << gPurgeFontCaches << std::endl;
    fprintf(stderr, "%s use GPU %s elapsed time %8.6f s\n", gSkpName.c_str(),
            gUseGpu ? "true" : "false", drawTime.elapsedSeconds());

    auto i = s->makeImageSnapshot();
    auto data = i->encodeToData();
    SkFILEWStream f(outFilename.c_str());
    f.write(data->data(), data->size());
}

static void gpu(int readFd, int writeFd) {

    if (gUseGpu) {
        auto picData = read_SkData(readFd);
        if (picData == nullptr) {
            return;
        }

        sk_sp<ClientDiscardableManager> discardableManager = sk_make_sp<ClientDiscardableManager>();
        SkStrikeClient strikeClient(discardableManager);

        final_draw("test.png", picData.get(), &strikeClient, discardableManager.get(), readFd,
                   writeFd);
    }

    ::close(writeFd);
    ::close(readFd);

    printf("GPU is exiting\n");
}

static int renderer(
    const std::string& skpName, int readFd, int writeFd)
{
    ServerDiscardableManager discardableManager;
    SkStrikeServer server(&discardableManager);
    auto closeAll = [readFd, writeFd]() {
        ::close(writeFd);
        ::close(readFd);
    };

    auto skpData = SkData::MakeFromFileName(skpName.c_str());
    std::cout << "skp stream is " << skpData->size() << " bytes long " << std::endl;

    sk_sp<SkData> stream;
    if (gUseGpu) {
        auto pic = SkPicture::MakeFromData(skpData.get());
        auto colorSpace = SkColorSpace::MakeSRGB();
        SkSerialProcs procs;
        auto encode = [](SkTypeface* tf, void* ctx) -> sk_sp<SkData> {
            return reinterpret_cast<SkStrikeServer*>(ctx)->serializeTypeface(tf);
        };
        procs.fTypefaceProc = encode;
        procs.fTypefaceCtx = &server;

        stream = pic->serialize(&procs);

        if (!write_SkData(writeFd, *stream)) {
            closeAll();
            return 1;
        }

        while (true) {
            auto inBuffer = read_SkData(readFd);
            if (inBuffer == nullptr) {
                closeAll();
                return 0;
            }
            if (gPurgeFontCaches) discardableManager.purgeAll();
            push_font_data(*pic.get(), &server, colorSpace, writeFd);
        }
    } else {
        stream = skpData;
        final_draw("test-correct.png", stream.get(), nullptr, nullptr, -1, -1);
        closeAll();
        return 0;
    }
}

int main(int argc, char** argv) {
    std::string skpName = argc > 1 ? std::string{argv[1]} : std::string{"skps/desk_nytimes.skp"};
    int mode = argc > 2 ? atoi(argv[2]) : -1;
    printf("skp: %s\n", skpName.c_str());

    gSkpName = skpName;

    enum direction : int {kRead = 0, kWrite = 1};


    int render_to_gpu[2],
        gpu_to_render[2];

    for (int m = 0; m < 8; m++) {
        int r = pipe(render_to_gpu);
        if (r < 0) {
            perror("Can't write picture from render to GPU ");
            return 1;
        }
        r = pipe(gpu_to_render);
        if (r < 0) {
            perror("Can't write picture from render to GPU ");
            return 1;
        }

        gPurgeFontCaches = (m & 4) == 4;
        gUseGpu = (m & 2) == 2;
        gUseProcess = (m & 1) == 1;

        if (mode >= 0 && mode < 8 && mode != m) {
            continue;
        }

        if (gUseProcess) {
            pid_t child = fork();
            SkGraphics::Init();

            if (child == 0) {
                close(gpu_to_render[kRead]);
                close(render_to_gpu[kWrite]);
                gpu(render_to_gpu[kRead], gpu_to_render[kWrite]);
            } else {
                close(render_to_gpu[kRead]);
                close(gpu_to_render[kWrite]);
                renderer(skpName, gpu_to_render[kRead], render_to_gpu[kWrite]);
                waitpid(child, nullptr, 0);
            }
        } else {
            SkGraphics::Init();
            std::thread(gpu, render_to_gpu[kRead], gpu_to_render[kWrite]).detach();
            renderer(skpName, gpu_to_render[kRead], render_to_gpu[kWrite]);
        }
    }

    return 0;
}
<|MERGE_RESOLUTION|>--- conflicted
+++ resolved
@@ -137,11 +137,7 @@
     const SkIRect bounds = pic.cullRect().round();
     const SkSurfaceProps props(SkSurfaceProps::kLegacyFontHost_InitType);
     SkTextBlobCacheDiffCanvas filter(bounds.width(), bounds.height(), props,
-<<<<<<< HEAD
-                                     strikeServer, std::move(colorSpace));
-=======
                                      strikeServer, std::move(colorSpace), true);
->>>>>>> 40be567a
     pic.playback(&filter);
 
     std::vector<uint8_t> fontData;
