--- conflicted
+++ resolved
@@ -8,21 +8,6 @@
 #define Timer_DEFINED
 
 #include "include/core/SkString.h"
-<<<<<<< HEAD
-#include "include/core/SkTime.h"
-#include "include/core/SkTypes.h"
-
-class WallTimer {
-public:
-    WallTimer() : fWall(-1) {}
-
-    void start() { fWall = SkTime::GetNSecs(); }
-    void end()   { fWall = (SkTime::GetNSecs() - fWall) * 1e-6; }
-
-    double fWall;  // Milliseconds.
-};
-=======
->>>>>>> 40be567a
 
 SkString HumanizeMs(double);
 
