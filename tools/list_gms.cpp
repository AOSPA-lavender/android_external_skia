--- conflicted
+++ resolved
@@ -15,11 +15,7 @@
 int main() {
     std::vector<std::string> gms;
     for (skiagm::GMFactory factory : skiagm::GMRegistry::Range()) {
-<<<<<<< HEAD
-        std::unique_ptr<skiagm::GM> gm(factory(nullptr));
-=======
         std::unique_ptr<skiagm::GM> gm(factory());
->>>>>>> 40be567a
         gms.push_back(std::string(gm->getName()));
     }
     std::sort(gms.begin(), gms.end());
