/*
 * Copyright 2012 Google Inc.
 *
 * Use of this source code is governed by a BSD-style license that can be
 * found in the LICENSE file.
 */

#ifndef PdfRenderer_DEFINED
#define PdfRenderer_DEFINED

//
// PdfRender takes a SkPicture and writes it to a PDF file.
// An SkPicture can be built manually, or read from an SKP file.
//

#include "SkDocument.h"
#include "SkMath.h"
#include "SkPicture.h"
#include "SkTypes.h"
#include "SkTDArray.h"
#include "SkRefCnt.h"
#include "SkString.h"

class SkBitmap;
class SkCanvas;
class SkWStream;

namespace sk_tools {

class PdfRenderer : public SkRefCnt {
public:
    virtual void init(SkPicture* pict, SkWStream* stream);
    virtual void setup() {}
    virtual bool render() = 0;
    virtual void end();

    PdfRenderer(SkPicture::EncodeBitmap encoder)
        : fPicture(NULL)
        , fEncoder(encoder)
<<<<<<< HEAD
        , fPDFDoc(NULL)
=======
        , fPdfDoc(NULL)
>>>>>>> 910f694a
        {}

protected:
    SkCanvas* setupCanvas(SkWStream* stream, int width, int height);

    SkAutoTUnref<SkCanvas> fCanvas;
    SkPicture* fPicture;
<<<<<<< HEAD
    EncodeToDCTStream fEncoder;
=======
    SkPicture::EncodeBitmap fEncoder;
>>>>>>> 910f694a
    SkAutoTUnref<SkDocument> fPdfDoc;

private:
    typedef SkRefCnt INHERITED;
};

class SimplePdfRenderer : public PdfRenderer {
public:
    SimplePdfRenderer(SkPicture::EncodeBitmap encoder)
        : PdfRenderer(encoder) {}
    virtual bool render() SK_OVERRIDE;

private:
    typedef PdfRenderer INHERITED;
};

}

#endif  // PdfRenderer_DEFINED<|MERGE_RESOLUTION|>--- conflicted
+++ resolved
@@ -37,11 +37,7 @@
     PdfRenderer(SkPicture::EncodeBitmap encoder)
         : fPicture(NULL)
         , fEncoder(encoder)
-<<<<<<< HEAD
-        , fPDFDoc(NULL)
-=======
         , fPdfDoc(NULL)
->>>>>>> 910f694a
         {}
 
 protected:
@@ -49,11 +45,7 @@
 
     SkAutoTUnref<SkCanvas> fCanvas;
     SkPicture* fPicture;
-<<<<<<< HEAD
-    EncodeToDCTStream fEncoder;
-=======
     SkPicture::EncodeBitmap fEncoder;
->>>>>>> 910f694a
     SkAutoTUnref<SkDocument> fPdfDoc;
 
 private:
