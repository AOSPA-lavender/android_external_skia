--- conflicted
+++ resolved
@@ -90,12 +90,8 @@
     ":commit_id",
   ]
   libs = []
-<<<<<<< HEAD
-  sources = rebase_path(
-=======
   sources =
       rebase_path(
->>>>>>> 40be567a
           angle_preprocessor_sources + angle_translator_sources +
               angle_translator_essl_sources + angle_translator_glsl_sources +
               angle_translator_hlsl_sources + libangle_sources +
@@ -103,11 +99,7 @@
               libglesv2_sources + libangle_gl_sources +
               angle_system_utils_sources + xxhash_sources,
           ".",
-<<<<<<< HEAD
-          angle_root)
-=======
           angle_root) + [ "$angle_root/src/libANGLE/FrameCapture.cpp" ]
->>>>>>> 40be567a
   if (is_win) {
     sources += [ "$angle_root/src/libGLESv2/libGLESv2_autogen.def" ]
   }
