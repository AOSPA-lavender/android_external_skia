/*
 * Copyright 2012 Google Inc.
 *
 * Use of this source code is governed by a BSD-style license that can be
 * found in the LICENSE file.
 */

#include "include/core/SkBitmap.h"
#include "include/core/SkBlendMode.h"
#include "include/core/SkCanvas.h"
#include "include/core/SkClipOp.h"
#include "include/core/SkColor.h"
#include "include/core/SkDocument.h"
#include "include/core/SkFlattenable.h"
#include "include/core/SkImageFilter.h"
#include "include/core/SkImageInfo.h"
#include "include/core/SkMatrix.h"
#include "include/core/SkPaint.h"
#include "include/core/SkPath.h"
#include "include/core/SkPictureRecorder.h"
#include "include/core/SkPixmap.h"
#include "include/core/SkPoint.h"
#include "include/core/SkRect.h"
#include "include/core/SkRefCnt.h"
#include "include/core/SkRegion.h"
#include "include/core/SkScalar.h"
#include "include/core/SkShader.h"
#include "include/core/SkSize.h"
#include "include/core/SkStream.h"
#include "include/core/SkString.h"
#include "include/core/SkSurface.h"
#include "include/core/SkTypes.h"
#include "include/core/SkVertices.h"
#include "include/docs/SkPDFDocument.h"
<<<<<<< HEAD
#include "include/effects/SkBlurImageFilter.h"
#include "include/effects/SkPaintImageFilter.h"
=======
#include "include/effects/SkImageFilters.h"
>>>>>>> 40be567a
#include "include/private/SkMalloc.h"
#include "include/private/SkTemplates.h"
#include "include/utils/SkNWayCanvas.h"
#include "include/utils/SkPaintFilterCanvas.h"
#include "src/core/SkClipOpPriv.h"
<<<<<<< HEAD
=======
#include "src/core/SkImageFilter_Base.h"
>>>>>>> 40be567a
#include "src/core/SkSpecialImage.h"
#include "src/utils/SkCanvasStack.h"
#include "tests/Test.h"

#ifdef SK_BUILD_FOR_ANDROID_FRAMEWORK
#include "include/core/SkColorSpace.h"
#include "include/private/SkColorData.h"
#endif

#include <memory>
#include <utility>

class SkReadBuffer;

DEF_TEST(canvas_clipbounds, reporter) {
    SkCanvas canvas(10, 10);
    SkIRect irect, irect2;
    SkRect rect, rect2;

    irect = canvas.getDeviceClipBounds();
    REPORTER_ASSERT(reporter, irect == SkIRect::MakeWH(10, 10));
    REPORTER_ASSERT(reporter, canvas.getDeviceClipBounds(&irect2));
    REPORTER_ASSERT(reporter, irect == irect2);

    // local bounds are always too big today -- can we trim them?
    rect = canvas.getLocalClipBounds();
    REPORTER_ASSERT(reporter, rect.contains(SkRect::MakeWH(10, 10)));
    REPORTER_ASSERT(reporter, canvas.getLocalClipBounds(&rect2));
    REPORTER_ASSERT(reporter, rect == rect2);

    canvas.clipRect(SkRect::MakeEmpty());

    irect = canvas.getDeviceClipBounds();
    REPORTER_ASSERT(reporter, irect == SkIRect::MakeEmpty());
    REPORTER_ASSERT(reporter, !canvas.getDeviceClipBounds(&irect2));
    REPORTER_ASSERT(reporter, irect == irect2);

    rect = canvas.getLocalClipBounds();
    REPORTER_ASSERT(reporter, rect == SkRect::MakeEmpty());
    REPORTER_ASSERT(reporter, !canvas.getLocalClipBounds(&rect2));
    REPORTER_ASSERT(reporter, rect == rect2);

    // Test for wacky sizes that we (historically) have guarded against
    {
        SkCanvas c(-10, -20);
        REPORTER_ASSERT(reporter, c.getBaseLayerSize() == SkISize::MakeEmpty());

        SkPictureRecorder().beginRecording({ 5, 5, 4, 4 });
    }
}

// Will call proc with multiple styles of canvas (recording, raster, pdf)
template <typename F> static void multi_canvas_driver(int w, int h, F proc) {
    proc(SkPictureRecorder().beginRecording(SkRect::MakeIWH(w, h)));

    SkNullWStream stream;
    if (auto doc = SkPDF::MakeDocument(&stream)) {
        proc(doc->beginPage(SkIntToScalar(w), SkIntToScalar(h)));
    }

    proc(SkSurface::MakeRasterN32Premul(w, h, nullptr)->getCanvas());
}

const SkIRect gBaseRestrictedR = { 0, 0, 10, 10 };

static void test_restriction(skiatest::Reporter* reporter, SkCanvas* canvas) {
    REPORTER_ASSERT(reporter, canvas->getDeviceClipBounds() == gBaseRestrictedR);

    const SkIRect restrictionR = { 2, 2, 8, 8 };
    canvas->androidFramework_setDeviceClipRestriction(restrictionR);
    REPORTER_ASSERT(reporter, canvas->getDeviceClipBounds() == restrictionR);

    const SkIRect clipR = { 4, 4, 6, 6 };
    canvas->clipRect(SkRect::Make(clipR), SkClipOp::kIntersect);
    REPORTER_ASSERT(reporter, canvas->getDeviceClipBounds() == clipR);

#ifdef SK_SUPPORT_DEPRECATED_CLIPOPS
    // now test that expanding clipops can't exceed the restriction
    const SkClipOp expanders[] = {
        SkClipOp::kUnion_deprecated,
        SkClipOp::kXOR_deprecated,
        SkClipOp::kReverseDifference_deprecated,
        SkClipOp::kReplace_deprecated,
    };

    const SkRect expandR = { 0, 0, 5, 9 };
    SkASSERT(!SkRect::Make(restrictionR).contains(expandR));

    for (SkClipOp op : expanders) {
        canvas->save();
        canvas->clipRect(expandR, op);
        REPORTER_ASSERT(reporter, gBaseRestrictedR.contains(canvas->getDeviceClipBounds()));
        canvas->restore();
    }
#endif
}

/**
 *  Clip restriction logic exists in the canvas itself, and in various kinds of devices.
 *
 *  This test explicitly tries to exercise that variety:
 *  - picture : empty device but exercises canvas itself
 *  - pdf : uses SkClipStack in its device (as does SVG and GPU)
 *  - raster : uses SkRasterClip in its device
 */
DEF_TEST(canvas_clip_restriction, reporter) {
    multi_canvas_driver(gBaseRestrictedR.width(), gBaseRestrictedR.height(),
                        [reporter](SkCanvas* canvas) { test_restriction(reporter, canvas); });
}

DEF_TEST(canvas_empty_clip, reporter) {
    multi_canvas_driver(50, 50, [reporter](SkCanvas* canvas) {
        canvas->save();
        canvas->clipRect({0, 0, 20, 40 });
        REPORTER_ASSERT(reporter, !canvas->isClipEmpty());
        canvas->clipRect({30, 0, 50, 40 });
        REPORTER_ASSERT(reporter, canvas->isClipEmpty());
    });
}

DEF_TEST(CanvasNewRasterTest, reporter) {
    SkImageInfo info = SkImageInfo::MakeN32Premul(10, 10);
    const size_t minRowBytes = info.minRowBytes();
    const size_t size = info.computeByteSize(minRowBytes);
    SkAutoTMalloc<SkPMColor> storage(size);
    SkPMColor* baseAddr = storage.get();
    sk_bzero(baseAddr, size);

    std::unique_ptr<SkCanvas> canvas = SkCanvas::MakeRasterDirect(info, baseAddr, minRowBytes);
    REPORTER_ASSERT(reporter, canvas);

    SkPixmap pmap;
    const SkPMColor* addr = canvas->peekPixels(&pmap) ? pmap.addr32() : nullptr;
    REPORTER_ASSERT(reporter, addr);
    REPORTER_ASSERT(reporter, info == pmap.info());
    REPORTER_ASSERT(reporter, minRowBytes == pmap.rowBytes());
    for (int y = 0; y < info.height(); ++y) {
        for (int x = 0; x < info.width(); ++x) {
            REPORTER_ASSERT(reporter, 0 == addr[x]);
        }
        addr = (const SkPMColor*)((const char*)addr + pmap.rowBytes());
    }

    // now try a deliberately bad info
    info = info.makeWH(-1, info.height());
    REPORTER_ASSERT(reporter, nullptr == SkCanvas::MakeRasterDirect(info, baseAddr, minRowBytes));

    // too big
    info = info.makeWH(1 << 30, 1 << 30);
    REPORTER_ASSERT(reporter, nullptr == SkCanvas::MakeRasterDirect(info, baseAddr, minRowBytes));

    // not a valid pixel type
    info = SkImageInfo::Make(10, 10, kUnknown_SkColorType, info.alphaType());
    REPORTER_ASSERT(reporter, nullptr == SkCanvas::MakeRasterDirect(info, baseAddr, minRowBytes));

    // We should not succeed with a zero-sized valid info
    info = SkImageInfo::MakeN32Premul(0, 0);
    canvas = SkCanvas::MakeRasterDirect(info, baseAddr, minRowBytes);
    REPORTER_ASSERT(reporter, nullptr == canvas);
}

static SkPath make_path_from_rect(SkRect r) {
    SkPath path;
    path.addRect(r);
    return path;
}

static SkRegion make_region_from_irect(SkIRect r) {
    SkRegion region;
    region.setRect(r);
    return region;
}

static SkBitmap make_n32_bitmap(int w, int h, SkColor c = SK_ColorWHITE) {
    SkBitmap bm;
    bm.allocN32Pixels(w, h);
    bm.eraseColor(c);
    return bm;
}

// Constants used by test steps
static constexpr SkRect kRect = {0, 0, 2, 1};
static constexpr SkColor kColor = 0x01020304;
static constexpr int kWidth = 2;
static constexpr int kHeight = 2;

using CanvasTest = void (*)(SkCanvas*, skiatest::Reporter*);

static CanvasTest kCanvasTests[] = {
    [](SkCanvas* c, skiatest::Reporter* r) {
        c->translate(SkIntToScalar(1), SkIntToScalar(2));
    },
    [](SkCanvas* c, skiatest::Reporter* r) {
        c->scale(SkIntToScalar(1), SkIntToScalar(2));
    },
    [](SkCanvas* c, skiatest::Reporter* r) {
        c->rotate(SkIntToScalar(1));
    },
    [](SkCanvas* c, skiatest::Reporter* r) {
        c->skew(SkIntToScalar(1), SkIntToScalar(2));
    },
    [](SkCanvas* c, skiatest::Reporter* r) {
        c->concat(SkMatrix::MakeScale(2, 3));
    },
    [](SkCanvas* c, skiatest::Reporter* r) {
        c->setMatrix(SkMatrix::MakeScale(2, 3));
    },
    [](SkCanvas* c, skiatest::Reporter* r) {
        c->clipRect(kRect);
    },
    [](SkCanvas* c, skiatest::Reporter* r) {
        c->clipPath(make_path_from_rect(SkRect{0, 0, 2, 1}));
    },
    [](SkCanvas* c, skiatest::Reporter* r) {
        c->clipRegion(make_region_from_irect(SkIRect{0, 0, 2, 1}), kReplace_SkClipOp);
    },
    [](SkCanvas* c, skiatest::Reporter* r) {
        c->clear(kColor);
    },
    [](SkCanvas* c, skiatest::Reporter* r) {
        int saveCount = c->getSaveCount();
        c->save();
        c->translate(SkIntToScalar(1), SkIntToScalar(2));
        c->clipRegion(make_region_from_irect(SkIRect{0, 0, 2, 1}));
        c->restore();
        REPORTER_ASSERT(r, c->getSaveCount() == saveCount);
        REPORTER_ASSERT(r, c->getTotalMatrix().isIdentity());
        //REPORTER_ASSERT(reporter, c->getTotalClip() != kTestRegion);
    },
    [](SkCanvas* c, skiatest::Reporter* r) {
        int saveCount = c->getSaveCount();
        c->saveLayer(nullptr, nullptr);
        c->restore();
        REPORTER_ASSERT(r, c->getSaveCount() == saveCount);
    },
    [](SkCanvas* c, skiatest::Reporter* r) {
        int saveCount = c->getSaveCount();
        c->saveLayer(&kRect, nullptr);
        c->restore();
        REPORTER_ASSERT(r, c->getSaveCount() == saveCount);
    },
    [](SkCanvas* c, skiatest::Reporter* r) {
        int saveCount = c->getSaveCount();
        SkPaint p;
        c->saveLayer(nullptr, &p);
        c->restore();
        REPORTER_ASSERT(r, c->getSaveCount() == saveCount);
    },
    [](SkCanvas* c, skiatest::Reporter* r) {
        // This test exercises a functionality in SkPicture that leads to the
        // recording of restore offset placeholders.  This test will trigger an
        // assertion at playback time if the placeholders are not properly
        // filled when the recording ends.
        c->clipRect(kRect);
        c->clipRegion(make_region_from_irect(SkIRect{0, 0, 2, 1}));
    },
    [](SkCanvas* c, skiatest::Reporter* r) {
        // exercise fix for http://code.google.com/p/skia/issues/detail?id=560
        // ('SkPathStroker::lineTo() fails for line with length SK_ScalarNearlyZero')
        SkPaint paint;
        paint.setStrokeWidth(SkIntToScalar(1));
        paint.setStyle(SkPaint::kStroke_Style);
        SkPath path;
        path.moveTo(SkPoint{ 0, 0 });
        path.lineTo(SkPoint{ 0, SK_ScalarNearlyZero });
        path.lineTo(SkPoint{ SkIntToScalar(1), 0 });
        path.lineTo(SkPoint{ SkIntToScalar(1), SK_ScalarNearlyZero/2 });
        // test nearly zero length path
        c->drawPath(path, paint);
    },
    [](SkCanvas* c, skiatest::Reporter* r) {
        SkPictureRecorder recorder;
        SkCanvas* testCanvas = recorder.beginRecording(
                SkIntToScalar(kWidth), SkIntToScalar(kHeight), nullptr, 0);
        testCanvas->scale(SkIntToScalar(2), SkIntToScalar(1));
        testCanvas->clipRect(kRect);
        testCanvas->drawRect(kRect, SkPaint());
        c->drawPicture(recorder.finishRecordingAsPicture());
    },
    [](SkCanvas* c, skiatest::Reporter* r) {
        int baseSaveCount = c->getSaveCount();
        int n = c->save();
        REPORTER_ASSERT(r, baseSaveCount == n);
        REPORTER_ASSERT(r, baseSaveCount + 1 == c->getSaveCount());
        c->save();
        c->save();
        REPORTER_ASSERT(r, baseSaveCount + 3 == c->getSaveCount());
        c->restoreToCount(baseSaveCount + 1);
        REPORTER_ASSERT(r, baseSaveCount + 1 == c->getSaveCount());

       // should this pin to 1, or be a no-op, or crash?
       c->restoreToCount(0);
       REPORTER_ASSERT(r, 1 == c->getSaveCount());
    },
    [](SkCanvas* c, skiatest::Reporter* r) {
       // This test step challenges the TestDeferredCanvasStateConsistency
       // test cases because the opaque paint can trigger an optimization
       // that discards previously recorded commands. The challenge is to maintain
       // correct clip and matrix stack state.
       c->resetMatrix();
       c->rotate(SkIntToScalar(30));
       c->save();
       c->translate(SkIntToScalar(2), SkIntToScalar(1));
       c->save();
       c->scale(SkIntToScalar(3), SkIntToScalar(3));
       SkPaint paint;
       paint.setColor(0xFFFFFFFF);
       c->drawPaint(paint);
       c->restore();
       c->restore();
    },
    [](SkCanvas* c, skiatest::Reporter* r) {
       // This test step challenges the TestDeferredCanvasStateConsistency
       // test case because the canvas flush on a deferred canvas will
       // reset the recording session. The challenge is to maintain correct
       // clip and matrix stack state on the playback canvas.
       c->resetMatrix();
       c->rotate(SkIntToScalar(30));
       c->save();
       c->translate(SkIntToScalar(2), SkIntToScalar(1));
       c->save();
       c->scale(SkIntToScalar(3), SkIntToScalar(3));
       c->drawRect(kRect, SkPaint());
       c->flush();
       c->restore();
       c->restore();
    },
    [](SkCanvas* c, skiatest::Reporter* r) {
        SkPoint pts[4];
        pts[0].set(0, 0);
        pts[1].set(SkIntToScalar(kWidth), 0);
        pts[2].set(SkIntToScalar(kWidth), SkIntToScalar(kHeight));
        pts[3].set(0, SkIntToScalar(kHeight));
        SkPaint paint;
        SkBitmap bitmap(make_n32_bitmap(kWidth, kHeight, 0x05060708));
        paint.setShader(bitmap.makeShader());
        c->drawVertices(
            SkVertices::MakeCopy(SkVertices::kTriangleFan_VertexMode, 4, pts, pts, nullptr),
            SkBlendMode::kModulate, paint);
    }
};

DEF_TEST(Canvas_bitmap, reporter) {
    for (const CanvasTest& test : kCanvasTests) {
        SkBitmap referenceStore = make_n32_bitmap(kWidth, kHeight);
        SkCanvas referenceCanvas(referenceStore);
        test(&referenceCanvas, reporter);
    }
}

DEF_TEST(Canvas_pdf, reporter) {
    for (const CanvasTest& test : kCanvasTests) {
        SkNullWStream outStream;
        if (auto doc = SkPDF::MakeDocument(&outStream)) {
            SkCanvas* canvas = doc->beginPage(SkIntToScalar(kWidth),
                                              SkIntToScalar(kHeight));
            REPORTER_ASSERT(reporter, canvas);
            test(canvas, reporter);
        }
    }
}

DEF_TEST(Canvas_SaveState, reporter) {
    SkCanvas canvas(10, 10);
    REPORTER_ASSERT(reporter, 1 == canvas.getSaveCount());

    int n = canvas.save();
    REPORTER_ASSERT(reporter, 1 == n);
    REPORTER_ASSERT(reporter, 2 == canvas.getSaveCount());

    n = canvas.saveLayer(nullptr, nullptr);
    REPORTER_ASSERT(reporter, 2 == n);
    REPORTER_ASSERT(reporter, 3 == canvas.getSaveCount());

    canvas.restore();
    REPORTER_ASSERT(reporter, 2 == canvas.getSaveCount());
    canvas.restore();
    REPORTER_ASSERT(reporter, 1 == canvas.getSaveCount());
}

DEF_TEST(Canvas_ClipEmptyPath, reporter) {
    SkCanvas canvas(10, 10);
    canvas.save();
    SkPath path;
    canvas.clipPath(path);
    canvas.restore();
    canvas.save();
    path.moveTo(5, 5);
    canvas.clipPath(path);
    canvas.restore();
    canvas.save();
    path.moveTo(7, 7);
    canvas.clipPath(path);  // should not assert here
    canvas.restore();
}

namespace {

class MockFilterCanvas : public SkPaintFilterCanvas {
public:
    MockFilterCanvas(SkCanvas* canvas) : INHERITED(canvas) { }

protected:
    bool onFilter(SkPaint&) const override { return true; }

private:
    typedef SkPaintFilterCanvas INHERITED;
};

} // anonymous namespace

// SkPaintFilterCanvas should inherit the initial target canvas state.
DEF_TEST(PaintFilterCanvas_ConsistentState, reporter) {
    SkCanvas canvas(100, 100);
    canvas.clipRect(SkRect::MakeXYWH(12.7f, 12.7f, 75, 75));
    canvas.scale(0.5f, 0.75f);

    MockFilterCanvas filterCanvas(&canvas);
    REPORTER_ASSERT(reporter, canvas.getTotalMatrix() == filterCanvas.getTotalMatrix());
    REPORTER_ASSERT(reporter, canvas.getLocalClipBounds() == filterCanvas.getLocalClipBounds());

    filterCanvas.clipRect(SkRect::MakeXYWH(30.5f, 30.7f, 100, 100));
    filterCanvas.scale(0.75f, 0.5f);
    REPORTER_ASSERT(reporter, canvas.getTotalMatrix() == filterCanvas.getTotalMatrix());
    REPORTER_ASSERT(reporter, filterCanvas.getLocalClipBounds().contains(canvas.getLocalClipBounds()));
}

///////////////////////////////////////////////////////////////////////////////////////////////////

namespace {

// Subclass that takes a bool*, which it updates in its construct (true) and destructor (false)
// to allow the caller to know how long the object is alive.
class LifeLineCanvas : public SkCanvas {
    bool*   fLifeLine;
public:
    LifeLineCanvas(int w, int h, bool* lifeline) : SkCanvas(w, h), fLifeLine(lifeline) {
        *fLifeLine = true;
    }
    ~LifeLineCanvas() {
        *fLifeLine = false;
    }
};

}

// Check that NWayCanvas does NOT try to manage the lifetime of its sub-canvases
DEF_TEST(NWayCanvas, r) {
    const int w = 10;
    const int h = 10;
    bool life[2];
    {
        LifeLineCanvas c0(w, h, &life[0]);
        REPORTER_ASSERT(r, life[0]);
    }
    REPORTER_ASSERT(r, !life[0]);


    std::unique_ptr<SkCanvas> c0 = std::unique_ptr<SkCanvas>(new LifeLineCanvas(w, h, &life[0]));
    std::unique_ptr<SkCanvas> c1 = std::unique_ptr<SkCanvas>(new LifeLineCanvas(w, h, &life[1]));
    REPORTER_ASSERT(r, life[0]);
    REPORTER_ASSERT(r, life[1]);

    {
        SkNWayCanvas nway(w, h);
        nway.addCanvas(c0.get());
        nway.addCanvas(c1.get());
        REPORTER_ASSERT(r, life[0]);
        REPORTER_ASSERT(r, life[1]);
    }
    // Now assert that the death of the nway has NOT also killed the sub-canvases
    REPORTER_ASSERT(r, life[0]);
    REPORTER_ASSERT(r, life[1]);
}

// Check that CanvasStack DOES manage the lifetime of its sub-canvases
DEF_TEST(CanvasStack, r) {
    const int w = 10;
    const int h = 10;
    bool life[2];
    std::unique_ptr<SkCanvas> c0 = std::unique_ptr<SkCanvas>(new LifeLineCanvas(w, h, &life[0]));
    std::unique_ptr<SkCanvas> c1 = std::unique_ptr<SkCanvas>(new LifeLineCanvas(w, h, &life[1]));
    REPORTER_ASSERT(r, life[0]);
    REPORTER_ASSERT(r, life[1]);

    {
        SkCanvasStack stack(w, h);
        stack.pushCanvas(std::move(c0), {0,0});
        stack.pushCanvas(std::move(c1), {0,0});
        REPORTER_ASSERT(r, life[0]);
        REPORTER_ASSERT(r, life[1]);
    }
    // Now assert that the death of the canvasstack has also killed the sub-canvases
    REPORTER_ASSERT(r, !life[0]);
    REPORTER_ASSERT(r, !life[1]);
}

static void test_cliptype(SkCanvas* canvas, skiatest::Reporter* r) {
    REPORTER_ASSERT(r, !canvas->isClipEmpty());
    REPORTER_ASSERT(r, canvas->isClipRect());

    canvas->save();
    canvas->clipRect({0, 0, 0, 0});
    REPORTER_ASSERT(r, canvas->isClipEmpty());
    REPORTER_ASSERT(r, !canvas->isClipRect());
    canvas->restore();

    canvas->save();
    canvas->clipRect({2, 2, 6, 6});
    REPORTER_ASSERT(r, !canvas->isClipEmpty());
    REPORTER_ASSERT(r, canvas->isClipRect());
    canvas->restore();

    canvas->save();
    canvas->clipRect({2, 2, 6, 6}, SkClipOp::kDifference);  // punch a hole in the clip
    REPORTER_ASSERT(r, !canvas->isClipEmpty());
    REPORTER_ASSERT(r, !canvas->isClipRect());
    canvas->restore();

    REPORTER_ASSERT(r, !canvas->isClipEmpty());
    REPORTER_ASSERT(r, canvas->isClipRect());
}

DEF_TEST(CanvasClipType, r) {
    // test rasterclip backend
    test_cliptype(SkSurface::MakeRasterN32Premul(10, 10)->getCanvas(), r);

    // test clipstack backend
    SkDynamicMemoryWStream stream;
    if (auto doc = SkPDF::MakeDocument(&stream)) {
        test_cliptype(doc->beginPage(100, 100), r);
    }
}

#ifdef SK_BUILD_FOR_ANDROID_FRAMEWORK
DEF_TEST(Canvas_LegacyColorBehavior, r) {
    sk_sp<SkColorSpace> cs = SkColorSpace::MakeRGB(SkNamedTransferFn::kSRGB,
                                                   SkNamedGamut::kAdobeRGB);

    // Make a Adobe RGB bitmap.
    SkBitmap bitmap;
    bitmap.allocPixels(SkImageInfo::MakeN32(1, 1, kOpaque_SkAlphaType, cs));
    bitmap.eraseColor(0xFF000000);

    // Wrap it in a legacy canvas.  Test that the canvas behaves like a legacy canvas.
    SkCanvas canvas(bitmap, SkCanvas::ColorBehavior::kLegacy);
    REPORTER_ASSERT(r, !canvas.imageInfo().colorSpace());
    SkPaint p;
    p.setColor(SK_ColorRED);
    canvas.drawIRect(SkIRect::MakeWH(1, 1), p);
    REPORTER_ASSERT(r, SK_ColorRED == SkSwizzle_BGRA_to_PMColor(*bitmap.getAddr32(0, 0)));
}
#endif

namespace {

class ZeroBoundsImageFilter : public SkImageFilter_Base {
public:
    static sk_sp<SkImageFilter> Make() { return sk_sp<SkImageFilter>(new ZeroBoundsImageFilter); }

protected:
    sk_sp<SkSpecialImage> onFilterImage(const Context&, SkIPoint*) const override {
        return nullptr;
    }
    SkIRect onFilterNodeBounds(const SkIRect&, const SkMatrix&,
                               MapDirection, const SkIRect* inputRect) const override {
        return SkIRect::MakeEmpty();
    }

private:
    SK_FLATTENABLE_HOOKS(ZeroBoundsImageFilter)

    ZeroBoundsImageFilter() : INHERITED(nullptr, 0, nullptr) {}

    typedef SkImageFilter_Base INHERITED;
};

sk_sp<SkFlattenable> ZeroBoundsImageFilter::CreateProc(SkReadBuffer& buffer) {
    SkDEBUGFAIL("Should never get here");
    return nullptr;
}

}  // anonymous namespace

DEF_TEST(Canvas_SaveLayerWithNullBoundsAndZeroBoundsImageFilter, r) {
    SkCanvas canvas(10, 10);
    SkPaint p;
    p.setImageFilter(ZeroBoundsImageFilter::Make());
    // This should not fail any assert.
    canvas.saveLayer(nullptr, &p);
    REPORTER_ASSERT(r, canvas.getDeviceClipBounds().isEmpty());
    canvas.restore();
}

// Test that we don't crash/assert when building a canvas with degenerate coordintes
// (esp. big ones, that might invoke tiling).
DEF_TEST(Canvas_degenerate_dimension, reporter) {
    // Need a paint that will sneak us past the quickReject in SkCanvas, so we can test the
    // raster code further downstream.
    SkPaint paint;
<<<<<<< HEAD
    paint.setImageFilter(SkPaintImageFilter::Make(SkPaint(), nullptr));
=======
    paint.setImageFilter(SkImageFilters::Paint(SkPaint(), nullptr));
>>>>>>> 40be567a
    REPORTER_ASSERT(reporter, !paint.canComputeFastBounds());

    const int big = 100 * 1024; // big enough to definitely trigger tiling
    const SkISize sizes[] {SkISize{0, big}, {big, 0}, {0, 0}};
    for (SkISize size : sizes) {
        SkBitmap bm;
        bm.setInfo(SkImageInfo::MakeN32Premul(size.width(), size.height()));
        SkCanvas canvas(bm);
        canvas.drawRect({0, 0, 100, 90*1024}, paint);
    }
}

DEF_TEST(Canvas_ClippedOutImageFilter, reporter) {
    SkCanvas canvas(100, 100);

    SkPaint p;
    p.setColor(SK_ColorGREEN);
<<<<<<< HEAD
    p.setImageFilter(SkBlurImageFilter::Make(3.0f, 3.0f, nullptr, nullptr));
=======
    p.setImageFilter(SkImageFilters::Blur(3.0f, 3.0f, nullptr, nullptr));
>>>>>>> 40be567a

    SkRect blurredRect = SkRect::MakeXYWH(60, 10, 30, 30);

    SkMatrix invM;
    invM.setRotate(-45);
    invM.mapRect(&blurredRect);

    const SkRect clipRect = SkRect::MakeXYWH(0, 50, 50, 50);

    canvas.clipRect(clipRect);

    canvas.rotate(45);
    const SkMatrix preCTM = canvas.getTotalMatrix();
    canvas.drawRect(blurredRect, p);
    const SkMatrix postCTM = canvas.getTotalMatrix();
    REPORTER_ASSERT(reporter, preCTM == postCTM);
}
<|MERGE_RESOLUTION|>--- conflicted
+++ resolved
@@ -32,21 +32,13 @@
 #include "include/core/SkTypes.h"
 #include "include/core/SkVertices.h"
 #include "include/docs/SkPDFDocument.h"
-<<<<<<< HEAD
-#include "include/effects/SkBlurImageFilter.h"
-#include "include/effects/SkPaintImageFilter.h"
-=======
 #include "include/effects/SkImageFilters.h"
->>>>>>> 40be567a
 #include "include/private/SkMalloc.h"
 #include "include/private/SkTemplates.h"
 #include "include/utils/SkNWayCanvas.h"
 #include "include/utils/SkPaintFilterCanvas.h"
 #include "src/core/SkClipOpPriv.h"
-<<<<<<< HEAD
-=======
 #include "src/core/SkImageFilter_Base.h"
->>>>>>> 40be567a
 #include "src/core/SkSpecialImage.h"
 #include "src/utils/SkCanvasStack.h"
 #include "tests/Test.h"
@@ -647,11 +639,7 @@
     // Need a paint that will sneak us past the quickReject in SkCanvas, so we can test the
     // raster code further downstream.
     SkPaint paint;
-<<<<<<< HEAD
-    paint.setImageFilter(SkPaintImageFilter::Make(SkPaint(), nullptr));
-=======
     paint.setImageFilter(SkImageFilters::Paint(SkPaint(), nullptr));
->>>>>>> 40be567a
     REPORTER_ASSERT(reporter, !paint.canComputeFastBounds());
 
     const int big = 100 * 1024; // big enough to definitely trigger tiling
@@ -669,11 +657,7 @@
 
     SkPaint p;
     p.setColor(SK_ColorGREEN);
-<<<<<<< HEAD
-    p.setImageFilter(SkBlurImageFilter::Make(3.0f, 3.0f, nullptr, nullptr));
-=======
     p.setImageFilter(SkImageFilters::Blur(3.0f, 3.0f, nullptr, nullptr));
->>>>>>> 40be567a
 
     SkRect blurredRect = SkRect::MakeXYWH(60, 10, 30, 30);
 
