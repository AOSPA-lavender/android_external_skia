/*
 * Copyright 2017 Google Inc.
 *
 * Use of this source code is governed by a BSD-style license that can be
 * found in the LICENSE file.
 */

#include "include/core/SkTypes.h"
#include "tests/Test.h"

#include "include/core/SkMatrix.h"
#include "include/core/SkRect.h"
#include "include/gpu/GrTexture.h"
#include "include/gpu/mock/GrMockTypes.h"
#include "include/private/GrRecordingContext.h"
#include "src/core/SkExchange.h"
#include "src/core/SkPathPriv.h"
#include "src/gpu/GrClip.h"
#include "src/gpu/GrContextPriv.h"
#include "src/gpu/GrDrawingManager.h"
#include "src/gpu/GrPaint.h"
#include "src/gpu/GrPathRenderer.h"
#include "src/gpu/GrRecordingContextPriv.h"
#include "src/gpu/GrRenderTargetContext.h"
#include "src/gpu/GrRenderTargetContextPriv.h"
<<<<<<< HEAD
#include "src/gpu/GrShape.h"
#include "src/gpu/ccpr/GrCCPathCache.h"
#include "src/gpu/ccpr/GrCoverageCountingPathRenderer.h"
=======
#include "src/gpu/ccpr/GrCCPathCache.h"
#include "src/gpu/ccpr/GrCoverageCountingPathRenderer.h"
#include "src/gpu/geometry/GrShape.h"
>>>>>>> 40be567a
#include "tools/ToolUtils.h"

#include <cmath>

static constexpr int kCanvasSize = 100;

enum class DoCoverageCount { kNo = false, kYes };
enum class DoStroke { kNo = false, kYes };

class CCPRClip : public GrClip {
public:
    CCPRClip(GrCoverageCountingPathRenderer* ccpr, const SkPath& path) : fCCPR(ccpr), fPath(path) {}

private:
    bool apply(GrRecordingContext* context, GrRenderTargetContext* rtc, bool useHWAA,
               bool hasUserStencilSettings, GrAppliedClip* out, SkRect* bounds) const override {
        out->addCoverageFP(fCCPR->makeClipProcessor(rtc->priv().testingOnly_getOpListID(), fPath,
                                                    SkIRect::MakeWH(rtc->width(), rtc->height()),
<<<<<<< HEAD
                                                    rtc->width(), rtc->height(),
=======
>>>>>>> 40be567a
                                                    *context->priv().caps()));
        return true;
    }
    bool quickContains(const SkRect&) const final { return false; }
    bool isRRect(const SkRect& rtBounds, SkRRect* rr, GrAA*) const final { return false; }
    void getConservativeBounds(int width, int height, SkIRect* rect, bool* iior) const final {
        rect->set(0, 0, width, height);
        if (iior) {
            *iior = false;
        }
    }
    GrCoverageCountingPathRenderer* const fCCPR;
    const SkPath fPath;
};

class CCPRPathDrawer {
public:
<<<<<<< HEAD
    CCPRPathDrawer(sk_sp<GrContext> ctx, skiatest::Reporter* reporter, bool doStroke)
            : fCtx(ctx)
            , fCCPR(fCtx->priv().drawingManager()->getCoverageCountingPathRenderer())
            , fRTC(fCtx->priv().makeDeferredRenderTargetContext(
                ctx->priv().caps()->getBackendFormatFromColorType(kRGBA_8888_SkColorType),
                SkBackingFit::kExact, kCanvasSize, kCanvasSize, kRGBA_8888_GrPixelConfig,
                nullptr))
            , fDoStroke(doStroke) {
=======
    CCPRPathDrawer(sk_sp<GrContext> ctx, skiatest::Reporter* reporter, DoStroke doStroke)
            : fCtx(ctx)
            , fCCPR(fCtx->priv().drawingManager()->getCoverageCountingPathRenderer())
            , fRTC(fCtx->priv().makeDeferredRenderTargetContext(
                      SkBackingFit::kExact, kCanvasSize, kCanvasSize, GrColorType::kRGBA_8888,
                      nullptr))
            , fDoStroke(DoStroke::kYes == doStroke) {
>>>>>>> 40be567a
        if (!fCCPR) {
            ERRORF(reporter, "ccpr not enabled in GrContext for ccpr tests");
        }
        if (!fRTC) {
            ERRORF(reporter, "failed to create GrRenderTargetContext for ccpr tests");
        }
    }

    GrContext* ctx() const { return fCtx.get(); }
    GrCoverageCountingPathRenderer* ccpr() const { return fCCPR; }

    bool valid() const { return fCCPR && fRTC; }
    void clear() const { fRTC->clear(nullptr, SK_PMColor4fTRANSPARENT,
                                     GrRenderTargetContext::CanClearFullscreen::kYes); }
    void destroyGrContext() {
<<<<<<< HEAD
        SkASSERT(fRTC->unique());
=======
>>>>>>> 40be567a
        SkASSERT(fCtx->unique());
        fRTC.reset();
        fCCPR = nullptr;
        fCtx.reset();
    }

    void drawPath(const SkPath& path, const SkMatrix& matrix = SkMatrix::I()) const {
        SkASSERT(this->valid());

        GrPaint paint;
        paint.setColor4f({ 0, 1, 0, 1 });

        GrNoClip noClip;
        SkIRect clipBounds = SkIRect::MakeWH(kCanvasSize, kCanvasSize);

        GrShape shape;
        if (!fDoStroke) {
            shape = GrShape(path);
        } else {
            // Use hairlines for now, since they are the only stroke type that doesn't require a
            // rigid-body transform. The CCPR stroke code makes no distinction between hairlines
            // and regular strokes other than how it decides the device-space stroke width.
            SkStrokeRec stroke(SkStrokeRec::kHairline_InitStyle);
            stroke.setStrokeParams(SkPaint::kRound_Cap, SkPaint::kMiter_Join, 4);
            shape = GrShape(path, GrStyle(stroke, nullptr));
        }

        fCCPR->testingOnly_drawPathDirectly({
                fCtx.get(), std::move(paint), &GrUserStencilSettings::kUnused, fRTC.get(), &noClip,
<<<<<<< HEAD
                &clipBounds, &matrix, &shape, GrPathRenderer::AATypeFlags::kCoverage, false});
=======
                &clipBounds, &matrix, &shape, GrAAType::kCoverage, false});
>>>>>>> 40be567a
    }

    void clipFullscreenRect(SkPath clipPath, SkPMColor4f color = { 0, 1, 0, 1 }) {
        SkASSERT(this->valid());

        GrPaint paint;
        paint.setColor4f(color);

        fRTC->drawRect(CCPRClip(fCCPR, clipPath), std::move(paint), GrAA::kYes, SkMatrix::I(),
                       SkRect::MakeIWH(kCanvasSize, kCanvasSize));
    }

    void flush() const {
        SkASSERT(this->valid());
        fCtx->flush();
    }

private:
    sk_sp<GrContext> fCtx;
    GrCoverageCountingPathRenderer* fCCPR;
<<<<<<< HEAD
    sk_sp<GrRenderTargetContext> fRTC;
=======
    std::unique_ptr<GrRenderTargetContext> fRTC;
>>>>>>> 40be567a
    const bool fDoStroke;
};

class CCPRTest {
public:
<<<<<<< HEAD
    void run(skiatest::Reporter* reporter, bool doStroke) {
=======
    void run(skiatest::Reporter* reporter, DoCoverageCount doCoverageCount, DoStroke doStroke) {
>>>>>>> 40be567a
        GrMockOptions mockOptions;
        mockOptions.fInstanceAttribSupport = true;
        mockOptions.fHalfFloatVertexAttributeSupport = true;
        mockOptions.fMapBufferFlags = GrCaps::kCanMap_MapFlag;
        mockOptions.fConfigOptions[(int)GrColorType::kAlpha_F16].fRenderability =
                GrMockOptions::ConfigOptions::Renderability::kNonMSAA;
<<<<<<< HEAD
        mockOptions.fConfigOptions[kAlpha_half_GrPixelConfig].fTexturable = true;
        mockOptions.fConfigOptions[kAlpha_8_GrPixelConfig].fRenderability =
                GrMockOptions::ConfigOptions::Renderability::kNonMSAA;
        mockOptions.fConfigOptions[kAlpha_8_GrPixelConfig].fTexturable = true;
=======
        mockOptions.fConfigOptions[(int)GrColorType::kAlpha_F16].fTexturable = true;
        mockOptions.fConfigOptions[(int)GrColorType::kAlpha_8].fRenderability =
                GrMockOptions::ConfigOptions::Renderability::kMSAA;
        mockOptions.fConfigOptions[(int)GrColorType::kAlpha_8].fTexturable = true;
>>>>>>> 40be567a
        mockOptions.fGeometryShaderSupport = true;
        mockOptions.fIntegerSupport = true;
        mockOptions.fFlatInterpolationSupport = true;

        GrContextOptions ctxOptions;
<<<<<<< HEAD
        ctxOptions.fDisableCoverageCountingPaths = false;
=======
        ctxOptions.fDisableCoverageCountingPaths = (DoCoverageCount::kNo == doCoverageCount);
>>>>>>> 40be567a
        ctxOptions.fAllowPathMaskCaching = false;
        ctxOptions.fGpuPathRenderers = GpuPathRenderers::kCoverageCounting;

        this->customizeOptions(&mockOptions, &ctxOptions);

        sk_sp<GrContext> mockContext = GrContext::MakeMock(&mockOptions, ctxOptions);
        if (!mockContext) {
            ERRORF(reporter, "could not create mock context");
            return;
        }
        if (!mockContext->unique()) {
            ERRORF(reporter, "mock context is not unique");
            return;
        }

        CCPRPathDrawer ccpr(skstd::exchange(mockContext, nullptr), reporter, doStroke);
        if (!ccpr.valid()) {
            return;
        }

        fPath.moveTo(0, 0);
        fPath.cubicTo(50, 50, 0, 50, 50, 0);
        this->onRun(reporter, ccpr);
    }

    virtual ~CCPRTest() {}

protected:
    virtual void customizeOptions(GrMockOptions*, GrContextOptions*) {}
    virtual void onRun(skiatest::Reporter* reporter, CCPRPathDrawer& ccpr) = 0;

    SkPath fPath;
};

#define DEF_CCPR_TEST(name) \
    DEF_GPUTEST(name, reporter, /* options */) { \
        name test; \
<<<<<<< HEAD
        test.run(reporter, false); \
        test.run(reporter, true); \
=======
        test.run(reporter, DoCoverageCount::kYes, DoStroke::kNo); \
        test.run(reporter, DoCoverageCount::kYes, DoStroke::kYes); \
        test.run(reporter, DoCoverageCount::kNo, DoStroke::kNo); \
        /* FIXME: test.run(reporter, (DoCoverageCount::kNo, DoStroke::kYes) once supported. */ \
>>>>>>> 40be567a
    }

class CCPR_cleanup : public CCPRTest {
    void onRun(skiatest::Reporter* reporter, CCPRPathDrawer& ccpr) override {
        REPORTER_ASSERT(reporter, SkPathPriv::TestingOnly_unique(fPath));

        // Ensure paths get unreffed.
        for (int i = 0; i < 10; ++i) {
            ccpr.drawPath(fPath);
        }
        REPORTER_ASSERT(reporter, !SkPathPriv::TestingOnly_unique(fPath));
        ccpr.flush();
        REPORTER_ASSERT(reporter, SkPathPriv::TestingOnly_unique(fPath));

        // Ensure clip paths get unreffed.
        for (int i = 0; i < 10; ++i) {
            ccpr.clipFullscreenRect(fPath);
        }
        REPORTER_ASSERT(reporter, !SkPathPriv::TestingOnly_unique(fPath));
        ccpr.flush();
        REPORTER_ASSERT(reporter, SkPathPriv::TestingOnly_unique(fPath));

        // Ensure paths get unreffed when we delete the context without flushing.
        for (int i = 0; i < 10; ++i) {
            ccpr.drawPath(fPath);
            ccpr.clipFullscreenRect(fPath);
        }
        REPORTER_ASSERT(reporter, !SkPathPriv::TestingOnly_unique(fPath));

        ccpr.destroyGrContext();
        REPORTER_ASSERT(reporter, SkPathPriv::TestingOnly_unique(fPath));
    }
};
DEF_CCPR_TEST(CCPR_cleanup)
<<<<<<< HEAD

class CCPR_cleanupWithTexAllocFail : public CCPR_cleanup {
    void customizeOptions(GrMockOptions* mockOptions, GrContextOptions*) override {
        mockOptions->fFailTextureAllocations = true;
    }
};
DEF_CCPR_TEST(CCPR_cleanupWithTexAllocFail)

=======

class CCPR_cleanupWithTexAllocFail : public CCPR_cleanup {
    void customizeOptions(GrMockOptions* mockOptions, GrContextOptions*) override {
        mockOptions->fFailTextureAllocations = true;
    }
};
DEF_CCPR_TEST(CCPR_cleanupWithTexAllocFail)

>>>>>>> 40be567a
class CCPR_unregisterCulledOps : public CCPRTest {
    void onRun(skiatest::Reporter* reporter, CCPRPathDrawer& ccpr) override {
        REPORTER_ASSERT(reporter, SkPathPriv::TestingOnly_unique(fPath));

        // Ensure Ops get unregistered from CCPR when culled early.
        ccpr.drawPath(fPath);
        REPORTER_ASSERT(reporter, !SkPathPriv::TestingOnly_unique(fPath));
        ccpr.clear(); // Clear should delete the CCPR Op.
        REPORTER_ASSERT(reporter, SkPathPriv::TestingOnly_unique(fPath));
        ccpr.flush(); // Should not crash (DrawPathsOp should have unregistered itself).

        // Ensure Op unregisters work when we delete the context without flushing.
        ccpr.drawPath(fPath);
        REPORTER_ASSERT(reporter, !SkPathPriv::TestingOnly_unique(fPath));
        ccpr.clear(); // Clear should delete the CCPR DrawPathsOp.
        REPORTER_ASSERT(reporter, SkPathPriv::TestingOnly_unique(fPath));
        ccpr.destroyGrContext(); // Should not crash (DrawPathsOp should have unregistered itself).
    }
};
DEF_CCPR_TEST(CCPR_unregisterCulledOps)

class CCPR_parseEmptyPath : public CCPRTest {
    void onRun(skiatest::Reporter* reporter, CCPRPathDrawer& ccpr) override {
        REPORTER_ASSERT(reporter, SkPathPriv::TestingOnly_unique(fPath));

        // Make a path large enough that ccpr chooses to crop it by the RT bounds, and ends up with
        // an empty path.
        SkPath largeOutsidePath;
        largeOutsidePath.moveTo(-1e30f, -1e30f);
        largeOutsidePath.lineTo(-1e30f, +1e30f);
        largeOutsidePath.lineTo(-1e10f, +1e30f);
        ccpr.drawPath(largeOutsidePath);

        // Normally an empty path is culled before reaching ccpr, however we use a back door for
        // testing so this path will make it.
        SkPath emptyPath;
        SkASSERT(emptyPath.isEmpty());
        ccpr.drawPath(emptyPath);

        // This is the test. It will exercise various internal asserts and verify we do not crash.
        ccpr.flush();

        // Now try again with clips.
        ccpr.clipFullscreenRect(largeOutsidePath);
        ccpr.clipFullscreenRect(emptyPath);
        ccpr.flush();

        // ... and both.
        ccpr.drawPath(largeOutsidePath);
        ccpr.clipFullscreenRect(largeOutsidePath);
        ccpr.drawPath(emptyPath);
        ccpr.clipFullscreenRect(emptyPath);
        ccpr.flush();
    }
};
DEF_CCPR_TEST(CCPR_parseEmptyPath)

static int get_mock_texture_id(const GrTexture* texture) {
    const GrBackendTexture& backingTexture = texture->getBackendTexture();
    SkASSERT(GrBackendApi::kMock == backingTexture.backend());

    if (!backingTexture.isValid()) {
        return 0;
    }

    GrMockTextureInfo info;
    backingTexture.getMockTextureInfo(&info);
    return info.fID;
}

// Base class for cache path unit tests.
class CCPRCacheTest : public CCPRTest {
protected:
    // Registers as an onFlush callback in order to snag the CCPR per-flush resources and note the
    // texture IDs.
    class RecordLastMockAtlasIDs : public GrOnFlushCallbackObject {
    public:
        RecordLastMockAtlasIDs(sk_sp<GrCoverageCountingPathRenderer> ccpr) : fCCPR(ccpr) {}

        int lastCopyAtlasID() const { return fLastCopyAtlasID; }
        int lastRenderedAtlasID() const { return fLastRenderedAtlasID; }

        void preFlush(GrOnFlushResourceProvider*, const uint32_t* opListIDs, int numOpListIDs,
<<<<<<< HEAD
                      SkTArray<sk_sp<GrRenderTargetContext>>* out) override {
=======
                      SkTArray<std::unique_ptr<GrRenderTargetContext>>* out) override {
>>>>>>> 40be567a
            fLastRenderedAtlasID = fLastCopyAtlasID = 0;

            const GrCCPerFlushResources* resources = fCCPR->testingOnly_getCurrentFlushResources();
            if (!resources) {
                return;
            }

            if (const GrTexture* tex = resources->testingOnly_frontCopyAtlasTexture()) {
                fLastCopyAtlasID = get_mock_texture_id(tex);
            }
            if (const GrTexture* tex = resources->testingOnly_frontRenderedAtlasTexture()) {
                fLastRenderedAtlasID = get_mock_texture_id(tex);
            }
        }

        void postFlush(GrDeferredUploadToken, const uint32_t*, int) override {}

    private:
        sk_sp<GrCoverageCountingPathRenderer> fCCPR;
        int fLastCopyAtlasID = 0;
        int fLastRenderedAtlasID = 0;
    };

    CCPRCacheTest() {
        static constexpr int primes[11] = {2, 3, 5, 7, 11, 13, 17, 19, 23, 29, 31};

        SkRandom rand;
        for (size_t i = 0; i < SK_ARRAY_COUNT(fPaths); ++i) {
            int numPts = rand.nextRangeU(GrShape::kMaxKeyFromDataVerbCnt + 1,
                                         GrShape::kMaxKeyFromDataVerbCnt * 2);
            int step;
            do {
                step = primes[rand.nextU() % SK_ARRAY_COUNT(primes)];
            } while (step == numPts);
            fPaths[i] = ToolUtils::make_star(SkRect::MakeLTRB(0, 0, 1, 1), numPts, step);
        }
    }

    void drawPathsAndFlush(CCPRPathDrawer& ccpr, const SkMatrix& m) {
        this->drawPathsAndFlush(ccpr, &m, 1);
    }
    void drawPathsAndFlush(CCPRPathDrawer& ccpr, const SkMatrix* matrices, int numMatrices) {
        // Draw all the paths.
        for (size_t i = 0; i < SK_ARRAY_COUNT(fPaths); ++i) {
            ccpr.drawPath(fPaths[i], matrices[i % numMatrices]);
        }
        // Re-draw a few paths, to test the case where a cache entry is hit more than once in a
        // single flush.
        SkRandom rand;
        int duplicateIndices[10];
        for (size_t i = 0; i < SK_ARRAY_COUNT(duplicateIndices); ++i) {
            duplicateIndices[i] = rand.nextULessThan(SK_ARRAY_COUNT(fPaths));
        }
        for (size_t i = 0; i < SK_ARRAY_COUNT(duplicateIndices); ++i) {
            for (size_t j = 0; j <= i; ++j) {
                int idx = duplicateIndices[j];
                ccpr.drawPath(fPaths[idx], matrices[idx % numMatrices]);
            }
        }
        ccpr.flush();
    }

private:
    void customizeOptions(GrMockOptions*, GrContextOptions* ctxOptions) override {
        ctxOptions->fAllowPathMaskCaching = true;
    }

    void onRun(skiatest::Reporter* reporter, CCPRPathDrawer& ccpr) final {
        RecordLastMockAtlasIDs atlasIDRecorder(sk_ref_sp(ccpr.ccpr()));
        ccpr.ctx()->priv().addOnFlushCallbackObject(&atlasIDRecorder);

        this->onRun(reporter, ccpr, atlasIDRecorder);

        ccpr.ctx()->priv().testingOnly_flushAndRemoveOnFlushCallbackObject(&atlasIDRecorder);
    }

    virtual void onRun(skiatest::Reporter* reporter, CCPRPathDrawer& ccpr,
                       const RecordLastMockAtlasIDs&) = 0;

protected:
    SkPath fPaths[350];
};

// Ensures ccpr always reuses the same atlas texture in the animation use case.
class CCPR_cache_animationAtlasReuse : public CCPRCacheTest {
    void onRun(skiatest::Reporter* reporter, CCPRPathDrawer& ccpr,
               const RecordLastMockAtlasIDs& atlasIDRecorder) override {
        SkMatrix m = SkMatrix::MakeTrans(kCanvasSize/2, kCanvasSize/2);
        m.preScale(80, 80);
        m.preTranslate(-.5,-.5);
        this->drawPathsAndFlush(ccpr, m);

        REPORTER_ASSERT(reporter, 0 == atlasIDRecorder.lastCopyAtlasID());
        REPORTER_ASSERT(reporter, 0 != atlasIDRecorder.lastRenderedAtlasID());
        const int atlasID = atlasIDRecorder.lastRenderedAtlasID();

        // Ensures we always reuse the same atlas texture in the animation use case.
        for (int i = 0; i < 12; ++i) {
            // 59 is prime, so we will hit every integer modulo 360 before repeating.
            m.preRotate(59, .5, .5);

            // Go twice. Paths have to get drawn twice with the same matrix before we cache their
            // atlas. This makes sure that on the subsequent draw, after an atlas has been cached
            // and is then invalidated since the matrix will change, that the same underlying
            // texture object is still reused for the next atlas.
            for (int j = 0; j < 2; ++j) {
                this->drawPathsAndFlush(ccpr, m);
                // Nothing should be copied to an 8-bit atlas after just two draws.
                REPORTER_ASSERT(reporter, 0 == atlasIDRecorder.lastCopyAtlasID());
                REPORTER_ASSERT(reporter, atlasIDRecorder.lastRenderedAtlasID() == atlasID);
            }
        }

        // Do the last draw again. (On draw 3 they should get copied to an 8-bit atlas.)
        this->drawPathsAndFlush(ccpr, m);
        REPORTER_ASSERT(reporter, 0 != atlasIDRecorder.lastCopyAtlasID());
        REPORTER_ASSERT(reporter, 0 == atlasIDRecorder.lastRenderedAtlasID());

        // Now double-check that everything continues to hit the cache as expected when the matrix
        // doesn't change.
        for (int i = 0; i < 10; ++i) {
            this->drawPathsAndFlush(ccpr, m);
            REPORTER_ASSERT(reporter, 0 == atlasIDRecorder.lastCopyAtlasID());
            REPORTER_ASSERT(reporter, 0 == atlasIDRecorder.lastRenderedAtlasID());
        }
    }
};
DEF_CCPR_TEST(CCPR_cache_animationAtlasReuse)

class CCPR_cache_recycleEntries : public CCPRCacheTest {
    void onRun(skiatest::Reporter* reporter, CCPRPathDrawer& ccpr,
               const RecordLastMockAtlasIDs& atlasIDRecorder) override {
        SkMatrix m = SkMatrix::MakeTrans(kCanvasSize/2, kCanvasSize/2);
        m.preScale(80, 80);
        m.preTranslate(-.5,-.5);

        auto cache = ccpr.ccpr()->testingOnly_getPathCache();
        REPORTER_ASSERT(reporter, cache);

        const auto& lru = cache->testingOnly_getLRU();

        SkTArray<const void*> expectedPtrs;

        // Ensures we always reuse the same atlas texture in the animation use case.
        for (int i = 0; i < 5; ++i) {
            // 59 is prime, so we will hit every integer modulo 360 before repeating.
            m.preRotate(59, .5, .5);

            // Go twice. Paths have to get drawn twice with the same matrix before we cache their
            // atlas.
            for (int j = 0; j < 2; ++j) {
                this->drawPathsAndFlush(ccpr, m);
                // Nothing should be copied to an 8-bit atlas after just two draws.
                REPORTER_ASSERT(reporter, 0 == atlasIDRecorder.lastCopyAtlasID());
                REPORTER_ASSERT(reporter, 0 != atlasIDRecorder.lastRenderedAtlasID());
            }

            int idx = 0;
            for (const GrCCPathCacheEntry* entry : lru) {
                if (0 == i) {
                    expectedPtrs.push_back(entry);
                } else {
                    // The same pointer should have been recycled for the new matrix.
                    REPORTER_ASSERT(reporter, entry == expectedPtrs[idx]);
                }
                ++idx;
            }
        }
    }
};
DEF_CCPR_TEST(CCPR_cache_recycleEntries)

// Ensures mostly-visible paths get their full mask cached.
class CCPR_cache_mostlyVisible : public CCPRCacheTest {
    void onRun(skiatest::Reporter* reporter, CCPRPathDrawer& ccpr,
               const RecordLastMockAtlasIDs& atlasIDRecorder) override {
        SkMatrix matrices[3] = {
            SkMatrix::MakeScale(kCanvasSize/2, kCanvasSize/2), // Fully visible.
            SkMatrix::MakeScale(kCanvasSize * 1.25, kCanvasSize * 1.25), // Mostly visible.
            SkMatrix::MakeScale(kCanvasSize * 1.5, kCanvasSize * 1.5), // Mostly NOT visible.
        };

        for (int i = 0; i < 10; ++i) {
            this->drawPathsAndFlush(ccpr, matrices, 3);
            if (2 == i) {
                // The mostly-visible paths should still get cached.
                REPORTER_ASSERT(reporter, 0 != atlasIDRecorder.lastCopyAtlasID());
            } else {
                REPORTER_ASSERT(reporter, 0 == atlasIDRecorder.lastCopyAtlasID());
            }
            // Ensure mostly NOT-visible paths never get cached.
            REPORTER_ASSERT(reporter, 0 != atlasIDRecorder.lastRenderedAtlasID());
        }

        // Clear the path cache.
        this->drawPathsAndFlush(ccpr, SkMatrix::I());

        // Now only draw the fully/mostly visible ones.
        for (int i = 0; i < 2; ++i) {
            this->drawPathsAndFlush(ccpr, matrices, 2);
            REPORTER_ASSERT(reporter, 0 == atlasIDRecorder.lastCopyAtlasID());
            REPORTER_ASSERT(reporter, 0 != atlasIDRecorder.lastRenderedAtlasID());
        }

        // On draw 3 they should get copied to an 8-bit atlas.
        this->drawPathsAndFlush(ccpr, matrices, 2);
        REPORTER_ASSERT(reporter, 0 != atlasIDRecorder.lastCopyAtlasID());
        REPORTER_ASSERT(reporter, 0 == atlasIDRecorder.lastRenderedAtlasID());

        for (int i = 0; i < 10; ++i) {
            this->drawPathsAndFlush(ccpr, matrices, 2);
            REPORTER_ASSERT(reporter, 0 == atlasIDRecorder.lastCopyAtlasID());
            REPORTER_ASSERT(reporter, 0 == atlasIDRecorder.lastRenderedAtlasID());
        }

        // Draw a different part of the path to ensure the full mask was cached.
        matrices[1].postTranslate(SkScalarFloorToInt(kCanvasSize * -.25f),
                                  SkScalarFloorToInt(kCanvasSize * -.25f));
        for (int i = 0; i < 10; ++i) {
            this->drawPathsAndFlush(ccpr, matrices, 2);
            REPORTER_ASSERT(reporter, 0 == atlasIDRecorder.lastCopyAtlasID());
            REPORTER_ASSERT(reporter, 0 == atlasIDRecorder.lastRenderedAtlasID());
        }
    }
};
DEF_CCPR_TEST(CCPR_cache_mostlyVisible)

// Ensures GrContext::performDeferredCleanup works.
class CCPR_cache_deferredCleanup : public CCPRCacheTest {
    void onRun(skiatest::Reporter* reporter, CCPRPathDrawer& ccpr,
               const RecordLastMockAtlasIDs& atlasIDRecorder) override {
        SkMatrix m = SkMatrix::MakeScale(20, 20);
        int lastRenderedAtlasID = 0;

        for (int i = 0; i < 5; ++i) {
            this->drawPathsAndFlush(ccpr, m);
            REPORTER_ASSERT(reporter, 0 == atlasIDRecorder.lastCopyAtlasID());
            REPORTER_ASSERT(reporter, 0 != atlasIDRecorder.lastRenderedAtlasID());
            int renderedAtlasID = atlasIDRecorder.lastRenderedAtlasID();
            REPORTER_ASSERT(reporter, renderedAtlasID != lastRenderedAtlasID);
            lastRenderedAtlasID = renderedAtlasID;

            this->drawPathsAndFlush(ccpr, m);
            REPORTER_ASSERT(reporter, 0 == atlasIDRecorder.lastCopyAtlasID());
            REPORTER_ASSERT(reporter, lastRenderedAtlasID == atlasIDRecorder.lastRenderedAtlasID());

            // On draw 3 they should get copied to an 8-bit atlas.
            this->drawPathsAndFlush(ccpr, m);
            REPORTER_ASSERT(reporter, 0 != atlasIDRecorder.lastCopyAtlasID());
            REPORTER_ASSERT(reporter, 0 == atlasIDRecorder.lastRenderedAtlasID());

            for (int i = 0; i < 10; ++i) {
                this->drawPathsAndFlush(ccpr, m);
                REPORTER_ASSERT(reporter, 0 == atlasIDRecorder.lastCopyAtlasID());
                REPORTER_ASSERT(reporter, 0 == atlasIDRecorder.lastRenderedAtlasID());
            }

            ccpr.ctx()->performDeferredCleanup(std::chrono::milliseconds(0));
        }
    }
};
DEF_CCPR_TEST(CCPR_cache_deferredCleanup)

// Verifies the cache/hash table internals.
class CCPR_cache_hashTable : public CCPRCacheTest {
    void onRun(skiatest::Reporter* reporter, CCPRPathDrawer& ccpr,
               const RecordLastMockAtlasIDs& atlasIDRecorder) override {
        using CoverageType = GrCCAtlas::CoverageType;
        SkMatrix m = SkMatrix::MakeScale(20, 20);

        for (int i = 0; i < 5; ++i) {
            this->drawPathsAndFlush(ccpr, m);
            if (2 == i) {
                REPORTER_ASSERT(reporter, 0 != atlasIDRecorder.lastCopyAtlasID());
            } else {
                REPORTER_ASSERT(reporter, 0 == atlasIDRecorder.lastCopyAtlasID());
            }
            if (i < 2) {
                REPORTER_ASSERT(reporter, 0 != atlasIDRecorder.lastRenderedAtlasID());
            } else {
                REPORTER_ASSERT(reporter, 0 == atlasIDRecorder.lastRenderedAtlasID());
            }

            auto cache = ccpr.ccpr()->testingOnly_getPathCache();
            REPORTER_ASSERT(reporter, cache);

            const auto& hash = cache->testingOnly_getHashTable();
            const auto& lru = cache->testingOnly_getLRU();
            int count = 0;
            for (GrCCPathCacheEntry* entry : lru) {
                auto* node = hash.find(entry->cacheKey());
                REPORTER_ASSERT(reporter, node);
                REPORTER_ASSERT(reporter, node->entry() == entry);
                REPORTER_ASSERT(reporter, 0 == entry->testingOnly_peekOnFlushRefCnt());
                REPORTER_ASSERT(reporter, entry->unique());
                if (0 == i) {
                    REPORTER_ASSERT(reporter, !entry->cachedAtlas());
                } else {
                    const GrCCCachedAtlas* cachedAtlas = entry->cachedAtlas();
                    REPORTER_ASSERT(reporter, cachedAtlas);
                    if (1 == i) {
<<<<<<< HEAD
                        REPORTER_ASSERT(reporter, CoverageType::kFP16_CoverageCount
=======
                        REPORTER_ASSERT(reporter, ccpr.ccpr()->coverageType()
>>>>>>> 40be567a
                                                          == cachedAtlas->coverageType());
                    } else {
                        REPORTER_ASSERT(reporter, CoverageType::kA8_LiteralCoverage
                                                          == cachedAtlas->coverageType());
                    }
                    REPORTER_ASSERT(reporter, cachedAtlas->textureKey().isValid());
                    // The actual proxy should not be held past the end of a flush.
                    REPORTER_ASSERT(reporter, !cachedAtlas->getOnFlushProxy());
                    REPORTER_ASSERT(reporter, 0 == cachedAtlas->testingOnly_peekOnFlushRefCnt());
                }
                ++count;
            }
            REPORTER_ASSERT(reporter, hash.count() == count);
        }
    }
};
DEF_CCPR_TEST(CCPR_cache_hashTable)

// Ensures paths get cached even when using a sporadic flushing pattern and drawing out of order
// (a la Chrome tiles).
class CCPR_cache_multiFlush : public CCPRCacheTest {
    void onRun(skiatest::Reporter* reporter, CCPRPathDrawer& ccpr,
               const RecordLastMockAtlasIDs& atlasIDRecorder) override {
        static constexpr int kNumPaths = SK_ARRAY_COUNT(fPaths);
        static constexpr int kBigPrimes[] = {
                9323, 11059, 22993, 38749, 45127, 53147, 64853, 77969, 83269, 99989};

        SkRandom rand;
        SkMatrix m = SkMatrix::I();

        for (size_t i = 0; i < SK_ARRAY_COUNT(kBigPrimes); ++i) {
            int prime = kBigPrimes[i];
            int endPathIdx = (int)rand.nextULessThan(kNumPaths);
            int pathIdx = endPathIdx;
            int nextFlush = rand.nextRangeU(1, 47);
            for (int j = 0; j < kNumPaths; ++j) {
                pathIdx = (pathIdx + prime) % kNumPaths;
                int repeat = rand.nextRangeU(1, 3);
                for (int k = 0; k < repeat; ++k) {
                    ccpr.drawPath(fPaths[pathIdx], m);
                }
                if (nextFlush == j) {
                    ccpr.flush();
                    // The paths are small enough that we should never copy to an A8 atlas.
                    REPORTER_ASSERT(reporter, 0 == atlasIDRecorder.lastCopyAtlasID());
                    if (i < 2) {
                        REPORTER_ASSERT(reporter, 0 != atlasIDRecorder.lastRenderedAtlasID());
                    } else {
                        REPORTER_ASSERT(reporter, 0 == atlasIDRecorder.lastRenderedAtlasID());
                    }
                    nextFlush = SkTMin(j + (int)rand.nextRangeU(1, 29), kNumPaths - 1);
                }
            }
            SkASSERT(endPathIdx == pathIdx % kNumPaths);
        }
    }
};
DEF_CCPR_TEST(CCPR_cache_multiFlush)

// Ensures a path drawn over mutiple tiles gets cached.
class CCPR_cache_multiTileCache : public CCPRCacheTest {
    void onRun(skiatest::Reporter* reporter, CCPRPathDrawer& ccpr,
               const RecordLastMockAtlasIDs& atlasIDRecorder) override {
        // Make sure a path drawn over 9 tiles gets cached (1 tile out of 9 is >10% visibility).
        const SkMatrix m0 = SkMatrix::MakeScale(kCanvasSize*3, kCanvasSize*3);
        const SkPath p0 = fPaths[0];
        for (int i = 0; i < 9; ++i) {
            static constexpr int kRowOrder[9] = {0,1,1,0,2,2,2,1,0};
            static constexpr int kColumnOrder[9] = {0,0,1,1,0,1,2,2,2};

            SkMatrix tileM = m0;
            tileM.postTranslate(-kCanvasSize * kColumnOrder[i], -kCanvasSize * kRowOrder[i]);
            ccpr.drawPath(p0, tileM);
            ccpr.flush();
            if (i < 5) {
                REPORTER_ASSERT(reporter, 0 == atlasIDRecorder.lastCopyAtlasID());
                REPORTER_ASSERT(reporter, 0 != atlasIDRecorder.lastRenderedAtlasID());
            } else if (5 == i) {
                REPORTER_ASSERT(reporter, 0 != atlasIDRecorder.lastCopyAtlasID());
                REPORTER_ASSERT(reporter, 0 == atlasIDRecorder.lastRenderedAtlasID());
            } else {
                REPORTER_ASSERT(reporter, 0 == atlasIDRecorder.lastCopyAtlasID());
                REPORTER_ASSERT(reporter, 0 == atlasIDRecorder.lastRenderedAtlasID());
            }
        }

        // Now make sure paths don't get cached when visibility is <10% for every draw (12 tiles).
        const SkMatrix m1 = SkMatrix::MakeScale(kCanvasSize*4, kCanvasSize*3);
        const SkPath p1 = fPaths[1];
        for (int row = 0; row < 3; ++row) {
            for (int col = 0; col < 4; ++col) {
                SkMatrix tileM = m1;
                tileM.postTranslate(-kCanvasSize * col, -kCanvasSize * row);
                ccpr.drawPath(p1, tileM);
                ccpr.flush();
                REPORTER_ASSERT(reporter, 0 == atlasIDRecorder.lastCopyAtlasID());
                REPORTER_ASSERT(reporter, 0 != atlasIDRecorder.lastRenderedAtlasID());
            }
        }

        // Double-check the cache is still intact.
        ccpr.drawPath(p0, m0);
        ccpr.flush();
        REPORTER_ASSERT(reporter, 0 == atlasIDRecorder.lastCopyAtlasID());
        REPORTER_ASSERT(reporter, 0 == atlasIDRecorder.lastRenderedAtlasID());

        ccpr.drawPath(p1, m1);
        ccpr.flush();
        REPORTER_ASSERT(reporter, 0 == atlasIDRecorder.lastCopyAtlasID());
        REPORTER_ASSERT(reporter, 0 != atlasIDRecorder.lastRenderedAtlasID());
    }
};
DEF_CCPR_TEST(CCPR_cache_multiTileCache)

// This test exercises CCPR's cache capabilities by drawing many paths with two different
// transformation matrices. We then vary the matrices independently by whole and partial pixels,
// and verify the caching behaved as expected.
class CCPR_cache_partialInvalidate : public CCPRCacheTest {
    void customizeOptions(GrMockOptions*, GrContextOptions* ctxOptions) override {
        ctxOptions->fAllowPathMaskCaching = true;
    }

    static constexpr int kPathSize = 4;

    void onRun(skiatest::Reporter* reporter, CCPRPathDrawer& ccpr,
               const RecordLastMockAtlasIDs& atlasIDRecorder) override {
        SkMatrix matrices[2] = {
            SkMatrix::MakeTrans(5, 5),
            SkMatrix::MakeTrans(kCanvasSize - kPathSize - 5, kCanvasSize - kPathSize - 5)
        };
        matrices[0].preScale(kPathSize, kPathSize);
        matrices[1].preScale(kPathSize, kPathSize);

        int firstAtlasID = 0;

        for (int iterIdx = 0; iterIdx < 4*3*2; ++iterIdx) {
            this->drawPathsAndFlush(ccpr, matrices, 2);

            if (0 == iterIdx) {
                // First iteration: just note the ID of the stashed atlas and continue.
                firstAtlasID = atlasIDRecorder.lastRenderedAtlasID();
                REPORTER_ASSERT(reporter, 0 != firstAtlasID);
                continue;
            }

            int testIdx = (iterIdx/2) % 3;
            int repetitionIdx = iterIdx % 2;
            switch (testIdx) {
                case 0:
                    if (0 == repetitionIdx) {
                        // This is the big test. New paths were drawn twice last round. On hit 2
                        // (last time), 'firstAtlasID' was cached as a 16-bit atlas. Now, on hit 3,
                        // these paths should be copied out of 'firstAtlasID', and into an A8 atlas.
                        // THEN: we should recycle 'firstAtlasID' and reuse that same texture to
                        // render the new masks.
                        REPORTER_ASSERT(reporter, 0 != atlasIDRecorder.lastCopyAtlasID());
                        REPORTER_ASSERT(reporter,
                                        atlasIDRecorder.lastRenderedAtlasID() == firstAtlasID);
                    } else {
                        REPORTER_ASSERT(reporter, 0 == atlasIDRecorder.lastCopyAtlasID());
                        // This is hit 2 for the new masks. Next time they will be copied to an A8
                        // atlas.
                        REPORTER_ASSERT(reporter,
                                        atlasIDRecorder.lastRenderedAtlasID() == firstAtlasID);
                    }

                    if (1 == repetitionIdx) {
                        // Integer translates: all path masks stay valid.
                        matrices[0].preTranslate(-1, -1);
                        matrices[1].preTranslate(1, 1);
                    }
                    break;

                case 1:
                    if (0 == repetitionIdx) {
                        // New paths were drawn twice last round. The third hit (now) they should be
                        // copied to an A8 atlas.
                        REPORTER_ASSERT(reporter, 0 != atlasIDRecorder.lastCopyAtlasID());
                    } else {
                        REPORTER_ASSERT(reporter, 0 == atlasIDRecorder.lastCopyAtlasID());
                    }

                    // This draw should have gotten 100% cache hits; we only did integer translates
                    // last time (or none if it was the first flush). Therefore, everything should
                    // have been cached.
                    REPORTER_ASSERT(reporter, 0 == atlasIDRecorder.lastRenderedAtlasID());

                    if (1 == repetitionIdx) {
                        // Invalidate even path masks.
                        matrices[0].preTranslate(1.6f, 1.4f);
                    }
                    break;

                case 2:
                    // No new masks to copy from last time; it had 100% cache hits.
                    REPORTER_ASSERT(reporter, 0 == atlasIDRecorder.lastCopyAtlasID());

                    // Even path masks were invalidated last iteration by a subpixel translate.
                    // They should have been re-rendered this time in the original 'firstAtlasID'
                    // texture.
                    REPORTER_ASSERT(reporter,
                                    atlasIDRecorder.lastRenderedAtlasID() == firstAtlasID);

                    if (1 == repetitionIdx) {
                        // Invalidate odd path masks.
                        matrices[1].preTranslate(-1.4f, -1.6f);
                    }
                    break;
            }
        }
    }
};
DEF_CCPR_TEST(CCPR_cache_partialInvalidate)

class CCPR_unrefPerOpListPathsBeforeOps : public CCPRTest {
    void onRun(skiatest::Reporter* reporter, CCPRPathDrawer& ccpr) override {
        REPORTER_ASSERT(reporter, SkPathPriv::TestingOnly_unique(fPath));
        for (int i = 0; i < 10000; ++i) {
            // Draw enough paths to make the arena allocator hit the heap.
            ccpr.drawPath(fPath);
        }

        // Unref the GrCCPerOpListPaths object.
        auto perOpListPathsMap = ccpr.ccpr()->detachPendingPaths();
        perOpListPathsMap.clear();

        // Now delete the Op and all its draws.
        REPORTER_ASSERT(reporter, !SkPathPriv::TestingOnly_unique(fPath));
        ccpr.flush();
        REPORTER_ASSERT(reporter, SkPathPriv::TestingOnly_unique(fPath));
    }
};
DEF_CCPR_TEST(CCPR_unrefPerOpListPathsBeforeOps)

class CCPRRenderingTest {
public:
<<<<<<< HEAD
    void run(skiatest::Reporter* reporter, GrContext* ctx, bool doStroke) const {
        if (!ctx->priv().drawingManager()->getCoverageCountingPathRenderer()) {
            return; // CCPR is not enabled on this GPU.
        }
        CCPRPathDrawer ccpr(sk_ref_sp(ctx), reporter, doStroke);
        if (!ccpr.valid()) {
            return;
        }
        this->onRun(reporter, ccpr);
=======
    void run(skiatest::Reporter* reporter, GrContext* ctx, DoStroke doStroke) const {
        if (auto ccpr = ctx->priv().drawingManager()->getCoverageCountingPathRenderer()) {
            if (DoStroke::kYes == doStroke &&
                GrCCAtlas::CoverageType::kA8_Multisample == ccpr->coverageType()) {
                return;  // Stroking is not yet supported for multisample.
            }
            CCPRPathDrawer drawer(sk_ref_sp(ctx), reporter, doStroke);
            if (!drawer.valid()) {
                return;
            }
            this->onRun(reporter, drawer);
        }
>>>>>>> 40be567a
    }

    virtual ~CCPRRenderingTest() {}

protected:
    virtual void onRun(skiatest::Reporter* reporter, const CCPRPathDrawer& ccpr) const = 0;
};

#define DEF_CCPR_RENDERING_TEST(name) \
    DEF_GPUTEST_FOR_RENDERING_CONTEXTS(name, reporter, ctxInfo) { \
        name test; \
<<<<<<< HEAD
        test.run(reporter, ctxInfo.grContext(), false); \
        test.run(reporter, ctxInfo.grContext(), true); \
=======
        test.run(reporter, ctxInfo.grContext(), DoStroke::kNo); \
        test.run(reporter, ctxInfo.grContext(), DoStroke::kYes); \
>>>>>>> 40be567a
    }

class CCPR_busyPath : public CCPRRenderingTest {
    void onRun(skiatest::Reporter* reporter, const CCPRPathDrawer& ccpr) const override {
        static constexpr int kNumBusyVerbs = 1 << 17;
        ccpr.clear();
        SkPath busyPath;
        busyPath.moveTo(0, 0); // top left
        busyPath.lineTo(kCanvasSize, kCanvasSize); // bottom right
        for (int i = 2; i < kNumBusyVerbs; ++i) {
            float offset = i * ((float)kCanvasSize / kNumBusyVerbs);
            busyPath.lineTo(kCanvasSize - offset, kCanvasSize + offset); // offscreen
        }
        ccpr.drawPath(busyPath);

        ccpr.flush(); // If this doesn't crash, the test passed.
                      // If it does, maybe fiddle with fMaxInstancesPerDrawArraysWithoutCrashing in
                      // your platform's GrGLCaps.
    }
};
DEF_CCPR_RENDERING_TEST(CCPR_busyPath)<|MERGE_RESOLUTION|>--- conflicted
+++ resolved
@@ -23,15 +23,9 @@
 #include "src/gpu/GrRecordingContextPriv.h"
 #include "src/gpu/GrRenderTargetContext.h"
 #include "src/gpu/GrRenderTargetContextPriv.h"
-<<<<<<< HEAD
-#include "src/gpu/GrShape.h"
-#include "src/gpu/ccpr/GrCCPathCache.h"
-#include "src/gpu/ccpr/GrCoverageCountingPathRenderer.h"
-=======
 #include "src/gpu/ccpr/GrCCPathCache.h"
 #include "src/gpu/ccpr/GrCoverageCountingPathRenderer.h"
 #include "src/gpu/geometry/GrShape.h"
->>>>>>> 40be567a
 #include "tools/ToolUtils.h"
 
 #include <cmath>
@@ -50,10 +44,6 @@
                bool hasUserStencilSettings, GrAppliedClip* out, SkRect* bounds) const override {
         out->addCoverageFP(fCCPR->makeClipProcessor(rtc->priv().testingOnly_getOpListID(), fPath,
                                                     SkIRect::MakeWH(rtc->width(), rtc->height()),
-<<<<<<< HEAD
-                                                    rtc->width(), rtc->height(),
-=======
->>>>>>> 40be567a
                                                     *context->priv().caps()));
         return true;
     }
@@ -71,16 +61,6 @@
 
 class CCPRPathDrawer {
 public:
-<<<<<<< HEAD
-    CCPRPathDrawer(sk_sp<GrContext> ctx, skiatest::Reporter* reporter, bool doStroke)
-            : fCtx(ctx)
-            , fCCPR(fCtx->priv().drawingManager()->getCoverageCountingPathRenderer())
-            , fRTC(fCtx->priv().makeDeferredRenderTargetContext(
-                ctx->priv().caps()->getBackendFormatFromColorType(kRGBA_8888_SkColorType),
-                SkBackingFit::kExact, kCanvasSize, kCanvasSize, kRGBA_8888_GrPixelConfig,
-                nullptr))
-            , fDoStroke(doStroke) {
-=======
     CCPRPathDrawer(sk_sp<GrContext> ctx, skiatest::Reporter* reporter, DoStroke doStroke)
             : fCtx(ctx)
             , fCCPR(fCtx->priv().drawingManager()->getCoverageCountingPathRenderer())
@@ -88,7 +68,6 @@
                       SkBackingFit::kExact, kCanvasSize, kCanvasSize, GrColorType::kRGBA_8888,
                       nullptr))
             , fDoStroke(DoStroke::kYes == doStroke) {
->>>>>>> 40be567a
         if (!fCCPR) {
             ERRORF(reporter, "ccpr not enabled in GrContext for ccpr tests");
         }
@@ -104,10 +83,6 @@
     void clear() const { fRTC->clear(nullptr, SK_PMColor4fTRANSPARENT,
                                      GrRenderTargetContext::CanClearFullscreen::kYes); }
     void destroyGrContext() {
-<<<<<<< HEAD
-        SkASSERT(fRTC->unique());
-=======
->>>>>>> 40be567a
         SkASSERT(fCtx->unique());
         fRTC.reset();
         fCCPR = nullptr;
@@ -137,11 +112,7 @@
 
         fCCPR->testingOnly_drawPathDirectly({
                 fCtx.get(), std::move(paint), &GrUserStencilSettings::kUnused, fRTC.get(), &noClip,
-<<<<<<< HEAD
-                &clipBounds, &matrix, &shape, GrPathRenderer::AATypeFlags::kCoverage, false});
-=======
                 &clipBounds, &matrix, &shape, GrAAType::kCoverage, false});
->>>>>>> 40be567a
     }
 
     void clipFullscreenRect(SkPath clipPath, SkPMColor4f color = { 0, 1, 0, 1 }) {
@@ -162,48 +133,29 @@
 private:
     sk_sp<GrContext> fCtx;
     GrCoverageCountingPathRenderer* fCCPR;
-<<<<<<< HEAD
-    sk_sp<GrRenderTargetContext> fRTC;
-=======
     std::unique_ptr<GrRenderTargetContext> fRTC;
->>>>>>> 40be567a
     const bool fDoStroke;
 };
 
 class CCPRTest {
 public:
-<<<<<<< HEAD
-    void run(skiatest::Reporter* reporter, bool doStroke) {
-=======
     void run(skiatest::Reporter* reporter, DoCoverageCount doCoverageCount, DoStroke doStroke) {
->>>>>>> 40be567a
         GrMockOptions mockOptions;
         mockOptions.fInstanceAttribSupport = true;
         mockOptions.fHalfFloatVertexAttributeSupport = true;
         mockOptions.fMapBufferFlags = GrCaps::kCanMap_MapFlag;
         mockOptions.fConfigOptions[(int)GrColorType::kAlpha_F16].fRenderability =
                 GrMockOptions::ConfigOptions::Renderability::kNonMSAA;
-<<<<<<< HEAD
-        mockOptions.fConfigOptions[kAlpha_half_GrPixelConfig].fTexturable = true;
-        mockOptions.fConfigOptions[kAlpha_8_GrPixelConfig].fRenderability =
-                GrMockOptions::ConfigOptions::Renderability::kNonMSAA;
-        mockOptions.fConfigOptions[kAlpha_8_GrPixelConfig].fTexturable = true;
-=======
         mockOptions.fConfigOptions[(int)GrColorType::kAlpha_F16].fTexturable = true;
         mockOptions.fConfigOptions[(int)GrColorType::kAlpha_8].fRenderability =
                 GrMockOptions::ConfigOptions::Renderability::kMSAA;
         mockOptions.fConfigOptions[(int)GrColorType::kAlpha_8].fTexturable = true;
->>>>>>> 40be567a
         mockOptions.fGeometryShaderSupport = true;
         mockOptions.fIntegerSupport = true;
         mockOptions.fFlatInterpolationSupport = true;
 
         GrContextOptions ctxOptions;
-<<<<<<< HEAD
-        ctxOptions.fDisableCoverageCountingPaths = false;
-=======
         ctxOptions.fDisableCoverageCountingPaths = (DoCoverageCount::kNo == doCoverageCount);
->>>>>>> 40be567a
         ctxOptions.fAllowPathMaskCaching = false;
         ctxOptions.fGpuPathRenderers = GpuPathRenderers::kCoverageCounting;
 
@@ -241,15 +193,10 @@
 #define DEF_CCPR_TEST(name) \
     DEF_GPUTEST(name, reporter, /* options */) { \
         name test; \
-<<<<<<< HEAD
-        test.run(reporter, false); \
-        test.run(reporter, true); \
-=======
         test.run(reporter, DoCoverageCount::kYes, DoStroke::kNo); \
         test.run(reporter, DoCoverageCount::kYes, DoStroke::kYes); \
         test.run(reporter, DoCoverageCount::kNo, DoStroke::kNo); \
         /* FIXME: test.run(reporter, (DoCoverageCount::kNo, DoStroke::kYes) once supported. */ \
->>>>>>> 40be567a
     }
 
 class CCPR_cleanup : public CCPRTest {
@@ -284,7 +231,6 @@
     }
 };
 DEF_CCPR_TEST(CCPR_cleanup)
-<<<<<<< HEAD
 
 class CCPR_cleanupWithTexAllocFail : public CCPR_cleanup {
     void customizeOptions(GrMockOptions* mockOptions, GrContextOptions*) override {
@@ -293,16 +239,6 @@
 };
 DEF_CCPR_TEST(CCPR_cleanupWithTexAllocFail)
 
-=======
-
-class CCPR_cleanupWithTexAllocFail : public CCPR_cleanup {
-    void customizeOptions(GrMockOptions* mockOptions, GrContextOptions*) override {
-        mockOptions->fFailTextureAllocations = true;
-    }
-};
-DEF_CCPR_TEST(CCPR_cleanupWithTexAllocFail)
-
->>>>>>> 40be567a
 class CCPR_unregisterCulledOps : public CCPRTest {
     void onRun(skiatest::Reporter* reporter, CCPRPathDrawer& ccpr) override {
         REPORTER_ASSERT(reporter, SkPathPriv::TestingOnly_unique(fPath));
@@ -386,11 +322,7 @@
         int lastRenderedAtlasID() const { return fLastRenderedAtlasID; }
 
         void preFlush(GrOnFlushResourceProvider*, const uint32_t* opListIDs, int numOpListIDs,
-<<<<<<< HEAD
-                      SkTArray<sk_sp<GrRenderTargetContext>>* out) override {
-=======
                       SkTArray<std::unique_ptr<GrRenderTargetContext>>* out) override {
->>>>>>> 40be567a
             fLastRenderedAtlasID = fLastCopyAtlasID = 0;
 
             const GrCCPerFlushResources* resources = fCCPR->testingOnly_getCurrentFlushResources();
@@ -692,11 +624,7 @@
                     const GrCCCachedAtlas* cachedAtlas = entry->cachedAtlas();
                     REPORTER_ASSERT(reporter, cachedAtlas);
                     if (1 == i) {
-<<<<<<< HEAD
-                        REPORTER_ASSERT(reporter, CoverageType::kFP16_CoverageCount
-=======
                         REPORTER_ASSERT(reporter, ccpr.ccpr()->coverageType()
->>>>>>> 40be567a
                                                           == cachedAtlas->coverageType());
                     } else {
                         REPORTER_ASSERT(reporter, CoverageType::kA8_LiteralCoverage
@@ -933,17 +861,6 @@
 
 class CCPRRenderingTest {
 public:
-<<<<<<< HEAD
-    void run(skiatest::Reporter* reporter, GrContext* ctx, bool doStroke) const {
-        if (!ctx->priv().drawingManager()->getCoverageCountingPathRenderer()) {
-            return; // CCPR is not enabled on this GPU.
-        }
-        CCPRPathDrawer ccpr(sk_ref_sp(ctx), reporter, doStroke);
-        if (!ccpr.valid()) {
-            return;
-        }
-        this->onRun(reporter, ccpr);
-=======
     void run(skiatest::Reporter* reporter, GrContext* ctx, DoStroke doStroke) const {
         if (auto ccpr = ctx->priv().drawingManager()->getCoverageCountingPathRenderer()) {
             if (DoStroke::kYes == doStroke &&
@@ -956,7 +873,6 @@
             }
             this->onRun(reporter, drawer);
         }
->>>>>>> 40be567a
     }
 
     virtual ~CCPRRenderingTest() {}
@@ -968,13 +884,8 @@
 #define DEF_CCPR_RENDERING_TEST(name) \
     DEF_GPUTEST_FOR_RENDERING_CONTEXTS(name, reporter, ctxInfo) { \
         name test; \
-<<<<<<< HEAD
-        test.run(reporter, ctxInfo.grContext(), false); \
-        test.run(reporter, ctxInfo.grContext(), true); \
-=======
         test.run(reporter, ctxInfo.grContext(), DoStroke::kNo); \
         test.run(reporter, ctxInfo.grContext(), DoStroke::kYes); \
->>>>>>> 40be567a
     }
 
 class CCPR_busyPath : public CCPRRenderingTest {
