/*
 * Copyright 2017 Google Inc.
 *
 * Use of this source code is governed by a BSD-style license that can be
 * found in the LICENSE file.
 */

#include "include/core/SkTypes.h"

#include "tests/Test.h"

#include "include/gpu/GrTexture.h"
<<<<<<< HEAD
#include "include/private/GrTextureProxy.h"
=======
>>>>>>> 40be567a
#include "src/gpu/GrContextPriv.h"
#include "src/gpu/GrDeinstantiateProxyTracker.h"
#include "src/gpu/GrGpu.h"
#include "src/gpu/GrProxyProvider.h"
#include "src/gpu/GrResourceAllocator.h"
#include "src/gpu/GrResourceProvider.h"
#include "src/gpu/GrSurfaceProxyPriv.h"
<<<<<<< HEAD
=======
#include "src/gpu/GrTextureProxy.h"
>>>>>>> 40be567a

#include "include/core/SkSurface.h"

struct ProxyParams {
    int             fSize;
<<<<<<< HEAD
    bool            fIsRT;
    SkColorType     fColorType;
=======
    GrRenderable    fRenderable;
    GrColorType     fColorType;
>>>>>>> 40be567a
    SkBackingFit    fFit;
    int             fSampleCnt;
    GrSurfaceOrigin fOrigin;
    SkBudgeted      fBudgeted;
    // TODO: do we care about mipmapping
};

<<<<<<< HEAD
static GrSurfaceProxy* make_deferred(GrProxyProvider* proxyProvider, const GrCaps* caps,
                                     const ProxyParams& p) {
    GrColorType grCT = SkColorTypeToGrColorType(p.fColorType);
    GrPixelConfig config = GrColorTypeToPixelConfig(grCT, GrSRGBEncoded::kNo);

    GrSurfaceDesc desc;
    desc.fFlags = p.fIsRT ? kRenderTarget_GrSurfaceFlag : kNone_GrSurfaceFlags;
    desc.fWidth  = p.fSize;
    desc.fHeight = p.fSize;
    desc.fConfig = config;
    desc.fSampleCnt = p.fSampleCnt;

    const GrBackendFormat format = caps->getBackendFormatFromColorType(p.fColorType);

    auto tmp = proxyProvider->createProxy(format, desc, p.fOrigin, p.fFit, p.fBudgeted);
    if (!tmp) {
        return nullptr;
    }
    GrSurfaceProxy* ret = tmp.release();

    // Add a read to keep the proxy around but unref it so its backing surfaces can be recycled
    ret->addPendingRead();
    ret->unref();
    return ret;
}

static GrSurfaceProxy* make_backend(GrContext* context, const ProxyParams& p,
                                    GrBackendTexture* backendTex) {
    GrProxyProvider* proxyProvider = context->priv().proxyProvider();

    *backendTex = context->createBackendTexture(p.fSize, p.fSize, p.fColorType,
                                                GrMipMapped::kNo, GrRenderable::kNo);
    if (!backendTex->isValid()) {
        return nullptr;
    }

    auto tmp = proxyProvider->wrapBackendTexture(*backendTex, p.fOrigin, kBorrow_GrWrapOwnership,
                                                 GrWrapCacheable::kNo, kRead_GrIOType);
    if (!tmp) {
        return nullptr;
    }
    GrSurfaceProxy* ret = tmp.release();

    // Add a read to keep the proxy around but unref it so its backing surfaces can be recycled
    ret->addPendingRead();
    ret->unref();
    return ret;
=======
static sk_sp<GrSurfaceProxy> make_deferred(GrProxyProvider* proxyProvider, const GrCaps* caps,
                                           const ProxyParams& p) {
    GrPixelConfig config = GrColorTypeToPixelConfig(p.fColorType);

    GrSurfaceDesc desc;
    desc.fWidth  = p.fSize;
    desc.fHeight = p.fSize;
    desc.fConfig = config;

    const GrBackendFormat format = caps->getDefaultBackendFormat(p.fColorType, p.fRenderable);

    return proxyProvider->createProxy(format, desc, p.fRenderable, p.fSampleCnt, p.fOrigin, p.fFit,
                                      p.fBudgeted, GrProtected::kNo);
}

static sk_sp<GrSurfaceProxy> make_backend(GrContext* context, const ProxyParams& p,
                                          GrBackendTexture* backendTex) {
    GrProxyProvider* proxyProvider = context->priv().proxyProvider();

    SkColorType skColorType = GrColorTypeToSkColorType(p.fColorType);
    SkASSERT(SkColorType::kUnknown_SkColorType != skColorType);

    *backendTex = context->createBackendTexture(p.fSize, p.fSize, skColorType,
                                                SkColors::kTransparent,
                                                GrMipMapped::kNo, GrRenderable::kNo,
                                                GrProtected::kNo);
    if (!backendTex->isValid()) {
        return nullptr;
    }

    return proxyProvider->wrapBackendTexture(*backendTex, p.fColorType, p.fOrigin,
                                             kBorrow_GrWrapOwnership, GrWrapCacheable::kNo,
                                             kRead_GrIOType);
>>>>>>> 40be567a
}

static void cleanup_backend(GrContext* context, const GrBackendTexture& backendTex) {
    context->deleteBackendTexture(backendTex);
}

// Basic test that two proxies with overlapping intervals and compatible descriptors are
// assigned different GrSurfaces.
static void overlap_test(skiatest::Reporter* reporter, GrResourceProvider* resourceProvider,
                         GrResourceCache* resourceCache, GrSurfaceProxy* p1, GrSurfaceProxy* p2,
                         bool expectedResult) {
<<<<<<< HEAD
    GrDeinstantiateProxyTracker deinstantiateTracker(resourceCache);
    GrResourceAllocator alloc(resourceProvider, &deinstantiateTracker SkDEBUGCODE(, 1));

    alloc.addInterval(p1, 0, 4, GrResourceAllocator::ActualUse::kYes);
    alloc.incOps();
    alloc.addInterval(p2, 1, 2, GrResourceAllocator::ActualUse::kYes);
=======
    GrDeinstantiateProxyTracker deinstantiateTracker;
    GrResourceAllocator alloc(resourceProvider, &deinstantiateTracker SkDEBUGCODE(, 1));

    alloc.addInterval(p1.get(), 0, 4, GrResourceAllocator::ActualUse::kYes);
    alloc.incOps();
    alloc.addInterval(p2.get(), 1, 2, GrResourceAllocator::ActualUse::kYes);
>>>>>>> 40be567a
    alloc.incOps();
    alloc.markEndOfOpList(0);

    alloc.determineRecyclability();

    int startIndex, stopIndex;
    GrResourceAllocator::AssignError error;
    alloc.assign(&startIndex, &stopIndex, &error);
    REPORTER_ASSERT(reporter, GrResourceAllocator::AssignError::kNoError == error);

    REPORTER_ASSERT(reporter, p1->peekSurface());
    REPORTER_ASSERT(reporter, p2->peekSurface());
    bool doTheBackingStoresMatch = p1->underlyingUniqueID() == p2->underlyingUniqueID();
    REPORTER_ASSERT(reporter, expectedResult == doTheBackingStoresMatch);
}

// Test various cases when two proxies do not have overlapping intervals.
// This mainly acts as a test of the ResourceAllocator's free pool.
static void non_overlap_test(skiatest::Reporter* reporter, GrResourceProvider* resourceProvider,
                             GrResourceCache* resourceCache, GrSurfaceProxy* p1, GrSurfaceProxy* p2,
                             bool expectedResult) {
<<<<<<< HEAD
    GrDeinstantiateProxyTracker deinstantiateTracker(resourceCache);
=======
    GrDeinstantiateProxyTracker deinstantiateTracker;
>>>>>>> 40be567a
    GrResourceAllocator alloc(resourceProvider, &deinstantiateTracker SkDEBUGCODE(, 1));

    alloc.incOps();
    alloc.incOps();
    alloc.incOps();
    alloc.incOps();
    alloc.incOps();
    alloc.incOps();

<<<<<<< HEAD
    alloc.addInterval(p1, 0, 2, GrResourceAllocator::ActualUse::kYes);
    alloc.addInterval(p2, 3, 5, GrResourceAllocator::ActualUse::kYes);
=======
    alloc.addInterval(p1.get(), 0, 2, GrResourceAllocator::ActualUse::kYes);
    alloc.addInterval(p2.get(), 3, 5, GrResourceAllocator::ActualUse::kYes);
>>>>>>> 40be567a
    alloc.markEndOfOpList(0);

    alloc.determineRecyclability();

    int startIndex, stopIndex;
    GrResourceAllocator::AssignError error;
    alloc.assign(&startIndex, &stopIndex, &error);
    REPORTER_ASSERT(reporter, GrResourceAllocator::AssignError::kNoError == error);

    REPORTER_ASSERT(reporter, p1->peekSurface());
    REPORTER_ASSERT(reporter, p2->peekSurface());
    bool doTheBackingStoresMatch = p1->underlyingUniqueID() == p2->underlyingUniqueID();
    REPORTER_ASSERT(reporter, expectedResult == doTheBackingStoresMatch);
}

DEF_GPUTEST_FOR_RENDERING_CONTEXTS(ResourceAllocatorTest, reporter, ctxInfo) {
    const GrCaps* caps = ctxInfo.grContext()->priv().caps();
    GrProxyProvider* proxyProvider = ctxInfo.grContext()->priv().proxyProvider();
    GrResourceProvider* resourceProvider = ctxInfo.grContext()->priv().resourceProvider();
<<<<<<< HEAD
    GrResourceCache* resourceCache = ctxInfo.grContext()->priv().getResourceCache();
=======
>>>>>>> 40be567a

    struct TestCase {
        ProxyParams   fP1;
        ProxyParams   fP2;
        bool          fExpectation;
    };

    constexpr GrRenderable kRT = GrRenderable::kYes;
    constexpr GrRenderable kNotRT = GrRenderable::kNo;

    constexpr bool kShare = true;
    constexpr bool kDontShare = false;
    // Non-RT GrSurfaces are never recycled on some platforms.
    bool kConditionallyShare = resourceProvider->caps()->reuseScratchTextures();

<<<<<<< HEAD
    const SkColorType kRGBA = kRGBA_8888_SkColorType;
    const SkColorType kBGRA = kBGRA_8888_SkColorType;
=======
    const GrColorType kRGBA = GrColorType::kRGBA_8888;
    const GrColorType kBGRA = GrColorType::kBGRA_8888;
>>>>>>> 40be567a

    const SkBackingFit kE = SkBackingFit::kExact;
    const SkBackingFit kA = SkBackingFit::kApprox;

    const GrSurfaceOrigin kTL = kTopLeft_GrSurfaceOrigin;
    const GrSurfaceOrigin kBL = kBottomLeft_GrSurfaceOrigin;

    const SkBudgeted kNotB = SkBudgeted::kNo;

    //--------------------------------------------------------------------------------------------
    TestCase gOverlappingTests[] = {
        //----------------------------------------------------------------------------------------
        // Two proxies with overlapping intervals and compatible descriptors should never share
        // RT version
<<<<<<< HEAD
        { { 64,    kRT, kRGBA, kA, 0, kTL, kNotB }, { 64,    kRT, kRGBA, kA, 0, kTL, kNotB }, kDontShare },
        // non-RT version
        { { 64, kNotRT, kRGBA, kA, 0, kTL, kNotB }, { 64, kNotRT, kRGBA, kA, 0, kTL, kNotB }, kDontShare },
    };

    for (auto test : gOverlappingTests) {
        GrSurfaceProxy* p1 = make_deferred(proxyProvider, caps, test.fP1);
        GrSurfaceProxy* p2 = make_deferred(proxyProvider, caps, test.fP2);
        overlap_test(reporter, resourceProvider, resourceCache, p1, p2, test.fExpectation);
        p1->completedRead();
        p2->completedRead();
    }

    int k2 = ctxInfo.grContext()->priv().caps()->getRenderTargetSampleCount(
                                                                    2, kRGBA_8888_GrPixelConfig);
    int k4 = ctxInfo.grContext()->priv().caps()->getRenderTargetSampleCount(
                                                                    4, kRGBA_8888_GrPixelConfig);
=======
        { { 64,    kRT, kRGBA, kA, 1, kTL, kNotB }, { 64,    kRT, kRGBA, kA, 1, kTL, kNotB }, kDontShare },
        // non-RT version
        { { 64, kNotRT, kRGBA, kA, 1, kTL, kNotB }, { 64, kNotRT, kRGBA, kA, 1, kTL, kNotB }, kDontShare },
    };

    for (auto test : gOverlappingTests) {
        sk_sp<GrSurfaceProxy> p1 = make_deferred(proxyProvider, caps, test.fP1);
        sk_sp<GrSurfaceProxy> p2 = make_deferred(proxyProvider, caps, test.fP2);
        overlap_test(reporter, resourceProvider, std::move(p1), std::move(p2), test.fExpectation);
    }

    auto beFormat = caps->getDefaultBackendFormat(GrColorType::kRGBA_8888, GrRenderable::kYes);
    int k2 = ctxInfo.grContext()->priv().caps()->getRenderTargetSampleCount(2, beFormat);
    int k4 = ctxInfo.grContext()->priv().caps()->getRenderTargetSampleCount(4, beFormat);
>>>>>>> 40be567a

    //--------------------------------------------------------------------------------------------
    TestCase gNonOverlappingTests[] = {
        //----------------------------------------------------------------------------------------
        // Two non-overlapping intervals w/ compatible proxies should share
        // both same size & approx
<<<<<<< HEAD
        { { 64,    kRT, kRGBA, kA, 0, kTL, kNotB }, { 64,    kRT, kRGBA, kA, 0, kTL, kNotB }, kShare },
        { { 64, kNotRT, kRGBA, kA, 0, kTL, kNotB }, { 64, kNotRT, kRGBA, kA, 0, kTL, kNotB }, kConditionallyShare },
        // diffs sizes but still approx
        { { 64,    kRT, kRGBA, kA, 0, kTL, kNotB }, { 50,    kRT, kRGBA, kA, 0, kTL, kNotB }, kShare },
        { { 64, kNotRT, kRGBA, kA, 0, kTL, kNotB }, { 50, kNotRT, kRGBA, kA, 0, kTL, kNotB }, kConditionallyShare },
        // sames sizes but exact
        { { 64,    kRT, kRGBA, kE, 0, kTL, kNotB }, { 64,    kRT, kRGBA, kE, 0, kTL, kNotB }, kShare },
        { { 64, kNotRT, kRGBA, kE, 0, kTL, kNotB }, { 64, kNotRT, kRGBA, kE, 0, kTL, kNotB }, kConditionallyShare },
        //----------------------------------------------------------------------------------------
        // Two non-overlapping intervals w/ different exact sizes should not share
        { { 56,    kRT, kRGBA, kE, 0, kTL, kNotB }, { 54,    kRT, kRGBA, kE, 0, kTL, kNotB }, kDontShare },
        // Two non-overlapping intervals w/ _very different_ approx sizes should not share
        { { 255,   kRT, kRGBA, kA, 0, kTL, kNotB }, { 127,   kRT, kRGBA, kA, 0, kTL, kNotB }, kDontShare },
        // Two non-overlapping intervals w/ different MSAA sample counts should not share
        { { 64,    kRT, kRGBA, kA, k2, kTL, kNotB },{ 64,    kRT, kRGBA, kA, k4,kTL, kNotB}, k2 == k4 },
        // Two non-overlapping intervals w/ different configs should not share
        { { 64,    kRT, kRGBA, kA, 0, kTL, kNotB }, { 64,    kRT, kBGRA, kA, 0, kTL, kNotB }, kDontShare },
        // Two non-overlapping intervals w/ different RT classifications should never share
        { { 64,    kRT, kRGBA, kA, 0, kTL, kNotB }, { 64, kNotRT, kRGBA, kA, 0, kTL, kNotB }, kDontShare },
        { { 64, kNotRT, kRGBA, kA, 0, kTL, kNotB }, { 64,    kRT, kRGBA, kA, 0, kTL, kNotB }, kDontShare },
        // Two non-overlapping intervals w/ different origins should share
        { { 64,    kRT, kRGBA, kA, 0, kTL, kNotB }, { 64,    kRT, kRGBA, kA, 0, kBL, kNotB }, kShare },
    };

    for (auto test : gNonOverlappingTests) {
        GrSurfaceProxy* p1 = make_deferred(proxyProvider, caps, test.fP1);
        GrSurfaceProxy* p2 = make_deferred(proxyProvider, caps, test.fP2);
=======
        { { 64,    kRT, kRGBA, kA, 1, kTL, kNotB }, { 64,    kRT, kRGBA, kA, 1, kTL, kNotB }, kShare },
        { { 64, kNotRT, kRGBA, kA, 1, kTL, kNotB }, { 64, kNotRT, kRGBA, kA, 1, kTL, kNotB }, kConditionallyShare },
        // diffs sizes but still approx
        { { 64,    kRT, kRGBA, kA, 1, kTL, kNotB }, { 50,    kRT, kRGBA, kA, 1, kTL, kNotB }, kShare },
        { { 64, kNotRT, kRGBA, kA, 1, kTL, kNotB }, { 50, kNotRT, kRGBA, kA, 1, kTL, kNotB }, kConditionallyShare },
        // sames sizes but exact
        { { 64,    kRT, kRGBA, kE, 1, kTL, kNotB }, { 64,    kRT, kRGBA, kE, 1, kTL, kNotB }, kShare },
        { { 64, kNotRT, kRGBA, kE, 1, kTL, kNotB }, { 64, kNotRT, kRGBA, kE, 1, kTL, kNotB }, kConditionallyShare },
        //----------------------------------------------------------------------------------------
        // Two non-overlapping intervals w/ different exact sizes should not share
        { { 56,    kRT, kRGBA, kE, 1, kTL, kNotB }, { 54,    kRT, kRGBA, kE, 1, kTL, kNotB }, kDontShare },
        // Two non-overlapping intervals w/ _very different_ approx sizes should not share
        { { 255,   kRT, kRGBA, kA, 1, kTL, kNotB }, { 127,   kRT, kRGBA, kA, 1, kTL, kNotB }, kDontShare },
        // Two non-overlapping intervals w/ different MSAA sample counts should not share
        { { 64,    kRT, kRGBA, kA, k2, kTL, kNotB },{ 64,    kRT, kRGBA, kA, k4,kTL, kNotB}, k2 == k4 },
        // Two non-overlapping intervals w/ different configs should not share
        { { 64,    kRT, kRGBA, kA, 1, kTL, kNotB }, { 64,    kRT, kBGRA, kA, 1, kTL, kNotB }, kDontShare },
        // Two non-overlapping intervals w/ different RT classifications should never share
        { { 64,    kRT, kRGBA, kA, 1, kTL, kNotB }, { 64, kNotRT, kRGBA, kA, 1, kTL, kNotB }, kDontShare },
        { { 64, kNotRT, kRGBA, kA, 1, kTL, kNotB }, { 64,    kRT, kRGBA, kA, 1, kTL, kNotB }, kDontShare },
        // Two non-overlapping intervals w/ different origins should share
        { { 64,    kRT, kRGBA, kA, 1, kTL, kNotB }, { 64,    kRT, kRGBA, kA, 1, kBL, kNotB }, kShare },
    };

    for (auto test : gNonOverlappingTests) {
        sk_sp<GrSurfaceProxy> p1 = make_deferred(proxyProvider, caps, test.fP1);
        sk_sp<GrSurfaceProxy> p2 = make_deferred(proxyProvider, caps, test.fP2);
>>>>>>> 40be567a

        if (!p1 || !p2) {
            continue; // creation can fail (i.e., for msaa4 on iOS)
        }

<<<<<<< HEAD
        non_overlap_test(reporter, resourceProvider, resourceCache, p1, p2, test.fExpectation);

        p1->completedRead();
        p2->completedRead();
=======
        non_overlap_test(reporter, resourceProvider, std::move(p1), std::move(p2),
                         test.fExpectation);
>>>>>>> 40be567a
    }

    {
        // Wrapped backend textures should never be reused
        TestCase t[1] = {
<<<<<<< HEAD
            { { 64, kNotRT, kRGBA, kE, 0, kTL, kNotB }, { 64, kNotRT, kRGBA, kE, 0, kTL, kNotB }, kDontShare }
        };

        GrBackendTexture backEndTex;
        GrSurfaceProxy* p1 = make_backend(ctxInfo.grContext(), t[0].fP1, &backEndTex);
        GrSurfaceProxy* p2 = make_deferred(proxyProvider, caps, t[0].fP2);

        non_overlap_test(reporter, resourceProvider, resourceCache, p1, p2, t[0].fExpectation);

        p1->completedRead();
        p2->completedRead();
=======
            { { 64, kNotRT, kRGBA, kE, 1, kTL, kNotB }, { 64, kNotRT, kRGBA, kE, 1, kTL, kNotB }, kDontShare }
        };

        GrBackendTexture backEndTex;
        sk_sp<GrSurfaceProxy> p1 = make_backend(ctxInfo.grContext(), t[0].fP1, &backEndTex);
        sk_sp<GrSurfaceProxy> p2 = make_deferred(proxyProvider, caps, t[0].fP2);

        non_overlap_test(reporter, resourceProvider, std::move(p1), std::move(p2),
                         t[0].fExpectation);
>>>>>>> 40be567a

        cleanup_backend(ctxInfo.grContext(), backEndTex);
    }
}

static void draw(GrContext* context) {
    SkImageInfo ii = SkImageInfo::Make(1024, 1024, kRGBA_8888_SkColorType, kPremul_SkAlphaType);
<<<<<<< HEAD

    sk_sp<SkSurface> s = SkSurface::MakeRenderTarget(context, SkBudgeted::kYes,
                                                     ii, 1, kTopLeft_GrSurfaceOrigin, nullptr);

=======

    sk_sp<SkSurface> s = SkSurface::MakeRenderTarget(context, SkBudgeted::kYes,
                                                     ii, 1, kTopLeft_GrSurfaceOrigin, nullptr);

>>>>>>> 40be567a
    SkCanvas* c = s->getCanvas();

    c->clear(SK_ColorBLACK);
}


DEF_GPUTEST_FOR_RENDERING_CONTEXTS(ResourceAllocatorStressTest, reporter, ctxInfo) {
    GrContext* context = ctxInfo.grContext();

    int maxNum;
    size_t maxBytes;
    context->getResourceCacheLimits(&maxNum, &maxBytes);

    context->setResourceCacheLimits(0, 0); // We'll always be overbudget

    draw(context);
    draw(context);
    draw(context);
    draw(context);
    context->flush();

    context->setResourceCacheLimits(maxNum, maxBytes);
}

sk_sp<GrSurfaceProxy> make_lazy(GrProxyProvider* proxyProvider, const GrCaps* caps,
                                const ProxyParams& p, bool deinstantiate) {
<<<<<<< HEAD
    GrColorType grCT = SkColorTypeToGrColorType(p.fColorType);
    GrPixelConfig config = GrColorTypeToPixelConfig(grCT, GrSRGBEncoded::kNo);

    GrSurfaceDesc desc;
    desc.fFlags = p.fIsRT ? kRenderTarget_GrSurfaceFlag : kNone_GrSurfaceFlags;
    desc.fWidth = p.fSize;
    desc.fHeight = p.fSize;
    desc.fConfig = config;
    desc.fSampleCnt = p.fSampleCnt;

    SkBackingFit fit = p.fFit;
    auto callback = [fit, desc](GrResourceProvider* resourceProvider) {
        sk_sp<GrTexture> texture;
        if (fit == SkBackingFit::kApprox) {
            texture = resourceProvider->createApproxTexture(
                desc, GrResourceProvider::Flags::kNoPendingIO);
        } else {
            texture = resourceProvider->createTexture(desc, SkBudgeted::kNo,
=======
    GrPixelConfig config = GrColorTypeToPixelConfig(p.fColorType);
    const auto format = caps->getDefaultBackendFormat(p.fColorType, p.fRenderable);

    GrSurfaceDesc desc;
    desc.fWidth = p.fSize;
    desc.fHeight = p.fSize;
    desc.fConfig = config;

    SkBackingFit fit = p.fFit;
    auto callback = [fit, desc, format, p](GrResourceProvider* resourceProvider) {
        sk_sp<GrTexture> texture;
        if (fit == SkBackingFit::kApprox) {
            texture = resourceProvider->createApproxTexture(
                    desc, format, p.fRenderable, p.fSampleCnt, GrProtected::kNo,
                    GrResourceProvider::Flags::kNoPendingIO);
        } else {
            texture = resourceProvider->createTexture(desc, format, p.fRenderable, p.fSampleCnt,
                                                      SkBudgeted::kNo, GrProtected::kNo,
>>>>>>> 40be567a
                                                      GrResourceProvider::Flags::kNoPendingIO);
        }
        return GrSurfaceProxy::LazyInstantiationResult(std::move(texture));
    };
<<<<<<< HEAD
    const GrBackendFormat format = caps->getBackendFormatFromColorType(p.fColorType);
    auto lazyType = deinstantiate ? GrSurfaceProxy::LazyInstantiationType ::kDeinstantiate
                                  : GrSurfaceProxy::LazyInstantiationType ::kSingleUse;
    GrInternalSurfaceFlags flags = GrInternalSurfaceFlags::kNone;
    return proxyProvider->createLazyProxy(callback, format, desc, p.fOrigin, GrMipMapped::kNo,
                                          flags, p.fFit, p.fBudgeted, lazyType);
=======
    auto lazyType = deinstantiate ? GrSurfaceProxy::LazyInstantiationType ::kDeinstantiate
                                  : GrSurfaceProxy::LazyInstantiationType ::kSingleUse;
    GrInternalSurfaceFlags flags = GrInternalSurfaceFlags::kNone;
    return proxyProvider->createLazyProxy(
            callback, format, desc, p.fRenderable, p.fSampleCnt, p.fOrigin, GrMipMapped::kNo,
            GrMipMapsStatus::kNotAllocated, flags, p.fFit, p.fBudgeted, GrProtected::kNo, lazyType);
>>>>>>> 40be567a
}

DEF_GPUTEST_FOR_RENDERING_CONTEXTS(LazyDeinstantiation, reporter, ctxInfo) {
    GrContext* context = ctxInfo.grContext();
    GrResourceProvider* resourceProvider = ctxInfo.grContext()->priv().resourceProvider();
<<<<<<< HEAD
    GrResourceCache* resourceCache = ctxInfo.grContext()->priv().getResourceCache();
    ProxyParams texParams;
    texParams.fFit = SkBackingFit::kExact;
    texParams.fOrigin = kTopLeft_GrSurfaceOrigin;
    texParams.fColorType = kRGBA_8888_SkColorType;
    texParams.fIsRT = false;
    texParams.fSampleCnt = 1;
    texParams.fSize = 100;
    texParams.fBudgeted = SkBudgeted::kNo;
    ProxyParams rtParams = texParams;
    rtParams.fIsRT = true;
=======
    ProxyParams texParams;
    texParams.fFit = SkBackingFit::kExact;
    texParams.fOrigin = kTopLeft_GrSurfaceOrigin;
    texParams.fColorType = GrColorType::kRGBA_8888;
    texParams.fRenderable = GrRenderable::kNo;
    texParams.fSampleCnt = 1;
    texParams.fSize = 100;
    texParams.fBudgeted = SkBudgeted::kNo;
>>>>>>> 40be567a
    auto proxyProvider = context->priv().proxyProvider();
    auto caps = context->priv().caps();
    auto p0 = make_lazy(proxyProvider, caps, texParams, true);
    auto p1 = make_lazy(proxyProvider, caps, texParams, false);
<<<<<<< HEAD
    texParams.fFit = rtParams.fFit = SkBackingFit::kApprox;
    auto p2 = make_lazy(proxyProvider, caps, rtParams, true);
    auto p3 = make_lazy(proxyProvider, caps, rtParams, false);

    GrDeinstantiateProxyTracker deinstantiateTracker(resourceCache);
=======
    ProxyParams rtParams = texParams;
    rtParams.fRenderable = GrRenderable::kYes;
    rtParams.fFit = SkBackingFit::kApprox;
    auto p2 = make_lazy(proxyProvider, caps, rtParams, true);
    auto p3 = make_lazy(proxyProvider, caps, rtParams, false);

    GrDeinstantiateProxyTracker deinstantiateTracker;
>>>>>>> 40be567a
    {
        GrResourceAllocator alloc(resourceProvider, &deinstantiateTracker SkDEBUGCODE(, 1));
        alloc.addInterval(p0.get(), 0, 1, GrResourceAllocator::ActualUse::kNo);
        alloc.addInterval(p1.get(), 0, 1, GrResourceAllocator::ActualUse::kNo);
        alloc.addInterval(p2.get(), 0, 1, GrResourceAllocator::ActualUse::kNo);
        alloc.addInterval(p3.get(), 0, 1, GrResourceAllocator::ActualUse::kNo);
        alloc.incOps();
        alloc.markEndOfOpList(0);

        alloc.determineRecyclability();

        int startIndex, stopIndex;
        GrResourceAllocator::AssignError error;
        alloc.assign(&startIndex, &stopIndex, &error);
    }
    deinstantiateTracker.deinstantiateAllProxies();
    REPORTER_ASSERT(reporter, !p0->isInstantiated());
    REPORTER_ASSERT(reporter, p1->isInstantiated());
    REPORTER_ASSERT(reporter, !p2->isInstantiated());
    REPORTER_ASSERT(reporter, p3->isInstantiated());
}

// Set up so there are two opLists that need to be flushed but the resource allocator thinks
// it is over budget. The two opLists should be flushed separately and the opList indices
// returned from assign should be correct.
DEF_GPUTEST_FOR_RENDERING_CONTEXTS(ResourceAllocatorOverBudgetTest, reporter, ctxInfo) {
    GrContext* context = ctxInfo.grContext();
    const GrCaps* caps = context->priv().caps();
    GrProxyProvider* proxyProvider = context->priv().proxyProvider();
    GrResourceProvider* resourceProvider = context->priv().resourceProvider();
<<<<<<< HEAD
    GrResourceCache* resourceCache = context->priv().getResourceCache();
=======
>>>>>>> 40be567a

    int origMaxNum;
    size_t origMaxBytes;
    context->getResourceCacheLimits(&origMaxNum, &origMaxBytes);

    // Force the resource allocator to always believe it is over budget
    context->setResourceCacheLimits(0, 0);

<<<<<<< HEAD
    const ProxyParams params  = { 64, false, kRGBA_8888_SkColorType,
                                  SkBackingFit::kExact, 0, kTopLeft_GrSurfaceOrigin,
                                  SkBudgeted::kYes };

    {
        GrSurfaceProxy* p1 = make_deferred(proxyProvider, caps, params);
        GrSurfaceProxy* p2 = make_deferred(proxyProvider, caps, params);
        GrSurfaceProxy* p3 = make_deferred(proxyProvider, caps, params);
        GrSurfaceProxy* p4 = make_deferred(proxyProvider, caps, params);

        GrDeinstantiateProxyTracker deinstantiateTracker(resourceCache);
        GrResourceAllocator alloc(resourceProvider, &deinstantiateTracker SkDEBUGCODE(, 2));

        alloc.addInterval(p1, 0, 0, GrResourceAllocator::ActualUse::kYes);
        alloc.incOps();
        alloc.addInterval(p2, 1, 1, GrResourceAllocator::ActualUse::kYes);
        alloc.incOps();
        alloc.markEndOfOpList(0);

        alloc.addInterval(p3, 2, 2, GrResourceAllocator::ActualUse::kYes);
        alloc.incOps();
        alloc.addInterval(p4, 3, 3, GrResourceAllocator::ActualUse::kYes);
=======
    const ProxyParams params  = { 64, GrRenderable::kNo, GrColorType::kRGBA_8888,
                                  SkBackingFit::kExact, 1, kTopLeft_GrSurfaceOrigin,
                                  SkBudgeted::kYes };

    {
        sk_sp<GrSurfaceProxy> p1 = make_deferred(proxyProvider, caps, params);
        sk_sp<GrSurfaceProxy> p2 = make_deferred(proxyProvider, caps, params);
        sk_sp<GrSurfaceProxy> p3 = make_deferred(proxyProvider, caps, params);
        sk_sp<GrSurfaceProxy> p4 = make_deferred(proxyProvider, caps, params);

        GrDeinstantiateProxyTracker deinstantiateTracker;
        GrResourceAllocator alloc(resourceProvider, &deinstantiateTracker SkDEBUGCODE(, 2));

        alloc.addInterval(p1.get(), 0, 0, GrResourceAllocator::ActualUse::kYes);
        alloc.incOps();
        alloc.addInterval(p2.get(), 1, 1, GrResourceAllocator::ActualUse::kYes);
        alloc.incOps();
        alloc.markEndOfOpList(0);

        alloc.addInterval(p3.get(), 2, 2, GrResourceAllocator::ActualUse::kYes);
        alloc.incOps();
        alloc.addInterval(p4.get(), 3, 3, GrResourceAllocator::ActualUse::kYes);
>>>>>>> 40be567a
        alloc.incOps();
        alloc.markEndOfOpList(1);

        int startIndex, stopIndex;
        GrResourceAllocator::AssignError error;

        alloc.determineRecyclability();

        alloc.assign(&startIndex, &stopIndex, &error);
        REPORTER_ASSERT(reporter, GrResourceAllocator::AssignError::kNoError == error);
        REPORTER_ASSERT(reporter, 0 == startIndex && 1 == stopIndex);

        alloc.assign(&startIndex, &stopIndex, &error);
        REPORTER_ASSERT(reporter, GrResourceAllocator::AssignError::kNoError == error);
        REPORTER_ASSERT(reporter, 1 == startIndex && 2 == stopIndex);
<<<<<<< HEAD

        p1->completedRead();
        p2->completedRead();
        p3->completedRead();
        p4->completedRead();
=======
>>>>>>> 40be567a
    }

    context->setResourceCacheLimits(origMaxNum, origMaxBytes);
}<|MERGE_RESOLUTION|>--- conflicted
+++ resolved
@@ -10,10 +10,6 @@
 #include "tests/Test.h"
 
 #include "include/gpu/GrTexture.h"
-<<<<<<< HEAD
-#include "include/private/GrTextureProxy.h"
-=======
->>>>>>> 40be567a
 #include "src/gpu/GrContextPriv.h"
 #include "src/gpu/GrDeinstantiateProxyTracker.h"
 #include "src/gpu/GrGpu.h"
@@ -21,22 +17,14 @@
 #include "src/gpu/GrResourceAllocator.h"
 #include "src/gpu/GrResourceProvider.h"
 #include "src/gpu/GrSurfaceProxyPriv.h"
-<<<<<<< HEAD
-=======
 #include "src/gpu/GrTextureProxy.h"
->>>>>>> 40be567a
 
 #include "include/core/SkSurface.h"
 
 struct ProxyParams {
     int             fSize;
-<<<<<<< HEAD
-    bool            fIsRT;
-    SkColorType     fColorType;
-=======
     GrRenderable    fRenderable;
     GrColorType     fColorType;
->>>>>>> 40be567a
     SkBackingFit    fFit;
     int             fSampleCnt;
     GrSurfaceOrigin fOrigin;
@@ -44,55 +32,6 @@
     // TODO: do we care about mipmapping
 };
 
-<<<<<<< HEAD
-static GrSurfaceProxy* make_deferred(GrProxyProvider* proxyProvider, const GrCaps* caps,
-                                     const ProxyParams& p) {
-    GrColorType grCT = SkColorTypeToGrColorType(p.fColorType);
-    GrPixelConfig config = GrColorTypeToPixelConfig(grCT, GrSRGBEncoded::kNo);
-
-    GrSurfaceDesc desc;
-    desc.fFlags = p.fIsRT ? kRenderTarget_GrSurfaceFlag : kNone_GrSurfaceFlags;
-    desc.fWidth  = p.fSize;
-    desc.fHeight = p.fSize;
-    desc.fConfig = config;
-    desc.fSampleCnt = p.fSampleCnt;
-
-    const GrBackendFormat format = caps->getBackendFormatFromColorType(p.fColorType);
-
-    auto tmp = proxyProvider->createProxy(format, desc, p.fOrigin, p.fFit, p.fBudgeted);
-    if (!tmp) {
-        return nullptr;
-    }
-    GrSurfaceProxy* ret = tmp.release();
-
-    // Add a read to keep the proxy around but unref it so its backing surfaces can be recycled
-    ret->addPendingRead();
-    ret->unref();
-    return ret;
-}
-
-static GrSurfaceProxy* make_backend(GrContext* context, const ProxyParams& p,
-                                    GrBackendTexture* backendTex) {
-    GrProxyProvider* proxyProvider = context->priv().proxyProvider();
-
-    *backendTex = context->createBackendTexture(p.fSize, p.fSize, p.fColorType,
-                                                GrMipMapped::kNo, GrRenderable::kNo);
-    if (!backendTex->isValid()) {
-        return nullptr;
-    }
-
-    auto tmp = proxyProvider->wrapBackendTexture(*backendTex, p.fOrigin, kBorrow_GrWrapOwnership,
-                                                 GrWrapCacheable::kNo, kRead_GrIOType);
-    if (!tmp) {
-        return nullptr;
-    }
-    GrSurfaceProxy* ret = tmp.release();
-
-    // Add a read to keep the proxy around but unref it so its backing surfaces can be recycled
-    ret->addPendingRead();
-    ret->unref();
-    return ret;
-=======
 static sk_sp<GrSurfaceProxy> make_deferred(GrProxyProvider* proxyProvider, const GrCaps* caps,
                                            const ProxyParams& p) {
     GrPixelConfig config = GrColorTypeToPixelConfig(p.fColorType);
@@ -126,7 +65,6 @@
     return proxyProvider->wrapBackendTexture(*backendTex, p.fColorType, p.fOrigin,
                                              kBorrow_GrWrapOwnership, GrWrapCacheable::kNo,
                                              kRead_GrIOType);
->>>>>>> 40be567a
 }
 
 static void cleanup_backend(GrContext* context, const GrBackendTexture& backendTex) {
@@ -136,23 +74,14 @@
 // Basic test that two proxies with overlapping intervals and compatible descriptors are
 // assigned different GrSurfaces.
 static void overlap_test(skiatest::Reporter* reporter, GrResourceProvider* resourceProvider,
-                         GrResourceCache* resourceCache, GrSurfaceProxy* p1, GrSurfaceProxy* p2,
+                         sk_sp<GrSurfaceProxy> p1, sk_sp<GrSurfaceProxy> p2,
                          bool expectedResult) {
-<<<<<<< HEAD
-    GrDeinstantiateProxyTracker deinstantiateTracker(resourceCache);
-    GrResourceAllocator alloc(resourceProvider, &deinstantiateTracker SkDEBUGCODE(, 1));
-
-    alloc.addInterval(p1, 0, 4, GrResourceAllocator::ActualUse::kYes);
-    alloc.incOps();
-    alloc.addInterval(p2, 1, 2, GrResourceAllocator::ActualUse::kYes);
-=======
     GrDeinstantiateProxyTracker deinstantiateTracker;
     GrResourceAllocator alloc(resourceProvider, &deinstantiateTracker SkDEBUGCODE(, 1));
 
     alloc.addInterval(p1.get(), 0, 4, GrResourceAllocator::ActualUse::kYes);
     alloc.incOps();
     alloc.addInterval(p2.get(), 1, 2, GrResourceAllocator::ActualUse::kYes);
->>>>>>> 40be567a
     alloc.incOps();
     alloc.markEndOfOpList(0);
 
@@ -172,13 +101,9 @@
 // Test various cases when two proxies do not have overlapping intervals.
 // This mainly acts as a test of the ResourceAllocator's free pool.
 static void non_overlap_test(skiatest::Reporter* reporter, GrResourceProvider* resourceProvider,
-                             GrResourceCache* resourceCache, GrSurfaceProxy* p1, GrSurfaceProxy* p2,
+                             sk_sp<GrSurfaceProxy> p1, sk_sp<GrSurfaceProxy> p2,
                              bool expectedResult) {
-<<<<<<< HEAD
-    GrDeinstantiateProxyTracker deinstantiateTracker(resourceCache);
-=======
     GrDeinstantiateProxyTracker deinstantiateTracker;
->>>>>>> 40be567a
     GrResourceAllocator alloc(resourceProvider, &deinstantiateTracker SkDEBUGCODE(, 1));
 
     alloc.incOps();
@@ -188,13 +113,8 @@
     alloc.incOps();
     alloc.incOps();
 
-<<<<<<< HEAD
-    alloc.addInterval(p1, 0, 2, GrResourceAllocator::ActualUse::kYes);
-    alloc.addInterval(p2, 3, 5, GrResourceAllocator::ActualUse::kYes);
-=======
     alloc.addInterval(p1.get(), 0, 2, GrResourceAllocator::ActualUse::kYes);
     alloc.addInterval(p2.get(), 3, 5, GrResourceAllocator::ActualUse::kYes);
->>>>>>> 40be567a
     alloc.markEndOfOpList(0);
 
     alloc.determineRecyclability();
@@ -214,10 +134,6 @@
     const GrCaps* caps = ctxInfo.grContext()->priv().caps();
     GrProxyProvider* proxyProvider = ctxInfo.grContext()->priv().proxyProvider();
     GrResourceProvider* resourceProvider = ctxInfo.grContext()->priv().resourceProvider();
-<<<<<<< HEAD
-    GrResourceCache* resourceCache = ctxInfo.grContext()->priv().getResourceCache();
-=======
->>>>>>> 40be567a
 
     struct TestCase {
         ProxyParams   fP1;
@@ -233,13 +149,8 @@
     // Non-RT GrSurfaces are never recycled on some platforms.
     bool kConditionallyShare = resourceProvider->caps()->reuseScratchTextures();
 
-<<<<<<< HEAD
-    const SkColorType kRGBA = kRGBA_8888_SkColorType;
-    const SkColorType kBGRA = kBGRA_8888_SkColorType;
-=======
     const GrColorType kRGBA = GrColorType::kRGBA_8888;
     const GrColorType kBGRA = GrColorType::kBGRA_8888;
->>>>>>> 40be567a
 
     const SkBackingFit kE = SkBackingFit::kExact;
     const SkBackingFit kA = SkBackingFit::kApprox;
@@ -254,25 +165,6 @@
         //----------------------------------------------------------------------------------------
         // Two proxies with overlapping intervals and compatible descriptors should never share
         // RT version
-<<<<<<< HEAD
-        { { 64,    kRT, kRGBA, kA, 0, kTL, kNotB }, { 64,    kRT, kRGBA, kA, 0, kTL, kNotB }, kDontShare },
-        // non-RT version
-        { { 64, kNotRT, kRGBA, kA, 0, kTL, kNotB }, { 64, kNotRT, kRGBA, kA, 0, kTL, kNotB }, kDontShare },
-    };
-
-    for (auto test : gOverlappingTests) {
-        GrSurfaceProxy* p1 = make_deferred(proxyProvider, caps, test.fP1);
-        GrSurfaceProxy* p2 = make_deferred(proxyProvider, caps, test.fP2);
-        overlap_test(reporter, resourceProvider, resourceCache, p1, p2, test.fExpectation);
-        p1->completedRead();
-        p2->completedRead();
-    }
-
-    int k2 = ctxInfo.grContext()->priv().caps()->getRenderTargetSampleCount(
-                                                                    2, kRGBA_8888_GrPixelConfig);
-    int k4 = ctxInfo.grContext()->priv().caps()->getRenderTargetSampleCount(
-                                                                    4, kRGBA_8888_GrPixelConfig);
-=======
         { { 64,    kRT, kRGBA, kA, 1, kTL, kNotB }, { 64,    kRT, kRGBA, kA, 1, kTL, kNotB }, kDontShare },
         // non-RT version
         { { 64, kNotRT, kRGBA, kA, 1, kTL, kNotB }, { 64, kNotRT, kRGBA, kA, 1, kTL, kNotB }, kDontShare },
@@ -287,42 +179,12 @@
     auto beFormat = caps->getDefaultBackendFormat(GrColorType::kRGBA_8888, GrRenderable::kYes);
     int k2 = ctxInfo.grContext()->priv().caps()->getRenderTargetSampleCount(2, beFormat);
     int k4 = ctxInfo.grContext()->priv().caps()->getRenderTargetSampleCount(4, beFormat);
->>>>>>> 40be567a
 
     //--------------------------------------------------------------------------------------------
     TestCase gNonOverlappingTests[] = {
         //----------------------------------------------------------------------------------------
         // Two non-overlapping intervals w/ compatible proxies should share
         // both same size & approx
-<<<<<<< HEAD
-        { { 64,    kRT, kRGBA, kA, 0, kTL, kNotB }, { 64,    kRT, kRGBA, kA, 0, kTL, kNotB }, kShare },
-        { { 64, kNotRT, kRGBA, kA, 0, kTL, kNotB }, { 64, kNotRT, kRGBA, kA, 0, kTL, kNotB }, kConditionallyShare },
-        // diffs sizes but still approx
-        { { 64,    kRT, kRGBA, kA, 0, kTL, kNotB }, { 50,    kRT, kRGBA, kA, 0, kTL, kNotB }, kShare },
-        { { 64, kNotRT, kRGBA, kA, 0, kTL, kNotB }, { 50, kNotRT, kRGBA, kA, 0, kTL, kNotB }, kConditionallyShare },
-        // sames sizes but exact
-        { { 64,    kRT, kRGBA, kE, 0, kTL, kNotB }, { 64,    kRT, kRGBA, kE, 0, kTL, kNotB }, kShare },
-        { { 64, kNotRT, kRGBA, kE, 0, kTL, kNotB }, { 64, kNotRT, kRGBA, kE, 0, kTL, kNotB }, kConditionallyShare },
-        //----------------------------------------------------------------------------------------
-        // Two non-overlapping intervals w/ different exact sizes should not share
-        { { 56,    kRT, kRGBA, kE, 0, kTL, kNotB }, { 54,    kRT, kRGBA, kE, 0, kTL, kNotB }, kDontShare },
-        // Two non-overlapping intervals w/ _very different_ approx sizes should not share
-        { { 255,   kRT, kRGBA, kA, 0, kTL, kNotB }, { 127,   kRT, kRGBA, kA, 0, kTL, kNotB }, kDontShare },
-        // Two non-overlapping intervals w/ different MSAA sample counts should not share
-        { { 64,    kRT, kRGBA, kA, k2, kTL, kNotB },{ 64,    kRT, kRGBA, kA, k4,kTL, kNotB}, k2 == k4 },
-        // Two non-overlapping intervals w/ different configs should not share
-        { { 64,    kRT, kRGBA, kA, 0, kTL, kNotB }, { 64,    kRT, kBGRA, kA, 0, kTL, kNotB }, kDontShare },
-        // Two non-overlapping intervals w/ different RT classifications should never share
-        { { 64,    kRT, kRGBA, kA, 0, kTL, kNotB }, { 64, kNotRT, kRGBA, kA, 0, kTL, kNotB }, kDontShare },
-        { { 64, kNotRT, kRGBA, kA, 0, kTL, kNotB }, { 64,    kRT, kRGBA, kA, 0, kTL, kNotB }, kDontShare },
-        // Two non-overlapping intervals w/ different origins should share
-        { { 64,    kRT, kRGBA, kA, 0, kTL, kNotB }, { 64,    kRT, kRGBA, kA, 0, kBL, kNotB }, kShare },
-    };
-
-    for (auto test : gNonOverlappingTests) {
-        GrSurfaceProxy* p1 = make_deferred(proxyProvider, caps, test.fP1);
-        GrSurfaceProxy* p2 = make_deferred(proxyProvider, caps, test.fP2);
-=======
         { { 64,    kRT, kRGBA, kA, 1, kTL, kNotB }, { 64,    kRT, kRGBA, kA, 1, kTL, kNotB }, kShare },
         { { 64, kNotRT, kRGBA, kA, 1, kTL, kNotB }, { 64, kNotRT, kRGBA, kA, 1, kTL, kNotB }, kConditionallyShare },
         // diffs sizes but still approx
@@ -350,39 +212,18 @@
     for (auto test : gNonOverlappingTests) {
         sk_sp<GrSurfaceProxy> p1 = make_deferred(proxyProvider, caps, test.fP1);
         sk_sp<GrSurfaceProxy> p2 = make_deferred(proxyProvider, caps, test.fP2);
->>>>>>> 40be567a
 
         if (!p1 || !p2) {
             continue; // creation can fail (i.e., for msaa4 on iOS)
         }
 
-<<<<<<< HEAD
-        non_overlap_test(reporter, resourceProvider, resourceCache, p1, p2, test.fExpectation);
-
-        p1->completedRead();
-        p2->completedRead();
-=======
         non_overlap_test(reporter, resourceProvider, std::move(p1), std::move(p2),
                          test.fExpectation);
->>>>>>> 40be567a
     }
 
     {
         // Wrapped backend textures should never be reused
         TestCase t[1] = {
-<<<<<<< HEAD
-            { { 64, kNotRT, kRGBA, kE, 0, kTL, kNotB }, { 64, kNotRT, kRGBA, kE, 0, kTL, kNotB }, kDontShare }
-        };
-
-        GrBackendTexture backEndTex;
-        GrSurfaceProxy* p1 = make_backend(ctxInfo.grContext(), t[0].fP1, &backEndTex);
-        GrSurfaceProxy* p2 = make_deferred(proxyProvider, caps, t[0].fP2);
-
-        non_overlap_test(reporter, resourceProvider, resourceCache, p1, p2, t[0].fExpectation);
-
-        p1->completedRead();
-        p2->completedRead();
-=======
             { { 64, kNotRT, kRGBA, kE, 1, kTL, kNotB }, { 64, kNotRT, kRGBA, kE, 1, kTL, kNotB }, kDontShare }
         };
 
@@ -392,7 +233,6 @@
 
         non_overlap_test(reporter, resourceProvider, std::move(p1), std::move(p2),
                          t[0].fExpectation);
->>>>>>> 40be567a
 
         cleanup_backend(ctxInfo.grContext(), backEndTex);
     }
@@ -400,17 +240,10 @@
 
 static void draw(GrContext* context) {
     SkImageInfo ii = SkImageInfo::Make(1024, 1024, kRGBA_8888_SkColorType, kPremul_SkAlphaType);
-<<<<<<< HEAD
 
     sk_sp<SkSurface> s = SkSurface::MakeRenderTarget(context, SkBudgeted::kYes,
                                                      ii, 1, kTopLeft_GrSurfaceOrigin, nullptr);
 
-=======
-
-    sk_sp<SkSurface> s = SkSurface::MakeRenderTarget(context, SkBudgeted::kYes,
-                                                     ii, 1, kTopLeft_GrSurfaceOrigin, nullptr);
-
->>>>>>> 40be567a
     SkCanvas* c = s->getCanvas();
 
     c->clear(SK_ColorBLACK);
@@ -437,26 +270,6 @@
 
 sk_sp<GrSurfaceProxy> make_lazy(GrProxyProvider* proxyProvider, const GrCaps* caps,
                                 const ProxyParams& p, bool deinstantiate) {
-<<<<<<< HEAD
-    GrColorType grCT = SkColorTypeToGrColorType(p.fColorType);
-    GrPixelConfig config = GrColorTypeToPixelConfig(grCT, GrSRGBEncoded::kNo);
-
-    GrSurfaceDesc desc;
-    desc.fFlags = p.fIsRT ? kRenderTarget_GrSurfaceFlag : kNone_GrSurfaceFlags;
-    desc.fWidth = p.fSize;
-    desc.fHeight = p.fSize;
-    desc.fConfig = config;
-    desc.fSampleCnt = p.fSampleCnt;
-
-    SkBackingFit fit = p.fFit;
-    auto callback = [fit, desc](GrResourceProvider* resourceProvider) {
-        sk_sp<GrTexture> texture;
-        if (fit == SkBackingFit::kApprox) {
-            texture = resourceProvider->createApproxTexture(
-                desc, GrResourceProvider::Flags::kNoPendingIO);
-        } else {
-            texture = resourceProvider->createTexture(desc, SkBudgeted::kNo,
-=======
     GrPixelConfig config = GrColorTypeToPixelConfig(p.fColorType);
     const auto format = caps->getDefaultBackendFormat(p.fColorType, p.fRenderable);
 
@@ -475,44 +288,21 @@
         } else {
             texture = resourceProvider->createTexture(desc, format, p.fRenderable, p.fSampleCnt,
                                                       SkBudgeted::kNo, GrProtected::kNo,
->>>>>>> 40be567a
                                                       GrResourceProvider::Flags::kNoPendingIO);
         }
         return GrSurfaceProxy::LazyInstantiationResult(std::move(texture));
     };
-<<<<<<< HEAD
-    const GrBackendFormat format = caps->getBackendFormatFromColorType(p.fColorType);
-    auto lazyType = deinstantiate ? GrSurfaceProxy::LazyInstantiationType ::kDeinstantiate
-                                  : GrSurfaceProxy::LazyInstantiationType ::kSingleUse;
-    GrInternalSurfaceFlags flags = GrInternalSurfaceFlags::kNone;
-    return proxyProvider->createLazyProxy(callback, format, desc, p.fOrigin, GrMipMapped::kNo,
-                                          flags, p.fFit, p.fBudgeted, lazyType);
-=======
     auto lazyType = deinstantiate ? GrSurfaceProxy::LazyInstantiationType ::kDeinstantiate
                                   : GrSurfaceProxy::LazyInstantiationType ::kSingleUse;
     GrInternalSurfaceFlags flags = GrInternalSurfaceFlags::kNone;
     return proxyProvider->createLazyProxy(
             callback, format, desc, p.fRenderable, p.fSampleCnt, p.fOrigin, GrMipMapped::kNo,
             GrMipMapsStatus::kNotAllocated, flags, p.fFit, p.fBudgeted, GrProtected::kNo, lazyType);
->>>>>>> 40be567a
 }
 
 DEF_GPUTEST_FOR_RENDERING_CONTEXTS(LazyDeinstantiation, reporter, ctxInfo) {
     GrContext* context = ctxInfo.grContext();
     GrResourceProvider* resourceProvider = ctxInfo.grContext()->priv().resourceProvider();
-<<<<<<< HEAD
-    GrResourceCache* resourceCache = ctxInfo.grContext()->priv().getResourceCache();
-    ProxyParams texParams;
-    texParams.fFit = SkBackingFit::kExact;
-    texParams.fOrigin = kTopLeft_GrSurfaceOrigin;
-    texParams.fColorType = kRGBA_8888_SkColorType;
-    texParams.fIsRT = false;
-    texParams.fSampleCnt = 1;
-    texParams.fSize = 100;
-    texParams.fBudgeted = SkBudgeted::kNo;
-    ProxyParams rtParams = texParams;
-    rtParams.fIsRT = true;
-=======
     ProxyParams texParams;
     texParams.fFit = SkBackingFit::kExact;
     texParams.fOrigin = kTopLeft_GrSurfaceOrigin;
@@ -521,18 +311,10 @@
     texParams.fSampleCnt = 1;
     texParams.fSize = 100;
     texParams.fBudgeted = SkBudgeted::kNo;
->>>>>>> 40be567a
     auto proxyProvider = context->priv().proxyProvider();
     auto caps = context->priv().caps();
     auto p0 = make_lazy(proxyProvider, caps, texParams, true);
     auto p1 = make_lazy(proxyProvider, caps, texParams, false);
-<<<<<<< HEAD
-    texParams.fFit = rtParams.fFit = SkBackingFit::kApprox;
-    auto p2 = make_lazy(proxyProvider, caps, rtParams, true);
-    auto p3 = make_lazy(proxyProvider, caps, rtParams, false);
-
-    GrDeinstantiateProxyTracker deinstantiateTracker(resourceCache);
-=======
     ProxyParams rtParams = texParams;
     rtParams.fRenderable = GrRenderable::kYes;
     rtParams.fFit = SkBackingFit::kApprox;
@@ -540,7 +322,6 @@
     auto p3 = make_lazy(proxyProvider, caps, rtParams, false);
 
     GrDeinstantiateProxyTracker deinstantiateTracker;
->>>>>>> 40be567a
     {
         GrResourceAllocator alloc(resourceProvider, &deinstantiateTracker SkDEBUGCODE(, 1));
         alloc.addInterval(p0.get(), 0, 1, GrResourceAllocator::ActualUse::kNo);
@@ -571,10 +352,6 @@
     const GrCaps* caps = context->priv().caps();
     GrProxyProvider* proxyProvider = context->priv().proxyProvider();
     GrResourceProvider* resourceProvider = context->priv().resourceProvider();
-<<<<<<< HEAD
-    GrResourceCache* resourceCache = context->priv().getResourceCache();
-=======
->>>>>>> 40be567a
 
     int origMaxNum;
     size_t origMaxBytes;
@@ -583,30 +360,6 @@
     // Force the resource allocator to always believe it is over budget
     context->setResourceCacheLimits(0, 0);
 
-<<<<<<< HEAD
-    const ProxyParams params  = { 64, false, kRGBA_8888_SkColorType,
-                                  SkBackingFit::kExact, 0, kTopLeft_GrSurfaceOrigin,
-                                  SkBudgeted::kYes };
-
-    {
-        GrSurfaceProxy* p1 = make_deferred(proxyProvider, caps, params);
-        GrSurfaceProxy* p2 = make_deferred(proxyProvider, caps, params);
-        GrSurfaceProxy* p3 = make_deferred(proxyProvider, caps, params);
-        GrSurfaceProxy* p4 = make_deferred(proxyProvider, caps, params);
-
-        GrDeinstantiateProxyTracker deinstantiateTracker(resourceCache);
-        GrResourceAllocator alloc(resourceProvider, &deinstantiateTracker SkDEBUGCODE(, 2));
-
-        alloc.addInterval(p1, 0, 0, GrResourceAllocator::ActualUse::kYes);
-        alloc.incOps();
-        alloc.addInterval(p2, 1, 1, GrResourceAllocator::ActualUse::kYes);
-        alloc.incOps();
-        alloc.markEndOfOpList(0);
-
-        alloc.addInterval(p3, 2, 2, GrResourceAllocator::ActualUse::kYes);
-        alloc.incOps();
-        alloc.addInterval(p4, 3, 3, GrResourceAllocator::ActualUse::kYes);
-=======
     const ProxyParams params  = { 64, GrRenderable::kNo, GrColorType::kRGBA_8888,
                                   SkBackingFit::kExact, 1, kTopLeft_GrSurfaceOrigin,
                                   SkBudgeted::kYes };
@@ -629,7 +382,6 @@
         alloc.addInterval(p3.get(), 2, 2, GrResourceAllocator::ActualUse::kYes);
         alloc.incOps();
         alloc.addInterval(p4.get(), 3, 3, GrResourceAllocator::ActualUse::kYes);
->>>>>>> 40be567a
         alloc.incOps();
         alloc.markEndOfOpList(1);
 
@@ -645,14 +397,6 @@
         alloc.assign(&startIndex, &stopIndex, &error);
         REPORTER_ASSERT(reporter, GrResourceAllocator::AssignError::kNoError == error);
         REPORTER_ASSERT(reporter, 1 == startIndex && 2 == stopIndex);
-<<<<<<< HEAD
-
-        p1->completedRead();
-        p2->completedRead();
-        p3->completedRead();
-        p4->completedRead();
-=======
->>>>>>> 40be567a
     }
 
     context->setResourceCacheLimits(origMaxNum, origMaxBytes);
