--- conflicted
+++ resolved
@@ -483,36 +483,6 @@
     REPORTER_ASSERT(r, !xmp->getGainmapInfoHDRGM(&info));
 }
 
-<<<<<<< HEAD
-DEF_TEST(AndroidCodec_xmpHdrgmRequiresHdrCapacityMax, r) {
-    // Same as the above, except with HDRCapacityMax being absent.
-    const char xmpData[] =
-            "http://ns.adobe.com/xap/1.0/\0"
-            "<x:xmpmeta xmlns:x=\"adobe:ns:meta/\" x:xmptk=\"XMP Core 6.0.0\">\n"
-            "   <rdf:RDF xmlns:rdf=\"http://www.w3.org/1999/02/22-rdf-syntax-ns#\"\n"
-            "            xmlns:hdrgm=\"http://ns.adobe.com/hdr-gain-map/1.0/\">\n"
-            "      <rdf:Description rdf:about=\"\">\n"
-            "         <hdrgm:Version>1.0</hdrgm:Version>\n"
-            "         <hdrgm:GainMapMax>3</hdrgm:GainMapMax>\n"
-            "      </rdf:Description>\n"
-            "   </rdf:RDF>\n"
-            "</x:xmpmeta>\n";
-
-    std::vector<sk_sp<SkData>> app1Params;
-    app1Params.push_back(SkData::MakeWithoutCopy(xmpData, sizeof(xmpData) - 1));
-
-    auto xmp = SkJpegXmp::Make(app1Params);
-    REPORTER_ASSERT(r, xmp);
-
-    SkGainmapInfo info;
-    // The version check works.
-    REPORTER_ASSERT(r, xmp->getGainmapInfoHDRGM(nullptr));
-    // Populating the gainmap metadata doesn't.
-    REPORTER_ASSERT(r, !xmp->getGainmapInfoHDRGM(&info));
-}
-
-=======
->>>>>>> c04718e6
 DEF_TEST(AndroidCodec_xmpHdrgmAsDescriptionPropertyAttributes, r) {
     // Expose HDRGM values as attributes on an rdf:Description node.
     const char xmpData[] =
@@ -548,7 +518,6 @@
             "            xmlns:hdrgm=\"http://ns.adobe.com/hdr-gain-map/1.0/\">\n"
             "      <rdf:Description rdf:about=\"\"\n"
             "         hdrgm:Version=\"1.0\"\n"
-            "         hdrgm:HDRCapacityMax=\"4\"\n"
             "         hdrgm:GainMapMin=\"2.0\"\n"
             "         hdrgm:OffsetSDR=\"0.1\">\n"
             "         <hdrgm:GainMapMax>\n"
