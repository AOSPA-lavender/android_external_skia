--- conflicted
+++ resolved
@@ -20,21 +20,14 @@
 #include "include/core/SkImage.h"
 #include "include/core/SkShader.h"
 #include "include/core/SkStream.h"
-<<<<<<< HEAD
-#include "include/private/SkTo.h"
-=======
 #include "include/core/SkTextBlob.h"
 #include "include/private/SkTo.h"
 #include "include/svg/SkSVGCanvas.h"
->>>>>>> 40be567a
 #include "include/utils/SkParse.h"
 #include "src/core/SkMakeUnique.h"
 #include "src/shaders/SkImageShader.h"
 #include "tests/Test.h"
-<<<<<<< HEAD
-=======
 #include "tools/ToolUtils.h"
->>>>>>> 40be567a
 
 #include <string.h>
 
@@ -44,23 +37,14 @@
 #include "src/xml/SkDOM.h"
 #include "src/xml/SkXMLWriter.h"
 
-<<<<<<< HEAD
-static std::unique_ptr<SkCanvas> MakeDOMCanvas(SkDOM* dom) {
-    auto svgDevice = SkSVGDevice::Make(SkISize::Make(100, 100),
-                                       skstd::make_unique<SkXMLParserWriter>(dom->beginParsing()));
-=======
 static std::unique_ptr<SkCanvas> MakeDOMCanvas(SkDOM* dom, uint32_t flags = 0) {
     auto svgDevice = SkSVGDevice::Make(SkISize::Make(100, 100),
                                        skstd::make_unique<SkXMLParserWriter>(dom->beginParsing()),
                                        flags);
->>>>>>> 40be567a
     return svgDevice ? skstd::make_unique<SkCanvas>(svgDevice)
                      : nullptr;
 }
 
-#if 0
-Using the new system where devices only gets glyphs causes this to fail because the font has no
-glyph to unichar data.
 namespace {
 
 
@@ -87,9 +71,6 @@
     REPORTER_ASSERT(reporter, textNode != nullptr);
     if (textNode != nullptr) {
         REPORTER_ASSERT(reporter, dom.getType(textNode) == SkDOM::kText_Type);
-        if (strcmp(expected, dom.getName(textNode)) != 0) {
-            SkDebugf("string fail %s == %s\n", expected, dom.getName(textNode));
-        }
         REPORTER_ASSERT(reporter, strcmp(expected, dom.getName(textNode)) == 0);
     }
 
@@ -111,9 +92,6 @@
             }
         } else {
             for (int i = 0; i < xposCount; ++i) {
-                if (xpos[i] != SkIntToScalar(expected[i])) {
-                    SkDebugf("Bad xs %g == %g\n", xpos[i], SkIntToScalar(expected[i]));
-                }
                 REPORTER_ASSERT(reporter, xpos[i] == SkIntToScalar(expected[i]));
             }
         }
@@ -144,17 +122,6 @@
 
     SkDOM dom;
     SkPaint paint;
-<<<<<<< HEAD
-    SkFont font;
-    SkPoint offset = SkPoint::Make(10, 20);
-
-    {
-        auto svgCanvas = MakeDOMCanvas(&dom);
-        svgCanvas->drawSimpleText(txt, len, SkTextEncoding::kUTF8, offset.x(), offset.y(),
-                                  font, paint);
-    }
-    check_text_node(reporter, dom, dom.finishParsing(), offset, 2, expected);
-=======
     SkFont font(ToolUtils::create_portable_typeface());
     SkPoint offset = SkPoint::Make(10, 20);
 
@@ -163,7 +130,6 @@
                                             offset.x(), offset.y(), font, paint);
     }
     check_text_node(reporter, dom, dom.finishParsing(), offset, 0, txt, expected);
->>>>>>> 40be567a
 
     {
         SkAutoTMalloc<SkScalar> xpos(len);
@@ -171,18 +137,10 @@
             xpos[i] = SkIntToScalar(txt[i]);
         }
 
-<<<<<<< HEAD
-        auto svgCanvas = MakeDOMCanvas(&dom);
-        auto blob = SkTextBlob::MakeFromPosTextH(txt, len, &xpos[0], offset.y(), font);
-        svgCanvas->drawTextBlob(blob, 0, 0, paint);
-    }
-    check_text_node(reporter, dom, dom.finishParsing(), offset, 2, expected);
-=======
         auto blob = SkTextBlob::MakeFromPosTextH(txt, len, &xpos[0], offset.y(), font);
         MakeDOMCanvas(&dom)->drawTextBlob(blob, 0, 0, paint);
     }
     check_text_node(reporter, dom, dom.finishParsing(), offset, 1, txt, expected);
->>>>>>> 40be567a
 
     {
         SkAutoTMalloc<SkPoint> pos(len);
@@ -190,20 +148,13 @@
             pos[i] = SkPoint::Make(SkIntToScalar(txt[i]), 150 - SkIntToScalar(txt[i]));
         }
 
-<<<<<<< HEAD
-        SkXMLParserWriter writer(dom.beginParsing());
-        auto blob = SkTextBlob::MakeFromPosTextH(txt, len, &pos[0], font);
-        svgCanvas->drawTextBlob(blob, 0, 0, paint);
-=======
         auto blob = SkTextBlob::MakeFromPosText(txt, len, &pos[0], font);
         MakeDOMCanvas(&dom)->drawTextBlob(blob, 0, 0, paint);
->>>>>>> 40be567a
     }
     check_text_node(reporter, dom, dom.finishParsing(), offset, 2, txt, expected);
 }
 
 } // namespace
-
 
 DEF_TEST(SVGDevice_whitespace_pos, reporter) {
     static const struct {
@@ -226,212 +177,6 @@
         test_whitespace_pos(reporter, tests[i].tst_in, tests[i].tst_out);
     }
 }
-#endif
-
-
-void SetImageShader(SkPaint* paint, int imageWidth, int imageHeight, SkTileMode xTile,
-                    SkTileMode yTile) {
-    auto surface = SkSurface::MakeRasterN32Premul(imageWidth, imageHeight);
-    paint->setShader(surface->makeImageSnapshot()->makeShader(xTile, yTile, nullptr));
-}
-
-// Attempt to find the three nodes on which we have expectations:
-// the pattern node, the image within that pattern, and the rect which
-// uses the pattern as a fill.
-// returns false if not all nodes are found.
-bool FindImageShaderNodes(skiatest::Reporter* reporter, const SkDOM* dom, const SkDOM::Node* root,
-                          const SkDOM::Node** patternOut, const SkDOM::Node** imageOut,
-                          const SkDOM::Node** rectOut) {
-    if (root == nullptr || dom == nullptr) {
-        ERRORF(reporter, "root element not found");
-        return false;
-    }
-
-
-    const SkDOM::Node* rect = dom->getFirstChild(root, "rect");
-    if (rect == nullptr) {
-        ERRORF(reporter, "rect not found");
-        return false;
-    }
-    *rectOut = rect;
-
-    const SkDOM::Node* defs = dom->getFirstChild(root, "defs");
-    if (defs == nullptr) {
-        ERRORF(reporter, "defs not found");
-        return false;
-    }
-
-    const SkDOM::Node* pattern = dom->getFirstChild(defs, "pattern");
-    if (pattern == nullptr) {
-        ERRORF(reporter, "pattern not found");
-        return false;
-    }
-    *patternOut = pattern;
-
-    const SkDOM::Node* image = dom->getFirstChild(pattern, "image");
-    if (image == nullptr) {
-        ERRORF(reporter, "image not found");
-        return false;
-    }
-    *imageOut = image;
-
-    return true;
-}
-
-void ImageShaderTestSetup(SkDOM* dom, SkPaint* paint, int imageWidth, int imageHeight,
-                          int rectWidth, int rectHeight, SkTileMode xTile, SkTileMode yTile) {
-    SetImageShader(paint, imageWidth, imageHeight, xTile, yTile);
-    auto svgCanvas = MakeDOMCanvas(dom);
-
-    SkRect bounds{0, 0, SkIntToScalar(rectWidth), SkIntToScalar(rectHeight)};
-    svgCanvas->drawRect(bounds, *paint);
-}
-
-
-DEF_TEST(SVGDevice_image_shader_norepeat, reporter) {
-    SkDOM dom;
-    SkPaint paint;
-    int imageWidth = 3, imageHeight = 3;
-    int rectWidth = 10, rectHeight = 10;
-    ImageShaderTestSetup(&dom, &paint, imageWidth, imageHeight, rectWidth, rectHeight,
-                         SkTileMode::kClamp, SkTileMode::kClamp);
-
-    const SkDOM::Node* root = dom.finishParsing();
-
-    const SkDOM::Node *patternNode, *imageNode, *rectNode;
-    bool structureAppropriate =
-            FindImageShaderNodes(reporter, &dom, root, &patternNode, &imageNode, &rectNode);
-    REPORTER_ASSERT(reporter, structureAppropriate);
-
-    // the image should always maintain its size.
-    REPORTER_ASSERT(reporter, atoi(dom.findAttr(imageNode, "width")) == imageWidth);
-    REPORTER_ASSERT(reporter, atoi(dom.findAttr(imageNode, "height")) == imageHeight);
-
-    // making the pattern as large as the container prevents
-    // it from repeating.
-    REPORTER_ASSERT(reporter, strcmp(dom.findAttr(patternNode, "width"), "100%") == 0);
-    REPORTER_ASSERT(reporter, strcmp(dom.findAttr(patternNode, "height"), "100%") == 0);
-}
-
-DEF_TEST(SVGDevice_image_shader_tilex, reporter) {
-    SkDOM dom;
-    SkPaint paint;
-    int imageWidth = 3, imageHeight = 3;
-    int rectWidth = 10, rectHeight = 10;
-    ImageShaderTestSetup(&dom, &paint, imageWidth, imageHeight, rectWidth, rectHeight,
-                         SkTileMode::kRepeat, SkTileMode::kClamp);
-
-    const SkDOM::Node* root = dom.finishParsing();
-    const SkDOM::Node* innerSvg = dom.getFirstChild(root, "svg");
-    if (innerSvg == nullptr) {
-        ERRORF(reporter, "inner svg element not found");
-        return;
-    }
-
-    const SkDOM::Node *patternNode, *imageNode, *rectNode;
-    bool structureAppropriate =
-            FindImageShaderNodes(reporter, &dom, innerSvg, &patternNode, &imageNode, &rectNode);
-    REPORTER_ASSERT(reporter, structureAppropriate);
-
-    // the imageNode should always maintain its size.
-    REPORTER_ASSERT(reporter, atoi(dom.findAttr(imageNode, "width")) == imageWidth);
-    REPORTER_ASSERT(reporter, atoi(dom.findAttr(imageNode, "height")) == imageHeight);
-
-    // if the patternNode width matches the imageNode width,
-    // it will repeat in along the x axis.
-    REPORTER_ASSERT(reporter, atoi(dom.findAttr(patternNode, "width")) == imageWidth);
-    REPORTER_ASSERT(reporter, strcmp(dom.findAttr(patternNode, "height"), "100%") == 0);
-}
-
-DEF_TEST(SVGDevice_image_shader_tiley, reporter) {
-    SkDOM dom;
-    SkPaint paint;
-    int imageNodeWidth = 3, imageNodeHeight = 3;
-    int rectNodeWidth = 10, rectNodeHeight = 10;
-    ImageShaderTestSetup(&dom, &paint, imageNodeWidth, imageNodeHeight, rectNodeWidth,
-                         rectNodeHeight, SkTileMode::kClamp, SkTileMode::kRepeat);
-
-    const SkDOM::Node* root = dom.finishParsing();
-    const SkDOM::Node* innerSvg = dom.getFirstChild(root, "svg");
-    if (innerSvg == nullptr) {
-        ERRORF(reporter, "inner svg element not found");
-        return;
-    }
-
-    const SkDOM::Node *patternNode, *imageNode, *rectNode;
-    bool structureAppropriate =
-            FindImageShaderNodes(reporter, &dom, innerSvg, &patternNode, &imageNode, &rectNode);
-    REPORTER_ASSERT(reporter, structureAppropriate);
-
-    // the imageNode should always maintain its size.
-    REPORTER_ASSERT(reporter, atoi(dom.findAttr(imageNode, "width")) == imageNodeWidth);
-    REPORTER_ASSERT(reporter, atoi(dom.findAttr(imageNode, "height")) == imageNodeHeight);
-
-    // making the patternNode as large as the container prevents
-    // it from repeating.
-    REPORTER_ASSERT(reporter, strcmp(dom.findAttr(patternNode, "width"), "100%") == 0);
-    REPORTER_ASSERT(reporter, atoi(dom.findAttr(patternNode, "height")) == imageNodeHeight);
-}
-
-DEF_TEST(SVGDevice_image_shader_tileboth, reporter) {
-    SkDOM dom;
-    SkPaint paint;
-    int imageWidth = 3, imageHeight = 3;
-    int rectWidth = 10, rectHeight = 10;
-    ImageShaderTestSetup(&dom, &paint, imageWidth, imageHeight, rectWidth, rectHeight,
-                         SkTileMode::kRepeat, SkTileMode::kRepeat);
-
-    const SkDOM::Node* root = dom.finishParsing();
-
-    const SkDOM::Node *patternNode, *imageNode, *rectNode;
-    const SkDOM::Node* innerSvg = dom.getFirstChild(root, "svg");
-    if (innerSvg == nullptr) {
-        ERRORF(reporter, "inner svg element not found");
-        return;
-    }
-    bool structureAppropriate =
-            FindImageShaderNodes(reporter, &dom, innerSvg, &patternNode, &imageNode, &rectNode);
-    REPORTER_ASSERT(reporter, structureAppropriate);
-
-    // the imageNode should always maintain its size.
-    REPORTER_ASSERT(reporter, atoi(dom.findAttr(imageNode, "width")) == imageWidth);
-    REPORTER_ASSERT(reporter, atoi(dom.findAttr(imageNode, "height")) == imageHeight);
-
-    REPORTER_ASSERT(reporter, atoi(dom.findAttr(patternNode, "width")) == imageWidth);
-    REPORTER_ASSERT(reporter, atoi(dom.findAttr(patternNode, "height")) == imageHeight);
-}
-
-DEF_TEST(SVGDevice_ColorFilters, reporter) {
-    SkDOM dom;
-    SkPaint paint;
-    paint.setColorFilter(SkColorFilters::Blend(SK_ColorRED, SkBlendMode::kSrcIn));
-    {
-        auto svgCanvas = MakeDOMCanvas(&dom);
-        SkRect bounds{0, 0, SkIntToScalar(100), SkIntToScalar(100)};
-        svgCanvas->drawRect(bounds, paint);
-    }
-    const SkDOM::Node* rootElement = dom.finishParsing();
-    ABORT_TEST(reporter, !rootElement, "root element not found");
-
-    const SkDOM::Node* filterElement = dom.getFirstChild(rootElement, "filter");
-    ABORT_TEST(reporter, !filterElement, "filter element not found");
-
-    const SkDOM::Node* floodElement = dom.getFirstChild(filterElement, "feFlood");
-    ABORT_TEST(reporter, !floodElement, "feFlood element not found");
-
-    const SkDOM::Node* compositeElement = dom.getFirstChild(filterElement, "feComposite");
-    ABORT_TEST(reporter, !compositeElement, "feComposite element not found");
-
-    REPORTER_ASSERT(reporter, strcmp(dom.findAttr(filterElement, "width"), "100%") == 0);
-    REPORTER_ASSERT(reporter, strcmp(dom.findAttr(filterElement, "height"), "100%") == 0);
-
-    REPORTER_ASSERT(reporter,
-                    strcmp(dom.findAttr(floodElement, "flood-color"), "rgb(255,0,0)") == 0);
-    REPORTER_ASSERT(reporter, atoi(dom.findAttr(floodElement, "flood-opacity")) == 1);
-
-    REPORTER_ASSERT(reporter, strcmp(dom.findAttr(compositeElement, "in"), "flood") == 0);
-    REPORTER_ASSERT(reporter, strcmp(dom.findAttr(compositeElement, "operator"), "in") == 0);
-}
 
 void SetImageShader(SkPaint* paint, int imageWidth, int imageHeight, SkTileMode xTile,
                     SkTileMode yTile) {
