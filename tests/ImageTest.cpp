/*
 * Copyright 2015 Google Inc.
 *
 * Use of this source code is governed by a BSD-style license that can be
 * found in the LICENSE file.
 */

#include <functional>
#include <initializer_list>
#include <vector>

#include "include/core/SkBitmap.h"
#include "include/core/SkCanvas.h"
#include "include/core/SkData.h"
#include "include/core/SkImageEncoder.h"
#include "include/core/SkImageGenerator.h"
#include "include/core/SkPicture.h"
#include "include/core/SkPictureRecorder.h"
#include "include/core/SkRRect.h"
#include "include/core/SkSerialProcs.h"
#include "include/core/SkStream.h"
#include "include/core/SkSurface.h"
#include "include/gpu/GrContextThreadSafeProxy.h"
#include "include/gpu/GrTexture.h"
#include "src/core/SkAutoPixmapStorage.h"
#include "src/core/SkColorSpacePriv.h"
#include "src/core/SkImagePriv.h"
#include "src/core/SkMakeUnique.h"
#include "src/core/SkUtils.h"
#include "src/gpu/GrContextPriv.h"
#include "src/gpu/GrGpu.h"
#include "src/gpu/GrResourceCache.h"
#include "src/gpu/SkGr.h"
#include "src/image/SkImage_Base.h"
#include "src/image/SkImage_GpuYUVA.h"
#include "tests/Test.h"
#include "tests/TestUtils.h"
#include "tools/Resources.h"
#include "tools/ToolUtils.h"

using namespace sk_gpu_test;

SkImageInfo read_pixels_info(SkImage* image) {
    if (image->colorSpace()) {
        return SkImageInfo::MakeS32(image->width(), image->height(), image->alphaType());
    }

    return SkImageInfo::MakeN32(image->width(), image->height(), image->alphaType());
}

static void assert_equal(skiatest::Reporter* reporter, SkImage* a, const SkIRect* subsetA,
                         SkImage* b) {
    const int widthA = subsetA ? subsetA->width() : a->width();
    const int heightA = subsetA ? subsetA->height() : a->height();

    REPORTER_ASSERT(reporter, widthA == b->width());
    REPORTER_ASSERT(reporter, heightA == b->height());

    // see https://bug.skia.org/3965
    //REPORTER_ASSERT(reporter, a->isOpaque() == b->isOpaque());

    SkAutoPixmapStorage pmapA, pmapB;
    pmapA.alloc(read_pixels_info(a));
    pmapB.alloc(read_pixels_info(b));

    const int srcX = subsetA ? subsetA->x() : 0;
    const int srcY = subsetA ? subsetA->y() : 0;

    REPORTER_ASSERT(reporter, a->readPixels(pmapA, srcX, srcY));
    REPORTER_ASSERT(reporter, b->readPixels(pmapB, 0, 0));

    const size_t widthBytes = widthA * 4;
    for (int y = 0; y < heightA; ++y) {
        REPORTER_ASSERT(reporter, !memcmp(pmapA.addr32(0, y), pmapB.addr32(0, y), widthBytes));
    }
}
static void draw_image_test_pattern(SkCanvas* canvas) {
    canvas->clear(SK_ColorWHITE);
    SkPaint paint;
    paint.setColor(SK_ColorBLACK);
    canvas->drawRect(SkRect::MakeXYWH(5, 5, 10, 10), paint);
}
static sk_sp<SkImage> create_image() {
    const SkImageInfo info = SkImageInfo::MakeN32(20, 20, kOpaque_SkAlphaType);
    auto surface(SkSurface::MakeRaster(info));
    draw_image_test_pattern(surface->getCanvas());
    return surface->makeImageSnapshot();
}
static sk_sp<SkData> create_image_data(SkImageInfo* info) {
    *info = SkImageInfo::MakeN32(20, 20, kOpaque_SkAlphaType);
    const size_t rowBytes = info->minRowBytes();
    sk_sp<SkData> data(SkData::MakeUninitialized(rowBytes * info->height()));
    {
        SkBitmap bm;
        bm.installPixels(*info, data->writable_data(), rowBytes);
        SkCanvas canvas(bm);
        draw_image_test_pattern(&canvas);
    }
    return data;
}
static sk_sp<SkImage> create_data_image() {
    SkImageInfo info;
    sk_sp<SkData> data(create_image_data(&info));
    return SkImage::MakeRasterData(info, std::move(data), info.minRowBytes());
}
static sk_sp<SkImage> create_image_large(int maxTextureSize) {
    const SkImageInfo info = SkImageInfo::MakeN32(maxTextureSize + 1, 32, kOpaque_SkAlphaType);
    auto surface(SkSurface::MakeRaster(info));
    surface->getCanvas()->clear(SK_ColorWHITE);
    SkPaint paint;
    paint.setColor(SK_ColorBLACK);
    surface->getCanvas()->drawRect(SkRect::MakeXYWH(4000, 2, 28000, 30), paint);
    return surface->makeImageSnapshot();
}
static sk_sp<SkImage> create_picture_image() {
    SkPictureRecorder recorder;
    SkCanvas* canvas = recorder.beginRecording(10, 10);
    canvas->clear(SK_ColorCYAN);
    return SkImage::MakeFromPicture(recorder.finishRecordingAsPicture(), SkISize::Make(10, 10),
                                    nullptr, nullptr, SkImage::BitDepth::kU8,
                                    SkColorSpace::MakeSRGB());
};
// Want to ensure that our Release is called when the owning image is destroyed
struct RasterDataHolder {
    RasterDataHolder() : fReleaseCount(0) {}
    sk_sp<SkData> fData;
    int fReleaseCount;
    static void Release(const void* pixels, void* context) {
        RasterDataHolder* self = static_cast<RasterDataHolder*>(context);
        self->fReleaseCount++;
        self->fData.reset();
    }
};
static sk_sp<SkImage> create_rasterproc_image(RasterDataHolder* dataHolder) {
    SkASSERT(dataHolder);
    SkImageInfo info;
    dataHolder->fData = create_image_data(&info);
    return SkImage::MakeFromRaster(SkPixmap(info, dataHolder->fData->data(), info.minRowBytes()),
                                   RasterDataHolder::Release, dataHolder);
}
static sk_sp<SkImage> create_codec_image() {
    SkImageInfo info;
    sk_sp<SkData> data(create_image_data(&info));
    SkBitmap bitmap;
    bitmap.installPixels(info, data->writable_data(), info.minRowBytes());
    auto src = SkEncodeBitmap(bitmap, SkEncodedImageFormat::kPNG, 100);
    return SkImage::MakeFromEncoded(std::move(src));
}
static sk_sp<SkImage> create_gpu_image(GrContext* context, bool withMips = false) {
    const SkImageInfo info = SkImageInfo::MakeN32(20, 20, kOpaque_SkAlphaType);
    auto surface(SkSurface::MakeRenderTarget(context, SkBudgeted::kNo, info, 0,
                                             kBottomLeft_GrSurfaceOrigin, nullptr, withMips));
    draw_image_test_pattern(surface->getCanvas());
    return surface->makeImageSnapshot();
}

static void test_encode(skiatest::Reporter* reporter, SkImage* image) {
    const SkIRect ir = SkIRect::MakeXYWH(5, 5, 10, 10);
    sk_sp<SkData> origEncoded = image->encodeToData();
    REPORTER_ASSERT(reporter, origEncoded);
    REPORTER_ASSERT(reporter, origEncoded->size() > 0);

    sk_sp<SkImage> decoded(SkImage::MakeFromEncoded(origEncoded));
    if (!decoded) {
        ERRORF(reporter, "failed to decode image!");
        return;
    }
    REPORTER_ASSERT(reporter, decoded);
    assert_equal(reporter, image, nullptr, decoded.get());

    // Now see if we can instantiate an image from a subset of the surface/origEncoded

    decoded = SkImage::MakeFromEncoded(origEncoded, &ir);
    REPORTER_ASSERT(reporter, decoded);
    assert_equal(reporter, image, &ir, decoded.get());
}

DEF_TEST(ImageEncode, reporter) {
    test_encode(reporter, create_image().get());
}

DEF_GPUTEST_FOR_RENDERING_CONTEXTS(ImageEncode_Gpu, reporter, ctxInfo) {
    test_encode(reporter, create_gpu_image(ctxInfo.grContext()).get());
}

DEF_TEST(Image_MakeFromRasterBitmap, reporter) {
    const struct {
        SkCopyPixelsMode fCPM;
        bool            fExpectSameAsMutable;
        bool            fExpectSameAsImmutable;
    } recs[] = {
        { kIfMutable_SkCopyPixelsMode,  false,  true },
        { kAlways_SkCopyPixelsMode,     false,  false },
        { kNever_SkCopyPixelsMode,      true,   true },
    };
    for (auto rec : recs) {
        SkPixmap pm;
        SkBitmap bm;
        bm.allocN32Pixels(100, 100);

        auto img = SkMakeImageFromRasterBitmap(bm, rec.fCPM);
        REPORTER_ASSERT(reporter, img->peekPixels(&pm));
        const bool sameMutable = pm.addr32(0, 0) == bm.getAddr32(0, 0);
        REPORTER_ASSERT(reporter, rec.fExpectSameAsMutable == sameMutable);
        REPORTER_ASSERT(reporter, (bm.getGenerationID() == img->uniqueID()) == sameMutable);

        bm.notifyPixelsChanged();   // force a new generation ID

        bm.setImmutable();
        img = SkMakeImageFromRasterBitmap(bm, rec.fCPM);
        REPORTER_ASSERT(reporter, img->peekPixels(&pm));
        const bool sameImmutable = pm.addr32(0, 0) == bm.getAddr32(0, 0);
        REPORTER_ASSERT(reporter, rec.fExpectSameAsImmutable == sameImmutable);
        REPORTER_ASSERT(reporter, (bm.getGenerationID() == img->uniqueID()) == sameImmutable);
    }
}

// Test that image encoding failures do not break picture serialization/deserialization.
DEF_TEST(Image_Serialize_Encoding_Failure, reporter) {
    auto surface(SkSurface::MakeRasterN32Premul(100, 100));
    surface->getCanvas()->clear(SK_ColorGREEN);
    sk_sp<SkImage> image(surface->makeImageSnapshot());
    REPORTER_ASSERT(reporter, image);

    SkPictureRecorder recorder;
    SkCanvas* canvas = recorder.beginRecording(100, 100);
    canvas->drawImage(image, 0, 0);
    sk_sp<SkPicture> picture(recorder.finishRecordingAsPicture());
    REPORTER_ASSERT(reporter, picture);
    REPORTER_ASSERT(reporter, picture->approximateOpCount() > 0);

    bool was_called = false;
    SkSerialProcs procs;
    procs.fImageProc = [](SkImage*, void* called) {
        *(bool*)called = true;
        return SkData::MakeEmpty();
    };
    procs.fImageCtx = &was_called;

    REPORTER_ASSERT(reporter, !was_called);
    auto data = picture->serialize(&procs);
    REPORTER_ASSERT(reporter, was_called);
    REPORTER_ASSERT(reporter, data && data->size() > 0);

    auto deserialized = SkPicture::MakeFromData(data->data(), data->size());
    REPORTER_ASSERT(reporter, deserialized);
    REPORTER_ASSERT(reporter, deserialized->approximateOpCount() > 0);
}

// Test that a draw that only partially covers the drawing surface isn't
// interpreted as covering the entire drawing surface (i.e., exercise one of the
// conditions of SkCanvas::wouldOverwriteEntireSurface()).
DEF_TEST(Image_RetainSnapshot, reporter) {
    const SkPMColor red   = SkPackARGB32(0xFF, 0xFF, 0, 0);
    const SkPMColor green = SkPackARGB32(0xFF, 0, 0xFF, 0);
    SkImageInfo info = SkImageInfo::MakeN32Premul(2, 2);
    auto surface(SkSurface::MakeRaster(info));
    surface->getCanvas()->clear(0xFF00FF00);

    SkPMColor pixels[4];
    memset(pixels, 0xFF, sizeof(pixels));   // init with values we don't expect
    const SkImageInfo dstInfo = SkImageInfo::MakeN32Premul(2, 2);
    const size_t dstRowBytes = 2 * sizeof(SkPMColor);

    sk_sp<SkImage> image1(surface->makeImageSnapshot());
    REPORTER_ASSERT(reporter, image1->readPixels(dstInfo, pixels, dstRowBytes, 0, 0));
    for (size_t i = 0; i < SK_ARRAY_COUNT(pixels); ++i) {
        REPORTER_ASSERT(reporter, pixels[i] == green);
    }

    SkPaint paint;
    paint.setBlendMode(SkBlendMode::kSrc);
    paint.setColor(SK_ColorRED);

    surface->getCanvas()->drawRect(SkRect::MakeXYWH(1, 1, 1, 1), paint);

    sk_sp<SkImage> image2(surface->makeImageSnapshot());
    REPORTER_ASSERT(reporter, image2->readPixels(dstInfo, pixels, dstRowBytes, 0, 0));
    REPORTER_ASSERT(reporter, pixels[0] == green);
    REPORTER_ASSERT(reporter, pixels[1] == green);
    REPORTER_ASSERT(reporter, pixels[2] == green);
    REPORTER_ASSERT(reporter, pixels[3] == red);
}

/////////////////////////////////////////////////////////////////////////////////////////////////

static void make_bitmap_mutable(SkBitmap* bm) {
    bm->allocN32Pixels(10, 10);
}

static void make_bitmap_immutable(SkBitmap* bm) {
    bm->allocN32Pixels(10, 10);
    bm->setImmutable();
}

DEF_TEST(image_newfrombitmap, reporter) {
    const struct {
        void (*fMakeProc)(SkBitmap*);
        bool fExpectPeekSuccess;
        bool fExpectSharedID;
        bool fExpectLazy;
    } rec[] = {
        { make_bitmap_mutable,      true,   false, false },
        { make_bitmap_immutable,    true,   true,  false },
    };

    for (size_t i = 0; i < SK_ARRAY_COUNT(rec); ++i) {
        SkBitmap bm;
        rec[i].fMakeProc(&bm);

        sk_sp<SkImage> image(SkImage::MakeFromBitmap(bm));
        SkPixmap pmap;

        const bool sharedID = (image->uniqueID() == bm.getGenerationID());
        REPORTER_ASSERT(reporter, sharedID == rec[i].fExpectSharedID);

        const bool peekSuccess = image->peekPixels(&pmap);
        REPORTER_ASSERT(reporter, peekSuccess == rec[i].fExpectPeekSuccess);

        const bool lazy = image->isLazyGenerated();
        REPORTER_ASSERT(reporter, lazy == rec[i].fExpectLazy);
    }
}

///////////////////////////////////////////////////////////////////////////////////////////////////

#include "src/core/SkBitmapCache.h"

/*
 *  This tests the caching (and preemptive purge) of the raster equivalent of a gpu-image.
 *  We cache it for performance when drawing into a raster surface.
 *
 *  A cleaner test would know if each drawImage call triggered a read-back from the gpu,
 *  but we don't have that facility (at the moment) so we use a little internal knowledge
 *  of *how* the raster version is cached, and look for that.
 */
DEF_GPUTEST_FOR_RENDERING_CONTEXTS(SkImage_Gpu2Cpu, reporter, ctxInfo) {
    SkImageInfo info = SkImageInfo::MakeN32(20, 20, kOpaque_SkAlphaType);
    sk_sp<SkImage> image(create_gpu_image(ctxInfo.grContext()));
    const auto desc = SkBitmapCacheDesc::Make(image.get());

    auto surface(SkSurface::MakeRaster(info));

    // now we can test drawing a gpu-backed image into a cpu-backed surface

    {
        SkBitmap cachedBitmap;
        REPORTER_ASSERT(reporter, !SkBitmapCache::Find(desc, &cachedBitmap));
    }

    surface->getCanvas()->drawImage(image, 0, 0);
    {
        SkBitmap cachedBitmap;
        if (SkBitmapCache::Find(desc, &cachedBitmap)) {
            REPORTER_ASSERT(reporter, cachedBitmap.isImmutable());
            REPORTER_ASSERT(reporter, cachedBitmap.getPixels());
        } else {
            // unexpected, but not really a bug, since the cache is global and this test may be
            // run w/ other threads competing for its budget.
            SkDebugf("SkImage_Gpu2Cpu : cachedBitmap was already purged\n");
        }
    }

    image.reset(nullptr);
    {
        SkBitmap cachedBitmap;
        REPORTER_ASSERT(reporter, !SkBitmapCache::Find(desc, &cachedBitmap));
    }
}

DEF_GPUTEST_FOR_RENDERING_CONTEXTS(SkImage_makeTextureImage, reporter, contextInfo) {
    GrContext* context = contextInfo.grContext();
    sk_gpu_test::TestContext* testContext = contextInfo.testContext();
    GrContextFactory otherFactory;
    ContextInfo otherContextInfo = otherFactory.getContextInfo(contextInfo.type());
    testContext->makeCurrent();

    std::function<sk_sp<SkImage>()> imageFactories[] = {
        create_image,
        create_codec_image,
        create_data_image,
        // Create an image from a picture.
        create_picture_image,
        // Create a texture image.
        [context] { return create_gpu_image(context); },
        // Create a texture image with mips
        //[context] { return create_gpu_image(context, true); },
        // Create a texture image in a another GrContext.
        [otherContextInfo] {
            auto restore = otherContextInfo.testContext()->makeCurrentAndAutoRestore();
            sk_sp<SkImage> otherContextImage = create_gpu_image(otherContextInfo.grContext());
            otherContextInfo.grContext()->flush();
            return otherContextImage;
        }
    };

<<<<<<< HEAD
    sk_sp<SkColorSpace> dstColorSpaces[] ={
        nullptr,
        SkColorSpace::MakeSRGB(),
    };

    for (auto& dstColorSpace : dstColorSpaces) {
        for (auto mipMapped : {GrMipMapped::kNo, GrMipMapped::kYes}) {
            for (auto factory : imageFactories) {
                sk_sp<SkImage> image(factory());
                if (!image) {
                    ERRORF(reporter, "Error creating image.");
                    continue;
                }

                sk_sp<SkImage> texImage(image->makeTextureImage(context, dstColorSpace.get(),
                                                                mipMapped));
                if (!texImage) {
                    GrContext* imageContext = as_IB(image)->context();
=======
    for (auto mipMapped : {GrMipMapped::kNo, GrMipMapped::kYes}) {
        for (auto factory : imageFactories) {
            sk_sp<SkImage> image(factory());
            if (!image) {
                ERRORF(reporter, "Error creating image.");
                continue;
            }

            sk_sp<SkImage> texImage(image->makeTextureImage(context, mipMapped));
            if (!texImage) {
                GrContext* imageContext = as_IB(image)->context();
>>>>>>> 40be567a

                    // We expect to fail if image comes from a different GrContext.
                    if (!image->isTextureBacked() || imageContext == context) {
                        ERRORF(reporter, "makeTextureImage failed.");
                    }
                    continue;
                }
<<<<<<< HEAD
                if (!texImage->isTextureBacked()) {
                    ERRORF(reporter, "makeTextureImage returned non-texture image.");
                    continue;
                }
                if (GrMipMapped::kYes == mipMapped &&
                    as_IB(texImage)->peekProxy()->mipMapped() != mipMapped &&
                    context->priv().caps()->mipMapSupport()) {
                    ERRORF(reporter, "makeTextureImage returned non-mipmapped texture.");
                    continue;
                }
                if (image->isTextureBacked()) {
                    GrSurfaceProxy* origProxy = as_IB(image)->peekProxy();
                    GrSurfaceProxy* copyProxy = as_IB(texImage)->peekProxy();

                    if (origProxy->underlyingUniqueID() != copyProxy->underlyingUniqueID()) {
                        SkASSERT(origProxy->asTextureProxy());
                        if (GrMipMapped::kNo == mipMapped ||
                            GrMipMapped::kYes == origProxy->asTextureProxy()->mipMapped()) {
                            ERRORF(reporter, "makeTextureImage made unnecessary texture copy.");
                        }
                    }
                }
                if (image->width() != texImage->width() || image->height() != texImage->height()) {
                    ERRORF(reporter, "makeTextureImage changed the image size.");
                }
                if (image->alphaType() != texImage->alphaType()) {
                    ERRORF(reporter, "makeTextureImage changed image alpha type.");
=======
                continue;
            }
            if (!texImage->isTextureBacked()) {
                ERRORF(reporter, "makeTextureImage returned non-texture image.");
                continue;
            }
            if (GrMipMapped::kYes == mipMapped &&
                as_IB(texImage)->peekProxy()->mipMapped() != mipMapped &&
                context->priv().caps()->mipMapSupport()) {
                ERRORF(reporter, "makeTextureImage returned non-mipmapped texture.");
                continue;
            }
            if (image->isTextureBacked()) {
                GrSurfaceProxy* origProxy = as_IB(image)->peekProxy();
                GrSurfaceProxy* copyProxy = as_IB(texImage)->peekProxy();

                if (origProxy->underlyingUniqueID() != copyProxy->underlyingUniqueID()) {
                    SkASSERT(origProxy->asTextureProxy());
                    if (GrMipMapped::kNo == mipMapped ||
                        GrMipMapped::kYes == origProxy->asTextureProxy()->mipMapped()) {
                        ERRORF(reporter, "makeTextureImage made unnecessary texture copy.");
                    }
>>>>>>> 40be567a
                }
            }
        }
<<<<<<< HEAD
        context->flush();
=======
>>>>>>> 40be567a
    }
    context->flush();
}

DEF_GPUTEST_FOR_RENDERING_CONTEXTS(SkImage_makeNonTextureImage, reporter, contextInfo) {
    GrContext* context = contextInfo.grContext();

    std::function<sk_sp<SkImage>()> imageFactories[] = {
        create_image,
        create_codec_image,
        create_data_image,
        create_picture_image,
        [context] { return create_gpu_image(context); },
    };
    for (auto factory : imageFactories) {
        sk_sp<SkImage> image = factory();
        if (!image->isTextureBacked()) {
            REPORTER_ASSERT(reporter, image->makeNonTextureImage().get() == image.get());
            if (!(image = image->makeTextureImage(context))) {
                continue;
            }
        }
        auto rasterImage = image->makeNonTextureImage();
        if (!rasterImage) {
            ERRORF(reporter, "makeNonTextureImage failed for texture-backed image.");
        }
        REPORTER_ASSERT(reporter, !rasterImage->isTextureBacked());
        assert_equal(reporter, image.get(), nullptr, rasterImage.get());
    }
}

DEF_GPUTEST_FOR_RENDERING_CONTEXTS(GrContext_colorTypeSupportedAsImage, reporter, ctxInfo) {
    GrContext* context = ctxInfo.grContext();

    static constexpr int kSize = 10;

    for (int ct = 0; ct < kLastEnum_SkColorType; ++ct) {
        SkColorType colorType = static_cast<SkColorType>(ct);
        bool can = context->colorTypeSupportedAsImage(colorType);

        GrBackendTexture backendTex = context->createBackendTexture(
<<<<<<< HEAD
                kSize, kSize, colorType, GrMipMapped::kNo, GrRenderable::kNo);
=======
                kSize, kSize, colorType, SkColors::kTransparent,
                GrMipMapped::kNo, GrRenderable::kNo, GrProtected::kNo);
>>>>>>> 40be567a

        auto img = SkImage::MakeFromTexture(context, backendTex, kTopLeft_GrSurfaceOrigin,
                                            colorType, kOpaque_SkAlphaType, nullptr);
        REPORTER_ASSERT(reporter, can == SkToBool(img),
                        "colorTypeSupportedAsImage:%d, actual:%d, ct:%d", can, SkToBool(img),
                        colorType);

        img.reset();
        context->flush();
        context->deleteBackendTexture(backendTex);
    }
}

DEF_GPUTEST_FOR_RENDERING_CONTEXTS(UnpremulTextureImage, reporter, ctxInfo) {
    SkBitmap bmp;
    bmp.allocPixels(
            SkImageInfo::Make(256, 256, kRGBA_8888_SkColorType, kUnpremul_SkAlphaType, nullptr));
    for (int y = 0; y < 256; ++y) {
        for (int x = 0; x < 256; ++x) {
            *bmp.getAddr32(x, y) =
                    SkColorSetARGB((U8CPU)y, 255 - (U8CPU)y, (U8CPU)x, 255 - (U8CPU)x);
        }
    }
    auto texImage = SkImage::MakeFromBitmap(bmp)->makeTextureImage(ctxInfo.grContext());
    if (!texImage || texImage->alphaType() != kUnpremul_SkAlphaType) {
        ERRORF(reporter, "Failed to make unpremul texture image.");
        return;
    }
    SkBitmap unpremul;
    unpremul.allocPixels(SkImageInfo::Make(256, 256, kRGBA_8888_SkColorType,
                                           kUnpremul_SkAlphaType, nullptr));
    if (!texImage->readPixels(unpremul.info(), unpremul.getPixels(), unpremul.rowBytes(), 0,
                              0)) {
        ERRORF(reporter, "Unpremul readback failed.");
        return;
    }
    for (int y = 0; y < 256; ++y) {
        for (int x = 0; x < 256; ++x) {
            if (*bmp.getAddr32(x, y) != *unpremul.getAddr32(x, y)) {
                ERRORF(reporter, "unpremul(0x%08x)->unpremul(0x%08x) at %d, %d.",
                       *bmp.getAddr32(x, y), *unpremul.getAddr32(x, y), x, y);
                return;
            }
        }
    }
    SkBitmap premul;
    premul.allocPixels(
            SkImageInfo::Make(256, 256, kRGBA_8888_SkColorType, kPremul_SkAlphaType, nullptr));
    if (!texImage->readPixels(premul.info(), premul.getPixels(), premul.rowBytes(), 0, 0)) {
        ERRORF(reporter, "Unpremul readback failed.");
        return;
    }
    for (int y = 0; y < 256; ++y) {
        for (int x = 0; x < 256; ++x) {
            uint32_t origColor = *bmp.getAddr32(x, y);
            int32_t origA = (origColor >> 24) & 0xff;
            float a = origA / 255.f;
            int32_t origB = sk_float_round2int(((origColor >> 16) & 0xff) * a);
            int32_t origG = sk_float_round2int(((origColor >>  8) & 0xff) * a);
            int32_t origR = sk_float_round2int(((origColor >>  0) & 0xff) * a);

            uint32_t read = *premul.getAddr32(x, y);
            int32_t readA = (read >> 24) & 0xff;
            int32_t readB = (read >> 16) & 0xff;
            int32_t readG = (read >>  8) & 0xff;
            int32_t readR = (read >>  0) & 0xff;
            // We expect that alpha=1 and alpha=0 should come out exact. Otherwise allow a little
            // bit of tolerance for GPU vs CPU premul math.
            int32_t tol = (origA == 0 || origA == 255) ? 0 : 1;
            if (origA != readA || SkTAbs(readB - origB) > tol || SkTAbs(readG - origG) > tol ||
                SkTAbs(readR - origR) > tol) {
                ERRORF(reporter, "unpremul(0x%08x)->premul(0x%08x) expected(0x%08x) at %d, %d.",
                       *bmp.getAddr32(x, y), *premul.getAddr32(x, y), origColor, x, y);
                return;
            }
        }
    }
}

DEF_GPUTEST(AbandonedContextImage, reporter, options) {
    using Factory = sk_gpu_test::GrContextFactory;
    for (int ct = 0; ct < Factory::kContextTypeCnt; ++ct) {
        auto type = static_cast<Factory::ContextType>(ct);
        std::unique_ptr<Factory> factory(new Factory);
        if (!factory->get(type)) {
            continue;
        }

        sk_sp<SkImage> img;
        auto gsurf = SkSurface::MakeRenderTarget(
                factory->get(type), SkBudgeted::kYes,
                SkImageInfo::Make(100, 100, kRGBA_8888_SkColorType, kPremul_SkAlphaType), 1,
                nullptr);
        if (!gsurf) {
            continue;
        }
        img = gsurf->makeImageSnapshot();
        gsurf.reset();

        auto rsurf = SkSurface::MakeRaster(SkImageInfo::MakeN32Premul(100, 100));

        REPORTER_ASSERT(reporter, img->isValid(factory->get(type)));
        REPORTER_ASSERT(reporter, img->isValid(rsurf->getCanvas()->getGrContext()));

        factory->get(type)->abandonContext();
        REPORTER_ASSERT(reporter, !img->isValid(factory->get(type)));
        REPORTER_ASSERT(reporter, !img->isValid(rsurf->getCanvas()->getGrContext()));
        // This shouldn't crash.
        rsurf->getCanvas()->drawImage(img, 0, 0);

        // Give up all other refs on GrContext.
        factory.reset(nullptr);
        REPORTER_ASSERT(reporter, !img->isValid(rsurf->getCanvas()->getGrContext()));
        // This shouldn't crash.
        rsurf->getCanvas()->drawImage(img, 0, 0);
    }
}

class EmptyGenerator : public SkImageGenerator {
public:
    EmptyGenerator() : SkImageGenerator(SkImageInfo::MakeN32Premul(0, 0)) {}
};

DEF_TEST(ImageEmpty, reporter) {
    const SkImageInfo info = SkImageInfo::Make(0, 0, kN32_SkColorType, kPremul_SkAlphaType);
    SkPixmap pmap(info, nullptr, 0);
    REPORTER_ASSERT(reporter, nullptr == SkImage::MakeRasterCopy(pmap));
    REPORTER_ASSERT(reporter, nullptr == SkImage::MakeRasterData(info, nullptr, 0));
    REPORTER_ASSERT(reporter, nullptr == SkImage::MakeFromRaster(pmap, nullptr, nullptr));
    REPORTER_ASSERT(reporter, nullptr == SkImage::MakeFromGenerator(
                                                            skstd::make_unique<EmptyGenerator>()));
}

DEF_TEST(ImageDataRef, reporter) {
    SkImageInfo info = SkImageInfo::MakeN32Premul(1, 1);
    size_t rowBytes = info.minRowBytes();
    size_t size = info.computeByteSize(rowBytes);
    sk_sp<SkData> data = SkData::MakeUninitialized(size);
    REPORTER_ASSERT(reporter, data->unique());
    sk_sp<SkImage> image = SkImage::MakeRasterData(info, data, rowBytes);
    REPORTER_ASSERT(reporter, !data->unique());
    image.reset();
    REPORTER_ASSERT(reporter, data->unique());
}

static bool has_pixels(const SkPMColor pixels[], int count, SkPMColor expected) {
    for (int i = 0; i < count; ++i) {
        if (pixels[i] != expected) {
            return false;
        }
    }
    return true;
}

static void image_test_read_pixels(skiatest::Reporter* reporter, SkImage* image) {
    if (!image) {
        ERRORF(reporter, "Failed to create image!");
        return;
    }
    const SkPMColor expected = SkPreMultiplyColor(SK_ColorWHITE);
    const SkPMColor notExpected = ~expected;

    const int w = 2, h = 2;
    const size_t rowBytes = w * sizeof(SkPMColor);
    SkPMColor pixels[w*h];

    SkImageInfo info;

    info = SkImageInfo::MakeUnknown(w, h);
    REPORTER_ASSERT(reporter, !image->readPixels(info, pixels, rowBytes, 0, 0));

    // out-of-bounds should fail
    info = SkImageInfo::MakeN32Premul(w, h);
    REPORTER_ASSERT(reporter, !image->readPixels(info, pixels, rowBytes, -w, 0));
    REPORTER_ASSERT(reporter, !image->readPixels(info, pixels, rowBytes, 0, -h));
    REPORTER_ASSERT(reporter, !image->readPixels(info, pixels, rowBytes, image->width(), 0));
    REPORTER_ASSERT(reporter, !image->readPixels(info, pixels, rowBytes, 0, image->height()));

    // top-left should succeed
    sk_memset32(pixels, notExpected, w*h);
    REPORTER_ASSERT(reporter, image->readPixels(info, pixels, rowBytes, 0, 0));
    REPORTER_ASSERT(reporter, has_pixels(pixels, w*h, expected));

    // bottom-right should succeed
    sk_memset32(pixels, notExpected, w*h);
    REPORTER_ASSERT(reporter, image->readPixels(info, pixels, rowBytes,
                                                image->width() - w, image->height() - h));
    REPORTER_ASSERT(reporter, has_pixels(pixels, w*h, expected));

    // partial top-left should succeed
    sk_memset32(pixels, notExpected, w*h);
    REPORTER_ASSERT(reporter, image->readPixels(info, pixels, rowBytes, -1, -1));
    REPORTER_ASSERT(reporter, pixels[3] == expected);
    REPORTER_ASSERT(reporter, has_pixels(pixels, w*h - 1, notExpected));

    // partial bottom-right should succeed
    sk_memset32(pixels, notExpected, w*h);
    REPORTER_ASSERT(reporter, image->readPixels(info, pixels, rowBytes,
                                                image->width() - 1, image->height() - 1));
    REPORTER_ASSERT(reporter, pixels[0] == expected);
    REPORTER_ASSERT(reporter, has_pixels(&pixels[1], w*h - 1, notExpected));
}
DEF_TEST(ImageReadPixels, reporter) {
    sk_sp<SkImage> image(create_image());
    image_test_read_pixels(reporter, image.get());

    image = create_data_image();
    image_test_read_pixels(reporter, image.get());

    RasterDataHolder dataHolder;
    image = create_rasterproc_image(&dataHolder);
    image_test_read_pixels(reporter, image.get());
    image.reset();
    REPORTER_ASSERT(reporter, 1 == dataHolder.fReleaseCount);

    image = create_codec_image();
    image_test_read_pixels(reporter, image.get());
}
DEF_GPUTEST_FOR_RENDERING_CONTEXTS(ImageReadPixels_Gpu, reporter, ctxInfo) {
    image_test_read_pixels(reporter, create_gpu_image(ctxInfo.grContext()).get());
}

static void check_legacy_bitmap(skiatest::Reporter* reporter, const SkImage* image,
                                const SkBitmap& bitmap) {
    REPORTER_ASSERT(reporter, image->width() == bitmap.width());
    REPORTER_ASSERT(reporter, image->height() == bitmap.height());
    REPORTER_ASSERT(reporter, image->alphaType() == bitmap.alphaType());

    REPORTER_ASSERT(reporter, bitmap.isImmutable());

    REPORTER_ASSERT(reporter, bitmap.getPixels());

    const SkImageInfo info = SkImageInfo::MakeN32(1, 1, bitmap.alphaType());
    SkPMColor imageColor;
    REPORTER_ASSERT(reporter, image->readPixels(info, &imageColor, sizeof(SkPMColor), 0, 0));
    REPORTER_ASSERT(reporter, imageColor == *bitmap.getAddr32(0, 0));
}

static void test_legacy_bitmap(skiatest::Reporter* reporter, const SkImage* image) {
    if (!image) {
        ERRORF(reporter, "Failed to create image.");
        return;
    }
    SkBitmap bitmap;
    REPORTER_ASSERT(reporter, image->asLegacyBitmap(&bitmap));
    check_legacy_bitmap(reporter, image, bitmap);

    // Test subsetting to exercise the rowBytes logic.
    SkBitmap tmp;
    REPORTER_ASSERT(reporter, bitmap.extractSubset(&tmp, SkIRect::MakeWH(image->width() / 2,
                                                                         image->height() / 2)));
    sk_sp<SkImage> subsetImage(SkImage::MakeFromBitmap(tmp));
    REPORTER_ASSERT(reporter, subsetImage.get());

    SkBitmap subsetBitmap;
    REPORTER_ASSERT(reporter, subsetImage->asLegacyBitmap(&subsetBitmap));
    check_legacy_bitmap(reporter, subsetImage.get(), subsetBitmap);
}
DEF_TEST(ImageLegacyBitmap, reporter) {
    sk_sp<SkImage> image(create_image());
    test_legacy_bitmap(reporter, image.get());

    image = create_data_image();
    test_legacy_bitmap(reporter, image.get());

    RasterDataHolder dataHolder;
    image = create_rasterproc_image(&dataHolder);
    test_legacy_bitmap(reporter, image.get());
    image.reset();
    REPORTER_ASSERT(reporter, 1 == dataHolder.fReleaseCount);

    image = create_codec_image();
    test_legacy_bitmap(reporter, image.get());
}
DEF_GPUTEST_FOR_RENDERING_CONTEXTS(ImageLegacyBitmap_Gpu, reporter, ctxInfo) {
    sk_sp<SkImage> image(create_gpu_image(ctxInfo.grContext()));
    test_legacy_bitmap(reporter, image.get());
}

static void test_peek(skiatest::Reporter* reporter, SkImage* image, bool expectPeekSuccess) {
    if (!image) {
        ERRORF(reporter, "Failed to create image!");
        return;
    }
    SkPixmap pm;
    bool success = image->peekPixels(&pm);
    REPORTER_ASSERT(reporter, expectPeekSuccess == success);
    if (success) {
        const SkImageInfo& info = pm.info();
        REPORTER_ASSERT(reporter, 20 == info.width());
        REPORTER_ASSERT(reporter, 20 == info.height());
        REPORTER_ASSERT(reporter, kN32_SkColorType == info.colorType());
        REPORTER_ASSERT(reporter, kPremul_SkAlphaType == info.alphaType() ||
                        kOpaque_SkAlphaType == info.alphaType());
        REPORTER_ASSERT(reporter, info.minRowBytes() <= pm.rowBytes());
        REPORTER_ASSERT(reporter, SkPreMultiplyColor(SK_ColorWHITE) == *pm.addr32(0, 0));
    }
}
DEF_TEST(ImagePeek, reporter) {
    sk_sp<SkImage> image(create_image());
    test_peek(reporter, image.get(), true);

    image = create_data_image();
    test_peek(reporter, image.get(), true);

    RasterDataHolder dataHolder;
    image = create_rasterproc_image(&dataHolder);
    test_peek(reporter, image.get(), true);
    image.reset();
    REPORTER_ASSERT(reporter, 1 == dataHolder.fReleaseCount);

    image = create_codec_image();
    test_peek(reporter, image.get(), false);
}
DEF_GPUTEST_FOR_RENDERING_CONTEXTS(ImagePeek_Gpu, reporter, ctxInfo) {
    sk_sp<SkImage> image(create_gpu_image(ctxInfo.grContext()));
    test_peek(reporter, image.get(), false);
}

struct TextureReleaseChecker {
    TextureReleaseChecker() : fReleaseCount(0) {}
    int fReleaseCount;
    static void Release(void* self) {
        static_cast<TextureReleaseChecker*>(self)->fReleaseCount++;
    }
};

DEF_GPUTEST_FOR_GL_RENDERING_CONTEXTS(SkImage_NewFromTextureRelease, reporter, ctxInfo) {
    const int kWidth = 10;
    const int kHeight = 10;

    GrContext* ctx = ctxInfo.grContext();

    SkImageInfo ii = SkImageInfo::Make(kWidth, kHeight, SkColorType::kRGBA_8888_SkColorType,
                                       kPremul_SkAlphaType);
    GrBackendTexture backendTex;

<<<<<<< HEAD
    if (!create_backend_texture(ctx, &backendTex, ii, GrMipMapped::kNo, SK_ColorRED,
                                GrRenderable::kNo)) {
=======
    if (!create_backend_texture(ctx, &backendTex, ii, SkColors::kRed,
                                GrMipMapped::kNo, GrRenderable::kNo)) {
>>>>>>> 40be567a
        ERRORF(reporter, "couldn't create backend texture\n");
    }

    TextureReleaseChecker releaseChecker;
    GrSurfaceOrigin texOrigin = kBottomLeft_GrSurfaceOrigin;
    sk_sp<SkImage> refImg(
        SkImage::MakeFromTexture(ctx, backendTex, texOrigin, kRGBA_8888_SkColorType,
                                 kPremul_SkAlphaType, nullptr,
                                 TextureReleaseChecker::Release, &releaseChecker));

    GrSurfaceOrigin readBackOrigin;
    GrBackendTexture readBackBackendTex = refImg->getBackendTexture(false, &readBackOrigin);
<<<<<<< HEAD
    readBackBackendTex.setPixelConfig(kRGBA_8888_GrPixelConfig);
=======
>>>>>>> 40be567a
    if (!GrBackendTexture::TestingOnly_Equals(readBackBackendTex, backendTex)) {
        ERRORF(reporter, "backend mismatch\n");
    }
    REPORTER_ASSERT(reporter, GrBackendTexture::TestingOnly_Equals(readBackBackendTex, backendTex));
    if (readBackOrigin != texOrigin) {
        ERRORF(reporter, "origin mismatch %d %d\n", readBackOrigin, texOrigin);
    }
    REPORTER_ASSERT(reporter, readBackOrigin == texOrigin);

    // Now exercise the release proc
    REPORTER_ASSERT(reporter, 0 == releaseChecker.fReleaseCount);
    refImg.reset(nullptr); // force a release of the image
    REPORTER_ASSERT(reporter, 1 == releaseChecker.fReleaseCount);

    delete_backend_texture(ctx, backendTex);
}

static void test_cross_context_image(skiatest::Reporter* reporter, const GrContextOptions& options,
                                     const char* testName,
                                     std::function<sk_sp<SkImage>(GrContext*)> imageMaker) {
    for (int i = 0; i < GrContextFactory::kContextTypeCnt; ++i) {
        GrContextFactory testFactory(options);
        GrContextFactory::ContextType ctxType = static_cast<GrContextFactory::ContextType>(i);
        ContextInfo ctxInfo = testFactory.getContextInfo(ctxType);
        GrContext* ctx = ctxInfo.grContext();
        if (!ctx) {
            continue;
        }

        // If we don't have proper support for this feature, the factory will fallback to returning
        // codec-backed images. Those will "work", but some of our checks will fail because we
        // expect the cross-context images not to work on multiple contexts at once.
        if (!ctx->priv().caps()->crossContextTextureSupport()) {
            continue;
        }

        // We test three lifetime patterns for a single context:
        // 1) Create image, free image
        // 2) Create image, draw, flush, free image
        // 3) Create image, draw, free image, flush
        // ... and then repeat the last two patterns with drawing on a second* context:
        // 4) Create image, draw*, flush*, free image
        // 5) Create image, draw*, free iamge, flush*

        // Case #1: Create image, free image
        {
            sk_sp<SkImage> refImg(imageMaker(ctx));
            refImg.reset(nullptr); // force a release of the image
        }

        SkImageInfo info = SkImageInfo::MakeN32Premul(128, 128);
        sk_sp<SkSurface> surface = SkSurface::MakeRenderTarget(ctx, SkBudgeted::kNo, info);
        if (!surface) {
            ERRORF(reporter, "SkSurface::MakeRenderTarget failed for %s.", testName);
            continue;
        }

        SkCanvas* canvas = surface->getCanvas();

        // Case #2: Create image, draw, flush, free image
        {
            sk_sp<SkImage> refImg(imageMaker(ctx));

            canvas->drawImage(refImg, 0, 0);
            surface->flush();

            refImg.reset(nullptr); // force a release of the image
        }

        // Case #3: Create image, draw, free image, flush
        {
            sk_sp<SkImage> refImg(imageMaker(ctx));

            canvas->drawImage(refImg, 0, 0);
            refImg.reset(nullptr); // force a release of the image

            surface->flush();
        }

        // Configure second context
        sk_gpu_test::TestContext* testContext = ctxInfo.testContext();

        ContextInfo otherContextInfo = testFactory.getSharedContextInfo(ctx);
        GrContext* otherCtx = otherContextInfo.grContext();
        sk_gpu_test::TestContext* otherTestContext = otherContextInfo.testContext();

        // Creating a context in a share group may fail
        if (!otherCtx) {
            continue;
        }

        surface = SkSurface::MakeRenderTarget(otherCtx, SkBudgeted::kNo, info);
        canvas = surface->getCanvas();

        // Case #4: Create image, draw*, flush*, free image
        {
            testContext->makeCurrent();
            sk_sp<SkImage> refImg(imageMaker(ctx));

            otherTestContext->makeCurrent();
            canvas->drawImage(refImg, 0, 0);
            surface->flush();

            testContext->makeCurrent();
            refImg.reset(nullptr); // force a release of the image
        }

        // Case #5: Create image, draw*, free image, flush*
        {
            testContext->makeCurrent();
            sk_sp<SkImage> refImg(imageMaker(ctx));

            otherTestContext->makeCurrent();
            canvas->drawImage(refImg, 0, 0);

            testContext->makeCurrent();
            refImg.reset(nullptr); // force a release of the image

            otherTestContext->makeCurrent();
            surface->flush();

            // This is specifically here for vulkan to guarantee the command buffer will finish
            // which is when we call the ReleaseProc.
            otherCtx->priv().getGpu()->testingOnly_flushGpuAndSync();
        }

        // Case #6: Verify that only one context can be using the image at a time
        {
            testContext->makeCurrent();
            sk_sp<SkImage> refImg(imageMaker(ctx));

            // Any context should be able to borrow the texture at this point
            sk_sp<GrTextureProxy> proxy = as_IB(refImg)->asTextureProxyRef(
                    ctx, GrSamplerState::ClampNearest(), nullptr);
            REPORTER_ASSERT(reporter, proxy);

            // But once it's borrowed, no other context should be able to borrow
            otherTestContext->makeCurrent();
            sk_sp<GrTextureProxy> otherProxy = as_IB(refImg)->asTextureProxyRef(
                    otherCtx, GrSamplerState::ClampNearest(), nullptr);
            REPORTER_ASSERT(reporter, !otherProxy);

            // Original context (that's already borrowing) should be okay
            testContext->makeCurrent();
            sk_sp<GrTextureProxy> proxySecondRef = as_IB(refImg)->asTextureProxyRef(
                    ctx, GrSamplerState::ClampNearest(), nullptr);
            REPORTER_ASSERT(reporter, proxySecondRef);

            // Release first ref from the original context
            proxy.reset(nullptr);

            // We released one proxy but not the other from the current borrowing context. Make sure
            // a new context is still not able to borrow the texture.
            otherTestContext->makeCurrent();
            otherProxy = as_IB(refImg)->asTextureProxyRef(otherCtx, GrSamplerState::ClampNearest(),
                                                          nullptr);
            REPORTER_ASSERT(reporter, !otherProxy);

            // Release second ref from the original context
            testContext->makeCurrent();
            proxySecondRef.reset(nullptr);

            // Now we should be able to borrow the texture from the other context
            otherTestContext->makeCurrent();
            otherProxy = as_IB(refImg)->asTextureProxyRef(otherCtx, GrSamplerState::ClampNearest(),
                                                          nullptr);
            REPORTER_ASSERT(reporter, otherProxy);

            // Release everything
            otherProxy.reset(nullptr);
            refImg.reset(nullptr);
        }
    }
}

<<<<<<< HEAD
DEF_GPUTEST(SkImage_MakeCrossContextFromEncodedRelease, reporter, options) {
    sk_sp<SkData> data = GetResourceAsData("images/mandrill_128.png");
    if (!data) {
       ERRORF(reporter, "missing resource");
       return;
    }

    test_cross_context_image(reporter, options, "SkImage_MakeCrossContextFromEncodedRelease",
                             [&data](GrContext* ctx) {
        return SkImage::MakeCrossContextFromEncoded(ctx, data, false, nullptr);
    });
}

=======
>>>>>>> 40be567a
DEF_GPUTEST(SkImage_MakeCrossContextFromPixmapRelease, reporter, options) {
    SkBitmap bitmap;
    SkPixmap pixmap;
    if (!GetResourceAsBitmap("images/mandrill_128.png", &bitmap) || !bitmap.peekPixels(&pixmap)) {
        ERRORF(reporter, "missing resource");
        return;
    }
    test_cross_context_image(reporter, options, "SkImage_MakeCrossContextFromPixmapRelease",
                             [&pixmap](GrContext* ctx) {
<<<<<<< HEAD
        return SkImage::MakeCrossContextFromPixmap(ctx, pixmap, false, nullptr);
=======
        return SkImage::MakeCrossContextFromPixmap(ctx, pixmap, false);
>>>>>>> 40be567a
    });
}

DEF_GPUTEST(SkImage_CrossContextGrayAlphaConfigs, reporter, options) {

    for (SkColorType ct : { kGray_8_SkColorType, kAlpha_8_SkColorType }) {
        SkAutoPixmapStorage pixmap;
        pixmap.alloc(SkImageInfo::Make(4, 4, ct, kPremul_SkAlphaType));

        for (int i = 0; i < GrContextFactory::kContextTypeCnt; ++i) {
            GrContextFactory testFactory(options);
            GrContextFactory::ContextType ctxType = static_cast<GrContextFactory::ContextType>(i);
            ContextInfo ctxInfo = testFactory.getContextInfo(ctxType);
            GrContext* ctx = ctxInfo.grContext();
            if (!ctx || !ctx->priv().caps()->crossContextTextureSupport()) {
                continue;
            }

<<<<<<< HEAD
            sk_sp<SkImage> image = SkImage::MakeCrossContextFromPixmap(ctx, pixmap, false, nullptr);
=======
            sk_sp<SkImage> image = SkImage::MakeCrossContextFromPixmap(ctx, pixmap, false);
>>>>>>> 40be567a
            REPORTER_ASSERT(reporter, image);

            sk_sp<GrTextureProxy> proxy = as_IB(image)->asTextureProxyRef(
                ctx, GrSamplerState::ClampNearest(), nullptr);
            REPORTER_ASSERT(reporter, proxy);

            bool expectAlpha = kAlpha_8_SkColorType == ct;
            REPORTER_ASSERT(reporter, expectAlpha == GrPixelConfigIsAlphaOnly(proxy->config()));
        }
    }
}

DEF_GPUTEST_FOR_GL_RENDERING_CONTEXTS(makeBackendTexture, reporter, ctxInfo) {
    GrContext* context = ctxInfo.grContext();
    sk_gpu_test::TestContext* testContext = ctxInfo.testContext();
    sk_sp<GrContextThreadSafeProxy> proxy = context->threadSafeProxy();

    GrContextFactory otherFactory;
    ContextInfo otherContextInfo = otherFactory.getContextInfo(ctxInfo.type());

    testContext->makeCurrent();
    REPORTER_ASSERT(reporter, proxy);
    auto createLarge = [context] {
        return create_image_large(context->priv().caps()->maxTextureSize());
    };
    struct {
        std::function<sk_sp<SkImage> ()>                      fImageFactory;
        bool                                                  fExpectation;
        bool                                                  fCanTakeDirectly;
    } testCases[] = {
        { create_image, true, false },
        { create_codec_image, true, false },
        { create_data_image, true, false },
        { create_picture_image, true, false },
        { [context] { return create_gpu_image(context); }, true, true },
        // Create a texture image in a another GrContext.
        { [otherContextInfo] {
            auto restore = otherContextInfo.testContext()->makeCurrentAndAutoRestore();
            sk_sp<SkImage> otherContextImage = create_gpu_image(otherContextInfo.grContext());
            otherContextInfo.grContext()->flush();
            return otherContextImage;
          }, false, false },
        // Create an image that is too large to be texture backed.
        { createLarge, false, false }
    };

    for (auto testCase : testCases) {
        sk_sp<SkImage> image(testCase.fImageFactory());
        if (!image) {
            ERRORF(reporter, "Failed to create image!");
            continue;
        }

        GrBackendTexture origBackend = image->getBackendTexture(true);
        if (testCase.fCanTakeDirectly) {
            SkASSERT(origBackend.isValid());
        }

        GrBackendTexture newBackend;
        SkImage::BackendTextureReleaseProc proc;
        bool result = SkImage::MakeBackendTextureFromSkImage(context, std::move(image),
                                                             &newBackend, &proc);
        if (result != testCase.fExpectation) {
            static const char *const kFS[] = { "fail", "succeed" };
            ERRORF(reporter, "This image was expected to %s but did not.",
            kFS[testCase.fExpectation]);
        }

        if (result) {
            SkASSERT(newBackend.isValid());
        }

        bool tookDirectly = result && GrBackendTexture::TestingOnly_Equals(origBackend, newBackend);
        if (testCase.fCanTakeDirectly != tookDirectly) {
            static const char *const kExpectedState[] = { "not expected", "expected" };
            ERRORF(reporter, "This backend texture was %s to be taken directly.",
            kExpectedState[testCase.fCanTakeDirectly]);
        }

        context->flush();
    }
}

///////////////////////////////////////////////////////////////////////////////////////////////////

static sk_sp<SkImage> create_picture_image(sk_sp<SkColorSpace> space) {
    SkPictureRecorder recorder;
    SkCanvas* canvas = recorder.beginRecording(10, 10);
    canvas->clear(SK_ColorCYAN);
    return SkImage::MakeFromPicture(recorder.finishRecordingAsPicture(), SkISize::Make(10, 10),
                                    nullptr, nullptr, SkImage::BitDepth::kU8, std::move(space));
};

DEF_TEST(Image_ColorSpace, r) {
    sk_sp<SkColorSpace> srgb = SkColorSpace::MakeSRGB();
    sk_sp<SkImage> image = GetResourceAsImage("images/mandrill_512_q075.jpg");
    REPORTER_ASSERT(r, srgb.get() == image->colorSpace());

    image = GetResourceAsImage("images/webp-color-profile-lossy.webp");
    skcms_TransferFunction fn;
    bool success = image->colorSpace()->isNumericalTransferFn(&fn);
    REPORTER_ASSERT(r, success);
    REPORTER_ASSERT(r, color_space_almost_equal(1.8f, fn.g));

    sk_sp<SkColorSpace> rec2020 = SkColorSpace::MakeRGB(SkNamedTransferFn::kSRGB,
                                                        SkNamedGamut::kRec2020);
    image = create_picture_image(rec2020);
    REPORTER_ASSERT(r, SkColorSpace::Equals(rec2020.get(), image->colorSpace()));

    SkBitmap bitmap;
    SkImageInfo info = SkImageInfo::MakeN32(10, 10, kPremul_SkAlphaType, rec2020);
    bitmap.allocPixels(info);
    image = SkImage::MakeFromBitmap(bitmap);
    REPORTER_ASSERT(r, SkColorSpace::Equals(rec2020.get(), image->colorSpace()));

    sk_sp<SkSurface> surface = SkSurface::MakeRaster(
            SkImageInfo::MakeN32Premul(SkISize::Make(10, 10)));
    image = surface->makeImageSnapshot();
    REPORTER_ASSERT(r, nullptr == image->colorSpace());

    surface = SkSurface::MakeRaster(info);
    image = surface->makeImageSnapshot();
    REPORTER_ASSERT(r, SkColorSpace::Equals(rec2020.get(), image->colorSpace()));
}

DEF_TEST(Image_makeColorSpace, r) {
    sk_sp<SkColorSpace> p3 = SkColorSpace::MakeRGB(SkNamedTransferFn::kSRGB, SkNamedGamut::kDCIP3);
    skcms_TransferFunction fn;
    fn.a = 1.f; fn.b = 0.f; fn.c = 0.f; fn.d = 0.f; fn.e = 0.f; fn.f = 0.f; fn.g = 1.8f;
    sk_sp<SkColorSpace> adobeGamut = SkColorSpace::MakeRGB(fn, SkNamedGamut::kAdobeRGB);

    SkBitmap srgbBitmap;
    srgbBitmap.allocPixels(SkImageInfo::MakeS32(1, 1, kOpaque_SkAlphaType));
    *srgbBitmap.getAddr32(0, 0) = SkSwizzle_RGBA_to_PMColor(0xFF604020);
    srgbBitmap.setImmutable();
    sk_sp<SkImage> srgbImage = SkImage::MakeFromBitmap(srgbBitmap);
    sk_sp<SkImage> p3Image = srgbImage->makeColorSpace(p3);
    SkBitmap p3Bitmap;
    bool success = p3Image->asLegacyBitmap(&p3Bitmap);

    auto almost_equal = [](int a, int b) { return SkTAbs(a - b) <= 2; };

    REPORTER_ASSERT(r, success);
    REPORTER_ASSERT(r, almost_equal(0x28, SkGetPackedR32(*p3Bitmap.getAddr32(0, 0))));
    REPORTER_ASSERT(r, almost_equal(0x40, SkGetPackedG32(*p3Bitmap.getAddr32(0, 0))));
    REPORTER_ASSERT(r, almost_equal(0x5E, SkGetPackedB32(*p3Bitmap.getAddr32(0, 0))));

    sk_sp<SkImage> adobeImage = srgbImage->makeColorSpace(adobeGamut);
    SkBitmap adobeBitmap;
    success = adobeImage->asLegacyBitmap(&adobeBitmap);
    REPORTER_ASSERT(r, success);
    REPORTER_ASSERT(r, almost_equal(0x21, SkGetPackedR32(*adobeBitmap.getAddr32(0, 0))));
    REPORTER_ASSERT(r, almost_equal(0x31, SkGetPackedG32(*adobeBitmap.getAddr32(0, 0))));
    REPORTER_ASSERT(r, almost_equal(0x4C, SkGetPackedB32(*adobeBitmap.getAddr32(0, 0))));

    srgbImage = GetResourceAsImage("images/1x1.png");
    p3Image = srgbImage->makeColorSpace(p3);
    success = p3Image->asLegacyBitmap(&p3Bitmap);
    REPORTER_ASSERT(r, success);
    REPORTER_ASSERT(r, almost_equal(0x8B, SkGetPackedR32(*p3Bitmap.getAddr32(0, 0))));
    REPORTER_ASSERT(r, almost_equal(0x82, SkGetPackedG32(*p3Bitmap.getAddr32(0, 0))));
    REPORTER_ASSERT(r, almost_equal(0x77, SkGetPackedB32(*p3Bitmap.getAddr32(0, 0))));
}

///////////////////////////////////////////////////////////////////////////////////////////////////

static void make_all_premul(SkBitmap* bm) {
    bm->allocPixels(SkImageInfo::MakeN32(256, 256, kPremul_SkAlphaType));
    for (int a = 0; a < 256; ++a) {
        for (int r = 0; r < 256; ++r) {
            // make all valid premul combinations
            int c = SkTMin(a, r);
            *bm->getAddr32(a, r) = SkPackARGB32(a, c, c, c);
        }
    }
}

static bool equal(const SkBitmap& a, const SkBitmap& b) {
    SkASSERT(a.width() == b.width());
    SkASSERT(a.height() == b.height());
    for (int y = 0; y < a.height(); ++y) {
        for (int x = 0; x < a.width(); ++x) {
            SkPMColor pa = *a.getAddr32(x, y);
            SkPMColor pb = *b.getAddr32(x, y);
            if (pa != pb) {
                return false;
            }
        }
    }
    return true;
}

DEF_TEST(image_roundtrip_encode, reporter) {
    SkBitmap bm0;
    make_all_premul(&bm0);

    auto img0 = SkImage::MakeFromBitmap(bm0);
    sk_sp<SkData> data = img0->encodeToData(SkEncodedImageFormat::kPNG, 100);
    auto img1 = SkImage::MakeFromEncoded(data);

    SkBitmap bm1;
    bm1.allocPixels(SkImageInfo::MakeN32(256, 256, kPremul_SkAlphaType));
    img1->readPixels(bm1.info(), bm1.getPixels(), bm1.rowBytes(), 0, 0);

    REPORTER_ASSERT(reporter, equal(bm0, bm1));
}

DEF_TEST(image_roundtrip_premul, reporter) {
    SkBitmap bm0;
    make_all_premul(&bm0);

    SkBitmap bm1;
    bm1.allocPixels(SkImageInfo::MakeN32(256, 256, kUnpremul_SkAlphaType));
    bm0.readPixels(bm1.info(), bm1.getPixels(), bm1.rowBytes(), 0, 0);

    SkBitmap bm2;
    bm2.allocPixels(SkImageInfo::MakeN32(256, 256, kPremul_SkAlphaType));
    bm1.readPixels(bm2.info(), bm2.getPixels(), bm2.rowBytes(), 0, 0);

    REPORTER_ASSERT(reporter, equal(bm0, bm2));
}

///////////////////////////////////////////////////////////////////////////////////////////////////

static void check_scaled_pixels(skiatest::Reporter* reporter, SkPixmap* pmap, uint32_t expected) {
    // Verify that all pixels contain the original test color
    for (auto y = 0; y < pmap->height(); ++y) {
        for (auto x = 0; x < pmap->width(); ++x) {
            uint32_t pixel = *pmap->addr32(x, y);
            if (pixel != expected) {
                ERRORF(reporter, "Expected scaled pixels to be the same. At %d,%d 0x%08x != 0x%08x",
                       x, y, pixel, expected);
                return;
            }
        }
    }
}

static void test_scale_pixels(skiatest::Reporter* reporter, const SkImage* image,
                              uint32_t expected) {
    SkImageInfo info = SkImageInfo::MakeN32Premul(image->width() * 2, image->height() * 2);

    // Make sure to test kDisallow first, so we don't just get a cache hit in that case
    for (auto chint : { SkImage::kDisallow_CachingHint, SkImage::kAllow_CachingHint }) {
        SkAutoPixmapStorage scaled;
        scaled.alloc(info);
        if (!image->scalePixels(scaled, kLow_SkFilterQuality, chint)) {
            ERRORF(reporter, "Failed to scale image");
            continue;
        }

        check_scaled_pixels(reporter, &scaled, expected);
    }
}

DEF_TEST(ImageScalePixels, reporter) {
    const SkPMColor pmRed = SkPackARGB32(0xFF, 0xFF, 0, 0);
    const SkColor red = SK_ColorRED;

    // Test raster image
    SkImageInfo info = SkImageInfo::MakeN32Premul(1, 1);
    sk_sp<SkSurface> surface = SkSurface::MakeRaster(info);
    surface->getCanvas()->clear(red);
    sk_sp<SkImage> rasterImage = surface->makeImageSnapshot();
    test_scale_pixels(reporter, rasterImage.get(), pmRed);

    // Test encoded image
    sk_sp<SkData> data = rasterImage->encodeToData();
    sk_sp<SkImage> codecImage = SkImage::MakeFromEncoded(data);
    test_scale_pixels(reporter, codecImage.get(), pmRed);
}

DEF_GPUTEST_FOR_RENDERING_CONTEXTS(ImageScalePixels_Gpu, reporter, ctxInfo) {
    const SkPMColor pmRed = SkPackARGB32(0xFF, 0xFF, 0, 0);
    const SkColor red = SK_ColorRED;

    SkImageInfo info = SkImageInfo::MakeN32Premul(16, 16);
    sk_sp<SkSurface> surface = SkSurface::MakeRenderTarget(ctxInfo.grContext(), SkBudgeted::kNo,
                                                           info);
    surface->getCanvas()->clear(red);
    sk_sp<SkImage> gpuImage = surface->makeImageSnapshot();
    test_scale_pixels(reporter, gpuImage.get(), pmRed);
}

static sk_sp<SkImage> any_image_will_do() {
    return GetResourceAsImage("images/mandrill_32.png");
}

DEF_TEST(Image_nonfinite_dst, reporter) {
    auto surf = SkSurface::MakeRasterN32Premul(10, 10);
    auto img = any_image_will_do();
    SkPaint paint;

    for (SkScalar bad : { SK_ScalarInfinity, SK_ScalarNaN}) {
        for (int bits = 1; bits <= 15; ++bits) {
            SkRect dst = { 0, 0, 10, 10 };
            if (bits & 1) dst.fLeft = bad;
            if (bits & 2) dst.fTop = bad;
            if (bits & 4) dst.fRight = bad;
            if (bits & 8) dst.fBottom = bad;

            surf->getCanvas()->drawImageRect(img, dst, &paint);

            // we should draw nothing
            ToolUtils::PixelIter iter(surf.get());
            while (void* addr = iter.next()) {
                REPORTER_ASSERT(reporter, *(SkPMColor*)addr == 0);
            }
        }
    }
}

static sk_sp<SkImage> make_yuva_image(GrContext* c) {
    SkAutoPixmapStorage pm;
    pm.alloc(SkImageInfo::Make(1, 1, kAlpha_8_SkColorType, kPremul_SkAlphaType));
    const SkPixmap pmaps[] = {pm, pm, pm, pm};
    SkYUVAIndex indices[] = {{0, SkColorChannel::kA},
                             {1, SkColorChannel::kA},
                             {2, SkColorChannel::kA},
                             {3, SkColorChannel::kA}};

    return SkImage::MakeFromYUVAPixmaps(c, kJPEG_SkYUVColorSpace, pmaps, indices,
                                        SkISize::Make(1, 1), kTopLeft_GrSurfaceOrigin, false);
}

DEF_GPUTEST_FOR_ALL_CONTEXTS(ImageFlush, reporter, ctxInfo) {
    auto c = ctxInfo.grContext();
    auto ii = SkImageInfo::Make(10, 10, kRGBA_8888_SkColorType, kPremul_SkAlphaType);
    auto s = SkSurface::MakeRenderTarget(ctxInfo.grContext(), SkBudgeted::kYes, ii, 1, nullptr);

    s->getCanvas()->clear(SK_ColorRED);
    auto i0 = s->makeImageSnapshot();
    s->getCanvas()->clear(SK_ColorBLUE);
    auto i1 = s->makeImageSnapshot();
    s->getCanvas()->clear(SK_ColorGREEN);
    // Make a YUVA image.
    auto i2 = make_yuva_image(c);

    // Flush all the setup work we did above and then make little lambda that reports the flush
    // count delta since the last time it was called.
    c->flush();
    auto numFlushes = [c, flushCnt = c->priv().getGpu()->stats()->numFinishFlushes()]() mutable {
        int curr = c->priv().getGpu()->stats()->numFinishFlushes();
        int n = curr - flushCnt;
        flushCnt = curr;
        return n;
    };

    // Images aren't used therefore flush is ignored.
    i0->flush(c);
    i1->flush(c);
    i2->flush(c);
    REPORTER_ASSERT(reporter, numFlushes() == 0);

    // Syncing forces the flush to happen even if the images aren't used.
    GrFlushInfo syncInfo;
    syncInfo.fFlags = kSyncCpu_GrFlushFlag;
    i0->flush(c, syncInfo);
    REPORTER_ASSERT(reporter, numFlushes() == 1);
    i1->flush(c, syncInfo);
    REPORTER_ASSERT(reporter, numFlushes() == 1);
    i2->flush(c, syncInfo);
    REPORTER_ASSERT(reporter, numFlushes() == 1);

    // Use image 1
    s->getCanvas()->drawImage(i1, 0, 0);
    // Flushing image 0 should do nothing.
    i0->flush(c);
    REPORTER_ASSERT(reporter, numFlushes() == 0);
    // Flushing image 1 should flush.
    i1->flush(c);
    REPORTER_ASSERT(reporter, numFlushes() == 1);
    // Flushing image 2 should do nothing.
    i2->flush(c);
    REPORTER_ASSERT(reporter, numFlushes() == 0);

    // Use image 2
    s->getCanvas()->drawImage(i2, 0, 0);
    // Flushing image 0 should do nothing.
    i0->flush(c);
    REPORTER_ASSERT(reporter, numFlushes() == 0);
    // Flushing image 1 do nothing.
    i1->flush(c);
    REPORTER_ASSERT(reporter, numFlushes() == 0);
    // Flushing image 2 should flush.
    i2->flush(c);
    REPORTER_ASSERT(reporter, numFlushes() == 1);
    // Since we just did a simple image draw it should not have been flattened.
    REPORTER_ASSERT(reporter,
                    !static_cast<SkImage_GpuYUVA*>(as_IB(i2.get()))->testingOnly_IsFlattened());
    REPORTER_ASSERT(reporter, static_cast<SkImage_GpuYUVA*>(as_IB(i2.get()))->isTextureBacked());

    // Flatten it and repeat.
    as_IB(i2.get())->asTextureProxyRef(c);
    REPORTER_ASSERT(reporter,
                    static_cast<SkImage_GpuYUVA*>(as_IB(i2.get()))->testingOnly_IsFlattened());
    REPORTER_ASSERT(reporter, static_cast<SkImage_GpuYUVA*>(as_IB(i2.get()))->isTextureBacked());
    s->getCanvas()->drawImage(i2, 0, 0);
    // Flushing image 0 should do nothing.
    i0->flush(c);
    REPORTER_ASSERT(reporter, numFlushes() == 0);
    // Flushing image 1 do nothing.
    i1->flush(c);
    REPORTER_ASSERT(reporter, numFlushes() == 0);
    // Flushing image 2 should flush.
    i2->flush(c);
    REPORTER_ASSERT(reporter, numFlushes() == 1);

    // Test case where flatten happens before the first flush.
    i2 = make_yuva_image(c);
    // On some systems where preferVRAMUseOverFlushes is false (ANGLE on Windows) the above may
    // actually flush in order to make textures for the YUV planes. TODO: Remove this when we
    // make the YUVA planes from backend textures rather than pixmaps that GrContext must upload.
    // Calling numFlushes rebases the flush count from here.
    numFlushes();
    as_IB(i2.get())->asTextureProxyRef(c);
    REPORTER_ASSERT(reporter,
                    static_cast<SkImage_GpuYUVA*>(as_IB(i2.get()))->testingOnly_IsFlattened());
    REPORTER_ASSERT(reporter, static_cast<SkImage_GpuYUVA*>(as_IB(i2.get()))->isTextureBacked());
    s->getCanvas()->drawImage(i2, 0, 0);
    // Flushing image 0 should do nothing.
    i0->flush(c);
    REPORTER_ASSERT(reporter, numFlushes() == 0);
    // Flushing image 1 do nothing.
    i1->flush(c);
    REPORTER_ASSERT(reporter, numFlushes() == 0);
    // Flushing image 2 should flush.
    i2->flush(c);
    REPORTER_ASSERT(reporter, numFlushes() == 1);
}<|MERGE_RESOLUTION|>--- conflicted
+++ resolved
@@ -394,26 +394,6 @@
         }
     };
 
-<<<<<<< HEAD
-    sk_sp<SkColorSpace> dstColorSpaces[] ={
-        nullptr,
-        SkColorSpace::MakeSRGB(),
-    };
-
-    for (auto& dstColorSpace : dstColorSpaces) {
-        for (auto mipMapped : {GrMipMapped::kNo, GrMipMapped::kYes}) {
-            for (auto factory : imageFactories) {
-                sk_sp<SkImage> image(factory());
-                if (!image) {
-                    ERRORF(reporter, "Error creating image.");
-                    continue;
-                }
-
-                sk_sp<SkImage> texImage(image->makeTextureImage(context, dstColorSpace.get(),
-                                                                mipMapped));
-                if (!texImage) {
-                    GrContext* imageContext = as_IB(image)->context();
-=======
     for (auto mipMapped : {GrMipMapped::kNo, GrMipMapped::kYes}) {
         for (auto factory : imageFactories) {
             sk_sp<SkImage> image(factory());
@@ -425,43 +405,11 @@
             sk_sp<SkImage> texImage(image->makeTextureImage(context, mipMapped));
             if (!texImage) {
                 GrContext* imageContext = as_IB(image)->context();
->>>>>>> 40be567a
-
-                    // We expect to fail if image comes from a different GrContext.
-                    if (!image->isTextureBacked() || imageContext == context) {
-                        ERRORF(reporter, "makeTextureImage failed.");
-                    }
-                    continue;
+
+                // We expect to fail if image comes from a different GrContext.
+                if (!image->isTextureBacked() || imageContext == context) {
+                    ERRORF(reporter, "makeTextureImage failed.");
                 }
-<<<<<<< HEAD
-                if (!texImage->isTextureBacked()) {
-                    ERRORF(reporter, "makeTextureImage returned non-texture image.");
-                    continue;
-                }
-                if (GrMipMapped::kYes == mipMapped &&
-                    as_IB(texImage)->peekProxy()->mipMapped() != mipMapped &&
-                    context->priv().caps()->mipMapSupport()) {
-                    ERRORF(reporter, "makeTextureImage returned non-mipmapped texture.");
-                    continue;
-                }
-                if (image->isTextureBacked()) {
-                    GrSurfaceProxy* origProxy = as_IB(image)->peekProxy();
-                    GrSurfaceProxy* copyProxy = as_IB(texImage)->peekProxy();
-
-                    if (origProxy->underlyingUniqueID() != copyProxy->underlyingUniqueID()) {
-                        SkASSERT(origProxy->asTextureProxy());
-                        if (GrMipMapped::kNo == mipMapped ||
-                            GrMipMapped::kYes == origProxy->asTextureProxy()->mipMapped()) {
-                            ERRORF(reporter, "makeTextureImage made unnecessary texture copy.");
-                        }
-                    }
-                }
-                if (image->width() != texImage->width() || image->height() != texImage->height()) {
-                    ERRORF(reporter, "makeTextureImage changed the image size.");
-                }
-                if (image->alphaType() != texImage->alphaType()) {
-                    ERRORF(reporter, "makeTextureImage changed image alpha type.");
-=======
                 continue;
             }
             if (!texImage->isTextureBacked()) {
@@ -484,14 +432,15 @@
                         GrMipMapped::kYes == origProxy->asTextureProxy()->mipMapped()) {
                         ERRORF(reporter, "makeTextureImage made unnecessary texture copy.");
                     }
->>>>>>> 40be567a
                 }
             }
-        }
-<<<<<<< HEAD
-        context->flush();
-=======
->>>>>>> 40be567a
+            if (image->width() != texImage->width() || image->height() != texImage->height()) {
+                ERRORF(reporter, "makeTextureImage changed the image size.");
+            }
+            if (image->alphaType() != texImage->alphaType()) {
+                ERRORF(reporter, "makeTextureImage changed image alpha type.");
+            }
+        }
     }
     context->flush();
 }
@@ -533,12 +482,8 @@
         bool can = context->colorTypeSupportedAsImage(colorType);
 
         GrBackendTexture backendTex = context->createBackendTexture(
-<<<<<<< HEAD
-                kSize, kSize, colorType, GrMipMapped::kNo, GrRenderable::kNo);
-=======
                 kSize, kSize, colorType, SkColors::kTransparent,
                 GrMipMapped::kNo, GrRenderable::kNo, GrProtected::kNo);
->>>>>>> 40be567a
 
         auto img = SkImage::MakeFromTexture(context, backendTex, kTopLeft_GrSurfaceOrigin,
                                             colorType, kOpaque_SkAlphaType, nullptr);
@@ -876,13 +821,8 @@
                                        kPremul_SkAlphaType);
     GrBackendTexture backendTex;
 
-<<<<<<< HEAD
-    if (!create_backend_texture(ctx, &backendTex, ii, GrMipMapped::kNo, SK_ColorRED,
-                                GrRenderable::kNo)) {
-=======
     if (!create_backend_texture(ctx, &backendTex, ii, SkColors::kRed,
                                 GrMipMapped::kNo, GrRenderable::kNo)) {
->>>>>>> 40be567a
         ERRORF(reporter, "couldn't create backend texture\n");
     }
 
@@ -895,10 +835,6 @@
 
     GrSurfaceOrigin readBackOrigin;
     GrBackendTexture readBackBackendTex = refImg->getBackendTexture(false, &readBackOrigin);
-<<<<<<< HEAD
-    readBackBackendTex.setPixelConfig(kRGBA_8888_GrPixelConfig);
-=======
->>>>>>> 40be567a
     if (!GrBackendTexture::TestingOnly_Equals(readBackBackendTex, backendTex)) {
         ERRORF(reporter, "backend mismatch\n");
     }
@@ -1074,22 +1010,6 @@
     }
 }
 
-<<<<<<< HEAD
-DEF_GPUTEST(SkImage_MakeCrossContextFromEncodedRelease, reporter, options) {
-    sk_sp<SkData> data = GetResourceAsData("images/mandrill_128.png");
-    if (!data) {
-       ERRORF(reporter, "missing resource");
-       return;
-    }
-
-    test_cross_context_image(reporter, options, "SkImage_MakeCrossContextFromEncodedRelease",
-                             [&data](GrContext* ctx) {
-        return SkImage::MakeCrossContextFromEncoded(ctx, data, false, nullptr);
-    });
-}
-
-=======
->>>>>>> 40be567a
 DEF_GPUTEST(SkImage_MakeCrossContextFromPixmapRelease, reporter, options) {
     SkBitmap bitmap;
     SkPixmap pixmap;
@@ -1099,11 +1019,7 @@
     }
     test_cross_context_image(reporter, options, "SkImage_MakeCrossContextFromPixmapRelease",
                              [&pixmap](GrContext* ctx) {
-<<<<<<< HEAD
-        return SkImage::MakeCrossContextFromPixmap(ctx, pixmap, false, nullptr);
-=======
         return SkImage::MakeCrossContextFromPixmap(ctx, pixmap, false);
->>>>>>> 40be567a
     });
 }
 
@@ -1122,11 +1038,7 @@
                 continue;
             }
 
-<<<<<<< HEAD
-            sk_sp<SkImage> image = SkImage::MakeCrossContextFromPixmap(ctx, pixmap, false, nullptr);
-=======
             sk_sp<SkImage> image = SkImage::MakeCrossContextFromPixmap(ctx, pixmap, false);
->>>>>>> 40be567a
             REPORTER_ASSERT(reporter, image);
 
             sk_sp<GrTextureProxy> proxy = as_IB(image)->asTextureProxyRef(
