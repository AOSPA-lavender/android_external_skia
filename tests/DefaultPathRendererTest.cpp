/*
 * Copyright 2017 Google Inc.
 *
 * Use of this source code is governed by a BSD-style license that can be
 * found in the LICENSE file.
 */

#include "include/core/SkBitmap.h"
#include "include/core/SkColor.h"
#include "include/core/SkColorSpace.h"
#include "include/core/SkImageInfo.h"
#include "include/core/SkMatrix.h"
#include "include/core/SkPath.h"
#include "include/core/SkRect.h"
#include "include/core/SkRefCnt.h"
#include "include/core/SkStrokeRec.h"
#include "include/core/SkSurface.h"
#include "include/core/SkTypes.h"
#include "include/gpu/GrBackendSurface.h"
#include "include/gpu/GrContext.h"
#include "include/gpu/GrContextOptions.h"
#include "include/gpu/GrTypes.h"
#include "include/private/GrTypesPriv.h"
#include "include/private/SkColorData.h"
#include "src/gpu/GrCaps.h"
#include "src/gpu/GrClip.h"
#include "src/gpu/GrContextPriv.h"
#include "src/gpu/GrFragmentProcessor.h"
#include "src/gpu/GrPaint.h"
#include "src/gpu/GrRenderTargetContext.h"
#include "src/gpu/GrStyle.h"
#include "src/gpu/effects/generated/GrConstColorProcessor.h"
#include "tests/Test.h"
#include "tools/gpu/GrContextFactory.h"

#include <utility>

static void only_allow_default(GrContextOptions* options) {
    options->fGpuPathRenderers = GpuPathRenderers::kNone;
}

static SkBitmap read_back(GrRenderTargetContext* rtc, int width, int height) {

    SkImageInfo dstII = SkImageInfo::MakeN32Premul(width, height);

    SkBitmap bm;
    bm.allocPixels(dstII);

    rtc->readPixels(dstII, bm.getAddr(0, 0), bm.rowBytes(), {0, 0});

    return bm;
}

static SkPath make_path(const SkRect& outer, int inset, SkPath::FillType fill) {
    SkPath p;

    p.addRect(outer, SkPath::kCW_Direction);
    p.addRect(outer.makeInset(inset, inset), SkPath::kCCW_Direction);
    p.setFillType(fill);
    return p;
}


static const int kBigSize = 64; // This should be a power of 2
static const int kPad = 3;

// From crbug.com/769898:
//   create an approx fit render target context that will have extra space (i.e., npot)
//   draw an inverse wound concave path into it - forcing use of the stencil-using path renderer
//   throw the RTC away so the backing GrSurface/GrStencilBuffer can be reused
//   create a new render target context that will reuse the prior GrSurface
//   draw a normally wound concave path that touches outside of the approx fit RTC's content rect
//
// When the bug manifests the GrDefaultPathRenderer/GrMSAAPathRenderer is/was leaving the stencil
// buffer outside of the first content rect in a bad state and the second draw would be incorrect.

static void run_test(GrContext* ctx, skiatest::Reporter* reporter) {
    SkPath invPath = make_path(SkRect::MakeXYWH(0, 0, kBigSize, kBigSize),
                               kBigSize/2-1, SkPath::kInverseWinding_FillType);
    SkPath path = make_path(SkRect::MakeXYWH(0, 0, kBigSize, kBigSize),
                            kPad, SkPath::kWinding_FillType);

    GrStyle style(SkStrokeRec::kFill_InitStyle);

    GrBackendFormat format =
            ctx->priv().caps()->getBackendFormatFromColorType(kRGBA_8888_SkColorType);
    {
<<<<<<< HEAD
        auto rtc =  ctx->priv().makeDeferredRenderTargetContext(
                                                         format,
                                                         SkBackingFit::kApprox,
                                                         kBigSize/2+1, kBigSize/2+1,
                                                         kRGBA_8888_GrPixelConfig, nullptr);
=======
        auto rtc = ctx->priv().makeDeferredRenderTargetContext(
                SkBackingFit::kApprox, kBigSize/2 + 1, kBigSize/2 + 1,
                GrColorType::kRGBA_8888, nullptr);
>>>>>>> 40be567a

        rtc->clear(nullptr, { 0, 0, 0, 1 }, GrRenderTargetContext::CanClearFullscreen::kYes);

        GrPaint paint;

        const SkPMColor4f color = { 1.0f, 0.0f, 0.0f, 1.0f };
        auto fp = GrConstColorProcessor::Make(color, GrConstColorProcessor::InputMode::kIgnore);
        paint.addColorFragmentProcessor(std::move(fp));

        rtc->drawPath(GrNoClip(), std::move(paint), GrAA::kNo,
                      SkMatrix::I(), invPath, style);

        rtc->flush(SkSurface::BackendSurfaceAccess::kNoAccess, GrFlushInfo());
    }

    {
        auto rtc = ctx->priv().makeDeferredRenderTargetContext(
<<<<<<< HEAD
                                                        format, SkBackingFit::kExact, kBigSize,
                                                        kBigSize, kRGBA_8888_GrPixelConfig,
                                                        nullptr);
=======
                SkBackingFit::kExact, kBigSize, kBigSize, GrColorType::kRGBA_8888, nullptr);
>>>>>>> 40be567a

        rtc->clear(nullptr, { 0, 0, 0, 1 }, GrRenderTargetContext::CanClearFullscreen::kYes);

        GrPaint paint;

        const SkPMColor4f color = { 0.0f, 1.0f, 0.0f, 1.0f };
        auto fp = GrConstColorProcessor::Make(color, GrConstColorProcessor::InputMode::kIgnore);
        paint.addColorFragmentProcessor(std::move(fp));

        rtc->drawPath(GrNoClip(), std::move(paint), GrAA::kNo,
                      SkMatrix::I(), path, style);

        SkBitmap bm = read_back(rtc.get(), kBigSize, kBigSize);

        bool correct = true;
        for (int y = kBigSize/2+1; y < kBigSize-kPad-1 && correct; ++y) {
            for (int x = kPad+1; x < kBigSize-kPad-1 && correct; ++x) {
                correct = bm.getColor(x, y) == SK_ColorBLACK;
                REPORTER_ASSERT(reporter, correct);
            }
        }
    }

}

DEF_GPUTEST_FOR_CONTEXTS(GrDefaultPathRendererTest,
                         sk_gpu_test::GrContextFactory::IsRenderingContext,
                         reporter, ctxInfo, only_allow_default) {
    GrContext* ctx = ctxInfo.grContext();

    run_test(ctx, reporter);
}<|MERGE_RESOLUTION|>--- conflicted
+++ resolved
@@ -82,20 +82,10 @@
 
     GrStyle style(SkStrokeRec::kFill_InitStyle);
 
-    GrBackendFormat format =
-            ctx->priv().caps()->getBackendFormatFromColorType(kRGBA_8888_SkColorType);
     {
-<<<<<<< HEAD
-        auto rtc =  ctx->priv().makeDeferredRenderTargetContext(
-                                                         format,
-                                                         SkBackingFit::kApprox,
-                                                         kBigSize/2+1, kBigSize/2+1,
-                                                         kRGBA_8888_GrPixelConfig, nullptr);
-=======
         auto rtc = ctx->priv().makeDeferredRenderTargetContext(
                 SkBackingFit::kApprox, kBigSize/2 + 1, kBigSize/2 + 1,
                 GrColorType::kRGBA_8888, nullptr);
->>>>>>> 40be567a
 
         rtc->clear(nullptr, { 0, 0, 0, 1 }, GrRenderTargetContext::CanClearFullscreen::kYes);
 
@@ -113,13 +103,7 @@
 
     {
         auto rtc = ctx->priv().makeDeferredRenderTargetContext(
-<<<<<<< HEAD
-                                                        format, SkBackingFit::kExact, kBigSize,
-                                                        kBigSize, kRGBA_8888_GrPixelConfig,
-                                                        nullptr);
-=======
                 SkBackingFit::kExact, kBigSize, kBigSize, GrColorType::kRGBA_8888, nullptr);
->>>>>>> 40be567a
 
         rtc->clear(nullptr, { 0, 0, 0, 1 }, GrRenderTargetContext::CanClearFullscreen::kYes);
 
