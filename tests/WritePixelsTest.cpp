--- conflicted
+++ resolved
@@ -456,12 +456,8 @@
 
     for (auto& origin : { kTopLeft_GrSurfaceOrigin, kBottomLeft_GrSurfaceOrigin }) {
         GrBackendTexture backendTex = context->createBackendTexture(
-<<<<<<< HEAD
-                DEV_W, DEV_H, kRGBA_8888_SkColorType, GrMipMapped::kNo, GrRenderable::kYes);
-=======
                 DEV_W, DEV_H, kRGBA_8888_SkColorType,
                 SkColors::kTransparent, GrMipMapped::kNo, GrRenderable::kYes, GrProtected::kNo);
->>>>>>> 40be567a
         if (!backendTex.isValid()) {
             continue;
         }
@@ -510,10 +506,7 @@
 DEF_GPUTEST_FOR_RENDERING_CONTEXTS(WritePixelsPendingIO, reporter, ctxInfo) {
     GrContext* context = ctxInfo.grContext();
     GrProxyProvider* proxyProvider = context->priv().proxyProvider();
-<<<<<<< HEAD
-=======
     const GrCaps* caps = context->priv().caps();
->>>>>>> 40be567a
 
     static const int kFullSize = 62;
     static const int kHalfSize = 31;
@@ -535,20 +528,12 @@
         desc.fHeight = 64;
         desc.fConfig = kRGBA_8888_GrPixelConfig;
 
-<<<<<<< HEAD
-        const GrBackendFormat format =
-            context->priv().caps()->getBackendFormatFromColorType(kRGBA_8888_SkColorType);
-
-        sk_sp<GrTextureProxy> temp = proxyProvider->createProxy(
-                format, desc, kTopLeft_GrSurfaceOrigin, SkBackingFit::kApprox, SkBudgeted::kYes);
-=======
         const GrBackendFormat format = caps->getDefaultBackendFormat(GrColorType::kRGBA_8888,
                                                                      GrRenderable::kNo);
 
         sk_sp<GrTextureProxy> temp = proxyProvider->createProxy(
                 format, desc, GrRenderable::kNo, 1, kTopLeft_GrSurfaceOrigin, SkBackingFit::kApprox,
                 SkBudgeted::kYes, GrProtected::kNo);
->>>>>>> 40be567a
         temp->instantiate(context->priv().resourceProvider());
     }
 
