--- conflicted
+++ resolved
@@ -526,10 +526,7 @@
 SKSL_TEST(CPU | GPU,     kApiLevel_T, IntFoldingES2,                   "folding/IntFoldingES2.rts")
 SKSL_TEST(ES3 | GPU_ES3, kNever,      IntFoldingES3,                   "folding/IntFoldingES3.sksl")
 SKSL_TEST(CPU | GPU,     kApiLevel_T, FloatFolding,                    "folding/FloatFolding.rts")
-<<<<<<< HEAD
-=======
 SKSL_TEST(CPU | GPU,     kNextRelease,LogicalNot,                      "folding/LogicalNot.rts")
->>>>>>> 46ecd1b7
 SKSL_TEST(CPU | GPU,     kApiLevel_T, MatrixFoldingES2,                "folding/MatrixFoldingES2.rts")
 SKSL_TEST(ES3 | GPU_ES3, kNever,      MatrixFoldingES3,                "folding/MatrixFoldingES3.sksl")
 SKSL_TEST(CPU | GPU,     kApiLevel_T, MatrixNoOpFolding,               "folding/MatrixNoOpFolding.rts")
@@ -573,11 +570,8 @@
 SKSL_TEST(CPU | GPU,     kApiLevel_T, InlineWithUnnecessaryBlocks,                      "inliner/InlineWithUnnecessaryBlocks.sksl")
 // TODO(tint:1932): GPU is disabled for now; test exposes a bug in the Tint SPIR-V Reader
 SKSL_TEST(CPU,           kNextRelease,IntrinsicNameCollision,                           "inliner/IntrinsicNameCollision.sksl")
-<<<<<<< HEAD
-=======
 SKSL_TEST(CPU | GPU,     kNextRelease,ModifiedArrayParametersCannotBeInlined,           "inliner/ModifiedArrayParametersCannotBeInlined.sksl")
 SKSL_TEST(CPU | GPU,     kNextRelease,ModifiedStructParametersCannotBeInlined,          "inliner/ModifiedStructParametersCannotBeInlined.sksl")
->>>>>>> 46ecd1b7
 SKSL_TEST(CPU | GPU,     kApiLevel_T, NoInline,                                         "inliner/NoInline.sksl")
 SKSL_TEST(CPU | GPU,     kApiLevel_T, ShortCircuitEvaluationsCannotInlineRightHandSide, "inliner/ShortCircuitEvaluationsCannotInlineRightHandSide.sksl")
 SKSL_TEST(ES3 | GPU_ES3, kNever,      StaticSwitchInline,                               "inliner/StaticSwitch.sksl")
@@ -718,11 +712,7 @@
 SKSL_TEST(CPU | GPU,     kApiLevel_T, OutParamsAreDistinct,            "shared/OutParamsAreDistinct.sksl")
 SKSL_TEST(CPU | GPU,     kApiLevel_T, OutParamsAreDistinctFromGlobal,  "shared/OutParamsAreDistinctFromGlobal.sksl")
 SKSL_TEST(ES3 | GPU_ES3, kNever,      OutParamsFunctionCallInArgument, "shared/OutParamsFunctionCallInArgument.sksl")
-<<<<<<< HEAD
-SKSL_TEST(CPU | GPU,     kApiLevel_T, OutParamsTricky,                 "shared/OutParamsTricky.sksl")
-=======
 SKSL_TEST(CPU | GPU,     kApiLevel_T, OutParamsDoubleSwizzle,          "shared/OutParamsDoubleSwizzle.sksl")
->>>>>>> 46ecd1b7
 SKSL_TEST(CPU | GPU,     kNextRelease,PostfixExpressions,              "shared/PostfixExpressions.sksl")
 SKSL_TEST(CPU | GPU,     kNextRelease,PrefixExpressionsES2,            "shared/PrefixExpressionsES2.sksl")
 SKSL_TEST(ES3 | GPU_ES3, kNever,      PrefixExpressionsES3,            "shared/PrefixExpressionsES3.sksl")
@@ -744,10 +734,7 @@
 SKSL_TEST(CPU | GPU,     kApiLevel_T, Switch,                          "shared/Switch.sksl")
 SKSL_TEST(CPU | GPU,     kApiLevel_T, SwitchDefaultOnly,               "shared/SwitchDefaultOnly.sksl")
 SKSL_TEST(CPU | GPU,     kApiLevel_T, SwitchWithFallthrough,           "shared/SwitchWithFallthrough.sksl")
-<<<<<<< HEAD
-=======
 SKSL_TEST(CPU | GPU,     kApiLevel_T, SwitchWithFallthroughAndVarDecls,"shared/SwitchWithFallthroughAndVarDecls.sksl")
->>>>>>> 46ecd1b7
 SKSL_TEST(CPU | GPU,     kApiLevel_T, SwitchWithLoops,                 "shared/SwitchWithLoops.sksl")
 SKSL_TEST(ES3 | GPU_ES3, kNever,      SwitchWithLoopsES3,              "shared/SwitchWithLoopsES3.sksl")
 SKSL_TEST(CPU | GPU,     kNever,      SwizzleAsLValue,                 "shared/SwizzleAsLValue.sksl")
