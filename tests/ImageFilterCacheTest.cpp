 /*
  * Copyright 2016 Google Inc.
  *
  * Use of this source code is governed by a BSD-style license that can be
  * found in the LICENSE file.
  */

#include "tests/Test.h"

#include "include/core/SkBitmap.h"
#include "include/core/SkColorFilter.h"
#include "include/core/SkImage.h"
#include "include/core/SkImageFilter.h"
#include "include/core/SkMatrix.h"
<<<<<<< HEAD
#include "include/effects/SkColorFilterImageFilter.h"
=======
#include "include/effects/SkImageFilters.h"
>>>>>>> 40be567a
#include "src/core/SkImageFilterCache.h"
#include "src/core/SkSpecialImage.h"

static const int kSmallerSize = 10;
static const int kPad = 3;
static const int kFullSize = kSmallerSize + 2 * kPad;

static SkBitmap create_bm() {
    SkBitmap bm;
    bm.allocN32Pixels(kFullSize, kFullSize, true);
    bm.eraseColor(SK_ColorTRANSPARENT);
    return bm;
}

static sk_sp<SkImageFilter> make_filter() {
    sk_sp<SkColorFilter> filter(SkColorFilters::Blend(SK_ColorBLUE,
                                                              SkBlendMode::kSrcIn));
<<<<<<< HEAD
    return SkColorFilterImageFilter::Make(std::move(filter), nullptr, nullptr);
=======
    return SkImageFilters::ColorFilter(std::move(filter), nullptr, nullptr);
>>>>>>> 40be567a
}

// Ensure the cache can return a cached image
static void test_find_existing(skiatest::Reporter* reporter,
                               const sk_sp<SkSpecialImage>& image,
                               const sk_sp<SkSpecialImage>& subset) {
    static const size_t kCacheSize = 1000000;
    sk_sp<SkImageFilterCache> cache(SkImageFilterCache::Create(kCacheSize));

    SkIRect clip = SkIRect::MakeWH(100, 100);
    SkImageFilterCacheKey key1(0, SkMatrix::I(), clip, image->uniqueID(), image->subset());
    SkImageFilterCacheKey key2(0, SkMatrix::I(), clip, subset->uniqueID(), subset->subset());

    SkIPoint offset = SkIPoint::Make(3, 4);
    auto filter = make_filter();
    cache->set(key1, image.get(), offset, filter.get());

    SkIPoint foundOffset;

    sk_sp<SkSpecialImage> foundImage = cache->get(key1, &foundOffset);
    REPORTER_ASSERT(reporter, foundImage);
    REPORTER_ASSERT(reporter, offset == foundOffset);

    REPORTER_ASSERT(reporter, !cache->get(key2, &foundOffset));
}

// If either id is different or the clip or the matrix are different the
// cached image won't be found. Even if it is caching the same bitmap.
static void test_dont_find_if_diff_key(skiatest::Reporter* reporter,
                                       const sk_sp<SkSpecialImage>& image,
                                       const sk_sp<SkSpecialImage>& subset) {
    static const size_t kCacheSize = 1000000;
    sk_sp<SkImageFilterCache> cache(SkImageFilterCache::Create(kCacheSize));

    SkIRect clip1 = SkIRect::MakeWH(100, 100);
    SkIRect clip2 = SkIRect::MakeWH(200, 200);
    SkImageFilterCacheKey key0(0, SkMatrix::I(), clip1, image->uniqueID(), image->subset());
    SkImageFilterCacheKey key1(1, SkMatrix::I(), clip1, image->uniqueID(), image->subset());
    SkImageFilterCacheKey key2(0, SkMatrix::MakeTrans(5, 5), clip1,
                                   image->uniqueID(), image->subset());
    SkImageFilterCacheKey key3(0, SkMatrix::I(), clip2, image->uniqueID(), image->subset());
    SkImageFilterCacheKey key4(0, SkMatrix::I(), clip1, subset->uniqueID(), subset->subset());

    SkIPoint offset = SkIPoint::Make(3, 4);
    auto filter = make_filter();
    cache->set(key0, image.get(), offset, filter.get());

    SkIPoint foundOffset;
    REPORTER_ASSERT(reporter, !cache->get(key1, &foundOffset));
    REPORTER_ASSERT(reporter, !cache->get(key2, &foundOffset));
    REPORTER_ASSERT(reporter, !cache->get(key3, &foundOffset));
    REPORTER_ASSERT(reporter, !cache->get(key4, &foundOffset));
}

// Test purging when the max cache size is exceeded
static void test_internal_purge(skiatest::Reporter* reporter, const sk_sp<SkSpecialImage>& image) {
    SkASSERT(image->getSize());
    const size_t kCacheSize = image->getSize() + 10;
    sk_sp<SkImageFilterCache> cache(SkImageFilterCache::Create(kCacheSize));

    SkIRect clip = SkIRect::MakeWH(100, 100);
    SkImageFilterCacheKey key1(0, SkMatrix::I(), clip, image->uniqueID(), image->subset());
    SkImageFilterCacheKey key2(1, SkMatrix::I(), clip, image->uniqueID(), image->subset());

    SkIPoint offset = SkIPoint::Make(3, 4);
    auto filter1 = make_filter();
    cache->set(key1, image.get(), offset, filter1.get());

    SkIPoint foundOffset;

    REPORTER_ASSERT(reporter, cache->get(key1, &foundOffset));

    // This should knock the first one out of the cache
    auto filter2 = make_filter();
    cache->set(key2, image.get(), offset, filter2.get());

    REPORTER_ASSERT(reporter, cache->get(key2, &foundOffset));
    REPORTER_ASSERT(reporter, !cache->get(key1, &foundOffset));
}

// Exercise the purgeByKey and purge methods
static void test_explicit_purging(skiatest::Reporter* reporter,
                                  const sk_sp<SkSpecialImage>& image,
                                  const sk_sp<SkSpecialImage>& subset) {
    static const size_t kCacheSize = 1000000;
    sk_sp<SkImageFilterCache> cache(SkImageFilterCache::Create(kCacheSize));

    SkIRect clip = SkIRect::MakeWH(100, 100);
    SkImageFilterCacheKey key1(0, SkMatrix::I(), clip, image->uniqueID(), image->subset());
    SkImageFilterCacheKey key2(1, SkMatrix::I(), clip, subset->uniqueID(), image->subset());

    SkIPoint offset = SkIPoint::Make(3, 4);
    auto filter1 = make_filter();
    auto filter2 = make_filter();
    cache->set(key1, image.get(), offset, filter1.get());
    cache->set(key2, image.get(), offset, filter2.get());
    SkDEBUGCODE(REPORTER_ASSERT(reporter, 2 == cache->count());)

    SkIPoint foundOffset;

    REPORTER_ASSERT(reporter, cache->get(key1, &foundOffset));
    REPORTER_ASSERT(reporter, cache->get(key2, &foundOffset));

    cache->purgeByImageFilter(filter1.get());
    SkDEBUGCODE(REPORTER_ASSERT(reporter, 1 == cache->count());)

    REPORTER_ASSERT(reporter, !cache->get(key1, &foundOffset));
    REPORTER_ASSERT(reporter, cache->get(key2, &foundOffset));

    cache->purge();
    SkDEBUGCODE(REPORTER_ASSERT(reporter, 0 == cache->count());)

    REPORTER_ASSERT(reporter, !cache->get(key1, &foundOffset));
    REPORTER_ASSERT(reporter, !cache->get(key2, &foundOffset));
}

DEF_TEST(ImageFilterCache_RasterBacked, reporter) {
    SkBitmap srcBM = create_bm();

    const SkIRect& full = SkIRect::MakeWH(kFullSize, kFullSize);

    sk_sp<SkSpecialImage> fullImg(SkSpecialImage::MakeFromRaster(full, srcBM));

    const SkIRect& subset = SkIRect::MakeXYWH(kPad, kPad, kSmallerSize, kSmallerSize);

    sk_sp<SkSpecialImage> subsetImg(SkSpecialImage::MakeFromRaster(subset, srcBM));

    test_find_existing(reporter, fullImg, subsetImg);
    test_dont_find_if_diff_key(reporter, fullImg, subsetImg);
    test_internal_purge(reporter, fullImg);
    test_explicit_purging(reporter, fullImg, subsetImg);
}


// Shared test code for both the raster and gpu-backed image cases
static void test_image_backed(skiatest::Reporter* reporter,
                              GrContext* context,
                              const sk_sp<SkImage>& srcImage) {
    const SkIRect& full = SkIRect::MakeWH(kFullSize, kFullSize);

    sk_sp<SkSpecialImage> fullImg(SkSpecialImage::MakeFromImage(context, full, srcImage));

    const SkIRect& subset = SkIRect::MakeXYWH(kPad, kPad, kSmallerSize, kSmallerSize);

    sk_sp<SkSpecialImage> subsetImg(SkSpecialImage::MakeFromImage(context, subset, srcImage));

    test_find_existing(reporter, fullImg, subsetImg);
    test_dont_find_if_diff_key(reporter, fullImg, subsetImg);
    test_internal_purge(reporter, fullImg);
    test_explicit_purging(reporter, fullImg, subsetImg);
}

DEF_TEST(ImageFilterCache_ImageBackedRaster, reporter) {
    SkBitmap srcBM = create_bm();

    sk_sp<SkImage> srcImage(SkImage::MakeFromBitmap(srcBM));

    test_image_backed(reporter, nullptr, srcImage);
}

#include "include/gpu/GrContext.h"
#include "include/gpu/GrTexture.h"
<<<<<<< HEAD
#include "include/private/GrTextureProxy.h"
=======
>>>>>>> 40be567a
#include "src/gpu/GrContextPriv.h"
#include "src/gpu/GrProxyProvider.h"
#include "src/gpu/GrResourceProvider.h"
#include "src/gpu/GrSurfaceProxyPriv.h"
<<<<<<< HEAD
=======
#include "src/gpu/GrTextureProxy.h"
>>>>>>> 40be567a

static sk_sp<GrTextureProxy> create_proxy(GrProxyProvider* proxyProvider) {
    SkBitmap srcBM = create_bm();
    sk_sp<SkImage> srcImage(SkImage::MakeFromBitmap(srcBM));
<<<<<<< HEAD
    return proxyProvider->createTextureProxy(srcImage, kNone_GrSurfaceFlags, 1,
                                             SkBudgeted::kYes, SkBackingFit::kExact);
=======
    return proxyProvider->createTextureProxy(srcImage, 1, SkBudgeted::kYes, SkBackingFit::kExact);
>>>>>>> 40be567a
}

DEF_GPUTEST_FOR_RENDERING_CONTEXTS(ImageFilterCache_ImageBackedGPU, reporter, ctxInfo) {
    GrContext* context = ctxInfo.grContext();

    sk_sp<GrTextureProxy> srcProxy(create_proxy(context->priv().proxyProvider()));
    if (!srcProxy) {
        return;
    }

    if (!srcProxy->instantiate(context->priv().resourceProvider())) {
        return;
    }
    GrTexture* tex = srcProxy->peekTexture();

    GrBackendTexture backendTex = tex->getBackendTexture();

    GrSurfaceOrigin texOrigin = kTopLeft_GrSurfaceOrigin;
    sk_sp<SkImage> srcImage(SkImage::MakeFromTexture(context,
                                                     backendTex,
                                                     texOrigin,
                                                     kRGBA_8888_SkColorType,
                                                     kPremul_SkAlphaType, nullptr,
                                                     nullptr, nullptr));
    if (!srcImage) {
        return;
    }

    GrSurfaceOrigin readBackOrigin;
    GrBackendTexture readBackBackendTex = srcImage->getBackendTexture(false, &readBackOrigin);
    if (!GrBackendTexture::TestingOnly_Equals(readBackBackendTex, backendTex)) {
        ERRORF(reporter, "backend mismatch\n");
    }
    REPORTER_ASSERT(reporter, GrBackendTexture::TestingOnly_Equals(readBackBackendTex, backendTex));

    if (readBackOrigin != texOrigin) {
        ERRORF(reporter, "origin mismatch %d %d\n", readBackOrigin, texOrigin);
    }
    REPORTER_ASSERT(reporter, readBackOrigin == texOrigin);

    test_image_backed(reporter, context, srcImage);
}

DEF_GPUTEST_FOR_RENDERING_CONTEXTS(ImageFilterCache_GPUBacked, reporter, ctxInfo) {
    GrContext* context = ctxInfo.grContext();

    sk_sp<GrTextureProxy> srcProxy(create_proxy(context->priv().proxyProvider()));
    if (!srcProxy) {
        return;
    }

    const SkIRect& full = SkIRect::MakeWH(kFullSize, kFullSize);

    sk_sp<SkSpecialImage> fullImg(SkSpecialImage::MakeDeferredFromGpu(
                                                              context, full,
                                                              kNeedNewImageUniqueID_SpecialImage,
                                                              srcProxy, nullptr));

    const SkIRect& subset = SkIRect::MakeXYWH(kPad, kPad, kSmallerSize, kSmallerSize);

    sk_sp<SkSpecialImage> subsetImg(SkSpecialImage::MakeDeferredFromGpu(
                                                                context, subset,
                                                                kNeedNewImageUniqueID_SpecialImage,
                                                                srcProxy, nullptr));

    test_find_existing(reporter, fullImg, subsetImg);
    test_dont_find_if_diff_key(reporter, fullImg, subsetImg);
    test_internal_purge(reporter, fullImg);
    test_explicit_purging(reporter, fullImg, subsetImg);
}<|MERGE_RESOLUTION|>--- conflicted
+++ resolved
@@ -12,11 +12,7 @@
 #include "include/core/SkImage.h"
 #include "include/core/SkImageFilter.h"
 #include "include/core/SkMatrix.h"
-<<<<<<< HEAD
-#include "include/effects/SkColorFilterImageFilter.h"
-=======
 #include "include/effects/SkImageFilters.h"
->>>>>>> 40be567a
 #include "src/core/SkImageFilterCache.h"
 #include "src/core/SkSpecialImage.h"
 
@@ -34,11 +30,7 @@
 static sk_sp<SkImageFilter> make_filter() {
     sk_sp<SkColorFilter> filter(SkColorFilters::Blend(SK_ColorBLUE,
                                                               SkBlendMode::kSrcIn));
-<<<<<<< HEAD
-    return SkColorFilterImageFilter::Make(std::move(filter), nullptr, nullptr);
-=======
     return SkImageFilters::ColorFilter(std::move(filter), nullptr, nullptr);
->>>>>>> 40be567a
 }
 
 // Ensure the cache can return a cached image
@@ -201,28 +193,16 @@
 
 #include "include/gpu/GrContext.h"
 #include "include/gpu/GrTexture.h"
-<<<<<<< HEAD
-#include "include/private/GrTextureProxy.h"
-=======
->>>>>>> 40be567a
 #include "src/gpu/GrContextPriv.h"
 #include "src/gpu/GrProxyProvider.h"
 #include "src/gpu/GrResourceProvider.h"
 #include "src/gpu/GrSurfaceProxyPriv.h"
-<<<<<<< HEAD
-=======
 #include "src/gpu/GrTextureProxy.h"
->>>>>>> 40be567a
 
 static sk_sp<GrTextureProxy> create_proxy(GrProxyProvider* proxyProvider) {
     SkBitmap srcBM = create_bm();
     sk_sp<SkImage> srcImage(SkImage::MakeFromBitmap(srcBM));
-<<<<<<< HEAD
-    return proxyProvider->createTextureProxy(srcImage, kNone_GrSurfaceFlags, 1,
-                                             SkBudgeted::kYes, SkBackingFit::kExact);
-=======
     return proxyProvider->createTextureProxy(srcImage, 1, SkBudgeted::kYes, SkBackingFit::kExact);
->>>>>>> 40be567a
 }
 
 DEF_GPUTEST_FOR_RENDERING_CONTEXTS(ImageFilterCache_ImageBackedGPU, reporter, ctxInfo) {
