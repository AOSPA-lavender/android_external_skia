--- conflicted
+++ resolved
@@ -14,15 +14,9 @@
 #include "include/gpu/vk/GrVkVulkan.h"
 
 #include "include/gpu/GrBackendSurface.h"
-<<<<<<< HEAD
-#include "include/gpu/GrRenderTarget.h"
-#include "include/gpu/GrTexture.h"
-#include "src/gpu/GrContextPriv.h"
-=======
 #include "include/gpu/GrTexture.h"
 #include "src/gpu/GrContextPriv.h"
 #include "src/gpu/GrRenderTarget.h"
->>>>>>> 40be567a
 #include "tools/gpu/GrContextFactory.h"
 
 #include "include/gpu/vk/GrVkTypes.h"
@@ -35,13 +29,8 @@
 
 const int kW = 1024;
 const int kH = 1024;
-<<<<<<< HEAD
-const GrPixelConfig kPixelConfig = kRGBA_8888_GrPixelConfig;
-const SkColorType kColorType = SkColorType::kRGBA_8888_SkColorType;
-=======
 const SkColorType kColorType = SkColorType::kRGBA_8888_SkColorType;
 const GrColorType kGrColorType = GrColorType::kRGBA_8888;
->>>>>>> 40be567a
 
 void wrap_tex_test(skiatest::Reporter* reporter, GrContext* context) {
 
@@ -49,15 +38,6 @@
 
     GrBackendTexture origBackendTex = context->createBackendTexture(kW, kH,
                                                                     kColorType,
-<<<<<<< HEAD
-                                                                    GrMipMapped::kNo,
-                                                                    GrRenderable::kNo);
-    GrVkImageInfo imageInfo;
-    SkAssertResult(origBackendTex.getVkImageInfo(&imageInfo));
-
-    sk_sp<GrTexture> tex = gpu->wrapBackendTexture(origBackendTex, kBorrow_GrWrapOwnership,
-                                                   GrWrapCacheable::kNo, kRead_GrIOType);
-=======
                                                                     SkColors::kTransparent,
                                                                     GrMipMapped::kNo,
                                                                     GrRenderable::kNo,
@@ -68,7 +48,6 @@
     sk_sp<GrTexture> tex = gpu->wrapBackendTexture(origBackendTex, kGrColorType,
                                                    kBorrow_GrWrapOwnership, GrWrapCacheable::kNo,
                                                    kRead_GrIOType);
->>>>>>> 40be567a
     REPORTER_ASSERT(reporter, tex);
 
     // image is null
@@ -76,20 +55,11 @@
         GrVkImageInfo backendCopy = imageInfo;
         backendCopy.fImage = VK_NULL_HANDLE;
         GrBackendTexture backendTex = GrBackendTexture(kW, kH, backendCopy);
-<<<<<<< HEAD
-        backendTex.setPixelConfig(kPixelConfig);
-        tex = gpu->wrapBackendTexture(backendTex, kBorrow_GrWrapOwnership, GrWrapCacheable::kNo,
-                                      kRead_GrIOType);
-        REPORTER_ASSERT(reporter, !tex);
-        tex = gpu->wrapBackendTexture(backendTex, kAdopt_GrWrapOwnership, GrWrapCacheable::kNo,
-                                      kRead_GrIOType);
-=======
         tex = gpu->wrapBackendTexture(backendTex, kGrColorType, kBorrow_GrWrapOwnership,
                                       GrWrapCacheable::kNo, kRead_GrIOType);
         REPORTER_ASSERT(reporter, !tex);
         tex = gpu->wrapBackendTexture(backendTex, kGrColorType, kAdopt_GrWrapOwnership,
                                       GrWrapCacheable::kNo, kRead_GrIOType);
->>>>>>> 40be567a
         REPORTER_ASSERT(reporter, !tex);
     }
 
@@ -98,20 +68,11 @@
         GrVkImageInfo backendCopy = imageInfo;
         backendCopy.fAlloc = GrVkAlloc();
         GrBackendTexture backendTex = GrBackendTexture(kW, kH, backendCopy);
-<<<<<<< HEAD
-        backendTex.setPixelConfig(kPixelConfig);
-        tex = gpu->wrapBackendTexture(backendTex, kBorrow_GrWrapOwnership, GrWrapCacheable::kNo,
-                                      kRead_GrIOType);
-        REPORTER_ASSERT(reporter, !tex);
-        tex = gpu->wrapBackendTexture(backendTex, kAdopt_GrWrapOwnership, GrWrapCacheable::kNo,
-                                      kRead_GrIOType);
-=======
         tex = gpu->wrapBackendTexture(backendTex, kGrColorType, kBorrow_GrWrapOwnership,
                                       GrWrapCacheable::kNo, kRead_GrIOType);
         REPORTER_ASSERT(reporter, tex);
         tex = gpu->wrapBackendTexture(backendTex, kGrColorType, kAdopt_GrWrapOwnership,
                                       GrWrapCacheable::kNo, kRead_GrIOType);
->>>>>>> 40be567a
         REPORTER_ASSERT(reporter, !tex);
     }
 
@@ -119,14 +80,8 @@
     {
         GrVkImageInfo backendCopy = imageInfo;
         GrBackendTexture backendTex = GrBackendTexture(kW, kH, backendCopy);
-<<<<<<< HEAD
-        backendTex.setPixelConfig(kPixelConfig);
-        tex = gpu->wrapBackendTexture(backendTex, kAdopt_GrWrapOwnership, GrWrapCacheable::kNo,
-                                      kRead_GrIOType);
-=======
         tex = gpu->wrapBackendTexture(backendTex, kGrColorType, kAdopt_GrWrapOwnership,
                                       GrWrapCacheable::kNo, kRead_GrIOType);
->>>>>>> 40be567a
 
         REPORTER_ASSERT(reporter, tex);
     }
@@ -134,19 +89,6 @@
 
 void wrap_rt_test(skiatest::Reporter* reporter, GrContext* context) {
     GrGpu* gpu = context->priv().getGpu();
-<<<<<<< HEAD
-
-    GrBackendTexture origBackendTex = context->createBackendTexture(kW, kH,
-                                                                    kColorType,
-                                                                    GrMipMapped::kNo,
-                                                                    GrRenderable::kYes);
-
-    GrVkImageInfo imageInfo;
-    SkAssertResult(origBackendTex.getVkImageInfo(&imageInfo));
-
-    GrBackendRenderTarget origBackendRT(kW, kH, 1, 0, imageInfo);
-    origBackendRT.setPixelConfig(kPixelConfig);
-=======
 
     GrBackendTexture origBackendTex = context->createBackendTexture(kW, kH,
                                                                     kColorType,
@@ -159,7 +101,6 @@
     SkAssertResult(origBackendTex.getVkImageInfo(&imageInfo));
 
     GrBackendRenderTarget origBackendRT(kW, kH, 1, 0, imageInfo);
->>>>>>> 40be567a
 
     sk_sp<GrRenderTarget> rt = gpu->wrapBackendRenderTarget(origBackendRT, kGrColorType);
     REPORTER_ASSERT(reporter, rt);
@@ -169,12 +110,7 @@
         GrVkImageInfo backendCopy = imageInfo;
         backendCopy.fImage = VK_NULL_HANDLE;
         GrBackendRenderTarget backendRT(kW, kH, 1, 0, backendCopy);
-<<<<<<< HEAD
-        backendRT.setPixelConfig(kPixelConfig);
-        rt = gpu->wrapBackendRenderTarget(backendRT);
-=======
         rt = gpu->wrapBackendRenderTarget(backendRT, kGrColorType);
->>>>>>> 40be567a
         REPORTER_ASSERT(reporter, !rt);
     }
 
@@ -184,12 +120,7 @@
         backendCopy.fAlloc = GrVkAlloc();
         // can wrap null alloc
         GrBackendRenderTarget backendRT(kW, kH, 1, 0, backendCopy);
-<<<<<<< HEAD
-        backendRT.setPixelConfig(kPixelConfig);
-        rt = gpu->wrapBackendRenderTarget(backendRT);
-=======
         rt = gpu->wrapBackendRenderTarget(backendRT, kGrColorType);
->>>>>>> 40be567a
         REPORTER_ASSERT(reporter, rt);
     }
 
@@ -203,24 +134,15 @@
 
     GrBackendTexture origBackendTex = context->createBackendTexture(kW, kH,
                                                                     kColorType,
-<<<<<<< HEAD
-                                                                    GrMipMapped::kNo,
-                                                                    GrRenderable::kYes);
-=======
                                                                     SkColors::kTransparent,
                                                                     GrMipMapped::kNo,
                                                                     GrRenderable::kYes,
                                                                     GrProtected::kNo);
->>>>>>> 40be567a
     GrVkImageInfo imageInfo;
     SkAssertResult(origBackendTex.getVkImageInfo(&imageInfo));
 
     sk_sp<GrTexture> tex = gpu->wrapRenderableBackendTexture(
-<<<<<<< HEAD
-            origBackendTex, 1, kBorrow_GrWrapOwnership, GrWrapCacheable::kNo);
-=======
             origBackendTex, 1, kGrColorType, kBorrow_GrWrapOwnership, GrWrapCacheable::kNo);
->>>>>>> 40be567a
     REPORTER_ASSERT(reporter, tex);
 
     // image is null
@@ -228,20 +150,11 @@
         GrVkImageInfo backendCopy = imageInfo;
         backendCopy.fImage = VK_NULL_HANDLE;
         GrBackendTexture backendTex = GrBackendTexture(kW, kH, backendCopy);
-<<<<<<< HEAD
-        backendTex.setPixelConfig(kPixelConfig);
-        tex = gpu->wrapRenderableBackendTexture(backendTex, 1, kBorrow_GrWrapOwnership,
-                                                GrWrapCacheable::kNo);
-        REPORTER_ASSERT(reporter, !tex);
-        tex = gpu->wrapRenderableBackendTexture(backendTex, 1, kAdopt_GrWrapOwnership,
-                                                GrWrapCacheable::kNo);
-=======
         tex = gpu->wrapRenderableBackendTexture(backendTex, 1, kGrColorType,
                                                 kBorrow_GrWrapOwnership, GrWrapCacheable::kNo);
         REPORTER_ASSERT(reporter, !tex);
         tex = gpu->wrapRenderableBackendTexture(backendTex, 1, kGrColorType,
                                                 kAdopt_GrWrapOwnership, GrWrapCacheable::kNo);
->>>>>>> 40be567a
         REPORTER_ASSERT(reporter, !tex);
     }
 
@@ -250,20 +163,11 @@
         GrVkImageInfo backendCopy = imageInfo;
         backendCopy.fAlloc = GrVkAlloc();
         GrBackendTexture backendTex = GrBackendTexture(kW, kH, backendCopy);
-<<<<<<< HEAD
-        backendTex.setPixelConfig(kPixelConfig);
-        tex = gpu->wrapRenderableBackendTexture(backendTex, 1, kBorrow_GrWrapOwnership,
-                                                GrWrapCacheable::kNo);
-        REPORTER_ASSERT(reporter, !tex);
-        tex = gpu->wrapRenderableBackendTexture(backendTex, 1, kAdopt_GrWrapOwnership,
-                                                GrWrapCacheable::kNo);
-=======
         tex = gpu->wrapRenderableBackendTexture(backendTex, 1, kGrColorType,
                                                 kBorrow_GrWrapOwnership, GrWrapCacheable::kNo);
         REPORTER_ASSERT(reporter, tex);
         tex = gpu->wrapRenderableBackendTexture(backendTex, 1, kGrColorType,
                                                 kAdopt_GrWrapOwnership, GrWrapCacheable::kNo);
->>>>>>> 40be567a
         REPORTER_ASSERT(reporter, !tex);
     }
 
@@ -271,14 +175,8 @@
     {
         GrVkImageInfo backendCopy = imageInfo;
         GrBackendTexture backendTex = GrBackendTexture(kW, kH, backendCopy);
-<<<<<<< HEAD
-        backendTex.setPixelConfig(kPixelConfig);
-        tex = gpu->wrapRenderableBackendTexture(backendTex, 1, kAdopt_GrWrapOwnership,
-                                                GrWrapCacheable::kNo);
-=======
         tex = gpu->wrapRenderableBackendTexture(backendTex, 1, kGrColorType,
                                                 kAdopt_GrWrapOwnership, GrWrapCacheable::kNo);
->>>>>>> 40be567a
         REPORTER_ASSERT(reporter, tex);
     }
 }
