/*
 * Copyright 2020 Google LLC
 *
 * Use of this source code is governed by a BSD-style license that can be
 * found in the LICENSE file.
 */

#include "include/core/SkAlphaType.h"
#include "include/core/SkBitmap.h"
#include "include/core/SkColor.h"
#include "include/core/SkColorType.h"
#include "include/core/SkImage.h"
#include "include/core/SkImageInfo.h"
#include "include/core/SkRect.h"
#include "include/core/SkRefCnt.h"
#include "include/core/SkSurface.h"
#include "include/core/SkTypes.h"
#include "include/gpu/GpuTypes.h"
#include "include/gpu/GrBackendSurface.h"
#include "include/gpu/GrDirectContext.h"
#include "include/gpu/GrTypes.h"
#include "include/gpu/ganesh/SkImageGanesh.h"
#include "include/gpu/ganesh/SkSurfaceGanesh.h"
<<<<<<< HEAD
=======
#include "include/private/chromium/GrSurfaceCharacterization.h"
>>>>>>> 46ecd1b7
#include "tests/CtsEnforcement.h"
#include "tests/Test.h"

class GrRecordingContext;
struct GrContextOptions;

DEF_GANESH_TEST(GrDDLImage_MakeSubset, reporter, options, CtsEnforcement::kApiLevel_T) {
    sk_gpu_test::GrContextFactory factory(options);
    for (int ct = 0; ct < sk_gpu_test::GrContextFactory::kContextTypeCnt; ++ct) {
        auto contextType = static_cast<sk_gpu_test::GrContextFactory::ContextType>(ct);
        auto dContext = factory.get(contextType);
        if (!dContext) {
            continue;
        }
        SkIRect subsetBounds = SkIRect::MakeLTRB(4,4,8,8);
        SkImageInfo ii = SkImageInfo::Make(16, 16, kRGBA_8888_SkColorType, kPremul_SkAlphaType);

        // Raster image:
        SkBitmap bm;
        bm.setInfo(ii);
        bm.allocPixels();
        bm.eraseColor(SK_ColorBLACK);
        bm.setImmutable();
        auto rasterImg = bm.asImage();
        REPORTER_ASSERT(reporter, rasterImg->isValid(static_cast<GrRecordingContext*>(nullptr)));

        // raster + context:
        auto subImg1 = rasterImg->makeSubset(dContext, subsetBounds);
        REPORTER_ASSERT(reporter, subImg1->isValid(dContext));

        // raster + no context:
        auto subImg2 = rasterImg->makeSubset(nullptr, subsetBounds);
        REPORTER_ASSERT(reporter, subImg2->isValid(static_cast<GrRecordingContext*>(nullptr)));

        // Texture image:
        auto surf = SkSurfaces::RenderTarget(dContext, skgpu::Budgeted::kNo, ii);
<<<<<<< HEAD
        SkSurfaceCharacterization sc;
=======
        GrSurfaceCharacterization sc;
>>>>>>> 46ecd1b7
        REPORTER_ASSERT(reporter, surf->characterize(&sc));
        GrBackendTexture tex = dContext->createBackendTexture(ii.width(),
                                                              ii.height(),
                                                              ii.colorType(),
                                                              GrMipmapped(sc.isMipMapped()),
                                                              GrRenderable::kYes);
        auto gpuImage = SkImages::BorrowTextureFrom(dContext,
                                                    tex,
                                                    kTopLeft_GrSurfaceOrigin,
                                                    ii.colorType(),
                                                    ii.alphaType(),
                                                    ii.refColorSpace());
        REPORTER_ASSERT(reporter, gpuImage->isValid(dContext));

        // gpu image + context:
        auto subImg5 = gpuImage->makeSubset(dContext, subsetBounds);
        REPORTER_ASSERT(reporter, subImg5->isValid(dContext));

        // gpu image + nullptr:
        REPORTER_ASSERT(reporter, !gpuImage->makeSubset(nullptr, subsetBounds));

        dContext->flush();
        dContext->submit(true);
        dContext->deleteBackendTexture(tex);
    }
}<|MERGE_RESOLUTION|>--- conflicted
+++ resolved
@@ -21,10 +21,7 @@
 #include "include/gpu/GrTypes.h"
 #include "include/gpu/ganesh/SkImageGanesh.h"
 #include "include/gpu/ganesh/SkSurfaceGanesh.h"
-<<<<<<< HEAD
-=======
 #include "include/private/chromium/GrSurfaceCharacterization.h"
->>>>>>> 46ecd1b7
 #include "tests/CtsEnforcement.h"
 #include "tests/Test.h"
 
@@ -61,11 +58,7 @@
 
         // Texture image:
         auto surf = SkSurfaces::RenderTarget(dContext, skgpu::Budgeted::kNo, ii);
-<<<<<<< HEAD
-        SkSurfaceCharacterization sc;
-=======
         GrSurfaceCharacterization sc;
->>>>>>> 46ecd1b7
         REPORTER_ASSERT(reporter, surf->characterize(&sc));
         GrBackendTexture tex = dContext->createBackendTexture(ii.width(),
                                                               ii.height(),
