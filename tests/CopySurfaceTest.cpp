--- conflicted
+++ resolved
@@ -12,24 +12,15 @@
 #include "include/core/SkTypes.h"
 #include "include/gpu/GrContext.h"
 #include "include/gpu/GrTypes.h"
-<<<<<<< HEAD
-#include "include/private/GrSurfaceProxy.h"
-#include "include/private/GrTextureProxy.h"
-=======
->>>>>>> 40be567a
 #include "include/private/GrTypesPriv.h"
 #include "include/private/SkTemplates.h"
 #include "src/core/SkUtils.h"
 #include "src/gpu/GrCaps.h"
 #include "src/gpu/GrContextPriv.h"
-<<<<<<< HEAD
-#include "src/gpu/GrSurfaceContext.h"
-=======
 #include "src/gpu/GrRenderTargetContext.h"
 #include "src/gpu/GrSurfaceContext.h"
 #include "src/gpu/GrSurfaceProxy.h"
 #include "src/gpu/GrTextureProxy.h"
->>>>>>> 40be567a
 #include "src/gpu/SkGr.h"
 #include "tests/Test.h"
 #include "tools/gpu/GrContextFactory.h"
@@ -86,19 +77,11 @@
                         for (auto dstPoint : kDstPoints) {
                             for (auto ii: kImageInfos) {
                                 auto src = sk_gpu_test::MakeTextureProxyFromData(
-<<<<<<< HEAD
-                                        context, sRenderable, kW, kH, ii.colorType(), sOrigin,
-                                        srcPixels.get(), kRowBytes);
-                                auto dst = sk_gpu_test::MakeTextureProxyFromData(
-                                        context, dRenderable, kW, kH, ii.colorType(), dOrigin,
-                                        dstPixels.get(), kRowBytes);
-=======
                                         context, sRenderable, kW, kH, ii.colorType(),
                                         ii.alphaType(), sOrigin, srcPixels.get(), kRowBytes);
                                 auto dst = sk_gpu_test::MakeTextureProxyFromData(
                                         context, dRenderable, kW, kH, ii.colorType(),
                                         ii.alphaType(), dOrigin, dstPixels.get(), kRowBytes);
->>>>>>> 40be567a
 
                                 // Should always work if the color type is RGBA, but may not work
                                 // for BGRA
@@ -109,14 +92,8 @@
                                         continue;
                                     }
                                 } else {
-<<<<<<< HEAD
-                                    GrPixelConfig config =
-                                            SkColorType2GrPixelConfig(kBGRA_8888_SkColorType);
-                                    if (!context->priv().caps()->isConfigTexturable(config)) {
-=======
                                     if (!context->defaultBackendFormat(
                                             kBGRA_8888_SkColorType, GrRenderable::kNo).isValid()) {
->>>>>>> 40be567a
                                         continue;
                                     }
                                     if (!src || !dst) {
@@ -126,11 +103,19 @@
                                     }
                                 }
 
-<<<<<<< HEAD
-                                sk_sp<GrSurfaceContext> dstContext =
-                                        context->priv().makeWrappedSurfaceContext(std::move(dst));
-
-                                bool result = dstContext->copy(src.get(), srcRect, dstPoint);
+                                auto dstContext = context->priv().makeWrappedSurfaceContext(
+                                        std::move(dst),
+                                        SkColorTypeToGrColorType(ii.colorType()),
+                                        ii.alphaType());
+
+                                bool result = false;
+                                if (sOrigin == dOrigin) {
+                                    result = dstContext->testCopy(src.get(), srcRect, dstPoint);
+                                } else if (dRenderable == GrRenderable::kYes) {
+                                    SkASSERT(dstContext->asRenderTargetContext());
+                                    result = dstContext->asRenderTargetContext()->blitTexture(
+                                            src.get(), srcRect, dstPoint);
+                                }
 
                                 bool expectedResult = true;
                                 SkIPoint dstOffset = { dstPoint.fX - srcRect.fLeft,
@@ -156,6 +141,10 @@
                                     !copiedDstRect.intersect(SkIRect::MakeWH(kW, kH))) {
                                     expectedResult = false;
                                 }
+                                if (sOrigin != dOrigin && dRenderable == GrRenderable::kNo) {
+                                    expectedResult = false;
+                                }
+
                                 // To make the copied src rect correct we would apply any dst
                                 // clipping back to the src rect, but we don't use it again so
                                 // don't bother.
@@ -170,74 +159,11 @@
                                 }
 
                                 sk_memset32(read.get(), 0, kW * kH);
-                                if (!dstContext->readPixels(ii, read.get(), kRowBytes, 0, 0)) {
-                                    ERRORF(reporter, "Error calling readPixels");
-                                    continue;
-                                }
-
-=======
-                                auto dstContext = context->priv().makeWrappedSurfaceContext(
-                                        std::move(dst),
-                                        SkColorTypeToGrColorType(ii.colorType()),
-                                        ii.alphaType());
-
-                                bool result = false;
-                                if (sOrigin == dOrigin) {
-                                    result = dstContext->testCopy(src.get(), srcRect, dstPoint);
-                                } else if (dRenderable == GrRenderable::kYes) {
-                                    SkASSERT(dstContext->asRenderTargetContext());
-                                    result = dstContext->asRenderTargetContext()->blitTexture(
-                                            src.get(), srcRect, dstPoint);
-                                }
-
-                                bool expectedResult = true;
-                                SkIPoint dstOffset = { dstPoint.fX - srcRect.fLeft,
-                                                       dstPoint.fY - srcRect.fTop };
-                                SkIRect copiedDstRect = SkIRect::MakeXYWH(dstPoint.fX,
-                                                                          dstPoint.fY,
-                                                                          srcRect.width(),
-                                                                          srcRect.height());
-
-                                SkIRect copiedSrcRect;
-                                if (!copiedSrcRect.intersect(srcRect, SkIRect::MakeWH(kW, kH))) {
-                                    expectedResult = false;
-                                } else {
-                                    // If the src rect was clipped, apply same clipping to each side
-                                    // of copied dst rect.
-                                    copiedDstRect.fLeft += copiedSrcRect.fLeft - srcRect.fLeft;
-                                    copiedDstRect.fTop += copiedSrcRect.fTop - srcRect.fTop;
-                                    copiedDstRect.fRight -= copiedSrcRect.fRight - srcRect.fRight;
-                                    copiedDstRect.fBottom -= copiedSrcRect.fBottom -
-                                                             srcRect.fBottom;
-                                }
-                                if (copiedDstRect.isEmpty() ||
-                                    !copiedDstRect.intersect(SkIRect::MakeWH(kW, kH))) {
-                                    expectedResult = false;
-                                }
-                                if (sOrigin != dOrigin && dRenderable == GrRenderable::kNo) {
-                                    expectedResult = false;
-                                }
-
-                                // To make the copied src rect correct we would apply any dst
-                                // clipping back to the src rect, but we don't use it again so
-                                // don't bother.
-                                if (expectedResult != result) {
-                                    ERRORF(reporter, "Expected return value %d from copySurface, "
-                                           "got %d.", expectedResult, result);
-                                    continue;
-                                }
-
-                                if (!expectedResult || !result) {
-                                    continue;
-                                }
-
-                                sk_memset32(read.get(), 0, kW * kH);
                                 if (!dstContext->readPixels(ii, read.get(), kRowBytes, {0, 0})) {
                                     ERRORF(reporter, "Error calling readPixels");
                                     continue;
                                 }
 
->>>>>>> 40be567a
                                 bool abort = false;
                                 // Validate that pixels inside copiedDstRect received the correct
                                 // value from src and that those outside were not modified.
