--- conflicted
+++ resolved
@@ -219,9 +219,6 @@
         F[2] = F[1];
         F[1] = F[0];
     }
-<<<<<<< HEAD
-}
-=======
 }
 
 DEF_TEST(QuadRoots_Basic, reporter) {
@@ -377,4 +374,3 @@
         REPORTER_ASSERT(reporter, specialEqual(rHi, answerHi));
     }
 }
->>>>>>> 46ecd1b7
