--- conflicted
+++ resolved
@@ -6,10 +6,7 @@
  */
 
 #include "include/core/SkBitmap.h"
-<<<<<<< HEAD
-=======
 #include "src/gpu/GrDataUtils.h"
->>>>>>> 40be567a
 #include "tests/Test.h"
 
 class GrSurfaceContext;
@@ -22,20 +19,6 @@
 
 // See if trying to write RGBA 8888 pixels to 'dstContext' matches matches the
 // expectation ('expectedToWork')
-<<<<<<< HEAD
-void test_write_pixels(skiatest::Reporter*,
-                       GrSurfaceContext* srcContext, bool expectedToWork, const char* testName);
-
-// Ensure that the pixels can be copied from 'proxy' to an RGBA 8888 destination (both
-// texture-backed and rendertarget-backed).
-void test_copy_from_surface(skiatest::Reporter*, GrContext*,
-                            GrSurfaceProxy* proxy, uint32_t expectedPixelValues[],
-                            bool onlyTestRTConfig, const char* testName);
-
-// Ensure that RGBA 8888 pixels can be copied into 'dstContext'
-void test_copy_to_surface(skiatest::Reporter*, GrContext*,
-                          GrSurfaceContext* dstContext, const char* testName);
-=======
 void test_write_pixels(skiatest::Reporter*, GrSurfaceContext* srcContext, bool expectedToWork,
                        const char* testName);
 
@@ -44,32 +27,18 @@
 void test_copy_from_surface(skiatest::Reporter*, GrContext*, GrSurfaceProxy* proxy,
                             GrColorType colorType, uint32_t expectedPixelValues[],
                             const char* testName);
->>>>>>> 40be567a
 
 // Fills data with a red-green gradient
 void fill_pixel_data(int width, int height, GrColor* data);
 
 // Create a solid colored backend texture
 bool create_backend_texture(GrContext*, GrBackendTexture* backendTex,
-<<<<<<< HEAD
-                            const SkImageInfo& ii, GrMipMapped mipMapped, SkColor color,
-                            GrRenderable);
-=======
                             const SkImageInfo& ii, const SkColor4f& color,
                             GrMipMapped, GrRenderable);
->>>>>>> 40be567a
 
 void delete_backend_texture(GrContext*, const GrBackendTexture& backendTex);
 
 // Checks srcBuffer and dstBuffer contain the same colors
-<<<<<<< HEAD
-bool does_full_buffer_contain_correct_color(GrColor* srcBuffer, GrColor* dstBuffer, int width,
-                                            int height);
-
-// Encodes the bitmap into a data:/image/png;base64,... url suitable to view in a browser after
-// printing to a log. If false is returned, dst holds an error message instead of a URI.
-bool bitmap_to_base64_data_uri(const SkBitmap& bitmap, SkString* dst);
-=======
 bool does_full_buffer_contain_correct_color(const GrColor* srcBuffer, const GrColor* dstBuffer,
                                             int width, int height);
 
@@ -105,5 +74,4 @@
 
 /** Convenience version of above that takes SkPixmap inputs. */
 bool compare_pixels(const SkPixmap& a, const SkPixmap& b, const float tolRGBA[4],
-                    std::function<ComparePixmapsErrorReporter>& error);
->>>>>>> 40be567a
+                    std::function<ComparePixmapsErrorReporter>& error);