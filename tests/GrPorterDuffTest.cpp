--- conflicted
+++ resolved
@@ -66,18 +66,11 @@
     GrPaint paint;
     paint.setXPFactory(xpf);
     GrProcessorSet procs(std::move(paint));
-<<<<<<< HEAD
-    SkPMColor4f overrideColor;
-    GrProcessorSet::Analysis analysis = procs.finalize(
-            colorInput, coverageInput, nullptr, &GrUserStencilSettings::kUnused, GrFSAAType::kNone,
-            caps, GrClampType::kAuto, &overrideColor);
-=======
     bool hasMixedSampledCoverage = false;
     SkPMColor4f overrideColor;
     GrProcessorSet::Analysis analysis = procs.finalize(
             colorInput, coverageInput, nullptr, &GrUserStencilSettings::kUnused,
             hasMixedSampledCoverage, caps, GrClampType::kAuto, &overrideColor);
->>>>>>> 40be567a
     return analysis;
 }
 
@@ -992,41 +985,23 @@
     GrContext* ctx = mockFactory.get(sk_gpu_test::GrContextFactory::kMock_ContextType);
     if (!ctx) {
         SK_ABORT("Failed to create mock context without ARB_blend_func_extended.");
-<<<<<<< HEAD
-        return;
-=======
->>>>>>> 40be567a
     }
 
     GrProxyProvider* proxyProvider = ctx->priv().proxyProvider();
     const GrCaps& caps = *ctx->priv().caps();
     if (caps.shaderCaps()->dualSourceBlendingSupport()) {
         SK_ABORT("Mock context failed to honor request for no ARB_blend_func_extended.");
-<<<<<<< HEAD
-        return;
-    }
-
-    GrBackendTexture backendTex =
-        ctx->createBackendTexture(100, 100, kRGBA_8888_SkColorType,
-                                  GrMipMapped::kNo, GrRenderable::kNo);
-=======
     }
 
     GrBackendTexture backendTex =
         ctx->createBackendTexture(100, 100, kRGBA_8888_SkColorType, SkColors::kTransparent,
                                   GrMipMapped::kNo, GrRenderable::kNo, GrProtected::kNo);
->>>>>>> 40be567a
 
     GrXferProcessor::DstProxy fakeDstProxy;
     {
         sk_sp<GrTextureProxy> proxy = proxyProvider->wrapBackendTexture(
-<<<<<<< HEAD
-                backendTex, kTopLeft_GrSurfaceOrigin, kBorrow_GrWrapOwnership, GrWrapCacheable::kNo,
-                kRead_GrIOType);
-=======
                 backendTex, GrColorType::kRGBA_8888, kTopLeft_GrSurfaceOrigin,
                 kBorrow_GrWrapOwnership, GrWrapCacheable::kNo, kRead_GrIOType);
->>>>>>> 40be567a
         fakeDstProxy.setProxy(std::move(proxy));
     }
 
