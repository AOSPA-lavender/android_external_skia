--- conflicted
+++ resolved
@@ -1,50 +1,29 @@
-<<<<<<< HEAD
-=======
 [immutable slots]
 _0_var = 0xFFFFFFFF
 S = 0xFFFFFFFF
 S.i = 0x00000001 (1.401298e-45)
 glob₁ = 0x00000001 (1.401298e-45)
 
->>>>>>> 46ecd1b7
 store_src_rg                   coords = src.rg
 init_lane_masks                CondMask = LoopMask = RetMask = true
 copy_constant                  glob = 0
 copy_constant                  glob = 0x00000002 (2.802597e-45)
-<<<<<<< HEAD
-copy_constant                  _0_var = 0xFFFFFFFF
-=======
->>>>>>> 46ecd1b7
 store_condition_mask           $12 = CondMask
 store_condition_mask           $15 = CondMask
 store_condition_mask           $18 = CondMask
 copy_constant                  $20 = 0xFFFFFFFF
-<<<<<<< HEAD
-branch_if_no_active_lanes_eq   branch +6 (label 4 at #16) if no lanes of $20 == 0xFFFFFFFF
-branch_if_no_lanes_active      branch_if_no_lanes_active +3 (label 6 at #14)
-copy_slot_unmasked             $19 = glob
-cmpeq_imm_int                  $19 = equal($19, 0x00000002)
-label                          label 0x00000006
-jump                           jump +3 (label 5 at #18)
-=======
 branch_if_no_active_lanes_eq   branch +6 (label 4 at #15) if no lanes of $20 == 0xFFFFFFFF
 branch_if_no_lanes_active      branch_if_no_lanes_active +3 (label 6 at #13)
 copy_slot_unmasked             $19 = glob
 cmpeq_imm_int                  $19 = equal($19, 0x00000002)
 label                          label 0x00000006
 jump                           jump +3 (label 5 at #17)
->>>>>>> 46ecd1b7
 label                          label 0x00000004
 copy_constant                  $19 = 0
 label                          label 0x00000005
 copy_constant                  $16 = 0
 merge_condition_mask           CondMask = $18 & $19
-<<<<<<< HEAD
-branch_if_no_lanes_active      branch_if_no_lanes_active +5 (label 3 at #26)
-copy_constant                  S = 0xFFFFFFFF
-=======
 branch_if_no_lanes_active      branch_if_no_lanes_active +4 (label 3 at #24)
->>>>>>> 46ecd1b7
 copy_slot_unmasked             $17 = S
 label                          label 0x00000007
 copy_slot_masked               $16 = Mask($17)
@@ -52,12 +31,7 @@
 load_condition_mask            CondMask = $18
 copy_constant                  $13 = 0
 merge_condition_mask           CondMask = $15 & $16
-<<<<<<< HEAD
-branch_if_no_lanes_active      branch_if_no_lanes_active +6 (label 2 at #36)
-copy_constant                  S.i = 0x00000001 (1.401298e-45)
-=======
 branch_if_no_lanes_active      branch_if_no_lanes_active +5 (label 2 at #33)
->>>>>>> 46ecd1b7
 copy_slot_unmasked             $14 = S.i
 cmpeq_imm_int                  $14 = equal($14, 0x00000001)
 label                          label 0x00000008
@@ -66,12 +40,7 @@
 load_condition_mask            CondMask = $15
 copy_constant                  $0 = 0
 merge_condition_mask           CondMask = $12 & $13
-<<<<<<< HEAD
-branch_if_no_lanes_active      branch_if_no_lanes_active +6 (label 1 at #46)
-copy_constant                  glob₁ = 0x00000001 (1.401298e-45)
-=======
 branch_if_no_lanes_active      branch_if_no_lanes_active +5 (label 1 at #42)
->>>>>>> 46ecd1b7
 copy_slot_unmasked             $1 = glob₁
 cmpeq_imm_int                  $1 = equal($1, 0x00000001)
 label                          label 0x00000009
