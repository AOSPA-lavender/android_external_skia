<<<<<<< HEAD
store_src_rg                   coords = src.rg
init_lane_masks                CondMask = LoopMask = RetMask = true
copy_constant                  ok = 0xFFFFFFFF
=======
[immutable slots]
ok = 0xFFFFFFFF

store_src_rg                   coords = src.rg
init_lane_masks                CondMask = LoopMask = RetMask = true
>>>>>>> 46ecd1b7
copy_slot_unmasked             $0 = ok
swizzle_4                      $0..3 = ($0..3).xxxx
copy_4_uniforms                $4..7 = colorRed
copy_4_uniforms                $8..11 = colorGreen
mix_4_ints                     $0..3 = mix($4..7, $8..11, $0..3)
load_src                       src.rgba = $0..3<|MERGE_RESOLUTION|>--- conflicted
+++ resolved
@@ -1,14 +1,8 @@
-<<<<<<< HEAD
-store_src_rg                   coords = src.rg
-init_lane_masks                CondMask = LoopMask = RetMask = true
-copy_constant                  ok = 0xFFFFFFFF
-=======
 [immutable slots]
 ok = 0xFFFFFFFF
 
 store_src_rg                   coords = src.rg
 init_lane_masks                CondMask = LoopMask = RetMask = true
->>>>>>> 46ecd1b7
 copy_slot_unmasked             $0 = ok
 swizzle_4                      $0..3 = ($0..3).xxxx
 copy_4_uniforms                $4..7 = colorRed
