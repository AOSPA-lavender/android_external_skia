--- conflicted
+++ resolved
@@ -10,15 +10,6 @@
   colorRed: vec4<f32>,
 };
 @binding(0) @group(0) var<uniform> _globalUniforms: _GlobalUniforms;
-<<<<<<< HEAD
-fn main(coords: vec2<f32>) -> vec4<f32> {
-    var check: i32 = 0;
-    check += i32(select(1, 0, _globalUniforms.colorGreen.y == 1.0));
-    check += i32(select(0, 1, _globalUniforms.colorGreen.x == 1.0));
-    check += i32(select(1, 0, all(_globalUniforms.colorGreen.yx == _globalUniforms.colorRed.xy)));
-    check += i32(select(0, 1, any(_globalUniforms.colorGreen.yx != _globalUniforms.colorRed.xy)));
-    return select(_globalUniforms.colorRed, _globalUniforms.colorGreen, vec4<bool>(check == 0));
-=======
 fn main(_skParam0: vec2<f32>) -> vec4<f32> {
   let coords = _skParam0;
   {
@@ -29,7 +20,6 @@
     check = check + i32(select(0, 1, any(_globalUniforms.colorGreen.yx != _globalUniforms.colorRed.xy)));
     return select(_globalUniforms.colorRed, _globalUniforms.colorGreen, vec4<bool>(check == 0));
   }
->>>>>>> 46ecd1b7
 }
 @fragment fn fragmentMain(_stageIn: FSIn) -> FSOut {
   var _stageOut: FSOut;
