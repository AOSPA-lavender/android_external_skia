<<<<<<< HEAD
store_src_rg                   v0..1 = src.rg
init_lane_masks                CondMask = LoopMask = RetMask = true
copy_constant                  _0_TrueTrue = 0
copy_constant                  _2_y = 0x00000001 (1.401298e-45)
=======
[immutable slots]
_2_y = 0x00000001 (1.401298e-45)
x = 0x00000001 (1.401298e-45)
x₁ = 0x00000001 (1.401298e-45)
x₂ = 0x00000001 (1.401298e-45)

store_src_rg                   v0..1 = src.rg
init_lane_masks                CondMask = LoopMask = RetMask = true
copy_constant                  _0_TrueTrue = 0
>>>>>>> 46ecd1b7
copy_slot_unmasked             $0 = _2_y
cmpeq_imm_int                  $0 = equal($0, 0x00000001)
copy_slot_unmasked             _0_TrueTrue = $0
store_condition_mask           $12 = CondMask
store_condition_mask           $18 = CondMask
store_condition_mask           $24 = CondMask
copy_slot_unmasked             $25 = _0_TrueTrue
copy_constant                  $19 = 0
merge_condition_mask           CondMask = $24 & $25
<<<<<<< HEAD
branch_if_no_lanes_active      branch_if_no_lanes_active +29 (label 3 at #43)
splat_2_constants              x, y = 0x00000001 (1.401298e-45)
=======
branch_if_no_lanes_active      branch_if_no_lanes_active +29 (label 3 at #42)
copy_constant                  y = 0x00000001 (1.401298e-45)
>>>>>>> 46ecd1b7
store_condition_mask           $20 = CondMask
store_condition_mask           $26 = CondMask
copy_slot_unmasked             $27 = x
cmpeq_imm_int                  $27 = equal($27, 0x00000001)
merge_condition_mask           CondMask = $26 & $27
copy_constant                  $21 = 0xFFFFFFFF
merge_inv_condition_mask       CondMask = $26 & ~$27
copy_slot_unmasked             $22 = y
add_imm_int                    $22 += 0x00000001
copy_slot_masked               y = Mask($22)
cmpeq_imm_int                  $22 = equal($22, 0x00000003)
copy_slot_masked               $21 = Mask($22)
load_condition_mask            CondMask = $26
merge_condition_mask           CondMask = $20 & $21
copy_slot_unmasked             $22 = x
cmpeq_imm_int                  $22 = equal($22, 0x00000001)
copy_slot_unmasked             $23 = y
cmpeq_imm_int                  $23 = equal($23, 0x00000001)
bitwise_and_int                $22 &= $23
copy_slot_masked               [TrueFalse].result = Mask($22)
merge_inv_condition_mask       CondMask = $20 & ~$21
copy_constant                  $22 = 0
copy_slot_masked               [TrueFalse].result = Mask($22)
load_condition_mask            CondMask = $20
copy_slot_unmasked             $20 = [TrueFalse].result
label                          label 0x00000004
copy_slot_masked               $19 = Mask($20)
label                          label 0x00000003
load_condition_mask            CondMask = $24
copy_constant                  $13 = 0
merge_condition_mask           CondMask = $18 & $19
<<<<<<< HEAD
branch_if_no_lanes_active      branch_if_no_lanes_active +29 (label 2 at #76)
splat_2_constants              x₁, y₁ = 0x00000001 (1.401298e-45)
=======
branch_if_no_lanes_active      branch_if_no_lanes_active +29 (label 2 at #75)
copy_constant                  y₁ = 0x00000001 (1.401298e-45)
>>>>>>> 46ecd1b7
store_condition_mask           $14 = CondMask
store_condition_mask           $24 = CondMask
copy_slot_unmasked             $25 = x₁
cmpeq_imm_int                  $25 = equal($25, 0x00000002)
merge_condition_mask           CondMask = $24 & $25
copy_constant                  $15 = 0xFFFFFFFF
merge_inv_condition_mask       CondMask = $24 & ~$25
copy_slot_unmasked             $16 = y₁
add_imm_int                    $16 += 0x00000001
copy_slot_masked               y₁ = Mask($16)
cmpeq_imm_int                  $16 = equal($16, 0x00000002)
copy_slot_masked               $15 = Mask($16)
load_condition_mask            CondMask = $24
merge_condition_mask           CondMask = $14 & $15
copy_slot_unmasked             $16 = x₁
cmpeq_imm_int                  $16 = equal($16, 0x00000001)
copy_slot_unmasked             $17 = y₁
cmpeq_imm_int                  $17 = equal($17, 0x00000002)
bitwise_and_int                $16 &= $17
copy_slot_masked               [FalseTrue].result = Mask($16)
merge_inv_condition_mask       CondMask = $14 & ~$15
copy_constant                  $16 = 0
copy_slot_masked               [FalseTrue].result = Mask($16)
load_condition_mask            CondMask = $14
copy_slot_unmasked             $14 = [FalseTrue].result
label                          label 0x00000006
copy_slot_masked               $13 = Mask($14)
label                          label 0x00000002
load_condition_mask            CondMask = $18
copy_constant                  $0 = 0
merge_condition_mask           CondMask = $12 & $13
<<<<<<< HEAD
branch_if_no_lanes_active      branch_if_no_lanes_active +29 (label 1 at #109)
splat_2_constants              x₂, y₂ = 0x00000001 (1.401298e-45)
=======
branch_if_no_lanes_active      branch_if_no_lanes_active +29 (label 1 at #108)
copy_constant                  y₂ = 0x00000001 (1.401298e-45)
>>>>>>> 46ecd1b7
store_condition_mask           $1 = CondMask
store_condition_mask           $18 = CondMask
copy_slot_unmasked             $19 = x₂
cmpeq_imm_int                  $19 = equal($19, 0x00000002)
merge_condition_mask           CondMask = $18 & $19
copy_constant                  $2 = 0xFFFFFFFF
merge_inv_condition_mask       CondMask = $18 & ~$19
copy_slot_unmasked             $3 = y₂
add_imm_int                    $3 += 0x00000001
copy_slot_masked               y₂ = Mask($3)
cmpeq_imm_int                  $3 = equal($3, 0x00000003)
copy_slot_masked               $2 = Mask($3)
load_condition_mask            CondMask = $18
merge_condition_mask           CondMask = $1 & $2
copy_constant                  $3 = 0
copy_slot_masked               [FalseFalse].result = Mask($3)
merge_inv_condition_mask       CondMask = $1 & ~$2
copy_slot_unmasked             $3 = x₂
cmpeq_imm_int                  $3 = equal($3, 0x00000001)
copy_slot_unmasked             $4 = y₂
cmpeq_imm_int                  $4 = equal($4, 0x00000002)
bitwise_and_int                $3 &= $4
copy_slot_masked               [FalseFalse].result = Mask($3)
load_condition_mask            CondMask = $1
copy_slot_unmasked             $1 = [FalseFalse].result
label                          label 0x00000008
copy_slot_masked               $0 = Mask($1)
label                          label 0x00000001
load_condition_mask            CondMask = $12
swizzle_4                      $0..3 = ($0..3).xxxx
copy_4_uniforms                $4..7 = colorRed
copy_4_uniforms                $8..11 = colorGreen
mix_4_ints                     $0..3 = mix($4..7, $8..11, $0..3)
load_src                       src.rgba = $0..3<|MERGE_RESOLUTION|>--- conflicted
+++ resolved
@@ -1,9 +1,3 @@
-<<<<<<< HEAD
-store_src_rg                   v0..1 = src.rg
-init_lane_masks                CondMask = LoopMask = RetMask = true
-copy_constant                  _0_TrueTrue = 0
-copy_constant                  _2_y = 0x00000001 (1.401298e-45)
-=======
 [immutable slots]
 _2_y = 0x00000001 (1.401298e-45)
 x = 0x00000001 (1.401298e-45)
@@ -13,7 +7,6 @@
 store_src_rg                   v0..1 = src.rg
 init_lane_masks                CondMask = LoopMask = RetMask = true
 copy_constant                  _0_TrueTrue = 0
->>>>>>> 46ecd1b7
 copy_slot_unmasked             $0 = _2_y
 cmpeq_imm_int                  $0 = equal($0, 0x00000001)
 copy_slot_unmasked             _0_TrueTrue = $0
@@ -23,13 +16,8 @@
 copy_slot_unmasked             $25 = _0_TrueTrue
 copy_constant                  $19 = 0
 merge_condition_mask           CondMask = $24 & $25
-<<<<<<< HEAD
-branch_if_no_lanes_active      branch_if_no_lanes_active +29 (label 3 at #43)
-splat_2_constants              x, y = 0x00000001 (1.401298e-45)
-=======
 branch_if_no_lanes_active      branch_if_no_lanes_active +29 (label 3 at #42)
 copy_constant                  y = 0x00000001 (1.401298e-45)
->>>>>>> 46ecd1b7
 store_condition_mask           $20 = CondMask
 store_condition_mask           $26 = CondMask
 copy_slot_unmasked             $27 = x
@@ -61,13 +49,8 @@
 load_condition_mask            CondMask = $24
 copy_constant                  $13 = 0
 merge_condition_mask           CondMask = $18 & $19
-<<<<<<< HEAD
-branch_if_no_lanes_active      branch_if_no_lanes_active +29 (label 2 at #76)
-splat_2_constants              x₁, y₁ = 0x00000001 (1.401298e-45)
-=======
 branch_if_no_lanes_active      branch_if_no_lanes_active +29 (label 2 at #75)
 copy_constant                  y₁ = 0x00000001 (1.401298e-45)
->>>>>>> 46ecd1b7
 store_condition_mask           $14 = CondMask
 store_condition_mask           $24 = CondMask
 copy_slot_unmasked             $25 = x₁
@@ -99,13 +82,8 @@
 load_condition_mask            CondMask = $18
 copy_constant                  $0 = 0
 merge_condition_mask           CondMask = $12 & $13
-<<<<<<< HEAD
-branch_if_no_lanes_active      branch_if_no_lanes_active +29 (label 1 at #109)
-splat_2_constants              x₂, y₂ = 0x00000001 (1.401298e-45)
-=======
 branch_if_no_lanes_active      branch_if_no_lanes_active +29 (label 1 at #108)
 copy_constant                  y₂ = 0x00000001 (1.401298e-45)
->>>>>>> 46ecd1b7
 store_condition_mask           $1 = CondMask
 store_condition_mask           $18 = CondMask
 copy_slot_unmasked             $19 = x₂
