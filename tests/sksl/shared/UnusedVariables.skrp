<<<<<<< HEAD
store_src_rg                   coords = src.rg
init_lane_masks                CondMask = LoopMask = RetMask = true
copy_constant                  b = 0x40000000 (2.0)
copy_constant                  c = 0x40400000 (3.0)
=======
[immutable slots]
c = 0x40400000 (3.0)

store_src_rg                   coords = src.rg
init_lane_masks                CondMask = LoopMask = RetMask = true
copy_constant                  b = 0x40000000 (2.0)
>>>>>>> 46ecd1b7
copy_constant                  b = 0x40000000 (2.0)
copy_slot_unmasked             $0 = c
add_imm_float                  $0 += 0x429A0000 (77.0)
copy_slot_unmasked             b = $0
copy_slot_unmasked             $0 = c
add_imm_float                  $0 += 0x429A0000 (77.0)
sin_float                      $0 = sin($0)
copy_slot_unmasked             b = $0
copy_slot_unmasked             $0 = c
add_imm_float                  $0 += 0x429A0000 (77.0)
copy_slot_unmasked             v = $0
add_imm_float                  $0 += 0x3F800000 (1.0)
label                          label 0
copy_slot_unmasked             $0 = c
add_imm_float                  $0 += 0x429A0000 (77.0)
copy_slot_unmasked             v = $0
add_imm_float                  $0 += 0x3F800000 (1.0)
label                          label 0x00000001
copy_slot_unmasked             b = $0
copy_slot_unmasked             $0 = c
cos_float                      $0 = cos($0)
copy_slot_unmasked             b = $0
copy_slot_unmasked             b = $0
copy_constant                  x = 0
store_loop_mask                $0 = LoopMask
<<<<<<< HEAD
jump                           jump +8 (label 3 at #38)
=======
jump                           jump +8 (label 3 at #37)
>>>>>>> 46ecd1b7
label                          label 0x00000004
copy_constant                  $4 = 0
continue_op                    $4 |= Mask(0xFFFFFFFF); LoopMask &= ~(CondMask & LoopMask & RetMask)
reenable_loop_mask             LoopMask |= $4
copy_slot_unmasked             $1 = x
add_imm_int                    $1 += 0x00000001
copy_slot_masked               x = Mask($1)
label                          label 0x00000003
copy_slot_unmasked             $1 = x
cmplt_imm_int                  $1 = lessThan($1, 0x00000001)
merge_loop_mask                LoopMask &= $1
stack_rewind
<<<<<<< HEAD
branch_if_any_lanes_active     branch_if_any_lanes_active -12 (label 4 at #31)
=======
branch_if_any_lanes_active     branch_if_any_lanes_active -12 (label 4 at #30)
>>>>>>> 46ecd1b7
label                          label 0x00000002
load_loop_mask                 LoopMask = $0
copy_slot_unmasked             d = c
copy_constant                  b = 0x40400000 (3.0)
add_imm_float                  d += 0x3F800000 (1.0)
copy_slot_unmasked             $0 = b
cmpeq_imm_float                $0 = equal($0, 0x40000000 (2.0))
bitwise_and_imm_int            $0 &= 0x3F800000
copy_slot_unmasked             $1 = b
cmpeq_imm_float                $1 = equal($1, 0x40400000 (3.0))
bitwise_and_imm_int            $1 &= 0x3F800000
copy_slot_unmasked             $2 = d
cmpeq_imm_float                $2 = equal($2, 0x40A00000 (5.0))
bitwise_and_imm_int            $2 &= 0x3F800000
copy_slot_unmasked             $3 = d
cmpeq_imm_float                $3 = equal($3, 0x40800000 (4.0))
bitwise_and_imm_int            $3 &= 0x3F800000
load_src                       src.rgba = $0..3<|MERGE_RESOLUTION|>--- conflicted
+++ resolved
@@ -1,16 +1,9 @@
-<<<<<<< HEAD
-store_src_rg                   coords = src.rg
-init_lane_masks                CondMask = LoopMask = RetMask = true
-copy_constant                  b = 0x40000000 (2.0)
-copy_constant                  c = 0x40400000 (3.0)
-=======
 [immutable slots]
 c = 0x40400000 (3.0)
 
 store_src_rg                   coords = src.rg
 init_lane_masks                CondMask = LoopMask = RetMask = true
 copy_constant                  b = 0x40000000 (2.0)
->>>>>>> 46ecd1b7
 copy_constant                  b = 0x40000000 (2.0)
 copy_slot_unmasked             $0 = c
 add_imm_float                  $0 += 0x429A0000 (77.0)
@@ -36,11 +29,7 @@
 copy_slot_unmasked             b = $0
 copy_constant                  x = 0
 store_loop_mask                $0 = LoopMask
-<<<<<<< HEAD
-jump                           jump +8 (label 3 at #38)
-=======
 jump                           jump +8 (label 3 at #37)
->>>>>>> 46ecd1b7
 label                          label 0x00000004
 copy_constant                  $4 = 0
 continue_op                    $4 |= Mask(0xFFFFFFFF); LoopMask &= ~(CondMask & LoopMask & RetMask)
@@ -53,11 +42,7 @@
 cmplt_imm_int                  $1 = lessThan($1, 0x00000001)
 merge_loop_mask                LoopMask &= $1
 stack_rewind
-<<<<<<< HEAD
-branch_if_any_lanes_active     branch_if_any_lanes_active -12 (label 4 at #31)
-=======
 branch_if_any_lanes_active     branch_if_any_lanes_active -12 (label 4 at #30)
->>>>>>> 46ecd1b7
 label                          label 0x00000002
 load_loop_mask                 LoopMask = $0
 copy_slot_unmasked             d = c
