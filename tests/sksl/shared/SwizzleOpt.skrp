--- conflicted
+++ resolved
@@ -1,12 +1,9 @@
-<<<<<<< HEAD
-=======
 [immutable slots]
 half4(1.0, 1.0, 2.0, 3.0)(0) = 0x3F800000 (1.0)
 half4(1.0, 1.0, 2.0, 3.0)(1) = 0x3F800000 (1.0)
 half4(1.0, 1.0, 2.0, 3.0)(2) = 0x40000000 (2.0)
 half4(1.0, 1.0, 2.0, 3.0)(3) = 0x40400000 (3.0)
 
->>>>>>> 46ecd1b7
 store_src_rg                   coords = src.rg
 init_lane_masks                CondMask = LoopMask = RetMask = true
 copy_4_uniforms                v = testInputs
@@ -192,13 +189,7 @@
 copy_constant                  $2 = 0x43E40000 (456.0)
 swizzle_4                      $0..3 = ($0..3).yxxz
 copy_4_slots_unmasked          v = $0..3
-<<<<<<< HEAD
-splat_2_constants              v(0..1) = 0x3F800000 (1.0)
-copy_constant                  v(2) = 0x40000000 (2.0)
-copy_constant                  v(3) = 0x40400000 (3.0)
-=======
 copy_4_slots_unmasked          v = half4(1.0, 1.0, 2.0, 3.0)
->>>>>>> 46ecd1b7
 copy_3_uniforms                v(0..2) = colorRed(0..2)
 copy_constant                  v(3) = 0x3F800000 (1.0)
 copy_uniform                   v(0) = colorRed(0)
