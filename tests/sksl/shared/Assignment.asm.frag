OpCapability Shader
%1 = OpExtInstImport "GLSL.std.450"
OpMemoryModel Logical GLSL450
OpEntryPoint Fragment %_entrypoint_v "_entrypoint" %sk_Clockwise %sk_FragColor
OpExecutionMode %_entrypoint_v OriginUpperLeft
OpName %sk_Clockwise "sk_Clockwise"
OpName %sk_FragColor "sk_FragColor"
OpName %globalVar "globalVar"
OpName %S "S"
OpMemberName %S 0 "f"
OpMemberName %S 1 "af"
OpMemberName %S 2 "h4"
OpMemberName %S 3 "ah4"
OpName %globalStruct "globalStruct"
OpName %_UniformBuffer "_UniformBuffer"
OpMemberName %_UniformBuffer 0 "colorGreen"
OpName %_entrypoint_v "_entrypoint_v"
OpName %keepAlive_vh "keepAlive_vh"
OpName %keepAlive_vf "keepAlive_vf"
OpName %keepAlive_vi "keepAlive_vi"
OpName %assignToFunctionParameter_vif "assignToFunctionParameter_vif"
OpName %main "main"
OpName %i "i"
OpName %i4 "i4"
OpName %f3x3 "f3x3"
OpName %x "x"
OpName %ai "ai"
OpName %ai4 "ai4"
OpName %ah3x3 "ah3x3"
OpName %af4 "af4"
OpName %s "s"
OpName %l "l"
OpName %repeat "repeat"
OpDecorate %sk_Clockwise BuiltIn FrontFacing
OpDecorate %sk_FragColor RelaxedPrecision
OpDecorate %sk_FragColor Location 0
OpDecorate %sk_FragColor Index 0
OpDecorate %globalVar RelaxedPrecision
OpDecorate %_arr_float_int_5 ArrayStride 16
OpDecorate %_arr_v4float_int_5 ArrayStride 16
OpMemberDecorate %S 0 Offset 0
OpMemberDecorate %S 1 Offset 16
OpMemberDecorate %S 2 Offset 96
OpMemberDecorate %S 2 RelaxedPrecision
OpMemberDecorate %S 3 Offset 112
OpMemberDecorate %S 3 RelaxedPrecision
OpMemberDecorate %_UniformBuffer 0 Offset 0
OpMemberDecorate %_UniformBuffer 0 RelaxedPrecision
OpDecorate %_UniformBuffer Block
OpDecorate %23 Binding 0
OpDecorate %23 DescriptorSet 0
OpDecorate %x RelaxedPrecision
OpDecorate %83 RelaxedPrecision
OpDecorate %84 RelaxedPrecision
OpDecorate %_arr_int_int_1 ArrayStride 16
OpDecorate %_arr_v4int_int_1 ArrayStride 16
OpDecorate %_arr_mat3v3float_int_1 ArrayStride 48
OpDecorate %_arr_v4float_int_1 ArrayStride 16
OpDecorate %112 RelaxedPrecision
OpDecorate %113 RelaxedPrecision
OpDecorate %116 RelaxedPrecision
OpDecorate %117 RelaxedPrecision
OpDecorate %l RelaxedPrecision
<<<<<<< HEAD
OpDecorate %138 RelaxedPrecision
OpDecorate %139 RelaxedPrecision
OpDecorate %141 RelaxedPrecision
OpDecorate %163 RelaxedPrecision
OpDecorate %164 RelaxedPrecision
OpDecorate %166 RelaxedPrecision
OpDecorate %172 RelaxedPrecision
OpDecorate %173 RelaxedPrecision
OpDecorate %175 RelaxedPrecision
OpDecorate %188 RelaxedPrecision
=======
OpDecorate %150 RelaxedPrecision
OpDecorate %151 RelaxedPrecision
OpDecorate %153 RelaxedPrecision
OpDecorate %175 RelaxedPrecision
OpDecorate %176 RelaxedPrecision
OpDecorate %178 RelaxedPrecision
OpDecorate %184 RelaxedPrecision
OpDecorate %185 RelaxedPrecision
OpDecorate %187 RelaxedPrecision
OpDecorate %200 RelaxedPrecision
>>>>>>> 46ecd1b7
%bool = OpTypeBool
%_ptr_Input_bool = OpTypePointer Input %bool
%sk_Clockwise = OpVariable %_ptr_Input_bool Input
%float = OpTypeFloat 32
%v4float = OpTypeVector %float 4
%_ptr_Output_v4float = OpTypePointer Output %v4float
%sk_FragColor = OpVariable %_ptr_Output_v4float Output
%_ptr_Private_v4float = OpTypePointer Private %v4float
%globalVar = OpVariable %_ptr_Private_v4float Private
%int = OpTypeInt 32 1
%int_5 = OpConstant %int 5
%_arr_float_int_5 = OpTypeArray %float %int_5
%_arr_v4float_int_5 = OpTypeArray %v4float %int_5
%S = OpTypeStruct %float %_arr_float_int_5 %v4float %_arr_v4float_int_5
%_ptr_Private_S = OpTypePointer Private %S
%globalStruct = OpVariable %_ptr_Private_S Private
%_UniformBuffer = OpTypeStruct %v4float
%_ptr_Uniform__UniformBuffer = OpTypePointer Uniform %_UniformBuffer
%23 = OpVariable %_ptr_Uniform__UniformBuffer Uniform
%void = OpTypeVoid
%28 = OpTypeFunction %void
%float_0 = OpConstant %float 0
%v2float = OpTypeVector %float 2
%32 = OpConstantComposite %v2float %float_0 %float_0
%_ptr_Function_v2float = OpTypePointer Function %v2float
%_ptr_Function_float = OpTypePointer Function %float
%37 = OpTypeFunction %void %_ptr_Function_float
%_ptr_Function_int = OpTypePointer Function %int
%43 = OpTypeFunction %void %_ptr_Function_int
%46 = OpTypeFunction %void %_ptr_Function_int %_ptr_Function_float
%int_1 = OpConstant %int 1
%float_1 = OpConstant %float 1
%52 = OpTypeFunction %v4float %_ptr_Function_v2float
%int_0 = OpConstant %int 0
%v4int = OpTypeVector %int 4
%_ptr_Function_v4int = OpTypePointer Function %v4int
%int_2 = OpConstant %int 2
%int_3 = OpConstant %int 3
%int_4 = OpConstant %int 4
%63 = OpConstantComposite %v4int %int_1 %int_2 %int_3 %int_4
%v3float = OpTypeVector %float 3
%mat3v3float = OpTypeMatrix %v3float 3
%_ptr_Function_mat3v3float = OpTypePointer Function %mat3v3float
%float_2 = OpConstant %float 2
%float_3 = OpConstant %float 3
%float_4 = OpConstant %float 4
%float_5 = OpConstant %float 5
%float_6 = OpConstant %float 6
%float_7 = OpConstant %float 7
%float_8 = OpConstant %float 8
%float_9 = OpConstant %float 9
%76 = OpConstantComposite %v3float %float_1 %float_2 %float_3
%77 = OpConstantComposite %v3float %float_4 %float_5 %float_6
%78 = OpConstantComposite %v3float %float_7 %float_8 %float_9
%79 = OpConstantComposite %mat3v3float %76 %77 %78
%_ptr_Function_v4float = OpTypePointer Function %v4float
%_arr_int_int_1 = OpTypeArray %int %int_1
%_ptr_Function__arr_int_int_1 = OpTypePointer Function %_arr_int_int_1
%_arr_v4int_int_1 = OpTypeArray %v4int %int_1
%_ptr_Function__arr_v4int_int_1 = OpTypePointer Function %_arr_v4int_int_1
%_arr_mat3v3float_int_1 = OpTypeArray %mat3v3float %int_1
%_ptr_Function__arr_mat3v3float_int_1 = OpTypePointer Function %_arr_mat3v3float_int_1
%_arr_v4float_int_1 = OpTypeArray %v4float %int_1
%_ptr_Function__arr_v4float_int_1 = OpTypePointer Function %_arr_v4float_int_1
%102 = OpConstantComposite %v4float %float_1 %float_1 %float_1 %float_1
%_ptr_Function_S = OpTypePointer Function %S
%110 = OpConstantComposite %v3float %float_9 %float_9 %float_9
%114 = OpConstantComposite %v2float %float_5 %float_5
%118 = OpConstantComposite %v4float %float_0 %float_0 %float_0 %float_0
%_ptr_Private_float = OpTypePointer Private %float
%_ptr_Function_v3float = OpTypePointer Function %v3float
%139 = OpConstantComposite %v4float %float_2 %float_2 %float_2 %float_2
%_ptr_Uniform_v4float = OpTypePointer Uniform %v4float
%_entrypoint_v = OpFunction %void None %28
%29 = OpLabel
%33 = OpVariable %_ptr_Function_v2float Function
OpStore %33 %32
%35 = OpFunctionCall %v4float %main %33
OpStore %sk_FragColor %35
OpReturn
OpFunctionEnd
%keepAlive_vh = OpFunction %void None %37
%38 = OpFunctionParameter %_ptr_Function_float
%39 = OpLabel
OpReturn
OpFunctionEnd
%keepAlive_vf = OpFunction %void None %37
%40 = OpFunctionParameter %_ptr_Function_float
%41 = OpLabel
OpReturn
OpFunctionEnd
%keepAlive_vi = OpFunction %void None %43
%44 = OpFunctionParameter %_ptr_Function_int
%45 = OpLabel
OpReturn
OpFunctionEnd
%assignToFunctionParameter_vif = OpFunction %void None %46
%47 = OpFunctionParameter %_ptr_Function_int
%48 = OpFunctionParameter %_ptr_Function_float
%49 = OpLabel
OpStore %47 %int_1
OpStore %48 %float_1
OpReturn
OpFunctionEnd
%main = OpFunction %v4float None %52
%53 = OpFunctionParameter %_ptr_Function_v2float
%54 = OpLabel
%i = OpVariable %_ptr_Function_int Function
%i4 = OpVariable %_ptr_Function_v4int Function
%f3x3 = OpVariable %_ptr_Function_mat3v3float Function
%x = OpVariable %_ptr_Function_v4float Function
%ai = OpVariable %_ptr_Function__arr_int_int_1 Function
%ai4 = OpVariable %_ptr_Function__arr_v4int_int_1 Function
%ah3x3 = OpVariable %_ptr_Function__arr_mat3v3float_int_1 Function
%af4 = OpVariable %_ptr_Function__arr_v4float_int_1 Function
%s = OpVariable %_ptr_Function_S Function
%121 = OpVariable %_ptr_Function_int Function
%126 = OpVariable %_ptr_Function_float Function
%l = OpVariable %_ptr_Function_float Function
%repeat = OpVariable %_ptr_Function_float Function
<<<<<<< HEAD
%132 = OpVariable %_ptr_Function_float Function
%139 = OpVariable %_ptr_Function_float Function
%143 = OpVariable %_ptr_Function_int Function
%148 = OpVariable %_ptr_Function_int Function
%153 = OpVariable %_ptr_Function_int Function
%159 = OpVariable %_ptr_Function_int Function
%164 = OpVariable %_ptr_Function_float Function
%169 = OpVariable %_ptr_Function_float Function
%173 = OpVariable %_ptr_Function_float Function
%179 = OpVariable %_ptr_Function_float Function
%183 = OpVariable %_ptr_Function_float Function
=======
%145 = OpVariable %_ptr_Function_float Function
%151 = OpVariable %_ptr_Function_float Function
%155 = OpVariable %_ptr_Function_int Function
%160 = OpVariable %_ptr_Function_int Function
%165 = OpVariable %_ptr_Function_int Function
%171 = OpVariable %_ptr_Function_int Function
%176 = OpVariable %_ptr_Function_float Function
%181 = OpVariable %_ptr_Function_float Function
%185 = OpVariable %_ptr_Function_float Function
%191 = OpVariable %_ptr_Function_float Function
%195 = OpVariable %_ptr_Function_float Function
>>>>>>> 46ecd1b7
OpStore %i %int_0
OpStore %i4 %63
OpStore %f3x3 %79
%82 = OpAccessChain %_ptr_Function_float %x %int_3
OpStore %82 %float_0
%83 = OpLoad %v4float %x
%84 = OpVectorShuffle %v4float %83 %32 5 4 2 3
OpStore %x %84
%88 = OpAccessChain %_ptr_Function_int %ai %int_0
OpStore %88 %int_0
%92 = OpAccessChain %_ptr_Function_v4int %ai4 %int_0
OpStore %92 %63
%96 = OpAccessChain %_ptr_Function_mat3v3float %ah3x3 %int_0
OpStore %96 %79
%100 = OpAccessChain %_ptr_Function_v4float %af4 %int_0
%101 = OpAccessChain %_ptr_Function_float %100 %int_0
OpStore %101 %float_0
%103 = OpAccessChain %_ptr_Function_v4float %af4 %int_0
%104 = OpLoad %v4float %103
%105 = OpVectorShuffle %v4float %104 %102 6 4 7 5
OpStore %103 %105
%108 = OpAccessChain %_ptr_Function_float %s %int_0
OpStore %108 %float_0
%109 = OpAccessChain %_ptr_Function_float %s %int_1 %int_1
OpStore %109 %float_0
%111 = OpAccessChain %_ptr_Function_v4float %s %int_2
%112 = OpLoad %v4float %111
%113 = OpVectorShuffle %v4float %112 %110 5 6 4 3
OpStore %111 %113
%115 = OpAccessChain %_ptr_Function_v4float %s %int_3 %int_2
%116 = OpLoad %v4float %115
%117 = OpVectorShuffle %v4float %116 %114 0 4 2 5
OpStore %115 %117
OpStore %globalVar %118
%119 = OpAccessChain %_ptr_Private_float %globalStruct %int_0
OpStore %119 %float_0
OpStore %121 %int_0
%122 = OpAccessChain %_ptr_Function_v3float %f3x3 %int_0
%124 = OpAccessChain %_ptr_Function_float %122 %int_0
%125 = OpLoad %float %124
OpStore %126 %125
%127 = OpFunctionCall %void %assignToFunctionParameter_vif %121 %126
%128 = OpLoad %float %126
OpStore %124 %128
OpStore %l %float_0
<<<<<<< HEAD
%117 = OpAccessChain %_ptr_Function_int %ai %int_0
%118 = OpLoad %int %117
%119 = OpAccessChain %_ptr_Function_v4int %ai4 %int_0
%120 = OpLoad %v4int %119
%121 = OpCompositeExtract %int %120 0
%122 = OpIAdd %int %118 %121
OpStore %117 %122
%123 = OpAccessChain %_ptr_Function_float %s %int_0
OpStore %123 %float_1
%124 = OpAccessChain %_ptr_Function_float %s %int_1 %int_0
OpStore %124 %float_2
%125 = OpAccessChain %_ptr_Function_v4float %s %int_2
OpStore %125 %97
%127 = OpAccessChain %_ptr_Function_v4float %s %int_3 %int_0
OpStore %127 %126
OpStore %repeat %float_1
OpStore %repeat %float_1
%129 = OpAccessChain %_ptr_Function_v4float %af4 %int_0
%130 = OpAccessChain %_ptr_Function_float %129 %int_0
%131 = OpLoad %float %130
OpStore %132 %131
%133 = OpFunctionCall %void %keepAlive_vf %132
%134 = OpLoad %float %132
OpStore %130 %134
%135 = OpAccessChain %_ptr_Function_v3float %ah3x3 %int_0 %int_0
%137 = OpAccessChain %_ptr_Function_float %135 %int_0
%138 = OpLoad %float %137
OpStore %139 %138
%140 = OpFunctionCall %void %keepAlive_vh %139
%141 = OpLoad %float %139
OpStore %137 %141
%142 = OpLoad %int %i
OpStore %143 %142
%144 = OpFunctionCall %void %keepAlive_vi %143
%145 = OpLoad %int %143
OpStore %i %145
%146 = OpAccessChain %_ptr_Function_int %i4 %int_1
%147 = OpLoad %int %146
OpStore %148 %147
%149 = OpFunctionCall %void %keepAlive_vi %148
%150 = OpLoad %int %148
OpStore %146 %150
%151 = OpAccessChain %_ptr_Function_int %ai %int_0
%152 = OpLoad %int %151
OpStore %153 %152
%154 = OpFunctionCall %void %keepAlive_vi %153
%155 = OpLoad %int %153
OpStore %151 %155
%156 = OpAccessChain %_ptr_Function_v4int %ai4 %int_0
%157 = OpAccessChain %_ptr_Function_int %156 %int_0
%158 = OpLoad %int %157
OpStore %159 %158
%160 = OpFunctionCall %void %keepAlive_vi %159
%161 = OpLoad %int %159
OpStore %157 %161
%162 = OpAccessChain %_ptr_Function_float %x %int_1
%163 = OpLoad %float %162
OpStore %164 %163
%165 = OpFunctionCall %void %keepAlive_vh %164
%166 = OpLoad %float %164
OpStore %162 %166
%167 = OpAccessChain %_ptr_Function_float %s %int_0
%168 = OpLoad %float %167
OpStore %169 %168
%170 = OpFunctionCall %void %keepAlive_vf %169
%171 = OpLoad %float %169
OpStore %167 %171
%172 = OpLoad %float %l
OpStore %173 %172
%174 = OpFunctionCall %void %keepAlive_vh %173
%175 = OpLoad %float %173
OpStore %l %175
%176 = OpAccessChain %_ptr_Function_v3float %f3x3 %int_0
%177 = OpAccessChain %_ptr_Function_float %176 %int_0
%178 = OpLoad %float %177
OpStore %179 %178
%180 = OpFunctionCall %void %keepAlive_vf %179
%181 = OpLoad %float %179
OpStore %177 %181
%182 = OpLoad %float %repeat
OpStore %183 %182
%184 = OpFunctionCall %void %keepAlive_vf %183
%185 = OpLoad %float %183
OpStore %repeat %185
%186 = OpAccessChain %_ptr_Uniform_v4float %22 %int_0
%188 = OpLoad %v4float %186
OpReturnValue %188
=======
%130 = OpAccessChain %_ptr_Function_int %ai %int_0
%131 = OpLoad %int %130
%132 = OpAccessChain %_ptr_Function_v4int %ai4 %int_0
%133 = OpLoad %v4int %132
%134 = OpCompositeExtract %int %133 0
%135 = OpIAdd %int %131 %134
OpStore %130 %135
%136 = OpAccessChain %_ptr_Function_float %s %int_0
OpStore %136 %float_1
%137 = OpAccessChain %_ptr_Function_float %s %int_1 %int_0
OpStore %137 %float_2
%138 = OpAccessChain %_ptr_Function_v4float %s %int_2
OpStore %138 %102
%140 = OpAccessChain %_ptr_Function_v4float %s %int_3 %int_0
OpStore %140 %139
OpStore %repeat %float_1
OpStore %repeat %float_1
%142 = OpAccessChain %_ptr_Function_v4float %af4 %int_0
%143 = OpAccessChain %_ptr_Function_float %142 %int_0
%144 = OpLoad %float %143
OpStore %145 %144
%146 = OpFunctionCall %void %keepAlive_vf %145
%147 = OpLoad %float %145
OpStore %143 %147
%148 = OpAccessChain %_ptr_Function_v3float %ah3x3 %int_0 %int_0
%149 = OpAccessChain %_ptr_Function_float %148 %int_0
%150 = OpLoad %float %149
OpStore %151 %150
%152 = OpFunctionCall %void %keepAlive_vh %151
%153 = OpLoad %float %151
OpStore %149 %153
%154 = OpLoad %int %i
OpStore %155 %154
%156 = OpFunctionCall %void %keepAlive_vi %155
%157 = OpLoad %int %155
OpStore %i %157
%158 = OpAccessChain %_ptr_Function_int %i4 %int_1
%159 = OpLoad %int %158
OpStore %160 %159
%161 = OpFunctionCall %void %keepAlive_vi %160
%162 = OpLoad %int %160
OpStore %158 %162
%163 = OpAccessChain %_ptr_Function_int %ai %int_0
%164 = OpLoad %int %163
OpStore %165 %164
%166 = OpFunctionCall %void %keepAlive_vi %165
%167 = OpLoad %int %165
OpStore %163 %167
%168 = OpAccessChain %_ptr_Function_v4int %ai4 %int_0
%169 = OpAccessChain %_ptr_Function_int %168 %int_0
%170 = OpLoad %int %169
OpStore %171 %170
%172 = OpFunctionCall %void %keepAlive_vi %171
%173 = OpLoad %int %171
OpStore %169 %173
%174 = OpAccessChain %_ptr_Function_float %x %int_1
%175 = OpLoad %float %174
OpStore %176 %175
%177 = OpFunctionCall %void %keepAlive_vh %176
%178 = OpLoad %float %176
OpStore %174 %178
%179 = OpAccessChain %_ptr_Function_float %s %int_0
%180 = OpLoad %float %179
OpStore %181 %180
%182 = OpFunctionCall %void %keepAlive_vf %181
%183 = OpLoad %float %181
OpStore %179 %183
%184 = OpLoad %float %l
OpStore %185 %184
%186 = OpFunctionCall %void %keepAlive_vh %185
%187 = OpLoad %float %185
OpStore %l %187
%188 = OpAccessChain %_ptr_Function_v3float %f3x3 %int_0
%189 = OpAccessChain %_ptr_Function_float %188 %int_0
%190 = OpLoad %float %189
OpStore %191 %190
%192 = OpFunctionCall %void %keepAlive_vf %191
%193 = OpLoad %float %191
OpStore %189 %193
%194 = OpLoad %float %repeat
OpStore %195 %194
%196 = OpFunctionCall %void %keepAlive_vf %195
%197 = OpLoad %float %195
OpStore %repeat %197
%198 = OpAccessChain %_ptr_Uniform_v4float %23 %int_0
%200 = OpLoad %v4float %198
OpReturnValue %200
>>>>>>> 46ecd1b7
OpFunctionEnd<|MERGE_RESOLUTION|>--- conflicted
+++ resolved
@@ -61,18 +61,6 @@
 OpDecorate %116 RelaxedPrecision
 OpDecorate %117 RelaxedPrecision
 OpDecorate %l RelaxedPrecision
-<<<<<<< HEAD
-OpDecorate %138 RelaxedPrecision
-OpDecorate %139 RelaxedPrecision
-OpDecorate %141 RelaxedPrecision
-OpDecorate %163 RelaxedPrecision
-OpDecorate %164 RelaxedPrecision
-OpDecorate %166 RelaxedPrecision
-OpDecorate %172 RelaxedPrecision
-OpDecorate %173 RelaxedPrecision
-OpDecorate %175 RelaxedPrecision
-OpDecorate %188 RelaxedPrecision
-=======
 OpDecorate %150 RelaxedPrecision
 OpDecorate %151 RelaxedPrecision
 OpDecorate %153 RelaxedPrecision
@@ -83,7 +71,6 @@
 OpDecorate %185 RelaxedPrecision
 OpDecorate %187 RelaxedPrecision
 OpDecorate %200 RelaxedPrecision
->>>>>>> 46ecd1b7
 %bool = OpTypeBool
 %_ptr_Input_bool = OpTypePointer Input %bool
 %sk_Clockwise = OpVariable %_ptr_Input_bool Input
@@ -204,19 +191,6 @@
 %126 = OpVariable %_ptr_Function_float Function
 %l = OpVariable %_ptr_Function_float Function
 %repeat = OpVariable %_ptr_Function_float Function
-<<<<<<< HEAD
-%132 = OpVariable %_ptr_Function_float Function
-%139 = OpVariable %_ptr_Function_float Function
-%143 = OpVariable %_ptr_Function_int Function
-%148 = OpVariable %_ptr_Function_int Function
-%153 = OpVariable %_ptr_Function_int Function
-%159 = OpVariable %_ptr_Function_int Function
-%164 = OpVariable %_ptr_Function_float Function
-%169 = OpVariable %_ptr_Function_float Function
-%173 = OpVariable %_ptr_Function_float Function
-%179 = OpVariable %_ptr_Function_float Function
-%183 = OpVariable %_ptr_Function_float Function
-=======
 %145 = OpVariable %_ptr_Function_float Function
 %151 = OpVariable %_ptr_Function_float Function
 %155 = OpVariable %_ptr_Function_int Function
@@ -228,7 +202,6 @@
 %185 = OpVariable %_ptr_Function_float Function
 %191 = OpVariable %_ptr_Function_float Function
 %195 = OpVariable %_ptr_Function_float Function
->>>>>>> 46ecd1b7
 OpStore %i %int_0
 OpStore %i4 %63
 OpStore %f3x3 %79
@@ -274,95 +247,6 @@
 %128 = OpLoad %float %126
 OpStore %124 %128
 OpStore %l %float_0
-<<<<<<< HEAD
-%117 = OpAccessChain %_ptr_Function_int %ai %int_0
-%118 = OpLoad %int %117
-%119 = OpAccessChain %_ptr_Function_v4int %ai4 %int_0
-%120 = OpLoad %v4int %119
-%121 = OpCompositeExtract %int %120 0
-%122 = OpIAdd %int %118 %121
-OpStore %117 %122
-%123 = OpAccessChain %_ptr_Function_float %s %int_0
-OpStore %123 %float_1
-%124 = OpAccessChain %_ptr_Function_float %s %int_1 %int_0
-OpStore %124 %float_2
-%125 = OpAccessChain %_ptr_Function_v4float %s %int_2
-OpStore %125 %97
-%127 = OpAccessChain %_ptr_Function_v4float %s %int_3 %int_0
-OpStore %127 %126
-OpStore %repeat %float_1
-OpStore %repeat %float_1
-%129 = OpAccessChain %_ptr_Function_v4float %af4 %int_0
-%130 = OpAccessChain %_ptr_Function_float %129 %int_0
-%131 = OpLoad %float %130
-OpStore %132 %131
-%133 = OpFunctionCall %void %keepAlive_vf %132
-%134 = OpLoad %float %132
-OpStore %130 %134
-%135 = OpAccessChain %_ptr_Function_v3float %ah3x3 %int_0 %int_0
-%137 = OpAccessChain %_ptr_Function_float %135 %int_0
-%138 = OpLoad %float %137
-OpStore %139 %138
-%140 = OpFunctionCall %void %keepAlive_vh %139
-%141 = OpLoad %float %139
-OpStore %137 %141
-%142 = OpLoad %int %i
-OpStore %143 %142
-%144 = OpFunctionCall %void %keepAlive_vi %143
-%145 = OpLoad %int %143
-OpStore %i %145
-%146 = OpAccessChain %_ptr_Function_int %i4 %int_1
-%147 = OpLoad %int %146
-OpStore %148 %147
-%149 = OpFunctionCall %void %keepAlive_vi %148
-%150 = OpLoad %int %148
-OpStore %146 %150
-%151 = OpAccessChain %_ptr_Function_int %ai %int_0
-%152 = OpLoad %int %151
-OpStore %153 %152
-%154 = OpFunctionCall %void %keepAlive_vi %153
-%155 = OpLoad %int %153
-OpStore %151 %155
-%156 = OpAccessChain %_ptr_Function_v4int %ai4 %int_0
-%157 = OpAccessChain %_ptr_Function_int %156 %int_0
-%158 = OpLoad %int %157
-OpStore %159 %158
-%160 = OpFunctionCall %void %keepAlive_vi %159
-%161 = OpLoad %int %159
-OpStore %157 %161
-%162 = OpAccessChain %_ptr_Function_float %x %int_1
-%163 = OpLoad %float %162
-OpStore %164 %163
-%165 = OpFunctionCall %void %keepAlive_vh %164
-%166 = OpLoad %float %164
-OpStore %162 %166
-%167 = OpAccessChain %_ptr_Function_float %s %int_0
-%168 = OpLoad %float %167
-OpStore %169 %168
-%170 = OpFunctionCall %void %keepAlive_vf %169
-%171 = OpLoad %float %169
-OpStore %167 %171
-%172 = OpLoad %float %l
-OpStore %173 %172
-%174 = OpFunctionCall %void %keepAlive_vh %173
-%175 = OpLoad %float %173
-OpStore %l %175
-%176 = OpAccessChain %_ptr_Function_v3float %f3x3 %int_0
-%177 = OpAccessChain %_ptr_Function_float %176 %int_0
-%178 = OpLoad %float %177
-OpStore %179 %178
-%180 = OpFunctionCall %void %keepAlive_vf %179
-%181 = OpLoad %float %179
-OpStore %177 %181
-%182 = OpLoad %float %repeat
-OpStore %183 %182
-%184 = OpFunctionCall %void %keepAlive_vf %183
-%185 = OpLoad %float %183
-OpStore %repeat %185
-%186 = OpAccessChain %_ptr_Uniform_v4float %22 %int_0
-%188 = OpLoad %v4float %186
-OpReturnValue %188
-=======
 %130 = OpAccessChain %_ptr_Function_int %ai %int_0
 %131 = OpLoad %int %130
 %132 = OpAccessChain %_ptr_Function_v4int %ai4 %int_0
@@ -450,5 +334,4 @@
 %198 = OpAccessChain %_ptr_Uniform_v4float %23 %int_0
 %200 = OpLoad %v4float %198
 OpReturnValue %200
->>>>>>> 46ecd1b7
 OpFunctionEnd