--- conflicted
+++ resolved
@@ -1,16 +1,3 @@
-<<<<<<< HEAD
-store_src_rg                   v0..1 = src.rg
-init_lane_masks                CondMask = LoopMask = RetMask = true
-copy_constant                  zero = 0
-splat_4_constants              globalArray[0], globalArray[1], globalVector = 0x3F800000 (1.0)
-splat_4_constants              globalMatrix = 0x3F800000 (1.0)
-copy_constant                  localArray[0] = 0
-splat_3_constants              localArray[1], localVector = 0x3F800000 (1.0)
-copy_constant                  localMatrix(0) = 0
-copy_constant                  localMatrix(1) = 0x3F800000 (1.0)
-copy_constant                  localMatrix(2) = 0x40000000 (2.0)
-copy_constant                  localMatrix(3) = 0x40400000 (3.0)
-=======
 [immutable slots]
 zero = 0
 globalArray[0] = 0x3F800000 (1.0)
@@ -32,7 +19,6 @@
 
 store_src_rg                   v0..1 = src.rg
 init_lane_masks                CondMask = LoopMask = RetMask = true
->>>>>>> 46ecd1b7
 copy_slot_unmasked             $6 = zero
 copy_from_indirect_unmasked    $0 = Indirect(globalArray[0] + $6)
 copy_slot_unmasked             $6 = zero
