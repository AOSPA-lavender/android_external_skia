struct FSIn {
  @builtin(front_facing) sk_Clockwise: bool,
  @builtin(position) sk_FragCoord: vec4<f32>,
};
struct FSOut {
  @location(0) sk_FragColor: vec4<f32>,
};
struct _GlobalUniforms {
  colorGreen: vec4<f32>,
  colorRed: vec4<f32>,
};
@binding(0) @group(0) var<uniform> _globalUniforms: _GlobalUniforms;
<<<<<<< HEAD
fn _outParamHelper_1_out_params_are_distinct_bhh(x: ptr<function, f32>, _unused1: ptr<function, f32>) -> bool {
    var _var0: f32;
    var _var1: f32;
    var _return: bool = out_params_are_distinct_bhh(&_var0, &_var1);
    (*x) = _var0;
    (*x) = _var1;
    return _return;
}
fn out_params_are_distinct_bhh(x: ptr<function, f32>, y: ptr<function, f32>) -> bool {
=======
fn out_params_are_distinct_bhh(_skParam0: ptr<function, f32>, _skParam1: ptr<function, f32>) -> bool {
  let x = _skParam0;
  let y = _skParam1;
  {
>>>>>>> 46ecd1b7
    (*x) = 1.0;
    (*y) = 2.0;
    return (*x) == 1.0 && (*y) == 2.0;
  }
}
fn main(_skParam0: vec2<f32>) -> vec4<f32> {
  let coords = _skParam0;
  {
    var x: f32 = 0.0;
    var _skTemp0: vec4<f32>;
<<<<<<< HEAD
    if _outParamHelper_1_out_params_are_distinct_bhh(&x, &x) {
        _skTemp0 = _globalUniforms.colorGreen;
    } else {
        _skTemp0 = _globalUniforms.colorRed;
    }
    return _skTemp0;
=======
    var _skTemp1: f32;
    var _skTemp2: f32;
    let _skTemp3 = out_params_are_distinct_bhh(&_skTemp1, &_skTemp2);
    x = _skTemp1;
    x = _skTemp2;
    if _skTemp3 {
      _skTemp0 = _globalUniforms.colorGreen;
    } else {
      _skTemp0 = _globalUniforms.colorRed;
    }
    return _skTemp0;
  }
>>>>>>> 46ecd1b7
}
@fragment fn fragmentMain(_stageIn: FSIn) -> FSOut {
  var _stageOut: FSOut;
  _stageOut.sk_FragColor = main(_stageIn.sk_FragCoord.xy);
  return _stageOut;
}<|MERGE_RESOLUTION|>--- conflicted
+++ resolved
@@ -10,22 +10,10 @@
   colorRed: vec4<f32>,
 };
 @binding(0) @group(0) var<uniform> _globalUniforms: _GlobalUniforms;
-<<<<<<< HEAD
-fn _outParamHelper_1_out_params_are_distinct_bhh(x: ptr<function, f32>, _unused1: ptr<function, f32>) -> bool {
-    var _var0: f32;
-    var _var1: f32;
-    var _return: bool = out_params_are_distinct_bhh(&_var0, &_var1);
-    (*x) = _var0;
-    (*x) = _var1;
-    return _return;
-}
-fn out_params_are_distinct_bhh(x: ptr<function, f32>, y: ptr<function, f32>) -> bool {
-=======
 fn out_params_are_distinct_bhh(_skParam0: ptr<function, f32>, _skParam1: ptr<function, f32>) -> bool {
   let x = _skParam0;
   let y = _skParam1;
   {
->>>>>>> 46ecd1b7
     (*x) = 1.0;
     (*y) = 2.0;
     return (*x) == 1.0 && (*y) == 2.0;
@@ -36,14 +24,6 @@
   {
     var x: f32 = 0.0;
     var _skTemp0: vec4<f32>;
-<<<<<<< HEAD
-    if _outParamHelper_1_out_params_are_distinct_bhh(&x, &x) {
-        _skTemp0 = _globalUniforms.colorGreen;
-    } else {
-        _skTemp0 = _globalUniforms.colorRed;
-    }
-    return _skTemp0;
-=======
     var _skTemp1: f32;
     var _skTemp2: f32;
     let _skTemp3 = out_params_are_distinct_bhh(&_skTemp1, &_skTemp2);
@@ -56,7 +36,6 @@
     }
     return _skTemp0;
   }
->>>>>>> 46ecd1b7
 }
 @fragment fn fragmentMain(_stageIn: FSIn) -> FSOut {
   var _stageOut: FSOut;
