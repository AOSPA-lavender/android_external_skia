--- conflicted
+++ resolved
@@ -1,15 +1,9 @@
-<<<<<<< HEAD
-store_src_rg                   coords = src.rg
-init_lane_masks                CondMask = LoopMask = RetMask = true
-splat_2_constants              _6_two, _8_flatten1 = 0x00000002 (2.802597e-45)
-=======
 [immutable slots]
 _6_two = 0x00000002 (2.802597e-45)
 _8_flatten1 = 0x00000002 (2.802597e-45)
 
 store_src_rg                   coords = src.rg
 init_lane_masks                CondMask = LoopMask = RetMask = true
->>>>>>> 46ecd1b7
 copy_slot_unmasked             $0 = _8_flatten1
 cmpeq_imm_int                  $0 = equal($0, 0x00000002)
 swizzle_4                      $0..3 = ($0..3).xxxx
