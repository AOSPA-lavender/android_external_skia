--- conflicted
+++ resolved
@@ -1,5 +1,3 @@
-<<<<<<< HEAD
-=======
 [immutable slots]
 float2(1.0, 0.0)(0) = 0x3F800000 (1.0)
 float2(1.0, 0.0)(1) = 0
@@ -16,7 +14,6 @@
 float2(13.0, 14.0)(0) = 0x41500000 (13.0)
 float2(13.0, 14.0)(1) = 0x41600000 (14.0)
 
->>>>>>> 46ecd1b7
 store_src_rg                   coords = src.rg
 init_lane_masks                CondMask = LoopMask = RetMask = true
 copy_constant                  _0_ok = 0xFFFFFFFF
@@ -54,23 +51,14 @@
 copy_slot_unmasked             $13 = _0_ok
 copy_constant                  $0 = 0
 merge_condition_mask           CondMask = $12 & $13
-<<<<<<< HEAD
-branch_if_no_lanes_active      branch_if_no_lanes_active +12 (label 2 at #50)
-=======
 branch_if_no_lanes_active      branch_if_no_lanes_active +11 (label 2 at #49)
->>>>>>> 46ecd1b7
 copy_slot_unmasked             $1 = _1_num
 add_imm_float                  $1 += 0x3F800000 (1.0)
 copy_slot_masked               _1_num = Mask($1)
 copy_constant                  $2 = 0x3F800000 (1.0)
 copy_constant                  $3 = 0
 swizzle_2                      $1..2 = ($1..3).yz
-<<<<<<< HEAD
-copy_constant                  $3 = 0x3F800000 (1.0)
-copy_constant                  $4 = 0
-=======
 copy_2_slots_unmasked          $3..4 = float2(1.0, 0.0)
->>>>>>> 46ecd1b7
 cmpeq_2_floats                 $1..2 = equal($1..2, $3..4)
 bitwise_and_int                $1 &= $2
 copy_slot_masked               $0 = Mask($1)
@@ -81,22 +69,13 @@
 copy_slot_unmasked             $13 = _0_ok
 copy_constant                  $0 = 0
 merge_condition_mask           CondMask = $12 & $13
-<<<<<<< HEAD
-branch_if_no_lanes_active      branch_if_no_lanes_active +11 (label 3 at #68)
-=======
 branch_if_no_lanes_active      branch_if_no_lanes_active +10 (label 3 at #66)
->>>>>>> 46ecd1b7
 copy_constant                  $1 = 0x3F800000 (1.0)
 copy_constant                  $2 = 0
 copy_slot_unmasked             $3 = _1_num
 add_imm_float                  $3 += 0x3F800000 (1.0)
 copy_slot_masked               _1_num = Mask($3)
-<<<<<<< HEAD
-copy_constant                  $3 = 0x3F800000 (1.0)
-copy_constant                  $4 = 0
-=======
 copy_2_slots_unmasked          $3..4 = float2(1.0, 0.0)
->>>>>>> 46ecd1b7
 cmpeq_2_floats                 $1..2 = equal($1..2, $3..4)
 bitwise_and_int                $1 &= $2
 copy_slot_masked               $0 = Mask($1)
@@ -107,23 +86,14 @@
 copy_slot_unmasked             $13 = _0_ok
 copy_constant                  $0 = 0
 merge_condition_mask           CondMask = $12 & $13
-<<<<<<< HEAD
-branch_if_no_lanes_active      branch_if_no_lanes_active +12 (label 4 at #87)
-=======
 branch_if_no_lanes_active      branch_if_no_lanes_active +11 (label 4 at #84)
->>>>>>> 46ecd1b7
 copy_slot_unmasked             $1 = _1_num
 add_imm_float                  $1 += 0x3F800000 (1.0)
 copy_slot_masked               _1_num = Mask($1)
 copy_constant                  $2 = 0x3F800000 (1.0)
 copy_constant                  $3 = 0
 swizzle_2                      $1..2 = ($1..3).yz
-<<<<<<< HEAD
-copy_constant                  $3 = 0x3F800000 (1.0)
-copy_constant                  $4 = 0
-=======
 copy_2_slots_unmasked          $3..4 = float2(1.0, 0.0)
->>>>>>> 46ecd1b7
 cmpeq_2_floats                 $1..2 = equal($1..2, $3..4)
 bitwise_and_int                $1 &= $2
 copy_slot_masked               $0 = Mask($1)
@@ -134,23 +104,14 @@
 copy_slot_unmasked             $13 = _0_ok
 copy_constant                  $0 = 0
 merge_condition_mask           CondMask = $12 & $13
-<<<<<<< HEAD
-branch_if_no_lanes_active      branch_if_no_lanes_active +13 (label 5 at #107)
-=======
 branch_if_no_lanes_active      branch_if_no_lanes_active +12 (label 5 at #103)
->>>>>>> 46ecd1b7
 copy_slot_unmasked             $1 = _1_num
 add_imm_float                  $1 += 0x3F800000 (1.0)
 copy_slot_masked               _1_num = Mask($1)
 copy_constant                  $2 = 0x3F800000 (1.0)
 splat_2_constants              $3..4 = 0
 swizzle_3                      $1..3 = ($1..4).yzw
-<<<<<<< HEAD
-copy_constant                  $4 = 0x3F800000 (1.0)
-splat_2_constants              $5..6 = 0
-=======
 copy_3_slots_unmasked          $4..6 = float3(1.0, 0.0, 0.0)
->>>>>>> 46ecd1b7
 cmpeq_3_floats                 $1..3 = equal($1..3, $4..6)
 bitwise_and_int                $2 &= $3
 bitwise_and_int                $1 &= $2
@@ -162,11 +123,7 @@
 copy_slot_unmasked             $13 = _0_ok
 copy_constant                  $0 = 0
 merge_condition_mask           CondMask = $12 & $13
-<<<<<<< HEAD
-branch_if_no_lanes_active      branch_if_no_lanes_active +7 (label 6 at #121)
-=======
 branch_if_no_lanes_active      branch_if_no_lanes_active +7 (label 6 at #117)
->>>>>>> 46ecd1b7
 copy_constant                  $1 = 0x3F800000 (1.0)
 copy_slot_unmasked             $2 = _1_num
 add_imm_float                  $2 += 0x3F800000 (1.0)
@@ -180,11 +137,7 @@
 copy_slot_unmasked             $13 = _0_ok
 copy_constant                  $0 = 0
 merge_condition_mask           CondMask = $12 & $13
-<<<<<<< HEAD
-branch_if_no_lanes_active      branch_if_no_lanes_active +10 (label 7 at #138)
-=======
 branch_if_no_lanes_active      branch_if_no_lanes_active +10 (label 7 at #134)
->>>>>>> 46ecd1b7
 copy_constant                  $1 = 0x3F800000 (1.0)
 copy_constant                  $2 = 0
 copy_slot_unmasked             $3 = _1_num
@@ -201,24 +154,14 @@
 copy_slot_unmasked             $13 = _0_ok
 copy_constant                  $0 = 0
 merge_condition_mask           CondMask = $12 & $13
-<<<<<<< HEAD
-branch_if_no_lanes_active      branch_if_no_lanes_active +14 (label 8 at #159)
-=======
 branch_if_no_lanes_active      branch_if_no_lanes_active +12 (label 8 at #153)
->>>>>>> 46ecd1b7
 copy_constant                  $1 = 0x3F800000 (1.0)
 copy_constant                  $2 = 0
 copy_constant                  $3 = 0x3F800000 (1.0)
 copy_slot_unmasked             $4 = _1_num
 add_imm_float                  $4 += 0x3F800000 (1.0)
 copy_slot_masked               _1_num = Mask($4)
-<<<<<<< HEAD
-copy_constant                  $4 = 0x3F800000 (1.0)
-copy_constant                  $5 = 0
-copy_constant                  $6 = 0x3F800000 (1.0)
-=======
 copy_3_slots_unmasked          $4..6 = float2(1.0, 0.0), float3(1.0, 0.0, 0.0)(0)
->>>>>>> 46ecd1b7
 cmpeq_3_floats                 $1..3 = equal($1..3, $4..6)
 bitwise_and_int                $2 &= $3
 bitwise_and_int                $1 &= $2
@@ -232,22 +175,14 @@
 bitwise_and_int                $13 &= $14
 copy_constant                  $0 = 0
 merge_condition_mask           CondMask = $12 & $13
-<<<<<<< HEAD
-branch_if_no_lanes_active      branch_if_no_lanes_active +258 (label 10 at #426)
-=======
 branch_if_no_lanes_active      branch_if_no_lanes_active +251 (label 10 at #413)
->>>>>>> 46ecd1b7
 copy_constant                  ok = 0xFFFFFFFF
 copy_constant                  num = 0
 store_condition_mask           $15 = CondMask
 copy_slot_unmasked             $16 = ok
 copy_constant                  $1 = 0
 merge_condition_mask           CondMask = $15 & $16
-<<<<<<< HEAD
-branch_if_no_lanes_active      branch_if_no_lanes_active +13 (label 12 at #188)
-=======
 branch_if_no_lanes_active      branch_if_no_lanes_active +12 (label 12 at #181)
->>>>>>> 46ecd1b7
 copy_constant                  $17 = 0x3F800000 (1.0)
 copy_constant                  $18 = 0x40000000 (2.0)
 copy_constant                  $19 = 0x40400000 (3.0)
@@ -255,12 +190,7 @@
 add_imm_float                  $20 += 0x3F800000 (1.0)
 copy_slot_masked               num = Mask($20)
 copy_2_slots_unmasked          $2..3 = $17..18
-<<<<<<< HEAD
-copy_constant                  $4 = 0x3F800000 (1.0)
-copy_constant                  $5 = 0x40000000 (2.0)
-=======
 copy_2_slots_unmasked          $4..5 = float2(1.0, 2.0)
->>>>>>> 46ecd1b7
 cmpeq_2_floats                 $2..3 = equal($2..3, $4..5)
 bitwise_and_int                $2 &= $3
 copy_slot_masked               $1 = Mask($2)
@@ -271,11 +201,7 @@
 copy_slot_unmasked             $16 = ok
 copy_constant                  $1 = 0
 merge_condition_mask           CondMask = $15 & $16
-<<<<<<< HEAD
-branch_if_no_lanes_active      branch_if_no_lanes_active +13 (label 13 at #208)
-=======
 branch_if_no_lanes_active      branch_if_no_lanes_active +12 (label 13 at #200)
->>>>>>> 46ecd1b7
 copy_slot_unmasked             $17 = num
 add_imm_float                  $17 += 0x3F800000 (1.0)
 copy_slot_masked               num = Mask($17)
@@ -283,12 +209,7 @@
 copy_constant                  $19 = 0x40400000 (3.0)
 copy_constant                  $20 = 0x40800000 (4.0)
 copy_2_slots_unmasked          $2..3 = $19..20
-<<<<<<< HEAD
-copy_constant                  $4 = 0x40400000 (3.0)
-copy_constant                  $5 = 0x40800000 (4.0)
-=======
 copy_2_slots_unmasked          $4..5 = float2(3.0, 4.0)
->>>>>>> 46ecd1b7
 cmpeq_2_floats                 $2..3 = equal($2..3, $4..5)
 bitwise_and_int                $2 &= $3
 copy_slot_masked               $1 = Mask($2)
@@ -299,11 +220,7 @@
 copy_slot_unmasked             $16 = ok
 copy_constant                  $1 = 0
 merge_condition_mask           CondMask = $15 & $16
-<<<<<<< HEAD
-branch_if_no_lanes_active      branch_if_no_lanes_active +13 (label 14 at #228)
-=======
 branch_if_no_lanes_active      branch_if_no_lanes_active +13 (label 14 at #220)
->>>>>>> 46ecd1b7
 splat_3_constants              $17..19 = 0x3F800000 (1.0)
 copy_slot_unmasked             $20 = num
 add_imm_float                  $20 += 0x3F800000 (1.0)
@@ -323,11 +240,7 @@
 copy_slot_unmasked             $16 = ok
 copy_constant                  $1 = 0
 merge_condition_mask           CondMask = $15 & $16
-<<<<<<< HEAD
-branch_if_no_lanes_active      branch_if_no_lanes_active +13 (label 15 at #248)
-=======
 branch_if_no_lanes_active      branch_if_no_lanes_active +13 (label 15 at #240)
->>>>>>> 46ecd1b7
 splat_3_constants              $17..19 = 0x3F800000 (1.0)
 copy_slot_unmasked             $20 = num
 add_imm_float                  $20 += 0x3F800000 (1.0)
@@ -347,11 +260,7 @@
 copy_slot_unmasked             $16 = ok
 copy_constant                  $1 = 0
 merge_condition_mask           CondMask = $15 & $16
-<<<<<<< HEAD
-branch_if_no_lanes_active      branch_if_no_lanes_active +13 (label 16 at #268)
-=======
 branch_if_no_lanes_active      branch_if_no_lanes_active +13 (label 16 at #260)
->>>>>>> 46ecd1b7
 copy_slot_unmasked             $17 = num
 add_imm_float                  $17 += 0x3F800000 (1.0)
 copy_slot_masked               num = Mask($17)
@@ -371,11 +280,7 @@
 copy_slot_unmasked             $16 = ok
 copy_constant                  $1 = 0
 merge_condition_mask           CondMask = $15 & $16
-<<<<<<< HEAD
-branch_if_no_lanes_active      branch_if_no_lanes_active +20 (label 17 at #295)
-=======
 branch_if_no_lanes_active      branch_if_no_lanes_active +18 (label 17 at #285)
->>>>>>> 46ecd1b7
 copy_constant                  $17 = 0x3F800000 (1.0)
 copy_constant                  $18 = 0x40000000 (2.0)
 copy_constant                  $19 = 0x40400000 (3.0)
@@ -388,13 +293,7 @@
 copy_constant                  $24 = 0x41000000 (8.0)
 copy_constant                  $25 = 0x41100000 (9.0)
 copy_3_slots_unmasked          $2..4 = $17..19
-<<<<<<< HEAD
-copy_constant                  $5 = 0x3F800000 (1.0)
-copy_constant                  $6 = 0x40000000 (2.0)
-copy_constant                  $7 = 0x40400000 (3.0)
-=======
 copy_3_slots_unmasked          $5..7 = float2(1.0, 2.0), float2(3.0, 4.0)(0)
->>>>>>> 46ecd1b7
 cmpeq_3_floats                 $2..4 = equal($2..4, $5..7)
 bitwise_and_int                $3 &= $4
 bitwise_and_int                $2 &= $3
@@ -406,11 +305,7 @@
 copy_slot_unmasked             $16 = ok
 copy_constant                  $1 = 0
 merge_condition_mask           CondMask = $15 & $16
-<<<<<<< HEAD
-branch_if_no_lanes_active      branch_if_no_lanes_active +21 (label 18 at #323)
-=======
 branch_if_no_lanes_active      branch_if_no_lanes_active +19 (label 18 at #311)
->>>>>>> 46ecd1b7
 copy_constant                  $17 = 0x3F800000 (1.0)
 copy_constant                  $18 = 0x40000000 (2.0)
 copy_constant                  $19 = 0x40400000 (3.0)
@@ -424,13 +319,7 @@
 copy_constant                  $24 = 0x41000000 (8.0)
 copy_constant                  $25 = 0x41100000 (9.0)
 copy_3_slots_unmasked          $2..4 = $20..22
-<<<<<<< HEAD
-copy_constant                  $5 = 0x40800000 (4.0)
-copy_constant                  $6 = 0x40A00000 (5.0)
-copy_constant                  $7 = 0x40C00000 (6.0)
-=======
 copy_3_slots_unmasked          $5..7 = float3(4.0, 5.0, 6.0)
->>>>>>> 46ecd1b7
 cmpeq_3_floats                 $2..4 = equal($2..4, $5..7)
 bitwise_and_int                $3 &= $4
 bitwise_and_int                $2 &= $3
@@ -442,11 +331,7 @@
 copy_slot_unmasked             $16 = ok
 copy_constant                  $1 = 0
 merge_condition_mask           CondMask = $15 & $16
-<<<<<<< HEAD
-branch_if_no_lanes_active      branch_if_no_lanes_active +14 (label 19 at #344)
-=======
 branch_if_no_lanes_active      branch_if_no_lanes_active +14 (label 19 at #332)
->>>>>>> 46ecd1b7
 copy_slot_unmasked             $17 = num
 add_imm_float                  $17 += 0x3F800000 (1.0)
 copy_slot_masked               num = Mask($17)
@@ -467,11 +352,7 @@
 copy_slot_unmasked             $16 = ok
 copy_constant                  $1 = 0
 merge_condition_mask           CondMask = $15 & $16
-<<<<<<< HEAD
-branch_if_no_lanes_active      branch_if_no_lanes_active +14 (label 20 at #365)
-=======
 branch_if_no_lanes_active      branch_if_no_lanes_active +14 (label 20 at #353)
->>>>>>> 46ecd1b7
 splat_4_constants              $17..20 = 0x3F800000 (1.0)
 copy_slot_unmasked             $21 = num
 add_imm_float                  $21 += 0x3F800000 (1.0)
@@ -492,11 +373,7 @@
 copy_slot_unmasked             $16 = ok
 copy_constant                  $1 = 0
 merge_condition_mask           CondMask = $15 & $16
-<<<<<<< HEAD
-branch_if_no_lanes_active      branch_if_no_lanes_active +14 (label 21 at #386)
-=======
 branch_if_no_lanes_active      branch_if_no_lanes_active +14 (label 21 at #374)
->>>>>>> 46ecd1b7
 splat_4_constants              $17..20 = 0x3F800000 (1.0)
 splat_4_constants              $21..24 = 0x3F800000 (1.0)
 copy_slot_unmasked             $25 = num
@@ -517,11 +394,7 @@
 copy_slot_unmasked             $16 = ok
 copy_constant                  $1 = 0
 merge_condition_mask           CondMask = $15 & $16
-<<<<<<< HEAD
-branch_if_no_lanes_active      branch_if_no_lanes_active +25 (label 22 at #418)
-=======
 branch_if_no_lanes_active      branch_if_no_lanes_active +24 (label 22 at #405)
->>>>>>> 46ecd1b7
 copy_constant                  $17 = 0x3F800000 (1.0)
 copy_constant                  $18 = 0x40000000 (2.0)
 copy_constant                  $19 = 0x40400000 (3.0)
@@ -541,12 +414,7 @@
 copy_slot_masked               num = Mask($31)
 copy_constant                  $32 = 0x41800000 (16.0)
 copy_4_slots_unmasked          $2..5 = $29..32
-<<<<<<< HEAD
-copy_constant                  $4 = 0x41500000 (13.0)
-copy_constant                  $5 = 0x41600000 (14.0)
-=======
 copy_2_slots_unmasked          $4..5 = float2(13.0, 14.0)
->>>>>>> 46ecd1b7
 cmpeq_2_floats                 $2..3 = equal($2..3, $4..5)
 bitwise_and_int                $2 &= $3
 copy_slot_masked               $1 = Mask($2)
