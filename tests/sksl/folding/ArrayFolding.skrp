--- conflicted
+++ resolved
@@ -1,21 +1,12 @@
-<<<<<<< HEAD
-=======
 [immutable slots]
 _8_flatten0 = 0x00000001 (1.401298e-45)
 _10_flatten2 = 0x00000003 (4.203895e-45)
 
->>>>>>> 46ecd1b7
 store_src_rg                   coords = src.rg
 init_lane_masks                CondMask = LoopMask = RetMask = true
 copy_constant                  globalValue = 0
 copy_constant                  _7_two = 0x00000002 (2.802597e-45)
-<<<<<<< HEAD
-copy_constant                  _8_flatten0 = 0x00000001 (1.401298e-45)
 copy_slot_unmasked             _9_flatten1 = _7_two
-copy_constant                  _10_flatten2 = 0x00000003 (4.203895e-45)
-=======
-copy_slot_unmasked             _9_flatten1 = _7_two
->>>>>>> 46ecd1b7
 copy_slot_unmasked             $12 = _7_two
 add_imm_int                    $12 += 0xFFFFFFFF
 copy_slot_unmasked             _7_two = $12
