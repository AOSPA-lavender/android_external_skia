<<<<<<< HEAD
=======
[immutable slots]
kZero = 0
kTen = 0x41200000 (10.0)
kOne = 0x3F800000 (1.0)
float4(9.0, 1.0, 2.0, 3.0)(0) = 0x41100000 (9.0)
float4(9.0, 1.0, 2.0, 3.0)(1) = 0x3F800000 (1.0)
float4(9.0, 1.0, 2.0, 3.0)(2) = 0x40000000 (2.0)
float4(9.0, 1.0, 2.0, 3.0)(3) = 0x40400000 (3.0)
float4(9.0, 3.0, 2.0, 1.0)(0) = 0x41100000 (9.0)
float4(9.0, 3.0, 2.0, 1.0)(1) = 0x40400000 (3.0)
float4(9.0, 3.0, 2.0, 1.0)(2) = 0x40000000 (2.0)
float4(9.0, 3.0, 2.0, 1.0)(3) = 0x3F800000 (1.0)
float4(9.0, 9.0, 9.0, 1.0)(0) = 0x41100000 (9.0)
float4(9.0, 9.0, 9.0, 1.0)(1) = 0x41100000 (9.0)
float4(9.0, 9.0, 9.0, 1.0)(2) = 0x41100000 (9.0)
float4(9.0, 9.0, 9.0, 1.0)(3) = 0x3F800000 (1.0)

>>>>>>> 46ecd1b7
store_device_xy01              $13..16 = DeviceCoords.xy01
splat_2_constants              $15..16 = 0x3F000000 (0.5)
cmpeq_2_floats                 $13..14 = equal($13..14, $15..16)
bitwise_and_int                $13 &= $14
store_src_rg                   pos = src.rg
init_lane_masks                CondMask = LoopMask = RetMask = true
copy_4_uniforms                colorRed = colorRed
trace_var                      TraceVar(colorRed) when $13 is true
copy_4_uniforms                colorGreen = colorGreen
trace_var                      TraceVar(colorGreen) when $13 is true
<<<<<<< HEAD
copy_constant                  kZero = 0
trace_var                      TraceVar(kZero) when $13 is true
copy_constant                  kTen = 0x41200000 (10.0)
=======
trace_var                      TraceVar(kZero) when $13 is true
>>>>>>> 46ecd1b7
trace_var                      TraceVar(kTen) when $13 is true
trace_enter                    TraceEnter(half4 main(float2 pos)) when $13 is true
trace_var                      TraceVar(pos) when $13 is true
copy_constant                  $0 = 0
copy_slot_unmasked             $1 = $13
copy_slot_masked               $0 = Mask($1)
trace_scope                    TraceScope(+1) when $0 is true
trace_line                     TraceLine(116) when $13 is true
copy_slot_unmasked             $1 = pos(0)
copy_uniform                   $2 = colorGreen(1)
max_float                      $1 = max($1, $2)
copy_uniform                   $2 = colorGreen(3)
min_float                      $1 = min($1, $2)
mul_imm_float                  $1 *= 0x40A00000 (5.0)
copy_slot_unmasked             five = $1
trace_var                      TraceVar(five) when $13 is true
trace_line                     TraceLine(117) when $13 is true
store_condition_mask           $17 = CondMask
store_condition_mask           $28 = CondMask
store_condition_mask           $39 = CondMask
store_condition_mask           $50 = CondMask
store_condition_mask           $61 = CondMask
store_condition_mask           $72 = CondMask
store_condition_mask           $79 = CondMask
store_condition_mask           $89 = CondMask
store_condition_mask           $99 = CondMask
<<<<<<< HEAD
branch_if_no_lanes_active      branch_if_no_lanes_active +64 (label 10 at #104)
=======
branch_if_no_lanes_active      branch_if_no_lanes_active +64 (label 10 at #102)
>>>>>>> 46ecd1b7
trace_enter                    TraceEnter(float return_loop(float five)) when $13 is true
copy_slot_unmasked             five₁ = five
trace_var                      TraceVar(five₁) when $13 is true
store_return_mask              $100 = RetMask
copy_constant                  $101 = 0
copy_slot_unmasked             $102 = $13
copy_slot_masked               $101 = Mask($102)
trace_scope                    TraceScope(+1) when $101 is true
copy_constant                  $102 = 0
copy_slot_unmasked             $103 = $13
copy_slot_masked               $102 = Mask($103)
trace_scope                    TraceScope(+1) when $102 is true
trace_line                     TraceLine(8) when $13 is true
copy_constant                  i = 0
trace_var                      TraceVar(i) when $13 is true
store_loop_mask                $103 = LoopMask
<<<<<<< HEAD
jump                           jump +29 (label 12 at #86)
=======
jump                           jump +29 (label 12 at #84)
>>>>>>> 46ecd1b7
label                          label 0x0000000D
copy_constant                  $104 = 0
copy_slot_unmasked             $105 = $13
copy_slot_masked               $104 = Mask($105)
trace_scope                    TraceScope(+1) when $104 is true
trace_line                     TraceLine(9) when $13 is true
store_condition_mask           $105 = CondMask
copy_slot_unmasked             $106 = i
copy_slot_unmasked             $107 = five₁
cmpeq_float                    $106 = equal($106, $107)
merge_condition_mask           CondMask = $105 & $106
copy_constant                  $107 = 0
copy_slot_unmasked             $108 = $13
copy_slot_masked               $107 = Mask($108)
trace_scope                    TraceScope(+1) when $107 is true
trace_line                     TraceLine(9) when $13 is true
copy_slot_unmasked             $108 = i
copy_slot_masked               [return_loop].result = Mask($108)
trace_var                      TraceVar([return_loop].result) when $13 is true
mask_off_return_mask           RetMask &= ~(CondMask & LoopMask & RetMask)
trace_scope                    TraceScope(-1) when $107 is true
load_condition_mask            CondMask = $105
trace_scope                    TraceScope(-1) when $104 is true
trace_line                     TraceLine(8) when $13 is true
copy_slot_unmasked             $104 = i
add_imm_float                  $104 += 0x3F800000 (1.0)
copy_slot_masked               i = Mask($104)
trace_var                      TraceVar(i) when $13 is true
label                          label 0x0000000C
copy_slot_unmasked             $104 = i
cmplt_imm_float                $104 = lessThan($104, 0x41200000 (10.0))
merge_loop_mask                LoopMask &= $104
stack_rewind
<<<<<<< HEAD
branch_if_any_lanes_active     branch_if_any_lanes_active -33 (label 13 at #58)
=======
branch_if_any_lanes_active     branch_if_any_lanes_active -33 (label 13 at #56)
>>>>>>> 46ecd1b7
label                          label 0x0000000B
load_loop_mask                 LoopMask = $103
trace_scope                    TraceScope(-1) when $102 is true
trace_line                     TraceLine(11) when $13 is true
copy_constant                  $102 = 0
copy_slot_masked               [return_loop].result = Mask($102)
trace_var                      TraceVar([return_loop].result) when $13 is true
mask_off_return_mask           RetMask &= ~(CondMask & LoopMask & RetMask)
trace_scope                    TraceScope(-1) when $101 is true
load_return_mask               RetMask = $100
trace_exit                     TraceExit(float return_loop(float five)) when $13 is true
copy_slot_unmasked             $100 = [return_loop].result
label                          label 0x0000000A
cmpeq_imm_float                $100 = equal($100, 0x40A00000 (5.0))
copy_constant                  $90 = 0
merge_condition_mask           CondMask = $99 & $100
<<<<<<< HEAD
branch_if_no_lanes_active      branch_if_no_lanes_active +71 (label 9 at #179)
=======
branch_if_no_lanes_active      branch_if_no_lanes_active +71 (label 9 at #177)
>>>>>>> 46ecd1b7
trace_enter                    TraceEnter(float continue_loop(float five)) when $13 is true
copy_slot_unmasked             five₂ = five
trace_var                      TraceVar(five₂) when $13 is true
copy_constant                  $91 = 0
copy_slot_unmasked             $92 = $13
copy_slot_masked               $91 = Mask($92)
trace_scope                    TraceScope(+1) when $91 is true
trace_line                     TraceLine(17) when $13 is true
copy_constant                  sum = 0
trace_var                      TraceVar(sum) when $13 is true
copy_constant                  $92 = 0
copy_slot_unmasked             $93 = $13
copy_slot_masked               $92 = Mask($93)
trace_scope                    TraceScope(+1) when $92 is true
trace_line                     TraceLine(18) when $13 is true
copy_constant                  i₁ = 0
trace_var                      TraceVar(i₁) when $13 is true
store_loop_mask                $93 = LoopMask
<<<<<<< HEAD
jump                           jump +33 (label 16 at #160)
=======
jump                           jump +33 (label 16 at #158)
>>>>>>> 46ecd1b7
label                          label 0x00000011
copy_constant                  $109 = 0
copy_constant                  $94 = 0
copy_slot_unmasked             $95 = $13
copy_slot_masked               $94 = Mask($95)
trace_scope                    TraceScope(+1) when $94 is true
trace_line                     TraceLine(19) when $13 is true
store_condition_mask           $95 = CondMask
copy_slot_unmasked             $96 = i₁
copy_slot_unmasked             $97 = five₂
cmplt_float                    $96 = lessThan($96, $97)
merge_condition_mask           CondMask = $95 & $96
copy_constant                  $97 = 0
copy_slot_unmasked             $98 = $13
copy_slot_masked               $97 = Mask($98)
trace_scope                    TraceScope(+1) when $97 is true
trace_line                     TraceLine(19) when $13 is true
continue_op                    $109 |= Mask(0xFFFFFFFF); LoopMask &= ~(CondMask & LoopMask & RetMask)
trace_scope                    TraceScope(-1) when $97 is true
load_condition_mask            CondMask = $95
trace_line                     TraceLine(20) when $13 is true
copy_2_slots_unmasked          $95..96 = sum, i₁
add_float                      $95 += $96
copy_slot_masked               sum = Mask($95)
trace_var                      TraceVar(sum) when $13 is true
trace_scope                    TraceScope(-1) when $94 is true
reenable_loop_mask             LoopMask |= $109
trace_line                     TraceLine(18) when $13 is true
copy_slot_unmasked             $94 = i₁
add_imm_float                  $94 += 0x3F800000 (1.0)
copy_slot_masked               i₁ = Mask($94)
trace_var                      TraceVar(i₁) when $13 is true
label                          label 0x00000010
copy_slot_unmasked             $94 = i₁
cmplt_imm_float                $94 = lessThan($94, 0x41200000 (10.0))
merge_loop_mask                LoopMask &= $94
stack_rewind
<<<<<<< HEAD
branch_if_any_lanes_active     branch_if_any_lanes_active -37 (label 17 at #128)
=======
branch_if_any_lanes_active     branch_if_any_lanes_active -37 (label 17 at #126)
>>>>>>> 46ecd1b7
label                          label 0x0000000F
load_loop_mask                 LoopMask = $93
trace_scope                    TraceScope(-1) when $92 is true
trace_line                     TraceLine(22) when $13 is true
copy_slot_unmasked             $92 = sum
copy_slot_masked               [continue_loop].result = Mask($92)
trace_var                      TraceVar([continue_loop].result) when $13 is true
trace_scope                    TraceScope(-1) when $91 is true
trace_exit                     TraceExit(float continue_loop(float five)) when $13 is true
copy_slot_unmasked             $91 = [continue_loop].result
label                          label 0x0000000E
cmpeq_imm_float                $91 = equal($91, 0x420C0000 (35.0))
copy_slot_masked               $90 = Mask($91)
label                          label 0x00000009
load_condition_mask            CondMask = $99
copy_constant                  $80 = 0
merge_condition_mask           CondMask = $89 & $90
<<<<<<< HEAD
branch_if_no_lanes_active      branch_if_no_lanes_active +74 (label 8 at #257)
=======
branch_if_no_lanes_active      branch_if_no_lanes_active +73 (label 8 at #254)
>>>>>>> 46ecd1b7
trace_enter                    TraceEnter(float break_loop(float five)) when $13 is true
copy_slot_unmasked             five₃ = five
trace_var                      TraceVar(five₃) when $13 is true
copy_constant                  $81 = 0
copy_slot_unmasked             $82 = $13
copy_slot_masked               $81 = Mask($82)
trace_scope                    TraceScope(+1) when $81 is true
trace_line                     TraceLine(27) when $13 is true
copy_constant                  sum₁ = 0
trace_var                      TraceVar(sum₁) when $13 is true
trace_line                     TraceLine(28) when $13 is true
<<<<<<< HEAD
copy_constant                  kOne = 0x3F800000 (1.0)
=======
>>>>>>> 46ecd1b7
trace_var                      TraceVar(kOne) when $13 is true
copy_constant                  $82 = 0
copy_slot_unmasked             $83 = $13
copy_slot_masked               $82 = Mask($83)
trace_scope                    TraceScope(+1) when $82 is true
trace_line                     TraceLine(29) when $13 is true
copy_constant                  i₂ = 0
trace_var                      TraceVar(i₂) when $13 is true
store_loop_mask                $83 = LoopMask
<<<<<<< HEAD
jump                           jump +33 (label 20 at #238)
=======
jump                           jump +33 (label 20 at #235)
>>>>>>> 46ecd1b7
label                          label 0x00000015
copy_constant                  $84 = 0
copy_slot_unmasked             $85 = $13
copy_slot_masked               $84 = Mask($85)
trace_scope                    TraceScope(+1) when $84 is true
trace_line                     TraceLine(30) when $13 is true
store_condition_mask           $85 = CondMask
copy_slot_unmasked             $86 = five₃
copy_slot_unmasked             $87 = i₂
cmplt_float                    $86 = lessThan($86, $87)
merge_condition_mask           CondMask = $85 & $86
copy_constant                  $87 = 0
copy_slot_unmasked             $88 = $13
copy_slot_masked               $87 = Mask($88)
trace_scope                    TraceScope(+1) when $87 is true
trace_line                     TraceLine(30) when $13 is true
<<<<<<< HEAD
branch_if_all_lanes_active     branch_if_all_lanes_active +22 (label 19 at #244)
=======
branch_if_all_lanes_active     branch_if_all_lanes_active +22 (label 19 at #241)
>>>>>>> 46ecd1b7
mask_off_loop_mask             LoopMask &= ~(CondMask & LoopMask & RetMask)
trace_scope                    TraceScope(-1) when $87 is true
load_condition_mask            CondMask = $85
trace_line                     TraceLine(31) when $13 is true
copy_slot_unmasked             $85 = sum₁
copy_slot_unmasked             $86 = i₂
add_float                      $85 += $86
copy_slot_masked               sum₁ = Mask($85)
trace_var                      TraceVar(sum₁) when $13 is true
trace_scope                    TraceScope(-1) when $84 is true
trace_line                     TraceLine(29) when $13 is true
copy_slot_unmasked             $84 = i₂
add_imm_float                  $84 += 0x3F800000 (1.0)
copy_slot_masked               i₂ = Mask($84)
trace_var                      TraceVar(i₂) when $13 is true
label                          label 0x00000014
copy_slot_unmasked             $84 = i₂
cmplt_imm_float                $84 = lessThan($84, 0x41200000 (10.0))
merge_loop_mask                LoopMask &= $84
stack_rewind
<<<<<<< HEAD
branch_if_any_lanes_active     branch_if_any_lanes_active -37 (label 21 at #206)
=======
branch_if_any_lanes_active     branch_if_any_lanes_active -37 (label 21 at #203)
>>>>>>> 46ecd1b7
label                          label 0x00000013
load_loop_mask                 LoopMask = $83
trace_scope                    TraceScope(-1) when $82 is true
trace_line                     TraceLine(33) when $13 is true
copy_slot_unmasked             $82 = sum₁
copy_slot_masked               [break_loop].result = Mask($82)
trace_var                      TraceVar([break_loop].result) when $13 is true
trace_scope                    TraceScope(-1) when $81 is true
trace_exit                     TraceExit(float break_loop(float five)) when $13 is true
copy_slot_unmasked             $81 = [break_loop].result
label                          label 0x00000012
cmpeq_imm_float                $81 = equal($81, 0x41700000 (15.0))
copy_slot_masked               $80 = Mask($81)
label                          label 0x00000008
load_condition_mask            CondMask = $89
copy_constant                  $73 = 0
merge_condition_mask           CondMask = $79 & $80
<<<<<<< HEAD
branch_if_no_lanes_active      branch_if_no_lanes_active +51 (label 7 at #312)
=======
branch_if_no_lanes_active      branch_if_no_lanes_active +51 (label 7 at #309)
>>>>>>> 46ecd1b7
trace_enter                    TraceEnter(float float_loop()) when $13 is true
copy_constant                  $74 = 0
copy_slot_unmasked             $75 = $13
copy_slot_masked               $74 = Mask($75)
trace_scope                    TraceScope(+1) when $74 is true
trace_line                     TraceLine(38) when $13 is true
copy_constant                  sum₂ = 0
trace_var                      TraceVar(sum₂) when $13 is true
copy_constant                  $75 = 0
copy_slot_unmasked             $76 = $13
copy_slot_masked               $75 = Mask($76)
trace_scope                    TraceScope(+1) when $75 is true
<<<<<<< HEAD
branch_if_no_lanes_active      branch_if_no_lanes_active +24 (label 23 at #298)
=======
branch_if_no_lanes_active      branch_if_no_lanes_active +24 (label 23 at #295)
>>>>>>> 46ecd1b7
trace_line                     TraceLine(39) when $13 is true
copy_constant                  i₃ = 0x3DFBE76D (0.123)
trace_var                      TraceVar(i₃) when $13 is true
label                          label 0x00000018
copy_constant                  $76 = 0
copy_slot_unmasked             $77 = $13
copy_slot_masked               $76 = Mask($77)
trace_scope                    TraceScope(+1) when $76 is true
trace_line                     TraceLine(40) when $13 is true
copy_2_slots_unmasked          $77..78 = sum₂, i₃
add_float                      $77 += $78
copy_slot_masked               sum₂ = Mask($77)
trace_var                      TraceVar(sum₂) when $13 is true
trace_scope                    TraceScope(-1) when $76 is true
trace_line                     TraceLine(39) when $13 is true
copy_slot_unmasked             $76 = i₃
add_imm_float                  $76 += 0x3DE353F8 (0.111)
copy_slot_masked               i₃ = Mask($76)
trace_var                      TraceVar(i₃) when $13 is true
copy_slot_unmasked             $76 = i₃
cmplt_imm_float                $76 = lessThan($76, 0x3F19999A (0.6))
stack_rewind
<<<<<<< HEAD
branch_if_no_active_lanes_eq   branch -19 (label 24 at #278) if no lanes of $76 == 0
=======
branch_if_no_active_lanes_eq   branch -19 (label 24 at #275) if no lanes of $76 == 0
>>>>>>> 46ecd1b7
label                          label 0x00000017
trace_scope                    TraceScope(-1) when $75 is true
trace_line                     TraceLine(42) when $13 is true
copy_slot_unmasked             $75 = sum₂
add_imm_float                  $75 += 0xBFDCCCCD (-1.725)
copy_slot_masked               [float_loop].result = Mask($75)
trace_var                      TraceVar([float_loop].result) when $13 is true
trace_scope                    TraceScope(-1) when $74 is true
trace_exit                     TraceExit(float float_loop()) when $13 is true
copy_slot_unmasked             $74 = [float_loop].result
label                          label 0x00000016
bitwise_and_imm_int            $74 &= 0x7FFFFFFF
cmplt_imm_float                $74 = lessThan($74, 0x3CCCCCCD (0.025))
copy_slot_masked               $73 = Mask($74)
label                          label 0x00000007
load_condition_mask            CondMask = $79
copy_constant                  $62 = 0
merge_condition_mask           CondMask = $72 & $73
<<<<<<< HEAD
branch_if_no_lanes_active      branch_if_no_lanes_active +56 (label 6 at #372)
=======
branch_if_no_lanes_active      branch_if_no_lanes_active +53 (label 6 at #366)
>>>>>>> 46ecd1b7
trace_enter                    TraceEnter(bool loop_operator_le()) when $13 is true
copy_constant                  $63 = 0
copy_slot_unmasked             $64 = $13
copy_slot_masked               $63 = Mask($64)
trace_scope                    TraceScope(+1) when $63 is true
trace_line                     TraceLine(47) when $13 is true
trace_line                     TraceLine(48) when $13 is true
trace_line                     TraceLine(50) when $13 is true
splat_4_constants              result = 0x41100000 (9.0)
trace_var                      TraceVar(result) when $13 is true
copy_constant                  $64 = 0
copy_slot_unmasked             $65 = $13
copy_slot_masked               $64 = Mask($65)
trace_scope                    TraceScope(+1) when $64 is true
<<<<<<< HEAD
branch_if_no_lanes_active      branch_if_no_lanes_active +23 (label 26 at #354)
=======
branch_if_no_lanes_active      branch_if_no_lanes_active +23 (label 26 at #351)
>>>>>>> 46ecd1b7
trace_line                     TraceLine(51) when $13 is true
copy_constant                  i₄ = 0x3F800000 (1.0)
trace_var                      TraceVar(i₄) when $13 is true
label                          label 0x0000001B
copy_constant                  $65 = 0
copy_slot_unmasked             $66 = $13
copy_slot_masked               $65 = Mask($66)
trace_scope                    TraceScope(+1) when $65 is true
trace_line                     TraceLine(52) when $13 is true
copy_4_slots_unmasked          $66..69 = result(1..3), i₄
copy_4_slots_masked            result = Mask($66..69)
trace_var                      TraceVar(result) when $13 is true
trace_scope                    TraceScope(-1) when $65 is true
trace_line                     TraceLine(51) when $13 is true
copy_slot_unmasked             $65 = i₄
add_imm_float                  $65 += 0x3F800000 (1.0)
copy_slot_masked               i₄ = Mask($65)
trace_var                      TraceVar(i₄) when $13 is true
copy_slot_unmasked             $65 = i₄
cmple_imm_float                $65 = lessThanEqual($65, 0x40400000 (3.0))
stack_rewind
<<<<<<< HEAD
branch_if_no_active_lanes_eq   branch -18 (label 27 at #335) if no lanes of $65 == 0
=======
branch_if_no_active_lanes_eq   branch -18 (label 27 at #332) if no lanes of $65 == 0
>>>>>>> 46ecd1b7
label                          label 0x0000001A
trace_scope                    TraceScope(-1) when $64 is true
trace_line                     TraceLine(54) when $13 is true
copy_4_slots_unmasked          $64..67 = result
<<<<<<< HEAD
copy_constant                  $68 = 0x41100000 (9.0)
copy_constant                  $69 = 0x3F800000 (1.0)
copy_constant                  $70 = 0x40000000 (2.0)
copy_constant                  $71 = 0x40400000 (3.0)
=======
copy_4_slots_unmasked          $68..71 = float4(9.0, 1.0, 2.0, 3.0)
>>>>>>> 46ecd1b7
cmpeq_4_floats                 $64..67 = equal($64..67, $68..71)
bitwise_and_2_ints             $64..65 &= $66..67
bitwise_and_int                $64 &= $65
copy_slot_masked               [loop_operator_le].result = Mask($64)
trace_var                      TraceVar([loop_operator_le].result) when $13 is true
trace_scope                    TraceScope(-1) when $63 is true
trace_exit                     TraceExit(bool loop_operator_le()) when $13 is true
copy_slot_unmasked             $63 = [loop_operator_le].result
label                          label 0x00000019
copy_slot_masked               $62 = Mask($63)
label                          label 0x00000006
load_condition_mask            CondMask = $72
copy_constant                  $51 = 0
merge_condition_mask           CondMask = $61 & $62
<<<<<<< HEAD
branch_if_no_lanes_active      branch_if_no_lanes_active +56 (label 5 at #432)
=======
branch_if_no_lanes_active      branch_if_no_lanes_active +53 (label 5 at #423)
>>>>>>> 46ecd1b7
trace_enter                    TraceEnter(bool loop_operator_lt()) when $13 is true
copy_constant                  $52 = 0
copy_slot_unmasked             $53 = $13
copy_slot_masked               $52 = Mask($53)
trace_scope                    TraceScope(+1) when $52 is true
trace_line                     TraceLine(59) when $13 is true
trace_line                     TraceLine(60) when $13 is true
trace_line                     TraceLine(62) when $13 is true
splat_4_constants              result₁ = 0x41100000 (9.0)
trace_var                      TraceVar(result₁) when $13 is true
copy_constant                  $53 = 0
copy_slot_unmasked             $54 = $13
copy_slot_masked               $53 = Mask($54)
trace_scope                    TraceScope(+1) when $53 is true
<<<<<<< HEAD
branch_if_no_lanes_active      branch_if_no_lanes_active +23 (label 29 at #414)
=======
branch_if_no_lanes_active      branch_if_no_lanes_active +23 (label 29 at #408)
>>>>>>> 46ecd1b7
trace_line                     TraceLine(63) when $13 is true
copy_constant                  i₅ = 0x3F800000 (1.0)
trace_var                      TraceVar(i₅) when $13 is true
label                          label 0x0000001E
copy_constant                  $54 = 0
copy_slot_unmasked             $55 = $13
copy_slot_masked               $54 = Mask($55)
trace_scope                    TraceScope(+1) when $54 is true
trace_line                     TraceLine(64) when $13 is true
copy_4_slots_unmasked          $55..58 = result₁(1..3), i₅
copy_4_slots_masked            result₁ = Mask($55..58)
trace_var                      TraceVar(result₁) when $13 is true
trace_scope                    TraceScope(-1) when $54 is true
trace_line                     TraceLine(63) when $13 is true
copy_slot_unmasked             $54 = i₅
add_imm_float                  $54 += 0x3F800000 (1.0)
copy_slot_masked               i₅ = Mask($54)
trace_var                      TraceVar(i₅) when $13 is true
copy_slot_unmasked             $54 = i₅
cmplt_imm_float                $54 = lessThan($54, 0x40800000 (4.0))
stack_rewind
<<<<<<< HEAD
branch_if_no_active_lanes_eq   branch -18 (label 30 at #395) if no lanes of $54 == 0
=======
branch_if_no_active_lanes_eq   branch -18 (label 30 at #389) if no lanes of $54 == 0
>>>>>>> 46ecd1b7
label                          label 0x0000001D
trace_scope                    TraceScope(-1) when $53 is true
trace_line                     TraceLine(66) when $13 is true
copy_4_slots_unmasked          $53..56 = result₁
<<<<<<< HEAD
copy_constant                  $57 = 0x41100000 (9.0)
copy_constant                  $58 = 0x3F800000 (1.0)
copy_constant                  $59 = 0x40000000 (2.0)
copy_constant                  $60 = 0x40400000 (3.0)
=======
copy_4_slots_unmasked          $57..60 = float4(9.0, 1.0, 2.0, 3.0)
>>>>>>> 46ecd1b7
cmpeq_4_floats                 $53..56 = equal($53..56, $57..60)
bitwise_and_2_ints             $53..54 &= $55..56
bitwise_and_int                $53 &= $54
copy_slot_masked               [loop_operator_lt].result = Mask($53)
trace_var                      TraceVar([loop_operator_lt].result) when $13 is true
trace_scope                    TraceScope(-1) when $52 is true
trace_exit                     TraceExit(bool loop_operator_lt()) when $13 is true
copy_slot_unmasked             $52 = [loop_operator_lt].result
label                          label 0x0000001C
copy_slot_masked               $51 = Mask($52)
label                          label 0x00000005
load_condition_mask            CondMask = $61
copy_constant                  $40 = 0
merge_condition_mask           CondMask = $50 & $51
<<<<<<< HEAD
branch_if_no_lanes_active      branch_if_no_lanes_active +57 (label 4 at #493)
=======
branch_if_no_lanes_active      branch_if_no_lanes_active +54 (label 4 at #481)
>>>>>>> 46ecd1b7
trace_enter                    TraceEnter(bool loop_operator_ge()) when $13 is true
copy_constant                  $41 = 0
copy_slot_unmasked             $42 = $13
copy_slot_masked               $41 = Mask($42)
trace_scope                    TraceScope(+1) when $41 is true
trace_line                     TraceLine(71) when $13 is true
trace_line                     TraceLine(72) when $13 is true
trace_line                     TraceLine(74) when $13 is true
splat_4_constants              result₂ = 0x41100000 (9.0)
trace_var                      TraceVar(result₂) when $13 is true
copy_constant                  $42 = 0
copy_slot_unmasked             $43 = $13
copy_slot_masked               $42 = Mask($43)
trace_scope                    TraceScope(+1) when $42 is true
<<<<<<< HEAD
branch_if_no_lanes_active      branch_if_no_lanes_active +24 (label 32 at #475)
=======
branch_if_no_lanes_active      branch_if_no_lanes_active +24 (label 32 at #466)
>>>>>>> 46ecd1b7
trace_line                     TraceLine(75) when $13 is true
copy_constant                  i₆ = 0x40400000 (3.0)
trace_var                      TraceVar(i₆) when $13 is true
label                          label 0x00000021
copy_constant                  $43 = 0
copy_slot_unmasked             $44 = $13
copy_slot_masked               $43 = Mask($44)
trace_scope                    TraceScope(+1) when $43 is true
trace_line                     TraceLine(76) when $13 is true
copy_4_slots_unmasked          $44..47 = result₂(1..3), i₆
copy_4_slots_masked            result₂ = Mask($44..47)
trace_var                      TraceVar(result₂) when $13 is true
trace_scope                    TraceScope(-1) when $43 is true
trace_line                     TraceLine(75) when $13 is true
copy_slot_unmasked             $43 = i₆
add_imm_float                  $43 += 0xBF800000 (-1.0)
copy_slot_masked               i₆ = Mask($43)
trace_var                      TraceVar(i₆) when $13 is true
copy_constant                  $43 = 0x3F800000 (1.0)
copy_slot_unmasked             $44 = i₆
cmple_float                    $43 = lessThanEqual($43, $44)
stack_rewind
<<<<<<< HEAD
branch_if_no_active_lanes_eq   branch -19 (label 33 at #455) if no lanes of $43 == 0
=======
branch_if_no_active_lanes_eq   branch -19 (label 33 at #446) if no lanes of $43 == 0
>>>>>>> 46ecd1b7
label                          label 0x00000020
trace_scope                    TraceScope(-1) when $42 is true
trace_line                     TraceLine(78) when $13 is true
copy_4_slots_unmasked          $42..45 = result₂
<<<<<<< HEAD
copy_constant                  $46 = 0x41100000 (9.0)
copy_constant                  $47 = 0x40400000 (3.0)
copy_constant                  $48 = 0x40000000 (2.0)
copy_constant                  $49 = 0x3F800000 (1.0)
=======
copy_4_slots_unmasked          $46..49 = float4(9.0, 3.0, 2.0, 1.0)
>>>>>>> 46ecd1b7
cmpeq_4_floats                 $42..45 = equal($42..45, $46..49)
bitwise_and_2_ints             $42..43 &= $44..45
bitwise_and_int                $42 &= $43
copy_slot_masked               [loop_operator_ge].result = Mask($42)
trace_var                      TraceVar([loop_operator_ge].result) when $13 is true
trace_scope                    TraceScope(-1) when $41 is true
trace_exit                     TraceExit(bool loop_operator_ge()) when $13 is true
copy_slot_unmasked             $41 = [loop_operator_ge].result
label                          label 0x0000001F
copy_slot_masked               $40 = Mask($41)
label                          label 0x00000004
load_condition_mask            CondMask = $50
copy_constant                  $29 = 0
merge_condition_mask           CondMask = $39 & $40
<<<<<<< HEAD
branch_if_no_lanes_active      branch_if_no_lanes_active +57 (label 3 at #554)
=======
branch_if_no_lanes_active      branch_if_no_lanes_active +54 (label 3 at #539)
>>>>>>> 46ecd1b7
trace_enter                    TraceEnter(bool loop_operator_gt()) when $13 is true
copy_constant                  $30 = 0
copy_slot_unmasked             $31 = $13
copy_slot_masked               $30 = Mask($31)
trace_scope                    TraceScope(+1) when $30 is true
trace_line                     TraceLine(83) when $13 is true
trace_line                     TraceLine(84) when $13 is true
trace_line                     TraceLine(86) when $13 is true
splat_4_constants              result₃ = 0x41100000 (9.0)
trace_var                      TraceVar(result₃) when $13 is true
copy_constant                  $31 = 0
copy_slot_unmasked             $32 = $13
copy_slot_masked               $31 = Mask($32)
trace_scope                    TraceScope(+1) when $31 is true
<<<<<<< HEAD
branch_if_no_lanes_active      branch_if_no_lanes_active +24 (label 35 at #536)
=======
branch_if_no_lanes_active      branch_if_no_lanes_active +24 (label 35 at #524)
>>>>>>> 46ecd1b7
trace_line                     TraceLine(87) when $13 is true
copy_constant                  i₇ = 0x40400000 (3.0)
trace_var                      TraceVar(i₇) when $13 is true
label                          label 0x00000024
copy_constant                  $32 = 0
copy_slot_unmasked             $33 = $13
copy_slot_masked               $32 = Mask($33)
trace_scope                    TraceScope(+1) when $32 is true
trace_line                     TraceLine(88) when $13 is true
copy_4_slots_unmasked          $33..36 = result₃(1..3), i₇
copy_4_slots_masked            result₃ = Mask($33..36)
trace_var                      TraceVar(result₃) when $13 is true
trace_scope                    TraceScope(-1) when $32 is true
trace_line                     TraceLine(87) when $13 is true
copy_slot_unmasked             $32 = i₇
add_imm_float                  $32 += 0xBF800000 (-1.0)
copy_slot_masked               i₇ = Mask($32)
trace_var                      TraceVar(i₇) when $13 is true
copy_constant                  $32 = 0
copy_slot_unmasked             $33 = i₇
cmplt_float                    $32 = lessThan($32, $33)
stack_rewind
<<<<<<< HEAD
branch_if_no_active_lanes_eq   branch -19 (label 36 at #516) if no lanes of $32 == 0
=======
branch_if_no_active_lanes_eq   branch -19 (label 36 at #504) if no lanes of $32 == 0
>>>>>>> 46ecd1b7
label                          label 0x00000023
trace_scope                    TraceScope(-1) when $31 is true
trace_line                     TraceLine(90) when $13 is true
copy_4_slots_unmasked          $31..34 = result₃
<<<<<<< HEAD
copy_constant                  $35 = 0x41100000 (9.0)
copy_constant                  $36 = 0x40400000 (3.0)
copy_constant                  $37 = 0x40000000 (2.0)
copy_constant                  $38 = 0x3F800000 (1.0)
=======
copy_4_slots_unmasked          $35..38 = float4(9.0, 3.0, 2.0, 1.0)
>>>>>>> 46ecd1b7
cmpeq_4_floats                 $31..34 = equal($31..34, $35..38)
bitwise_and_2_ints             $31..32 &= $33..34
bitwise_and_int                $31 &= $32
copy_slot_masked               [loop_operator_gt].result = Mask($31)
trace_var                      TraceVar([loop_operator_gt].result) when $13 is true
trace_scope                    TraceScope(-1) when $30 is true
trace_exit                     TraceExit(bool loop_operator_gt()) when $13 is true
copy_slot_unmasked             $30 = [loop_operator_gt].result
label                          label 0x00000022
copy_slot_masked               $29 = Mask($30)
label                          label 0x00000003
load_condition_mask            CondMask = $39
copy_constant                  $18 = 0
merge_condition_mask           CondMask = $28 & $29
<<<<<<< HEAD
branch_if_no_lanes_active      branch_if_no_lanes_active +45 (label 2 at #603)
=======
branch_if_no_lanes_active      branch_if_no_lanes_active +44 (label 2 at #587)
>>>>>>> 46ecd1b7
trace_enter                    TraceEnter(bool loop_operator_eq()) when $13 is true
copy_constant                  $19 = 0
copy_slot_unmasked             $20 = $13
copy_slot_masked               $19 = Mask($20)
trace_scope                    TraceScope(+1) when $19 is true
trace_line                     TraceLine(106) when $13 is true
trace_line                     TraceLine(108) when $13 is true
splat_4_constants              result₄ = 0x41100000 (9.0)
trace_var                      TraceVar(result₄) when $13 is true
copy_constant                  $20 = 0
copy_slot_unmasked             $21 = $13
copy_slot_masked               $20 = Mask($21)
trace_scope                    TraceScope(+1) when $20 is true
<<<<<<< HEAD
branch_if_no_lanes_active      branch_if_no_lanes_active +15 (label 38 at #587)
=======
branch_if_no_lanes_active      branch_if_no_lanes_active +15 (label 38 at #572)
>>>>>>> 46ecd1b7
trace_line                     TraceLine(109) when $13 is true
copy_constant                  i₈ = 0x3F800000 (1.0)
trace_var                      TraceVar(i₈) when $13 is true
label                          label 0x00000027
copy_constant                  $21 = 0
copy_slot_unmasked             $22 = $13
copy_slot_masked               $21 = Mask($22)
trace_scope                    TraceScope(+1) when $21 is true
trace_line                     TraceLine(110) when $13 is true
copy_4_slots_unmasked          $22..25 = result₄(1..3), i₈
copy_4_slots_masked            result₄ = Mask($22..25)
trace_var                      TraceVar(result₄) when $13 is true
trace_scope                    TraceScope(-1) when $21 is true
trace_line                     TraceLine(109) when $13 is true
label                          label 0x00000026
trace_scope                    TraceScope(-1) when $20 is true
trace_line                     TraceLine(112) when $13 is true
copy_4_slots_unmasked          $20..23 = result₄
<<<<<<< HEAD
splat_3_constants              $24..26 = 0x41100000 (9.0)
copy_constant                  $27 = 0x3F800000 (1.0)
=======
copy_4_slots_unmasked          $24..27 = float4(9.0, 9.0, 9.0, 1.0)
>>>>>>> 46ecd1b7
cmpeq_4_floats                 $20..23 = equal($20..23, $24..27)
bitwise_and_2_ints             $20..21 &= $22..23
bitwise_and_int                $20 &= $21
copy_slot_masked               [loop_operator_eq].result = Mask($20)
trace_var                      TraceVar([loop_operator_eq].result) when $13 is true
trace_scope                    TraceScope(-1) when $19 is true
trace_exit                     TraceExit(bool loop_operator_eq()) when $13 is true
copy_slot_unmasked             $19 = [loop_operator_eq].result
label                          label 0x00000025
copy_slot_masked               $18 = Mask($19)
label                          label 0x00000002
load_condition_mask            CondMask = $28
copy_constant                  $1 = 0
merge_condition_mask           CondMask = $17 & $18
<<<<<<< HEAD
branch_if_no_lanes_active      branch_if_no_lanes_active +55 (label 1 at #662)
=======
branch_if_no_lanes_active      branch_if_no_lanes_active +52 (label 1 at #643)
>>>>>>> 46ecd1b7
trace_enter                    TraceEnter(bool loop_operator_ne()) when $13 is true
copy_constant                  $2 = 0
copy_slot_unmasked             $3 = $13
copy_slot_masked               $2 = Mask($3)
trace_scope                    TraceScope(+1) when $2 is true
trace_line                     TraceLine(95) when $13 is true
trace_line                     TraceLine(97) when $13 is true
splat_4_constants              result₅ = 0x41100000 (9.0)
trace_var                      TraceVar(result₅) when $13 is true
copy_constant                  $3 = 0
copy_slot_unmasked             $4 = $13
copy_slot_masked               $3 = Mask($4)
trace_scope                    TraceScope(+1) when $3 is true
<<<<<<< HEAD
branch_if_no_lanes_active      branch_if_no_lanes_active +23 (label 41 at #644)
=======
branch_if_no_lanes_active      branch_if_no_lanes_active +23 (label 41 at #628)
>>>>>>> 46ecd1b7
trace_line                     TraceLine(98) when $13 is true
copy_constant                  i₉ = 0x3F800000 (1.0)
trace_var                      TraceVar(i₉) when $13 is true
label                          label 0x0000002A
copy_constant                  $4 = 0
copy_slot_unmasked             $5 = $13
copy_slot_masked               $4 = Mask($5)
trace_scope                    TraceScope(+1) when $4 is true
trace_line                     TraceLine(99) when $13 is true
copy_4_slots_unmasked          $5..8 = result₅(1..3), i₉
copy_4_slots_masked            result₅ = Mask($5..8)
trace_var                      TraceVar(result₅) when $13 is true
trace_scope                    TraceScope(-1) when $4 is true
trace_line                     TraceLine(98) when $13 is true
copy_slot_unmasked             $4 = i₉
add_imm_float                  $4 += 0x3F800000 (1.0)
copy_slot_masked               i₉ = Mask($4)
trace_var                      TraceVar(i₉) when $13 is true
copy_slot_unmasked             $4 = i₉
cmplt_imm_float                $4 = lessThan($4, 0x40800000 (4.0))
stack_rewind
<<<<<<< HEAD
branch_if_no_active_lanes_eq   branch -18 (label 42 at #625) if no lanes of $4 == 0
=======
branch_if_no_active_lanes_eq   branch -18 (label 42 at #609) if no lanes of $4 == 0
>>>>>>> 46ecd1b7
label                          label 0x00000029
trace_scope                    TraceScope(-1) when $3 is true
trace_line                     TraceLine(101) when $13 is true
copy_4_slots_unmasked          $3..6 = result₅
<<<<<<< HEAD
copy_constant                  $7 = 0x41100000 (9.0)
copy_constant                  $8 = 0x3F800000 (1.0)
copy_constant                  $9 = 0x40000000 (2.0)
copy_constant                  $10 = 0x40400000 (3.0)
=======
copy_4_slots_unmasked          $7..10 = float4(9.0, 1.0, 2.0, 3.0)
>>>>>>> 46ecd1b7
cmpeq_4_floats                 $3..6 = equal($3..6, $7..10)
bitwise_and_2_ints             $3..4 &= $5..6
bitwise_and_int                $3 &= $4
copy_slot_masked               [loop_operator_ne].result = Mask($3)
trace_var                      TraceVar([loop_operator_ne].result) when $13 is true
trace_scope                    TraceScope(-1) when $2 is true
trace_exit                     TraceExit(bool loop_operator_ne()) when $13 is true
copy_slot_unmasked             $2 = [loop_operator_ne].result
label                          label 0x00000028
copy_slot_masked               $1 = Mask($2)
label                          label 0x00000001
load_condition_mask            CondMask = $17
swizzle_4                      $1..4 = ($1..4).xxxx
copy_4_uniforms                $5..8 = colorRed
copy_4_uniforms                $9..12 = colorGreen
mix_4_ints                     $1..4 = mix($5..8, $9..12, $1..4)
copy_4_slots_unmasked          [main].result = $1..4
trace_var                      TraceVar([main].result) when $13 is true
trace_scope                    TraceScope(-1) when $0 is true
trace_exit                     TraceExit(half4 main(float2 pos)) when $13 is true
load_src                       src.rgba = [main].result<|MERGE_RESOLUTION|>--- conflicted
+++ resolved
@@ -1,5 +1,3 @@
-<<<<<<< HEAD
-=======
 [immutable slots]
 kZero = 0
 kTen = 0x41200000 (10.0)
@@ -17,7 +15,6 @@
 float4(9.0, 9.0, 9.0, 1.0)(2) = 0x41100000 (9.0)
 float4(9.0, 9.0, 9.0, 1.0)(3) = 0x3F800000 (1.0)
 
->>>>>>> 46ecd1b7
 store_device_xy01              $13..16 = DeviceCoords.xy01
 splat_2_constants              $15..16 = 0x3F000000 (0.5)
 cmpeq_2_floats                 $13..14 = equal($13..14, $15..16)
@@ -28,13 +25,7 @@
 trace_var                      TraceVar(colorRed) when $13 is true
 copy_4_uniforms                colorGreen = colorGreen
 trace_var                      TraceVar(colorGreen) when $13 is true
-<<<<<<< HEAD
-copy_constant                  kZero = 0
 trace_var                      TraceVar(kZero) when $13 is true
-copy_constant                  kTen = 0x41200000 (10.0)
-=======
-trace_var                      TraceVar(kZero) when $13 is true
->>>>>>> 46ecd1b7
 trace_var                      TraceVar(kTen) when $13 is true
 trace_enter                    TraceEnter(half4 main(float2 pos)) when $13 is true
 trace_var                      TraceVar(pos) when $13 is true
@@ -61,11 +52,7 @@
 store_condition_mask           $79 = CondMask
 store_condition_mask           $89 = CondMask
 store_condition_mask           $99 = CondMask
-<<<<<<< HEAD
-branch_if_no_lanes_active      branch_if_no_lanes_active +64 (label 10 at #104)
-=======
 branch_if_no_lanes_active      branch_if_no_lanes_active +64 (label 10 at #102)
->>>>>>> 46ecd1b7
 trace_enter                    TraceEnter(float return_loop(float five)) when $13 is true
 copy_slot_unmasked             five₁ = five
 trace_var                      TraceVar(five₁) when $13 is true
@@ -82,11 +69,7 @@
 copy_constant                  i = 0
 trace_var                      TraceVar(i) when $13 is true
 store_loop_mask                $103 = LoopMask
-<<<<<<< HEAD
-jump                           jump +29 (label 12 at #86)
-=======
 jump                           jump +29 (label 12 at #84)
->>>>>>> 46ecd1b7
 label                          label 0x0000000D
 copy_constant                  $104 = 0
 copy_slot_unmasked             $105 = $13
@@ -120,11 +103,7 @@
 cmplt_imm_float                $104 = lessThan($104, 0x41200000 (10.0))
 merge_loop_mask                LoopMask &= $104
 stack_rewind
-<<<<<<< HEAD
-branch_if_any_lanes_active     branch_if_any_lanes_active -33 (label 13 at #58)
-=======
 branch_if_any_lanes_active     branch_if_any_lanes_active -33 (label 13 at #56)
->>>>>>> 46ecd1b7
 label                          label 0x0000000B
 load_loop_mask                 LoopMask = $103
 trace_scope                    TraceScope(-1) when $102 is true
@@ -141,11 +120,7 @@
 cmpeq_imm_float                $100 = equal($100, 0x40A00000 (5.0))
 copy_constant                  $90 = 0
 merge_condition_mask           CondMask = $99 & $100
-<<<<<<< HEAD
-branch_if_no_lanes_active      branch_if_no_lanes_active +71 (label 9 at #179)
-=======
 branch_if_no_lanes_active      branch_if_no_lanes_active +71 (label 9 at #177)
->>>>>>> 46ecd1b7
 trace_enter                    TraceEnter(float continue_loop(float five)) when $13 is true
 copy_slot_unmasked             five₂ = five
 trace_var                      TraceVar(five₂) when $13 is true
@@ -164,11 +139,7 @@
 copy_constant                  i₁ = 0
 trace_var                      TraceVar(i₁) when $13 is true
 store_loop_mask                $93 = LoopMask
-<<<<<<< HEAD
-jump                           jump +33 (label 16 at #160)
-=======
 jump                           jump +33 (label 16 at #158)
->>>>>>> 46ecd1b7
 label                          label 0x00000011
 copy_constant                  $109 = 0
 copy_constant                  $94 = 0
@@ -206,11 +177,7 @@
 cmplt_imm_float                $94 = lessThan($94, 0x41200000 (10.0))
 merge_loop_mask                LoopMask &= $94
 stack_rewind
-<<<<<<< HEAD
-branch_if_any_lanes_active     branch_if_any_lanes_active -37 (label 17 at #128)
-=======
 branch_if_any_lanes_active     branch_if_any_lanes_active -37 (label 17 at #126)
->>>>>>> 46ecd1b7
 label                          label 0x0000000F
 load_loop_mask                 LoopMask = $93
 trace_scope                    TraceScope(-1) when $92 is true
@@ -228,11 +195,7 @@
 load_condition_mask            CondMask = $99
 copy_constant                  $80 = 0
 merge_condition_mask           CondMask = $89 & $90
-<<<<<<< HEAD
-branch_if_no_lanes_active      branch_if_no_lanes_active +74 (label 8 at #257)
-=======
 branch_if_no_lanes_active      branch_if_no_lanes_active +73 (label 8 at #254)
->>>>>>> 46ecd1b7
 trace_enter                    TraceEnter(float break_loop(float five)) when $13 is true
 copy_slot_unmasked             five₃ = five
 trace_var                      TraceVar(five₃) when $13 is true
@@ -244,10 +207,6 @@
 copy_constant                  sum₁ = 0
 trace_var                      TraceVar(sum₁) when $13 is true
 trace_line                     TraceLine(28) when $13 is true
-<<<<<<< HEAD
-copy_constant                  kOne = 0x3F800000 (1.0)
-=======
->>>>>>> 46ecd1b7
 trace_var                      TraceVar(kOne) when $13 is true
 copy_constant                  $82 = 0
 copy_slot_unmasked             $83 = $13
@@ -257,11 +216,7 @@
 copy_constant                  i₂ = 0
 trace_var                      TraceVar(i₂) when $13 is true
 store_loop_mask                $83 = LoopMask
-<<<<<<< HEAD
-jump                           jump +33 (label 20 at #238)
-=======
 jump                           jump +33 (label 20 at #235)
->>>>>>> 46ecd1b7
 label                          label 0x00000015
 copy_constant                  $84 = 0
 copy_slot_unmasked             $85 = $13
@@ -278,11 +233,7 @@
 copy_slot_masked               $87 = Mask($88)
 trace_scope                    TraceScope(+1) when $87 is true
 trace_line                     TraceLine(30) when $13 is true
-<<<<<<< HEAD
-branch_if_all_lanes_active     branch_if_all_lanes_active +22 (label 19 at #244)
-=======
 branch_if_all_lanes_active     branch_if_all_lanes_active +22 (label 19 at #241)
->>>>>>> 46ecd1b7
 mask_off_loop_mask             LoopMask &= ~(CondMask & LoopMask & RetMask)
 trace_scope                    TraceScope(-1) when $87 is true
 load_condition_mask            CondMask = $85
@@ -303,11 +254,7 @@
 cmplt_imm_float                $84 = lessThan($84, 0x41200000 (10.0))
 merge_loop_mask                LoopMask &= $84
 stack_rewind
-<<<<<<< HEAD
-branch_if_any_lanes_active     branch_if_any_lanes_active -37 (label 21 at #206)
-=======
 branch_if_any_lanes_active     branch_if_any_lanes_active -37 (label 21 at #203)
->>>>>>> 46ecd1b7
 label                          label 0x00000013
 load_loop_mask                 LoopMask = $83
 trace_scope                    TraceScope(-1) when $82 is true
@@ -325,11 +272,7 @@
 load_condition_mask            CondMask = $89
 copy_constant                  $73 = 0
 merge_condition_mask           CondMask = $79 & $80
-<<<<<<< HEAD
-branch_if_no_lanes_active      branch_if_no_lanes_active +51 (label 7 at #312)
-=======
 branch_if_no_lanes_active      branch_if_no_lanes_active +51 (label 7 at #309)
->>>>>>> 46ecd1b7
 trace_enter                    TraceEnter(float float_loop()) when $13 is true
 copy_constant                  $74 = 0
 copy_slot_unmasked             $75 = $13
@@ -342,11 +285,7 @@
 copy_slot_unmasked             $76 = $13
 copy_slot_masked               $75 = Mask($76)
 trace_scope                    TraceScope(+1) when $75 is true
-<<<<<<< HEAD
-branch_if_no_lanes_active      branch_if_no_lanes_active +24 (label 23 at #298)
-=======
 branch_if_no_lanes_active      branch_if_no_lanes_active +24 (label 23 at #295)
->>>>>>> 46ecd1b7
 trace_line                     TraceLine(39) when $13 is true
 copy_constant                  i₃ = 0x3DFBE76D (0.123)
 trace_var                      TraceVar(i₃) when $13 is true
@@ -369,11 +308,7 @@
 copy_slot_unmasked             $76 = i₃
 cmplt_imm_float                $76 = lessThan($76, 0x3F19999A (0.6))
 stack_rewind
-<<<<<<< HEAD
-branch_if_no_active_lanes_eq   branch -19 (label 24 at #278) if no lanes of $76 == 0
-=======
 branch_if_no_active_lanes_eq   branch -19 (label 24 at #275) if no lanes of $76 == 0
->>>>>>> 46ecd1b7
 label                          label 0x00000017
 trace_scope                    TraceScope(-1) when $75 is true
 trace_line                     TraceLine(42) when $13 is true
@@ -392,11 +327,7 @@
 load_condition_mask            CondMask = $79
 copy_constant                  $62 = 0
 merge_condition_mask           CondMask = $72 & $73
-<<<<<<< HEAD
-branch_if_no_lanes_active      branch_if_no_lanes_active +56 (label 6 at #372)
-=======
 branch_if_no_lanes_active      branch_if_no_lanes_active +53 (label 6 at #366)
->>>>>>> 46ecd1b7
 trace_enter                    TraceEnter(bool loop_operator_le()) when $13 is true
 copy_constant                  $63 = 0
 copy_slot_unmasked             $64 = $13
@@ -411,11 +342,7 @@
 copy_slot_unmasked             $65 = $13
 copy_slot_masked               $64 = Mask($65)
 trace_scope                    TraceScope(+1) when $64 is true
-<<<<<<< HEAD
-branch_if_no_lanes_active      branch_if_no_lanes_active +23 (label 26 at #354)
-=======
 branch_if_no_lanes_active      branch_if_no_lanes_active +23 (label 26 at #351)
->>>>>>> 46ecd1b7
 trace_line                     TraceLine(51) when $13 is true
 copy_constant                  i₄ = 0x3F800000 (1.0)
 trace_var                      TraceVar(i₄) when $13 is true
@@ -437,23 +364,12 @@
 copy_slot_unmasked             $65 = i₄
 cmple_imm_float                $65 = lessThanEqual($65, 0x40400000 (3.0))
 stack_rewind
-<<<<<<< HEAD
-branch_if_no_active_lanes_eq   branch -18 (label 27 at #335) if no lanes of $65 == 0
-=======
 branch_if_no_active_lanes_eq   branch -18 (label 27 at #332) if no lanes of $65 == 0
->>>>>>> 46ecd1b7
 label                          label 0x0000001A
 trace_scope                    TraceScope(-1) when $64 is true
 trace_line                     TraceLine(54) when $13 is true
 copy_4_slots_unmasked          $64..67 = result
-<<<<<<< HEAD
-copy_constant                  $68 = 0x41100000 (9.0)
-copy_constant                  $69 = 0x3F800000 (1.0)
-copy_constant                  $70 = 0x40000000 (2.0)
-copy_constant                  $71 = 0x40400000 (3.0)
-=======
 copy_4_slots_unmasked          $68..71 = float4(9.0, 1.0, 2.0, 3.0)
->>>>>>> 46ecd1b7
 cmpeq_4_floats                 $64..67 = equal($64..67, $68..71)
 bitwise_and_2_ints             $64..65 &= $66..67
 bitwise_and_int                $64 &= $65
@@ -468,11 +384,7 @@
 load_condition_mask            CondMask = $72
 copy_constant                  $51 = 0
 merge_condition_mask           CondMask = $61 & $62
-<<<<<<< HEAD
-branch_if_no_lanes_active      branch_if_no_lanes_active +56 (label 5 at #432)
-=======
 branch_if_no_lanes_active      branch_if_no_lanes_active +53 (label 5 at #423)
->>>>>>> 46ecd1b7
 trace_enter                    TraceEnter(bool loop_operator_lt()) when $13 is true
 copy_constant                  $52 = 0
 copy_slot_unmasked             $53 = $13
@@ -487,11 +399,7 @@
 copy_slot_unmasked             $54 = $13
 copy_slot_masked               $53 = Mask($54)
 trace_scope                    TraceScope(+1) when $53 is true
-<<<<<<< HEAD
-branch_if_no_lanes_active      branch_if_no_lanes_active +23 (label 29 at #414)
-=======
 branch_if_no_lanes_active      branch_if_no_lanes_active +23 (label 29 at #408)
->>>>>>> 46ecd1b7
 trace_line                     TraceLine(63) when $13 is true
 copy_constant                  i₅ = 0x3F800000 (1.0)
 trace_var                      TraceVar(i₅) when $13 is true
@@ -513,23 +421,12 @@
 copy_slot_unmasked             $54 = i₅
 cmplt_imm_float                $54 = lessThan($54, 0x40800000 (4.0))
 stack_rewind
-<<<<<<< HEAD
-branch_if_no_active_lanes_eq   branch -18 (label 30 at #395) if no lanes of $54 == 0
-=======
 branch_if_no_active_lanes_eq   branch -18 (label 30 at #389) if no lanes of $54 == 0
->>>>>>> 46ecd1b7
 label                          label 0x0000001D
 trace_scope                    TraceScope(-1) when $53 is true
 trace_line                     TraceLine(66) when $13 is true
 copy_4_slots_unmasked          $53..56 = result₁
-<<<<<<< HEAD
-copy_constant                  $57 = 0x41100000 (9.0)
-copy_constant                  $58 = 0x3F800000 (1.0)
-copy_constant                  $59 = 0x40000000 (2.0)
-copy_constant                  $60 = 0x40400000 (3.0)
-=======
 copy_4_slots_unmasked          $57..60 = float4(9.0, 1.0, 2.0, 3.0)
->>>>>>> 46ecd1b7
 cmpeq_4_floats                 $53..56 = equal($53..56, $57..60)
 bitwise_and_2_ints             $53..54 &= $55..56
 bitwise_and_int                $53 &= $54
@@ -544,11 +441,7 @@
 load_condition_mask            CondMask = $61
 copy_constant                  $40 = 0
 merge_condition_mask           CondMask = $50 & $51
-<<<<<<< HEAD
-branch_if_no_lanes_active      branch_if_no_lanes_active +57 (label 4 at #493)
-=======
 branch_if_no_lanes_active      branch_if_no_lanes_active +54 (label 4 at #481)
->>>>>>> 46ecd1b7
 trace_enter                    TraceEnter(bool loop_operator_ge()) when $13 is true
 copy_constant                  $41 = 0
 copy_slot_unmasked             $42 = $13
@@ -563,11 +456,7 @@
 copy_slot_unmasked             $43 = $13
 copy_slot_masked               $42 = Mask($43)
 trace_scope                    TraceScope(+1) when $42 is true
-<<<<<<< HEAD
-branch_if_no_lanes_active      branch_if_no_lanes_active +24 (label 32 at #475)
-=======
 branch_if_no_lanes_active      branch_if_no_lanes_active +24 (label 32 at #466)
->>>>>>> 46ecd1b7
 trace_line                     TraceLine(75) when $13 is true
 copy_constant                  i₆ = 0x40400000 (3.0)
 trace_var                      TraceVar(i₆) when $13 is true
@@ -590,23 +479,12 @@
 copy_slot_unmasked             $44 = i₆
 cmple_float                    $43 = lessThanEqual($43, $44)
 stack_rewind
-<<<<<<< HEAD
-branch_if_no_active_lanes_eq   branch -19 (label 33 at #455) if no lanes of $43 == 0
-=======
 branch_if_no_active_lanes_eq   branch -19 (label 33 at #446) if no lanes of $43 == 0
->>>>>>> 46ecd1b7
 label                          label 0x00000020
 trace_scope                    TraceScope(-1) when $42 is true
 trace_line                     TraceLine(78) when $13 is true
 copy_4_slots_unmasked          $42..45 = result₂
-<<<<<<< HEAD
-copy_constant                  $46 = 0x41100000 (9.0)
-copy_constant                  $47 = 0x40400000 (3.0)
-copy_constant                  $48 = 0x40000000 (2.0)
-copy_constant                  $49 = 0x3F800000 (1.0)
-=======
 copy_4_slots_unmasked          $46..49 = float4(9.0, 3.0, 2.0, 1.0)
->>>>>>> 46ecd1b7
 cmpeq_4_floats                 $42..45 = equal($42..45, $46..49)
 bitwise_and_2_ints             $42..43 &= $44..45
 bitwise_and_int                $42 &= $43
@@ -621,11 +499,7 @@
 load_condition_mask            CondMask = $50
 copy_constant                  $29 = 0
 merge_condition_mask           CondMask = $39 & $40
-<<<<<<< HEAD
-branch_if_no_lanes_active      branch_if_no_lanes_active +57 (label 3 at #554)
-=======
 branch_if_no_lanes_active      branch_if_no_lanes_active +54 (label 3 at #539)
->>>>>>> 46ecd1b7
 trace_enter                    TraceEnter(bool loop_operator_gt()) when $13 is true
 copy_constant                  $30 = 0
 copy_slot_unmasked             $31 = $13
@@ -640,11 +514,7 @@
 copy_slot_unmasked             $32 = $13
 copy_slot_masked               $31 = Mask($32)
 trace_scope                    TraceScope(+1) when $31 is true
-<<<<<<< HEAD
-branch_if_no_lanes_active      branch_if_no_lanes_active +24 (label 35 at #536)
-=======
 branch_if_no_lanes_active      branch_if_no_lanes_active +24 (label 35 at #524)
->>>>>>> 46ecd1b7
 trace_line                     TraceLine(87) when $13 is true
 copy_constant                  i₇ = 0x40400000 (3.0)
 trace_var                      TraceVar(i₇) when $13 is true
@@ -667,23 +537,12 @@
 copy_slot_unmasked             $33 = i₇
 cmplt_float                    $32 = lessThan($32, $33)
 stack_rewind
-<<<<<<< HEAD
-branch_if_no_active_lanes_eq   branch -19 (label 36 at #516) if no lanes of $32 == 0
-=======
 branch_if_no_active_lanes_eq   branch -19 (label 36 at #504) if no lanes of $32 == 0
->>>>>>> 46ecd1b7
 label                          label 0x00000023
 trace_scope                    TraceScope(-1) when $31 is true
 trace_line                     TraceLine(90) when $13 is true
 copy_4_slots_unmasked          $31..34 = result₃
-<<<<<<< HEAD
-copy_constant                  $35 = 0x41100000 (9.0)
-copy_constant                  $36 = 0x40400000 (3.0)
-copy_constant                  $37 = 0x40000000 (2.0)
-copy_constant                  $38 = 0x3F800000 (1.0)
-=======
 copy_4_slots_unmasked          $35..38 = float4(9.0, 3.0, 2.0, 1.0)
->>>>>>> 46ecd1b7
 cmpeq_4_floats                 $31..34 = equal($31..34, $35..38)
 bitwise_and_2_ints             $31..32 &= $33..34
 bitwise_and_int                $31 &= $32
@@ -698,11 +557,7 @@
 load_condition_mask            CondMask = $39
 copy_constant                  $18 = 0
 merge_condition_mask           CondMask = $28 & $29
-<<<<<<< HEAD
-branch_if_no_lanes_active      branch_if_no_lanes_active +45 (label 2 at #603)
-=======
 branch_if_no_lanes_active      branch_if_no_lanes_active +44 (label 2 at #587)
->>>>>>> 46ecd1b7
 trace_enter                    TraceEnter(bool loop_operator_eq()) when $13 is true
 copy_constant                  $19 = 0
 copy_slot_unmasked             $20 = $13
@@ -716,11 +571,7 @@
 copy_slot_unmasked             $21 = $13
 copy_slot_masked               $20 = Mask($21)
 trace_scope                    TraceScope(+1) when $20 is true
-<<<<<<< HEAD
-branch_if_no_lanes_active      branch_if_no_lanes_active +15 (label 38 at #587)
-=======
 branch_if_no_lanes_active      branch_if_no_lanes_active +15 (label 38 at #572)
->>>>>>> 46ecd1b7
 trace_line                     TraceLine(109) when $13 is true
 copy_constant                  i₈ = 0x3F800000 (1.0)
 trace_var                      TraceVar(i₈) when $13 is true
@@ -739,12 +590,7 @@
 trace_scope                    TraceScope(-1) when $20 is true
 trace_line                     TraceLine(112) when $13 is true
 copy_4_slots_unmasked          $20..23 = result₄
-<<<<<<< HEAD
-splat_3_constants              $24..26 = 0x41100000 (9.0)
-copy_constant                  $27 = 0x3F800000 (1.0)
-=======
 copy_4_slots_unmasked          $24..27 = float4(9.0, 9.0, 9.0, 1.0)
->>>>>>> 46ecd1b7
 cmpeq_4_floats                 $20..23 = equal($20..23, $24..27)
 bitwise_and_2_ints             $20..21 &= $22..23
 bitwise_and_int                $20 &= $21
@@ -759,11 +605,7 @@
 load_condition_mask            CondMask = $28
 copy_constant                  $1 = 0
 merge_condition_mask           CondMask = $17 & $18
-<<<<<<< HEAD
-branch_if_no_lanes_active      branch_if_no_lanes_active +55 (label 1 at #662)
-=======
 branch_if_no_lanes_active      branch_if_no_lanes_active +52 (label 1 at #643)
->>>>>>> 46ecd1b7
 trace_enter                    TraceEnter(bool loop_operator_ne()) when $13 is true
 copy_constant                  $2 = 0
 copy_slot_unmasked             $3 = $13
@@ -777,11 +619,7 @@
 copy_slot_unmasked             $4 = $13
 copy_slot_masked               $3 = Mask($4)
 trace_scope                    TraceScope(+1) when $3 is true
-<<<<<<< HEAD
-branch_if_no_lanes_active      branch_if_no_lanes_active +23 (label 41 at #644)
-=======
 branch_if_no_lanes_active      branch_if_no_lanes_active +23 (label 41 at #628)
->>>>>>> 46ecd1b7
 trace_line                     TraceLine(98) when $13 is true
 copy_constant                  i₉ = 0x3F800000 (1.0)
 trace_var                      TraceVar(i₉) when $13 is true
@@ -803,23 +641,12 @@
 copy_slot_unmasked             $4 = i₉
 cmplt_imm_float                $4 = lessThan($4, 0x40800000 (4.0))
 stack_rewind
-<<<<<<< HEAD
-branch_if_no_active_lanes_eq   branch -18 (label 42 at #625) if no lanes of $4 == 0
-=======
 branch_if_no_active_lanes_eq   branch -18 (label 42 at #609) if no lanes of $4 == 0
->>>>>>> 46ecd1b7
 label                          label 0x00000029
 trace_scope                    TraceScope(-1) when $3 is true
 trace_line                     TraceLine(101) when $13 is true
 copy_4_slots_unmasked          $3..6 = result₅
-<<<<<<< HEAD
-copy_constant                  $7 = 0x41100000 (9.0)
-copy_constant                  $8 = 0x3F800000 (1.0)
-copy_constant                  $9 = 0x40000000 (2.0)
-copy_constant                  $10 = 0x40400000 (3.0)
-=======
 copy_4_slots_unmasked          $7..10 = float4(9.0, 1.0, 2.0, 3.0)
->>>>>>> 46ecd1b7
 cmpeq_4_floats                 $3..6 = equal($3..6, $7..10)
 bitwise_and_2_ints             $3..4 &= $5..6
 bitwise_and_int                $3 &= $4
