--- conflicted
+++ resolved
@@ -1,5 +1,3 @@
-<<<<<<< HEAD
-=======
 [immutable slots]
 zero(0) = 0
 zero(1) = 0
@@ -61,7 +59,6 @@
 half2(2.0, 3.0)(0) = 0x40000000 (2.0)
 half2(2.0, 3.0)(1) = 0x40400000 (3.0)
 
->>>>>>> 46ecd1b7
 store_device_xy01              $13..16 = DeviceCoords.xy01
 splat_2_constants              $15..16 = 0x3F000000 (0.5)
 cmpeq_2_floats                 $13..14 = equal($13..14, $15..16)
@@ -79,15 +76,8 @@
 copy_slot_masked               $0 = Mask($1)
 trace_scope                    TraceScope(+1) when $0 is true
 trace_line                     TraceLine(58) when $13 is true
-<<<<<<< HEAD
-splat_4_constants              zero = 0
 trace_var                      TraceVar(zero) when $13 is true
 trace_line                     TraceLine(59) when $13 is true
-splat_4_constants              one = 0x3F800000 (1.0)
-=======
-trace_var                      TraceVar(zero) when $13 is true
-trace_line                     TraceLine(59) when $13 is true
->>>>>>> 46ecd1b7
 trace_var                      TraceVar(one) when $13 is true
 trace_line                     TraceLine(60) when $13 is true
 copy_4_uniforms                green = colorGreen
@@ -118,30 +108,18 @@
 store_condition_mask           $33 = CondMask
 store_condition_mask           $69 = CondMask
 store_condition_mask           $81 = CondMask
-<<<<<<< HEAD
-branch_if_no_lanes_active      branch_if_no_lanes_active +29 (label 7 at #81)
-=======
 branch_if_no_lanes_active      branch_if_no_lanes_active +27 (label 7 at #77)
->>>>>>> 46ecd1b7
 trace_enter                    TraceEnter(bool test_scalar()) when $13 is true
 copy_constant                  $82 = 0
 copy_slot_unmasked             $83 = $13
 copy_slot_masked               $82 = Mask($83)
 trace_scope                    TraceScope(+1) when $82 is true
 trace_line                     TraceLine(6) when $13 is true
-<<<<<<< HEAD
-copy_constant                  mp = 0x3F000000 (0.5)
-=======
->>>>>>> 46ecd1b7
 trace_var                      TraceVar(mp) when $13 is true
 trace_line                     TraceLine(7) when $13 is true
 copy_slot_unmasked             hp = mp
 trace_var                      TraceVar(hp) when $13 is true
 trace_line                     TraceLine(8) when $13 is true
-<<<<<<< HEAD
-copy_constant                  ihp = 0x00000002 (2.802597e-45)
-=======
->>>>>>> 46ecd1b7
 trace_var                      TraceVar(ihp) when $13 is true
 trace_line                     TraceLine(9) when $13 is true
 copy_slot_unmasked             imp = ihp
@@ -160,66 +138,38 @@
 label                          label 0x00000007
 copy_constant                  $70 = 0
 merge_condition_mask           CondMask = $81 & $82
-<<<<<<< HEAD
-branch_if_no_lanes_active      branch_if_no_lanes_active +82 (label 6 at #166)
-=======
 branch_if_no_lanes_active      branch_if_no_lanes_active +76 (label 6 at #156)
->>>>>>> 46ecd1b7
 trace_enter                    TraceEnter(bool test_vector()) when $13 is true
 copy_constant                  $71 = 0
 copy_slot_unmasked             $72 = $13
 copy_slot_masked               $71 = Mask($72)
 trace_scope                    TraceScope(+1) when $71 is true
 trace_line                     TraceLine(15) when $13 is true
-<<<<<<< HEAD
-splat_2_constants              mp2 = 0x40000000 (2.0)
-=======
->>>>>>> 46ecd1b7
 trace_var                      TraceVar(mp2) when $13 is true
 trace_line                     TraceLine(16) when $13 is true
 copy_2_slots_unmasked          hp2 = mp2
 trace_var                      TraceVar(hp2) when $13 is true
 trace_line                     TraceLine(17) when $13 is true
-<<<<<<< HEAD
-splat_3_constants              mp3 = 0x40400000 (3.0)
-=======
->>>>>>> 46ecd1b7
 trace_var                      TraceVar(mp3) when $13 is true
 trace_line                     TraceLine(18) when $13 is true
 copy_3_slots_unmasked          hp3 = mp3
 trace_var                      TraceVar(hp3) when $13 is true
 trace_line                     TraceLine(19) when $13 is true
-<<<<<<< HEAD
-splat_4_constants              mp4 = 0x40800000 (4.0)
-=======
->>>>>>> 46ecd1b7
 trace_var                      TraceVar(mp4) when $13 is true
 trace_line                     TraceLine(20) when $13 is true
 copy_4_slots_unmasked          hp4 = mp4
 trace_var                      TraceVar(hp4) when $13 is true
 trace_line                     TraceLine(22) when $13 is true
-<<<<<<< HEAD
-splat_2_constants              ihp2 = 0x00000002 (2.802597e-45)
-=======
->>>>>>> 46ecd1b7
 trace_var                      TraceVar(ihp2) when $13 is true
 trace_line                     TraceLine(23) when $13 is true
 copy_2_slots_unmasked          imp2 = ihp2
 trace_var                      TraceVar(imp2) when $13 is true
 trace_line                     TraceLine(24) when $13 is true
-<<<<<<< HEAD
-splat_3_constants              ihp3 = 0x00000003 (4.203895e-45)
-=======
->>>>>>> 46ecd1b7
 trace_var                      TraceVar(ihp3) when $13 is true
 trace_line                     TraceLine(25) when $13 is true
 copy_3_slots_unmasked          imp3 = ihp3
 trace_var                      TraceVar(imp3) when $13 is true
 trace_line                     TraceLine(26) when $13 is true
-<<<<<<< HEAD
-splat_4_constants              ihp4 = 0x00000004 (5.605194e-45)
-=======
->>>>>>> 46ecd1b7
 trace_var                      TraceVar(ihp4) when $13 is true
 trace_line                     TraceLine(27) when $13 is true
 copy_4_slots_unmasked          imp4 = ihp4
@@ -268,38 +218,18 @@
 load_condition_mask            CondMask = $81
 copy_constant                  $34 = 0
 merge_condition_mask           CondMask = $69 & $70
-<<<<<<< HEAD
-branch_if_no_lanes_active      branch_if_no_lanes_active +83 (label 5 at #253)
-=======
 branch_if_no_lanes_active      branch_if_no_lanes_active +66 (label 5 at #226)
->>>>>>> 46ecd1b7
 trace_enter                    TraceEnter(bool test_matrix()) when $13 is true
 copy_constant                  $35 = 0
 copy_slot_unmasked             $36 = $13
 copy_slot_masked               $35 = Mask($36)
 trace_scope                    TraceScope(+1) when $35 is true
 trace_line                     TraceLine(34) when $13 is true
-<<<<<<< HEAD
-copy_constant                  $36 = 0
-copy_constant                  $37 = 0x40000000 (2.0)
-swizzle_4                      $36..39 = ($36..39).yxxy
-copy_4_slots_unmasked          mp2₁ = $36..39
-=======
->>>>>>> 46ecd1b7
 trace_var                      TraceVar(mp2₁) when $13 is true
 trace_line                     TraceLine(35) when $13 is true
 copy_4_slots_unmasked          hp2₁ = mp2₁
 trace_var                      TraceVar(hp2₁) when $13 is true
 trace_line                     TraceLine(36) when $13 is true
-<<<<<<< HEAD
-copy_constant                  $36 = 0
-copy_constant                  $37 = 0x40400000 (3.0)
-shuffle                        $36..44 = ($36..44)[1 0 0 0 1 0 0 0 1]
-copy_4_slots_unmasked          mp3₁(0..3) = $36..39
-copy_4_slots_unmasked          mp3₁(4..7) = $40..43
-copy_slot_unmasked             mp3₁(8) = $44
-=======
->>>>>>> 46ecd1b7
 trace_var                      TraceVar(mp3₁) when $13 is true
 trace_line                     TraceLine(37) when $13 is true
 copy_4_slots_unmasked          hp3₁(0..3) = mp3₁(0..3)
@@ -307,16 +237,6 @@
 copy_slot_unmasked             hp3₁(8) = mp3₁(8)
 trace_var                      TraceVar(hp3₁) when $13 is true
 trace_line                     TraceLine(38) when $13 is true
-<<<<<<< HEAD
-copy_constant                  $36 = 0
-copy_constant                  $37 = 0x40800000 (4.0)
-shuffle                        $36..51 = ($36..51)[1 0 0 0 0 1 0 0 0 0 1 0 0 0 0 1]
-copy_4_slots_unmasked          mp4₁(0..3) = $36..39
-copy_4_slots_unmasked          mp4₁(4..7) = $40..43
-copy_4_slots_unmasked          mp4₁(8..11) = $44..47
-copy_4_slots_unmasked          mp4₁(12..15) = $48..51
-=======
->>>>>>> 46ecd1b7
 trace_var                      TraceVar(mp4₁) when $13 is true
 trace_line                     TraceLine(39) when $13 is true
 copy_4_slots_unmasked          hp4₁(0..3) = mp4₁(0..3)
@@ -368,11 +288,7 @@
 load_condition_mask            CondMask = $69
 copy_constant                  $26 = 0
 merge_condition_mask           CondMask = $33 & $34
-<<<<<<< HEAD
-branch_if_no_lanes_active      branch_if_no_lanes_active +66 (label 4 at #323)
-=======
 branch_if_no_lanes_active      branch_if_no_lanes_active +62 (label 4 at #292)
->>>>>>> 46ecd1b7
 trace_enter                    TraceEnter(bool test_array()) when $13 is true
 copy_constant                  $27 = 0
 copy_slot_unmasked             $28 = $13
@@ -396,42 +312,22 @@
 splat_4_constants              mv[0], mv[1] = 0
 trace_var                      TraceVar(mv[0], mv[1]) when $13 is true
 trace_line                     TraceLine(47) when $13 is true
-<<<<<<< HEAD
-copy_constant                  $28 = 0
-copy_constant                  $29 = 0x3F800000 (1.0)
-copy_2_slots_masked            mv[0] = Mask($28..29)
-trace_var                      TraceVar(mv[0]) when $13 is true
-trace_line                     TraceLine(47) when $13 is true
-copy_constant                  $28 = 0x40000000 (2.0)
-copy_constant                  $29 = 0x40400000 (3.0)
-=======
 copy_2_slots_unmasked          $28..29 = zero(3), one(0)
 copy_2_slots_masked            mv[0] = Mask($28..29)
 trace_var                      TraceVar(mv[0]) when $13 is true
 trace_line                     TraceLine(47) when $13 is true
 copy_2_slots_unmasked          $28..29 = half2(2.0, 3.0)
->>>>>>> 46ecd1b7
 copy_2_slots_masked            mv[1] = Mask($28..29)
 trace_var                      TraceVar(mv[1]) when $13 is true
 trace_line                     TraceLine(48) when $13 is true
 splat_4_constants              hv[0], hv[1] = 0
 trace_var                      TraceVar(hv[0], hv[1]) when $13 is true
 trace_line                     TraceLine(48) when $13 is true
-<<<<<<< HEAD
-copy_constant                  $28 = 0
-copy_constant                  $29 = 0x3F800000 (1.0)
-copy_2_slots_masked            hv[0] = Mask($28..29)
-trace_var                      TraceVar(hv[0]) when $13 is true
-trace_line                     TraceLine(48) when $13 is true
-copy_constant                  $28 = 0x40000000 (2.0)
-copy_constant                  $29 = 0x40400000 (3.0)
-=======
 copy_2_slots_unmasked          $28..29 = zero(3), one(0)
 copy_2_slots_masked            hv[0] = Mask($28..29)
 trace_var                      TraceVar(hv[0]) when $13 is true
 trace_line                     TraceLine(48) when $13 is true
 copy_2_slots_unmasked          $28..29 = half2(2.0, 3.0)
->>>>>>> 46ecd1b7
 copy_2_slots_masked            hv[1] = Mask($28..29)
 trace_var                      TraceVar(hv[1]) when $13 is true
 trace_line                     TraceLine(50) when $13 is true
@@ -458,11 +354,7 @@
 load_condition_mask            CondMask = $33
 copy_constant                  $22 = 0
 merge_condition_mask           CondMask = $25 & $26
-<<<<<<< HEAD
-branch_if_no_lanes_active      branch_if_no_lanes_active +18 (label 3 at #345)
-=======
 branch_if_no_lanes_active      branch_if_no_lanes_active +18 (label 3 at #314)
->>>>>>> 46ecd1b7
 trace_enter                    TraceEnter(bool highp_param(float value)) when $13 is true
 copy_constant                  value = 0x3F800000 (1.0)
 trace_var                      TraceVar(value) when $13 is true
@@ -484,11 +376,7 @@
 load_condition_mask            CondMask = $25
 copy_constant                  $18 = 0
 merge_condition_mask           CondMask = $21 & $22
-<<<<<<< HEAD
-branch_if_no_lanes_active      branch_if_no_lanes_active +18 (label 2 at #367)
-=======
 branch_if_no_lanes_active      branch_if_no_lanes_active +18 (label 2 at #336)
->>>>>>> 46ecd1b7
 trace_enter                    TraceEnter(bool mediump_param(half value)) when $13 is true
 copy_constant                  value₁ = 0x40000000 (2.0)
 trace_var                      TraceVar(value₁) when $13 is true
@@ -510,11 +398,7 @@
 load_condition_mask            CondMask = $21
 copy_constant                  $1 = 0
 merge_condition_mask           CondMask = $17 & $18
-<<<<<<< HEAD
-branch_if_no_lanes_active      branch_if_no_lanes_active +18 (label 1 at #389)
-=======
 branch_if_no_lanes_active      branch_if_no_lanes_active +18 (label 1 at #358)
->>>>>>> 46ecd1b7
 trace_enter                    TraceEnter(bool lowp_param(half value)) when $13 is true
 copy_constant                  value₂ = 0x40400000 (3.0)
 trace_var                      TraceVar(value₂) when $13 is true
