--- conflicted
+++ resolved
@@ -1,5 +1,3 @@
-<<<<<<< HEAD
-=======
 [immutable slots]
 kZero = 0
 kTen = 0x0000000A (1.401298e-44)
@@ -17,7 +15,6 @@
 int4(9, 9, 9, 1)(2) = 0x00000009 (1.261169e-44)
 int4(9, 9, 9, 1)(3) = 0x00000001 (1.401298e-45)
 
->>>>>>> 46ecd1b7
 store_device_xy01              $13..16 = DeviceCoords.xy01
 splat_2_constants              $15..16 = 0x3F000000 (0.5)
 cmpeq_2_floats                 $13..14 = equal($13..14, $15..16)
@@ -28,13 +25,7 @@
 trace_var                      TraceVar(colorRed) when $13 is true
 copy_4_uniforms                colorGreen = colorGreen
 trace_var                      TraceVar(colorGreen) when $13 is true
-<<<<<<< HEAD
-copy_constant                  kZero = 0
 trace_var                      TraceVar(kZero) when $13 is true
-copy_constant                  kTen = 0x0000000A (1.401298e-44)
-=======
-trace_var                      TraceVar(kZero) when $13 is true
->>>>>>> 46ecd1b7
 trace_var                      TraceVar(kTen) when $13 is true
 trace_enter                    TraceEnter(half4 main(float2 pos)) when $13 is true
 trace_var                      TraceVar(pos) when $13 is true
@@ -61,11 +52,7 @@
 store_condition_mask           $72 = CondMask
 store_condition_mask           $82 = CondMask
 store_condition_mask           $92 = CondMask
-<<<<<<< HEAD
-branch_if_no_lanes_active      branch_if_no_lanes_active +64 (label 9 at #104)
-=======
 branch_if_no_lanes_active      branch_if_no_lanes_active +64 (label 9 at #102)
->>>>>>> 46ecd1b7
 trace_enter                    TraceEnter(int return_loop(int five)) when $13 is true
 copy_slot_unmasked             five₁ = five
 trace_var                      TraceVar(five₁) when $13 is true
@@ -82,11 +69,7 @@
 copy_constant                  i = 0
 trace_var                      TraceVar(i) when $13 is true
 store_loop_mask                $96 = LoopMask
-<<<<<<< HEAD
-jump                           jump +29 (label 11 at #86)
-=======
 jump                           jump +29 (label 11 at #84)
->>>>>>> 46ecd1b7
 label                          label 0x0000000C
 copy_constant                  $97 = 0
 copy_slot_unmasked             $98 = $13
@@ -120,11 +103,7 @@
 cmplt_imm_int                  $97 = lessThan($97, 0x0000000A)
 merge_loop_mask                LoopMask &= $97
 stack_rewind
-<<<<<<< HEAD
-branch_if_any_lanes_active     branch_if_any_lanes_active -33 (label 12 at #58)
-=======
 branch_if_any_lanes_active     branch_if_any_lanes_active -33 (label 12 at #56)
->>>>>>> 46ecd1b7
 label                          label 0x0000000A
 load_loop_mask                 LoopMask = $96
 trace_scope                    TraceScope(-1) when $95 is true
@@ -141,11 +120,7 @@
 cmpeq_imm_int                  $93 = equal($93, 0x00000005)
 copy_constant                  $83 = 0
 merge_condition_mask           CondMask = $92 & $93
-<<<<<<< HEAD
-branch_if_no_lanes_active      branch_if_no_lanes_active +71 (label 8 at #179)
-=======
 branch_if_no_lanes_active      branch_if_no_lanes_active +71 (label 8 at #177)
->>>>>>> 46ecd1b7
 trace_enter                    TraceEnter(int continue_loop(int five)) when $13 is true
 copy_slot_unmasked             five₂ = five
 trace_var                      TraceVar(five₂) when $13 is true
@@ -164,11 +139,7 @@
 copy_constant                  i₁ = 0
 trace_var                      TraceVar(i₁) when $13 is true
 store_loop_mask                $86 = LoopMask
-<<<<<<< HEAD
-jump                           jump +33 (label 15 at #160)
-=======
 jump                           jump +33 (label 15 at #158)
->>>>>>> 46ecd1b7
 label                          label 0x00000010
 copy_constant                  $102 = 0
 copy_constant                  $87 = 0
@@ -206,11 +177,7 @@
 cmplt_imm_int                  $87 = lessThan($87, 0x0000000A)
 merge_loop_mask                LoopMask &= $87
 stack_rewind
-<<<<<<< HEAD
-branch_if_any_lanes_active     branch_if_any_lanes_active -37 (label 16 at #128)
-=======
 branch_if_any_lanes_active     branch_if_any_lanes_active -37 (label 16 at #126)
->>>>>>> 46ecd1b7
 label                          label 0x0000000E
 load_loop_mask                 LoopMask = $86
 trace_scope                    TraceScope(-1) when $85 is true
@@ -228,11 +195,7 @@
 load_condition_mask            CondMask = $92
 copy_constant                  $73 = 0
 merge_condition_mask           CondMask = $82 & $83
-<<<<<<< HEAD
-branch_if_no_lanes_active      branch_if_no_lanes_active +74 (label 7 at #257)
-=======
 branch_if_no_lanes_active      branch_if_no_lanes_active +73 (label 7 at #254)
->>>>>>> 46ecd1b7
 trace_enter                    TraceEnter(int break_loop(int five)) when $13 is true
 copy_constant                  five₃ = 0x00000005 (7.006492e-45)
 trace_var                      TraceVar(five₃) when $13 is true
@@ -244,10 +207,6 @@
 copy_constant                  sum₁ = 0
 trace_var                      TraceVar(sum₁) when $13 is true
 trace_line                     TraceLine(28) when $13 is true
-<<<<<<< HEAD
-copy_constant                  kOne = 0x00000001 (1.401298e-45)
-=======
->>>>>>> 46ecd1b7
 trace_var                      TraceVar(kOne) when $13 is true
 copy_constant                  $75 = 0
 copy_slot_unmasked             $76 = $13
@@ -257,11 +216,7 @@
 copy_constant                  i₂ = 0
 trace_var                      TraceVar(i₂) when $13 is true
 store_loop_mask                $76 = LoopMask
-<<<<<<< HEAD
-jump                           jump +33 (label 19 at #238)
-=======
 jump                           jump +33 (label 19 at #235)
->>>>>>> 46ecd1b7
 label                          label 0x00000014
 copy_constant                  $77 = 0
 copy_slot_unmasked             $78 = $13
@@ -278,11 +233,7 @@
 copy_slot_masked               $80 = Mask($81)
 trace_scope                    TraceScope(+1) when $80 is true
 trace_line                     TraceLine(30) when $13 is true
-<<<<<<< HEAD
-branch_if_all_lanes_active     branch_if_all_lanes_active +22 (label 18 at #244)
-=======
 branch_if_all_lanes_active     branch_if_all_lanes_active +22 (label 18 at #241)
->>>>>>> 46ecd1b7
 mask_off_loop_mask             LoopMask &= ~(CondMask & LoopMask & RetMask)
 trace_scope                    TraceScope(-1) when $80 is true
 load_condition_mask            CondMask = $78
@@ -303,11 +254,7 @@
 cmplt_imm_int                  $77 = lessThan($77, 0x0000000A)
 merge_loop_mask                LoopMask &= $77
 stack_rewind
-<<<<<<< HEAD
-branch_if_any_lanes_active     branch_if_any_lanes_active -37 (label 20 at #206)
-=======
 branch_if_any_lanes_active     branch_if_any_lanes_active -37 (label 20 at #203)
->>>>>>> 46ecd1b7
 label                          label 0x00000012
 load_loop_mask                 LoopMask = $76
 trace_scope                    TraceScope(-1) when $75 is true
@@ -325,11 +272,7 @@
 load_condition_mask            CondMask = $82
 copy_constant                  $62 = 0
 merge_condition_mask           CondMask = $72 & $73
-<<<<<<< HEAD
-branch_if_no_lanes_active      branch_if_no_lanes_active +56 (label 6 at #317)
-=======
 branch_if_no_lanes_active      branch_if_no_lanes_active +53 (label 6 at #311)
->>>>>>> 46ecd1b7
 trace_enter                    TraceEnter(bool loop_operator_le()) when $13 is true
 copy_constant                  $63 = 0
 copy_slot_unmasked             $64 = $13
@@ -344,11 +287,7 @@
 copy_slot_unmasked             $65 = $13
 copy_slot_masked               $64 = Mask($65)
 trace_scope                    TraceScope(+1) when $64 is true
-<<<<<<< HEAD
-branch_if_no_lanes_active      branch_if_no_lanes_active +23 (label 22 at #299)
-=======
 branch_if_no_lanes_active      branch_if_no_lanes_active +23 (label 22 at #296)
->>>>>>> 46ecd1b7
 trace_line                     TraceLine(42) when $13 is true
 copy_constant                  i₃ = 0x00000001 (1.401298e-45)
 trace_var                      TraceVar(i₃) when $13 is true
@@ -370,23 +309,12 @@
 copy_slot_unmasked             $65 = i₃
 cmple_imm_int                  $65 = lessThanEqual($65, 0x00000003)
 stack_rewind
-<<<<<<< HEAD
-branch_if_no_active_lanes_eq   branch -18 (label 23 at #280) if no lanes of $65 == 0
-=======
 branch_if_no_active_lanes_eq   branch -18 (label 23 at #277) if no lanes of $65 == 0
->>>>>>> 46ecd1b7
 label                          label 0x00000016
 trace_scope                    TraceScope(-1) when $64 is true
 trace_line                     TraceLine(45) when $13 is true
 copy_4_slots_unmasked          $64..67 = result
-<<<<<<< HEAD
-copy_constant                  $68 = 0x00000009 (1.261169e-44)
-copy_constant                  $69 = 0x00000001 (1.401298e-45)
-copy_constant                  $70 = 0x00000002 (2.802597e-45)
-copy_constant                  $71 = 0x00000003 (4.203895e-45)
-=======
 copy_4_slots_unmasked          $68..71 = int4(9, 1, 2, 3)
->>>>>>> 46ecd1b7
 cmpeq_4_ints                   $64..67 = equal($64..67, $68..71)
 bitwise_and_2_ints             $64..65 &= $66..67
 bitwise_and_int                $64 &= $65
@@ -401,11 +329,7 @@
 load_condition_mask            CondMask = $72
 copy_constant                  $51 = 0
 merge_condition_mask           CondMask = $61 & $62
-<<<<<<< HEAD
-branch_if_no_lanes_active      branch_if_no_lanes_active +56 (label 5 at #377)
-=======
 branch_if_no_lanes_active      branch_if_no_lanes_active +53 (label 5 at #368)
->>>>>>> 46ecd1b7
 trace_enter                    TraceEnter(bool loop_operator_lt()) when $13 is true
 copy_constant                  $52 = 0
 copy_slot_unmasked             $53 = $13
@@ -420,11 +344,7 @@
 copy_slot_unmasked             $54 = $13
 copy_slot_masked               $53 = Mask($54)
 trace_scope                    TraceScope(+1) when $53 is true
-<<<<<<< HEAD
-branch_if_no_lanes_active      branch_if_no_lanes_active +23 (label 25 at #359)
-=======
 branch_if_no_lanes_active      branch_if_no_lanes_active +23 (label 25 at #353)
->>>>>>> 46ecd1b7
 trace_line                     TraceLine(54) when $13 is true
 copy_constant                  i₄ = 0x00000001 (1.401298e-45)
 trace_var                      TraceVar(i₄) when $13 is true
@@ -446,23 +366,12 @@
 copy_slot_unmasked             $54 = i₄
 cmplt_imm_int                  $54 = lessThan($54, 0x00000004)
 stack_rewind
-<<<<<<< HEAD
-branch_if_no_active_lanes_eq   branch -18 (label 26 at #340) if no lanes of $54 == 0
-=======
 branch_if_no_active_lanes_eq   branch -18 (label 26 at #334) if no lanes of $54 == 0
->>>>>>> 46ecd1b7
 label                          label 0x00000019
 trace_scope                    TraceScope(-1) when $53 is true
 trace_line                     TraceLine(57) when $13 is true
 copy_4_slots_unmasked          $53..56 = result₁
-<<<<<<< HEAD
-copy_constant                  $57 = 0x00000009 (1.261169e-44)
-copy_constant                  $58 = 0x00000001 (1.401298e-45)
-copy_constant                  $59 = 0x00000002 (2.802597e-45)
-copy_constant                  $60 = 0x00000003 (4.203895e-45)
-=======
 copy_4_slots_unmasked          $57..60 = int4(9, 1, 2, 3)
->>>>>>> 46ecd1b7
 cmpeq_4_ints                   $53..56 = equal($53..56, $57..60)
 bitwise_and_2_ints             $53..54 &= $55..56
 bitwise_and_int                $53 &= $54
@@ -477,11 +386,7 @@
 load_condition_mask            CondMask = $61
 copy_constant                  $40 = 0
 merge_condition_mask           CondMask = $50 & $51
-<<<<<<< HEAD
-branch_if_no_lanes_active      branch_if_no_lanes_active +57 (label 4 at #438)
-=======
 branch_if_no_lanes_active      branch_if_no_lanes_active +54 (label 4 at #426)
->>>>>>> 46ecd1b7
 trace_enter                    TraceEnter(bool loop_operator_ge()) when $13 is true
 copy_constant                  $41 = 0
 copy_slot_unmasked             $42 = $13
@@ -496,11 +401,7 @@
 copy_slot_unmasked             $43 = $13
 copy_slot_masked               $42 = Mask($43)
 trace_scope                    TraceScope(+1) when $42 is true
-<<<<<<< HEAD
-branch_if_no_lanes_active      branch_if_no_lanes_active +24 (label 28 at #420)
-=======
 branch_if_no_lanes_active      branch_if_no_lanes_active +24 (label 28 at #411)
->>>>>>> 46ecd1b7
 trace_line                     TraceLine(66) when $13 is true
 copy_constant                  i₅ = 0x00000003 (4.203895e-45)
 trace_var                      TraceVar(i₅) when $13 is true
@@ -523,23 +424,12 @@
 copy_slot_unmasked             $44 = i₅
 cmple_int                      $43 = lessThanEqual($43, $44)
 stack_rewind
-<<<<<<< HEAD
-branch_if_no_active_lanes_eq   branch -19 (label 29 at #400) if no lanes of $43 == 0
-=======
 branch_if_no_active_lanes_eq   branch -19 (label 29 at #391) if no lanes of $43 == 0
->>>>>>> 46ecd1b7
 label                          label 0x0000001C
 trace_scope                    TraceScope(-1) when $42 is true
 trace_line                     TraceLine(69) when $13 is true
 copy_4_slots_unmasked          $42..45 = result₂
-<<<<<<< HEAD
-copy_constant                  $46 = 0x00000009 (1.261169e-44)
-copy_constant                  $47 = 0x00000003 (4.203895e-45)
-copy_constant                  $48 = 0x00000002 (2.802597e-45)
-copy_constant                  $49 = 0x00000001 (1.401298e-45)
-=======
 copy_4_slots_unmasked          $46..49 = int4(9, 3, 2, 1)
->>>>>>> 46ecd1b7
 cmpeq_4_ints                   $42..45 = equal($42..45, $46..49)
 bitwise_and_2_ints             $42..43 &= $44..45
 bitwise_and_int                $42 &= $43
@@ -554,11 +444,7 @@
 load_condition_mask            CondMask = $50
 copy_constant                  $29 = 0
 merge_condition_mask           CondMask = $39 & $40
-<<<<<<< HEAD
-branch_if_no_lanes_active      branch_if_no_lanes_active +57 (label 3 at #499)
-=======
 branch_if_no_lanes_active      branch_if_no_lanes_active +54 (label 3 at #484)
->>>>>>> 46ecd1b7
 trace_enter                    TraceEnter(bool loop_operator_gt()) when $13 is true
 copy_constant                  $30 = 0
 copy_slot_unmasked             $31 = $13
@@ -573,11 +459,7 @@
 copy_slot_unmasked             $32 = $13
 copy_slot_masked               $31 = Mask($32)
 trace_scope                    TraceScope(+1) when $31 is true
-<<<<<<< HEAD
-branch_if_no_lanes_active      branch_if_no_lanes_active +24 (label 31 at #481)
-=======
 branch_if_no_lanes_active      branch_if_no_lanes_active +24 (label 31 at #469)
->>>>>>> 46ecd1b7
 trace_line                     TraceLine(78) when $13 is true
 copy_constant                  i₆ = 0x00000003 (4.203895e-45)
 trace_var                      TraceVar(i₆) when $13 is true
@@ -600,23 +482,12 @@
 copy_slot_unmasked             $33 = i₆
 cmplt_int                      $32 = lessThan($32, $33)
 stack_rewind
-<<<<<<< HEAD
-branch_if_no_active_lanes_eq   branch -19 (label 32 at #461) if no lanes of $32 == 0
-=======
 branch_if_no_active_lanes_eq   branch -19 (label 32 at #449) if no lanes of $32 == 0
->>>>>>> 46ecd1b7
 label                          label 0x0000001F
 trace_scope                    TraceScope(-1) when $31 is true
 trace_line                     TraceLine(81) when $13 is true
 copy_4_slots_unmasked          $31..34 = result₃
-<<<<<<< HEAD
-copy_constant                  $35 = 0x00000009 (1.261169e-44)
-copy_constant                  $36 = 0x00000003 (4.203895e-45)
-copy_constant                  $37 = 0x00000002 (2.802597e-45)
-copy_constant                  $38 = 0x00000001 (1.401298e-45)
-=======
 copy_4_slots_unmasked          $35..38 = int4(9, 3, 2, 1)
->>>>>>> 46ecd1b7
 cmpeq_4_ints                   $31..34 = equal($31..34, $35..38)
 bitwise_and_2_ints             $31..32 &= $33..34
 bitwise_and_int                $31 &= $32
@@ -631,11 +502,7 @@
 load_condition_mask            CondMask = $39
 copy_constant                  $18 = 0
 merge_condition_mask           CondMask = $28 & $29
-<<<<<<< HEAD
-branch_if_no_lanes_active      branch_if_no_lanes_active +45 (label 2 at #548)
-=======
 branch_if_no_lanes_active      branch_if_no_lanes_active +44 (label 2 at #532)
->>>>>>> 46ecd1b7
 trace_enter                    TraceEnter(bool loop_operator_eq()) when $13 is true
 copy_constant                  $19 = 0
 copy_slot_unmasked             $20 = $13
@@ -649,11 +516,7 @@
 copy_slot_unmasked             $21 = $13
 copy_slot_masked               $20 = Mask($21)
 trace_scope                    TraceScope(+1) when $20 is true
-<<<<<<< HEAD
-branch_if_no_lanes_active      branch_if_no_lanes_active +15 (label 34 at #532)
-=======
 branch_if_no_lanes_active      branch_if_no_lanes_active +15 (label 34 at #517)
->>>>>>> 46ecd1b7
 trace_line                     TraceLine(100) when $13 is true
 copy_constant                  i₇ = 0x00000001 (1.401298e-45)
 trace_var                      TraceVar(i₇) when $13 is true
@@ -672,12 +535,7 @@
 trace_scope                    TraceScope(-1) when $20 is true
 trace_line                     TraceLine(103) when $13 is true
 copy_4_slots_unmasked          $20..23 = result₄
-<<<<<<< HEAD
-splat_3_constants              $24..26 = 0x00000009 (1.261169e-44)
-copy_constant                  $27 = 0x00000001 (1.401298e-45)
-=======
 copy_4_slots_unmasked          $24..27 = int4(9, 9, 9, 1)
->>>>>>> 46ecd1b7
 cmpeq_4_ints                   $20..23 = equal($20..23, $24..27)
 bitwise_and_2_ints             $20..21 &= $22..23
 bitwise_and_int                $20 &= $21
@@ -692,11 +550,7 @@
 load_condition_mask            CondMask = $28
 copy_constant                  $1 = 0
 merge_condition_mask           CondMask = $17 & $18
-<<<<<<< HEAD
-branch_if_no_lanes_active      branch_if_no_lanes_active +55 (label 1 at #607)
-=======
 branch_if_no_lanes_active      branch_if_no_lanes_active +52 (label 1 at #588)
->>>>>>> 46ecd1b7
 trace_enter                    TraceEnter(bool loop_operator_ne()) when $13 is true
 copy_constant                  $2 = 0
 copy_slot_unmasked             $3 = $13
@@ -710,11 +564,7 @@
 copy_slot_unmasked             $4 = $13
 copy_slot_masked               $3 = Mask($4)
 trace_scope                    TraceScope(+1) when $3 is true
-<<<<<<< HEAD
-branch_if_no_lanes_active      branch_if_no_lanes_active +23 (label 37 at #589)
-=======
 branch_if_no_lanes_active      branch_if_no_lanes_active +23 (label 37 at #573)
->>>>>>> 46ecd1b7
 trace_line                     TraceLine(89) when $13 is true
 copy_constant                  i₈ = 0x00000001 (1.401298e-45)
 trace_var                      TraceVar(i₈) when $13 is true
@@ -736,23 +586,12 @@
 copy_slot_unmasked             $4 = i₈
 cmpne_imm_int                  $4 = notEqual($4, 0x00000004)
 stack_rewind
-<<<<<<< HEAD
-branch_if_no_active_lanes_eq   branch -18 (label 38 at #570) if no lanes of $4 == 0
-=======
 branch_if_no_active_lanes_eq   branch -18 (label 38 at #554) if no lanes of $4 == 0
->>>>>>> 46ecd1b7
 label                          label 0x00000025
 trace_scope                    TraceScope(-1) when $3 is true
 trace_line                     TraceLine(92) when $13 is true
 copy_4_slots_unmasked          $3..6 = result₅
-<<<<<<< HEAD
-copy_constant                  $7 = 0x00000009 (1.261169e-44)
-copy_constant                  $8 = 0x00000001 (1.401298e-45)
-copy_constant                  $9 = 0x00000002 (2.802597e-45)
-copy_constant                  $10 = 0x00000003 (4.203895e-45)
-=======
 copy_4_slots_unmasked          $7..10 = int4(9, 1, 2, 3)
->>>>>>> 46ecd1b7
 cmpeq_4_ints                   $3..6 = equal($3..6, $7..10)
 bitwise_and_2_ints             $3..4 &= $5..6
 bitwise_and_int                $3 &= $4
