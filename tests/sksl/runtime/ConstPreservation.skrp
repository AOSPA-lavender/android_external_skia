<<<<<<< HEAD
store_src_rg                   xy = src.rg
init_lane_masks                CondMask = LoopMask = RetMask = true
copy_constant                  r = 0
copy_constant                  g = 0x3F800000 (1.0)
=======
[immutable slots]
r = 0
g = 0x3F800000 (1.0)

store_src_rg                   xy = src.rg
init_lane_masks                CondMask = LoopMask = RetMask = true
>>>>>>> 46ecd1b7
copy_constant                  x = 0
copy_slot_unmasked             $0 = x
label                          label 0
copy_constant                  $1 = 0x3F800000 (1.0)
copy_constant                  $2 = 0
copy_constant                  x = 0x3F800000 (1.0)
copy_slot_unmasked             $3 = x
label                          label 0x00000002
copy_2_slots_unmasked          rg = $2..3
label                          label 0x00000001
load_src                       src.rgba = $0..3<|MERGE_RESOLUTION|>--- conflicted
+++ resolved
@@ -1,16 +1,9 @@
-<<<<<<< HEAD
-store_src_rg                   xy = src.rg
-init_lane_masks                CondMask = LoopMask = RetMask = true
-copy_constant                  r = 0
-copy_constant                  g = 0x3F800000 (1.0)
-=======
 [immutable slots]
 r = 0
 g = 0x3F800000 (1.0)
 
 store_src_rg                   xy = src.rg
 init_lane_masks                CondMask = LoopMask = RetMask = true
->>>>>>> 46ecd1b7
 copy_constant                  x = 0
 copy_slot_unmasked             $0 = x
 label                          label 0
