struct FSIn {
  @builtin(front_facing) sk_Clockwise: bool,
};
struct FSOut {
  @location(0) sk_FragColor: vec4<f32>,
};
struct _GlobalUniforms {
  colorGreen: vec4<f32>,
  colorRed: vec4<f32>,
};
@binding(0) @group(0) var<uniform> _globalUniforms: _GlobalUniforms;
fn unbraced_v(_stageOut: ptr<function, FSOut>) {
<<<<<<< HEAD
    if (_globalUniforms.colorGreen.y == 1.0) {
        (*_stageOut).sk_FragColor = _globalUniforms.colorGreen;
    } else {
        if (_globalUniforms.colorRed.x == 1.0) {
            if (_globalUniforms.colorRed.y == 0.0) {
                (*_stageOut).sk_FragColor = _globalUniforms.colorGreen;
            } else {
                (*_stageOut).sk_FragColor = _globalUniforms.colorRed;
            }
        } else {
            (*_stageOut).sk_FragColor = _globalUniforms.colorRed;
        }
    }
}
fn braced_v(_stageOut: ptr<function, FSOut>) {
    if (_globalUniforms.colorGreen.y == 1.0) {
        {
            (*_stageOut).sk_FragColor = _globalUniforms.colorGreen;
        }
    } else {
        if (_globalUniforms.colorRed.x == 1.0) {
            {
                if (_globalUniforms.colorRed.y == 0.0) {
                    {
                        (*_stageOut).sk_FragColor = _globalUniforms.colorGreen;
                    }
                } else {
                    {
                        (*_stageOut).sk_FragColor = _globalUniforms.colorRed;
                    }
                }
            }
        } else {
            {
                (*_stageOut).sk_FragColor = _globalUniforms.colorRed;
            }
        }
    }
}
fn main(_stageOut: ptr<function, FSOut>) {
    unbraced_v(_stageOut);
    braced_v(_stageOut);
=======
  {
    if (_globalUniforms.colorGreen.y == 1.0) {
      (*_stageOut).sk_FragColor = _globalUniforms.colorGreen;
    } else {
      if (_globalUniforms.colorRed.x == 1.0) {
        if (_globalUniforms.colorRed.y == 0.0) {
          (*_stageOut).sk_FragColor = _globalUniforms.colorGreen;
        } else {
          (*_stageOut).sk_FragColor = _globalUniforms.colorRed;
        }
      } else {
        (*_stageOut).sk_FragColor = _globalUniforms.colorRed;
      }
    }
  }
}
fn braced_v(_stageOut: ptr<function, FSOut>) {
  {
    if (_globalUniforms.colorGreen.y == 1.0) {
      {
        (*_stageOut).sk_FragColor = _globalUniforms.colorGreen;
      }
    } else {
      if (_globalUniforms.colorRed.x == 1.0) {
        {
          if (_globalUniforms.colorRed.y == 0.0) {
            {
              (*_stageOut).sk_FragColor = _globalUniforms.colorGreen;
            }
          } else {
            {
              (*_stageOut).sk_FragColor = _globalUniforms.colorRed;
            }
          }
        }
      } else {
        {
          (*_stageOut).sk_FragColor = _globalUniforms.colorRed;
        }
      }
    }
  }
}
fn main(_stageOut: ptr<function, FSOut>) {
  {
    unbraced_v(_stageOut);
    braced_v(_stageOut);
  }
>>>>>>> 46ecd1b7
}
@fragment fn fragmentMain(_stageIn: FSIn) -> FSOut {
  var _stageOut: FSOut;
  main(&_stageOut);
  return _stageOut;
}<|MERGE_RESOLUTION|>--- conflicted
+++ resolved
@@ -10,50 +10,6 @@
 };
 @binding(0) @group(0) var<uniform> _globalUniforms: _GlobalUniforms;
 fn unbraced_v(_stageOut: ptr<function, FSOut>) {
-<<<<<<< HEAD
-    if (_globalUniforms.colorGreen.y == 1.0) {
-        (*_stageOut).sk_FragColor = _globalUniforms.colorGreen;
-    } else {
-        if (_globalUniforms.colorRed.x == 1.0) {
-            if (_globalUniforms.colorRed.y == 0.0) {
-                (*_stageOut).sk_FragColor = _globalUniforms.colorGreen;
-            } else {
-                (*_stageOut).sk_FragColor = _globalUniforms.colorRed;
-            }
-        } else {
-            (*_stageOut).sk_FragColor = _globalUniforms.colorRed;
-        }
-    }
-}
-fn braced_v(_stageOut: ptr<function, FSOut>) {
-    if (_globalUniforms.colorGreen.y == 1.0) {
-        {
-            (*_stageOut).sk_FragColor = _globalUniforms.colorGreen;
-        }
-    } else {
-        if (_globalUniforms.colorRed.x == 1.0) {
-            {
-                if (_globalUniforms.colorRed.y == 0.0) {
-                    {
-                        (*_stageOut).sk_FragColor = _globalUniforms.colorGreen;
-                    }
-                } else {
-                    {
-                        (*_stageOut).sk_FragColor = _globalUniforms.colorRed;
-                    }
-                }
-            }
-        } else {
-            {
-                (*_stageOut).sk_FragColor = _globalUniforms.colorRed;
-            }
-        }
-    }
-}
-fn main(_stageOut: ptr<function, FSOut>) {
-    unbraced_v(_stageOut);
-    braced_v(_stageOut);
-=======
   {
     if (_globalUniforms.colorGreen.y == 1.0) {
       (*_stageOut).sk_FragColor = _globalUniforms.colorGreen;
@@ -102,7 +58,6 @@
     unbraced_v(_stageOut);
     braced_v(_stageOut);
   }
->>>>>>> 46ecd1b7
 }
 @fragment fn fragmentMain(_stageIn: FSIn) -> FSOut {
   var _stageOut: FSOut;
