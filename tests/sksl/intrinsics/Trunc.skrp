<<<<<<< HEAD
store_src_rg                   coords = src.rg
init_lane_masks                CondMask = LoopMask = RetMask = true
copy_constant                  expectedA(0) = 0xBF800000 (-1.0)
splat_2_constants              expectedA(1..2) = 0
copy_constant                  expectedA(3) = 0x40000000 (2.0)
=======
[immutable slots]
expectedA(0) = 0xBF800000 (-1.0)
expectedA(1) = 0
expectedA(2) = 0
expectedA(3) = 0x40000000 (2.0)

store_src_rg                   coords = src.rg
init_lane_masks                CondMask = LoopMask = RetMask = true
>>>>>>> 46ecd1b7
copy_uniform                   $4 = testInputs(0)
cast_to_int_from_float         $4 = FloatToInt($4)
cast_to_float_from_int         $4 = IntToFloat($4)
cmpeq_imm_float                $4 = equal($4, 0xBF800000 (-1.0))
copy_2_uniforms                $5..6 = testInputs(0..1)
cast_to_int_from_2_floats      $5..6 = FloatToInt($5..6)
cast_to_float_from_2_ints      $5..6 = IntToFloat($5..6)
<<<<<<< HEAD
copy_constant                  $7 = 0xBF800000 (-1.0)
copy_constant                  $8 = 0
=======
copy_2_slots_unmasked          $7..8 = expectedA(0..1)
>>>>>>> 46ecd1b7
cmpeq_2_floats                 $5..6 = equal($5..6, $7..8)
bitwise_and_int                $5 &= $6
bitwise_and_int                $4 &= $5
copy_3_uniforms                $5..7 = testInputs(0..2)
cast_to_int_from_3_floats      $5..7 = FloatToInt($5..7)
cast_to_float_from_3_ints      $5..7 = IntToFloat($5..7)
<<<<<<< HEAD
copy_constant                  $8 = 0xBF800000 (-1.0)
splat_2_constants              $9..10 = 0
=======
copy_3_slots_unmasked          $8..10 = expectedA(0..2)
>>>>>>> 46ecd1b7
cmpeq_3_floats                 $5..7 = equal($5..7, $8..10)
bitwise_and_int                $6 &= $7
bitwise_and_int                $5 &= $6
bitwise_and_int                $4 &= $5
copy_4_uniforms                $5..8 = testInputs
cast_to_int_from_4_floats      $5..8 = FloatToInt($5..8)
cast_to_float_from_4_ints      $5..8 = IntToFloat($5..8)
copy_4_slots_unmasked          $9..12 = expectedA
cmpeq_4_floats                 $5..8 = equal($5..8, $9..12)
bitwise_and_2_ints             $5..6 &= $7..8
bitwise_and_int                $5 &= $6
bitwise_and_int                $4 &= $5
<<<<<<< HEAD
branch_if_no_active_lanes_eq   branch +3 (label 0 at #38) if no lanes of $4 == 0xFFFFFFFF
copy_4_uniforms                $0..3 = colorGreen
jump                           jump +3 (label 1 at #40)
=======
branch_if_no_active_lanes_eq   branch +3 (label 0 at #33) if no lanes of $4 == 0xFFFFFFFF
copy_4_uniforms                $0..3 = colorGreen
jump                           jump +3 (label 1 at #35)
>>>>>>> 46ecd1b7
label                          label 0
copy_4_uniforms                $0..3 = colorRed
label                          label 0x00000001
load_src                       src.rgba = $0..3<|MERGE_RESOLUTION|>--- conflicted
+++ resolved
@@ -1,10 +1,3 @@
-<<<<<<< HEAD
-store_src_rg                   coords = src.rg
-init_lane_masks                CondMask = LoopMask = RetMask = true
-copy_constant                  expectedA(0) = 0xBF800000 (-1.0)
-splat_2_constants              expectedA(1..2) = 0
-copy_constant                  expectedA(3) = 0x40000000 (2.0)
-=======
 [immutable slots]
 expectedA(0) = 0xBF800000 (-1.0)
 expectedA(1) = 0
@@ -13,7 +6,6 @@
 
 store_src_rg                   coords = src.rg
 init_lane_masks                CondMask = LoopMask = RetMask = true
->>>>>>> 46ecd1b7
 copy_uniform                   $4 = testInputs(0)
 cast_to_int_from_float         $4 = FloatToInt($4)
 cast_to_float_from_int         $4 = IntToFloat($4)
@@ -21,24 +13,14 @@
 copy_2_uniforms                $5..6 = testInputs(0..1)
 cast_to_int_from_2_floats      $5..6 = FloatToInt($5..6)
 cast_to_float_from_2_ints      $5..6 = IntToFloat($5..6)
-<<<<<<< HEAD
-copy_constant                  $7 = 0xBF800000 (-1.0)
-copy_constant                  $8 = 0
-=======
 copy_2_slots_unmasked          $7..8 = expectedA(0..1)
->>>>>>> 46ecd1b7
 cmpeq_2_floats                 $5..6 = equal($5..6, $7..8)
 bitwise_and_int                $5 &= $6
 bitwise_and_int                $4 &= $5
 copy_3_uniforms                $5..7 = testInputs(0..2)
 cast_to_int_from_3_floats      $5..7 = FloatToInt($5..7)
 cast_to_float_from_3_ints      $5..7 = IntToFloat($5..7)
-<<<<<<< HEAD
-copy_constant                  $8 = 0xBF800000 (-1.0)
-splat_2_constants              $9..10 = 0
-=======
 copy_3_slots_unmasked          $8..10 = expectedA(0..2)
->>>>>>> 46ecd1b7
 cmpeq_3_floats                 $5..7 = equal($5..7, $8..10)
 bitwise_and_int                $6 &= $7
 bitwise_and_int                $5 &= $6
@@ -51,15 +33,9 @@
 bitwise_and_2_ints             $5..6 &= $7..8
 bitwise_and_int                $5 &= $6
 bitwise_and_int                $4 &= $5
-<<<<<<< HEAD
-branch_if_no_active_lanes_eq   branch +3 (label 0 at #38) if no lanes of $4 == 0xFFFFFFFF
-copy_4_uniforms                $0..3 = colorGreen
-jump                           jump +3 (label 1 at #40)
-=======
 branch_if_no_active_lanes_eq   branch +3 (label 0 at #33) if no lanes of $4 == 0xFFFFFFFF
 copy_4_uniforms                $0..3 = colorGreen
 jump                           jump +3 (label 1 at #35)
->>>>>>> 46ecd1b7
 label                          label 0
 copy_4_uniforms                $0..3 = colorRed
 label                          label 0x00000001
