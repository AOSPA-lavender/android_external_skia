<<<<<<< HEAD
store_src_rg                   coords = src.rg
init_lane_masks                CondMask = LoopMask = RetMask = true
copy_constant                  expected(0) = 0xBCB2B8C2 (-0.021816615)
copy_constant                  expected(1) = 0
copy_constant                  expected(2) = 0x3C567750 (0.01308997)
copy_constant                  expected(3) = 0x3D20D97C (0.03926991)
splat_4_constants              allowedDelta = 0x3A03126F (0.0005)
=======
[immutable slots]
expected(0) = 0xBCB2B8C2 (-0.021816615)
expected(1) = 0
expected(2) = 0x3C567750 (0.01308997)
expected(3) = 0x3D20D97C (0.03926991)
allowedDelta(0) = 0x3A03126F (0.0005)
allowedDelta(1) = 0x3A03126F (0.0005)
allowedDelta(2) = 0x3A03126F (0.0005)
allowedDelta(3) = 0x3A03126F (0.0005)

store_src_rg                   coords = src.rg
init_lane_masks                CondMask = LoopMask = RetMask = true
>>>>>>> 46ecd1b7
copy_uniform                   $4 = testInputs(0)
mul_imm_float                  $4 *= 0x3C8EFA35 (0.0174532924)
add_imm_float                  $4 += 0x3CB2B8C2 (0.021816615)
bitwise_and_imm_int            $4 &= 0x7FFFFFFF
cmplt_imm_float                $4 = lessThan($4, 0x3A03126F (0.0005))
copy_2_uniforms                $5..6 = testInputs(0..1)
splat_2_constants              $7..8 = 0x3C8EFA35 (0.0174532924)
mul_2_floats                   $5..6 *= $7..8
<<<<<<< HEAD
copy_constant                  $7 = 0xBCB2B8C2 (-0.021816615)
copy_constant                  $8 = 0
=======
copy_2_slots_unmasked          $7..8 = expected(0..1)
>>>>>>> 46ecd1b7
sub_2_floats                   $5..6 -= $7..8
bitwise_and_imm_2_ints         $5..6 &= 0x7FFFFFFF
splat_2_constants              $7..8 = 0x3A03126F (0.0005)
cmplt_2_floats                 $5..6 = lessThan($5..6, $7..8)
bitwise_and_int                $5 &= $6
bitwise_and_int                $4 &= $5
copy_3_uniforms                $5..7 = testInputs(0..2)
splat_3_constants              $8..10 = 0x3C8EFA35 (0.0174532924)
mul_3_floats                   $5..7 *= $8..10
<<<<<<< HEAD
copy_constant                  $8 = 0xBCB2B8C2 (-0.021816615)
copy_constant                  $9 = 0
copy_constant                  $10 = 0x3C567750 (0.01308997)
=======
copy_3_slots_unmasked          $8..10 = expected(0..2)
>>>>>>> 46ecd1b7
sub_3_floats                   $5..7 -= $8..10
bitwise_and_imm_3_ints         $5..7 &= 0x7FFFFFFF
splat_3_constants              $8..10 = 0x3A03126F (0.0005)
cmplt_3_floats                 $5..7 = lessThan($5..7, $8..10)
bitwise_and_int                $6 &= $7
bitwise_and_int                $5 &= $6
bitwise_and_int                $4 &= $5
copy_4_uniforms                $5..8 = testInputs
splat_4_constants              $9..12 = 0x3C8EFA35 (0.0174532924)
mul_4_floats                   $5..8 *= $9..12
copy_4_slots_unmasked          $9..12 = expected
sub_4_floats                   $5..8 -= $9..12
bitwise_and_imm_4_ints         $5..8 &= 0x7FFFFFFF
splat_4_constants              $9..12 = 0x3A03126F (0.0005)
cmplt_4_floats                 $5..8 = lessThan($5..8, $9..12)
bitwise_and_2_ints             $5..6 &= $7..8
bitwise_and_int                $5 &= $6
bitwise_and_int                $4 &= $5
<<<<<<< HEAD
branch_if_no_active_lanes_eq   branch +3 (label 0 at #51) if no lanes of $4 == 0xFFFFFFFF
copy_4_uniforms                $0..3 = colorGreen
jump                           jump +3 (label 1 at #53)
=======
branch_if_no_active_lanes_eq   branch +3 (label 0 at #43) if no lanes of $4 == 0xFFFFFFFF
copy_4_uniforms                $0..3 = colorGreen
jump                           jump +3 (label 1 at #45)
>>>>>>> 46ecd1b7
label                          label 0
copy_4_uniforms                $0..3 = colorRed
label                          label 0x00000001
load_src                       src.rgba = $0..3<|MERGE_RESOLUTION|>--- conflicted
+++ resolved
@@ -1,12 +1,3 @@
-<<<<<<< HEAD
-store_src_rg                   coords = src.rg
-init_lane_masks                CondMask = LoopMask = RetMask = true
-copy_constant                  expected(0) = 0xBCB2B8C2 (-0.021816615)
-copy_constant                  expected(1) = 0
-copy_constant                  expected(2) = 0x3C567750 (0.01308997)
-copy_constant                  expected(3) = 0x3D20D97C (0.03926991)
-splat_4_constants              allowedDelta = 0x3A03126F (0.0005)
-=======
 [immutable slots]
 expected(0) = 0xBCB2B8C2 (-0.021816615)
 expected(1) = 0
@@ -19,7 +10,6 @@
 
 store_src_rg                   coords = src.rg
 init_lane_masks                CondMask = LoopMask = RetMask = true
->>>>>>> 46ecd1b7
 copy_uniform                   $4 = testInputs(0)
 mul_imm_float                  $4 *= 0x3C8EFA35 (0.0174532924)
 add_imm_float                  $4 += 0x3CB2B8C2 (0.021816615)
@@ -28,12 +18,7 @@
 copy_2_uniforms                $5..6 = testInputs(0..1)
 splat_2_constants              $7..8 = 0x3C8EFA35 (0.0174532924)
 mul_2_floats                   $5..6 *= $7..8
-<<<<<<< HEAD
-copy_constant                  $7 = 0xBCB2B8C2 (-0.021816615)
-copy_constant                  $8 = 0
-=======
 copy_2_slots_unmasked          $7..8 = expected(0..1)
->>>>>>> 46ecd1b7
 sub_2_floats                   $5..6 -= $7..8
 bitwise_and_imm_2_ints         $5..6 &= 0x7FFFFFFF
 splat_2_constants              $7..8 = 0x3A03126F (0.0005)
@@ -43,13 +28,7 @@
 copy_3_uniforms                $5..7 = testInputs(0..2)
 splat_3_constants              $8..10 = 0x3C8EFA35 (0.0174532924)
 mul_3_floats                   $5..7 *= $8..10
-<<<<<<< HEAD
-copy_constant                  $8 = 0xBCB2B8C2 (-0.021816615)
-copy_constant                  $9 = 0
-copy_constant                  $10 = 0x3C567750 (0.01308997)
-=======
 copy_3_slots_unmasked          $8..10 = expected(0..2)
->>>>>>> 46ecd1b7
 sub_3_floats                   $5..7 -= $8..10
 bitwise_and_imm_3_ints         $5..7 &= 0x7FFFFFFF
 splat_3_constants              $8..10 = 0x3A03126F (0.0005)
@@ -68,15 +47,9 @@
 bitwise_and_2_ints             $5..6 &= $7..8
 bitwise_and_int                $5 &= $6
 bitwise_and_int                $4 &= $5
-<<<<<<< HEAD
-branch_if_no_active_lanes_eq   branch +3 (label 0 at #51) if no lanes of $4 == 0xFFFFFFFF
-copy_4_uniforms                $0..3 = colorGreen
-jump                           jump +3 (label 1 at #53)
-=======
 branch_if_no_active_lanes_eq   branch +3 (label 0 at #43) if no lanes of $4 == 0xFFFFFFFF
 copy_4_uniforms                $0..3 = colorGreen
 jump                           jump +3 (label 1 at #45)
->>>>>>> 46ecd1b7
 label                          label 0
 copy_4_uniforms                $0..3 = colorRed
 label                          label 0x00000001
