<<<<<<< HEAD
store_src_rg                   coords = src.rg
init_lane_masks                CondMask = LoopMask = RetMask = true
splat_2_constants              expectedA(0..1) = 0x3F000000 (0.5)
copy_constant                  expectedA(2) = 0x3F400000 (0.75)
copy_constant                  expectedA(3) = 0x40100000 (2.25)
copy_constant                  expectedB(0) = 0
copy_constant                  expectedB(1) = 0x3F800000 (1.0)
copy_constant                  expectedB(2) = 0x3F400000 (0.75)
copy_constant                  expectedB(3) = 0x40100000 (2.25)
=======
[immutable slots]
expectedA(0) = 0x3F000000 (0.5)
expectedA(1) = 0x3F000000 (0.5)
expectedA(2) = 0x3F400000 (0.75)
expectedA(3) = 0x40100000 (2.25)
expectedB(0) = 0
expectedB(1) = 0x3F800000 (1.0)
expectedB(2) = 0x3F400000 (0.75)
expectedB(3) = 0x40100000 (2.25)

store_src_rg                   coords = src.rg
init_lane_masks                CondMask = LoopMask = RetMask = true
>>>>>>> 46ecd1b7
copy_uniform                   $0 = testInputs(0)
max_imm_float                  $0 = max($0, 0x3F000000 (0.5))
copy_slot_unmasked             $1 = expectedA(0)
cmpeq_float                    $0 = equal($0, $1)
copy_2_uniforms                $1..2 = testInputs(0..1)
splat_2_constants              $3..4 = 0x3F000000 (0.5)
max_2_floats                   $1..2 = max($1..2, $3..4)
copy_2_slots_unmasked          $3..4 = expectedA(0..1)
cmpeq_2_floats                 $1..2 = equal($1..2, $3..4)
bitwise_and_int                $1 &= $2
bitwise_and_int                $0 &= $1
copy_3_uniforms                $1..3 = testInputs(0..2)
splat_3_constants              $4..6 = 0x3F000000 (0.5)
max_3_floats                   $1..3 = max($1..3, $4..6)
copy_3_slots_unmasked          $4..6 = expectedA(0..2)
cmpeq_3_floats                 $1..3 = equal($1..3, $4..6)
bitwise_and_int                $2 &= $3
bitwise_and_int                $1 &= $2
bitwise_and_int                $0 &= $1
copy_4_uniforms                $1..4 = testInputs
splat_4_constants              $5..8 = 0x3F000000 (0.5)
max_4_floats                   $1..4 = max($1..4, $5..8)
copy_4_slots_unmasked          $5..8 = expectedA
cmpeq_4_floats                 $1..4 = equal($1..4, $5..8)
bitwise_and_2_ints             $1..2 &= $3..4
bitwise_and_int                $1 &= $2
bitwise_and_int                $0 &= $1
copy_slot_unmasked             $1 = expectedA(0)
cmpeq_imm_float                $1 = equal($1, 0x3F000000 (0.5))
bitwise_and_int                $0 &= $1
splat_2_constants              $1..2 = 0x3F000000 (0.5)
copy_2_slots_unmasked          $3..4 = expectedA(0..1)
cmpeq_2_floats                 $1..2 = equal($1..2, $3..4)
bitwise_and_int                $1 &= $2
bitwise_and_int                $0 &= $1
<<<<<<< HEAD
splat_2_constants              $1..2 = 0x3F000000 (0.5)
copy_constant                  $3 = 0x3F400000 (0.75)
=======
copy_3_slots_unmasked          $1..3 = expectedA(0..2)
>>>>>>> 46ecd1b7
copy_3_slots_unmasked          $4..6 = expectedA(0..2)
cmpeq_3_floats                 $1..3 = equal($1..3, $4..6)
bitwise_and_int                $2 &= $3
bitwise_and_int                $1 &= $2
bitwise_and_int                $0 &= $1
<<<<<<< HEAD
splat_2_constants              $1..2 = 0x3F000000 (0.5)
copy_constant                  $3 = 0x3F400000 (0.75)
copy_constant                  $4 = 0x40100000 (2.25)
=======
copy_4_slots_unmasked          $1..4 = expectedA
>>>>>>> 46ecd1b7
copy_4_slots_unmasked          $5..8 = expectedA
cmpeq_4_floats                 $1..4 = equal($1..4, $5..8)
bitwise_and_2_ints             $1..2 &= $3..4
bitwise_and_int                $1 &= $2
bitwise_and_int                $0 &= $1
copy_uniform                   $1 = testInputs(0)
copy_uniform                   $2 = colorGreen(0)
max_float                      $1 = max($1, $2)
copy_slot_unmasked             $2 = expectedB(0)
cmpeq_float                    $1 = equal($1, $2)
bitwise_and_int                $0 &= $1
copy_2_uniforms                $1..2 = testInputs(0..1)
copy_2_uniforms                $3..4 = colorGreen(0..1)
max_2_floats                   $1..2 = max($1..2, $3..4)
copy_2_slots_unmasked          $3..4 = expectedB(0..1)
cmpeq_2_floats                 $1..2 = equal($1..2, $3..4)
bitwise_and_int                $1 &= $2
bitwise_and_int                $0 &= $1
copy_3_uniforms                $1..3 = testInputs(0..2)
copy_3_uniforms                $4..6 = colorGreen(0..2)
max_3_floats                   $1..3 = max($1..3, $4..6)
copy_3_slots_unmasked          $4..6 = expectedB(0..2)
cmpeq_3_floats                 $1..3 = equal($1..3, $4..6)
bitwise_and_int                $2 &= $3
bitwise_and_int                $1 &= $2
bitwise_and_int                $0 &= $1
copy_4_uniforms                $1..4 = testInputs
copy_4_uniforms                $5..8 = colorGreen
max_4_floats                   $1..4 = max($1..4, $5..8)
copy_4_slots_unmasked          $5..8 = expectedB
cmpeq_4_floats                 $1..4 = equal($1..4, $5..8)
bitwise_and_2_ints             $1..2 &= $3..4
bitwise_and_int                $1 &= $2
bitwise_and_int                $0 &= $1
copy_slot_unmasked             $1 = expectedB(0)
cmpeq_imm_float                $1 = equal($1, 0)
bitwise_and_int                $0 &= $1
<<<<<<< HEAD
copy_constant                  $1 = 0
copy_constant                  $2 = 0x3F800000 (1.0)
=======
copy_2_slots_unmasked          $1..2 = expectedB(0..1)
>>>>>>> 46ecd1b7
copy_2_slots_unmasked          $3..4 = expectedB(0..1)
cmpeq_2_floats                 $1..2 = equal($1..2, $3..4)
bitwise_and_int                $1 &= $2
bitwise_and_int                $0 &= $1
<<<<<<< HEAD
copy_constant                  $1 = 0
copy_constant                  $2 = 0x3F800000 (1.0)
copy_constant                  $3 = 0x3F400000 (0.75)
=======
copy_3_slots_unmasked          $1..3 = expectedB(0..2)
>>>>>>> 46ecd1b7
copy_3_slots_unmasked          $4..6 = expectedB(0..2)
cmpeq_3_floats                 $1..3 = equal($1..3, $4..6)
bitwise_and_int                $2 &= $3
bitwise_and_int                $1 &= $2
bitwise_and_int                $0 &= $1
<<<<<<< HEAD
copy_constant                  $1 = 0
copy_constant                  $2 = 0x3F800000 (1.0)
copy_constant                  $3 = 0x3F400000 (0.75)
copy_constant                  $4 = 0x40100000 (2.25)
=======
copy_4_slots_unmasked          $1..4 = expectedB
>>>>>>> 46ecd1b7
copy_4_slots_unmasked          $5..8 = expectedB
cmpeq_4_floats                 $1..4 = equal($1..4, $5..8)
bitwise_and_2_ints             $1..2 &= $3..4
bitwise_and_int                $1 &= $2
bitwise_and_int                $0 &= $1
swizzle_4                      $0..3 = ($0..3).xxxx
copy_4_uniforms                $4..7 = colorRed
copy_4_uniforms                $8..11 = colorGreen
mix_4_ints                     $0..3 = mix($4..7, $8..11, $0..3)
load_src                       src.rgba = $0..3<|MERGE_RESOLUTION|>--- conflicted
+++ resolved
@@ -1,14 +1,3 @@
-<<<<<<< HEAD
-store_src_rg                   coords = src.rg
-init_lane_masks                CondMask = LoopMask = RetMask = true
-splat_2_constants              expectedA(0..1) = 0x3F000000 (0.5)
-copy_constant                  expectedA(2) = 0x3F400000 (0.75)
-copy_constant                  expectedA(3) = 0x40100000 (2.25)
-copy_constant                  expectedB(0) = 0
-copy_constant                  expectedB(1) = 0x3F800000 (1.0)
-copy_constant                  expectedB(2) = 0x3F400000 (0.75)
-copy_constant                  expectedB(3) = 0x40100000 (2.25)
-=======
 [immutable slots]
 expectedA(0) = 0x3F000000 (0.5)
 expectedA(1) = 0x3F000000 (0.5)
@@ -21,7 +10,6 @@
 
 store_src_rg                   coords = src.rg
 init_lane_masks                CondMask = LoopMask = RetMask = true
->>>>>>> 46ecd1b7
 copy_uniform                   $0 = testInputs(0)
 max_imm_float                  $0 = max($0, 0x3F000000 (0.5))
 copy_slot_unmasked             $1 = expectedA(0)
@@ -57,24 +45,13 @@
 cmpeq_2_floats                 $1..2 = equal($1..2, $3..4)
 bitwise_and_int                $1 &= $2
 bitwise_and_int                $0 &= $1
-<<<<<<< HEAD
-splat_2_constants              $1..2 = 0x3F000000 (0.5)
-copy_constant                  $3 = 0x3F400000 (0.75)
-=======
 copy_3_slots_unmasked          $1..3 = expectedA(0..2)
->>>>>>> 46ecd1b7
 copy_3_slots_unmasked          $4..6 = expectedA(0..2)
 cmpeq_3_floats                 $1..3 = equal($1..3, $4..6)
 bitwise_and_int                $2 &= $3
 bitwise_and_int                $1 &= $2
 bitwise_and_int                $0 &= $1
-<<<<<<< HEAD
-splat_2_constants              $1..2 = 0x3F000000 (0.5)
-copy_constant                  $3 = 0x3F400000 (0.75)
-copy_constant                  $4 = 0x40100000 (2.25)
-=======
 copy_4_slots_unmasked          $1..4 = expectedA
->>>>>>> 46ecd1b7
 copy_4_slots_unmasked          $5..8 = expectedA
 cmpeq_4_floats                 $1..4 = equal($1..4, $5..8)
 bitwise_and_2_ints             $1..2 &= $3..4
@@ -112,36 +89,18 @@
 copy_slot_unmasked             $1 = expectedB(0)
 cmpeq_imm_float                $1 = equal($1, 0)
 bitwise_and_int                $0 &= $1
-<<<<<<< HEAD
-copy_constant                  $1 = 0
-copy_constant                  $2 = 0x3F800000 (1.0)
-=======
 copy_2_slots_unmasked          $1..2 = expectedB(0..1)
->>>>>>> 46ecd1b7
 copy_2_slots_unmasked          $3..4 = expectedB(0..1)
 cmpeq_2_floats                 $1..2 = equal($1..2, $3..4)
 bitwise_and_int                $1 &= $2
 bitwise_and_int                $0 &= $1
-<<<<<<< HEAD
-copy_constant                  $1 = 0
-copy_constant                  $2 = 0x3F800000 (1.0)
-copy_constant                  $3 = 0x3F400000 (0.75)
-=======
 copy_3_slots_unmasked          $1..3 = expectedB(0..2)
->>>>>>> 46ecd1b7
 copy_3_slots_unmasked          $4..6 = expectedB(0..2)
 cmpeq_3_floats                 $1..3 = equal($1..3, $4..6)
 bitwise_and_int                $2 &= $3
 bitwise_and_int                $1 &= $2
 bitwise_and_int                $0 &= $1
-<<<<<<< HEAD
-copy_constant                  $1 = 0
-copy_constant                  $2 = 0x3F800000 (1.0)
-copy_constant                  $3 = 0x3F400000 (0.75)
-copy_constant                  $4 = 0x40100000 (2.25)
-=======
 copy_4_slots_unmasked          $1..4 = expectedB
->>>>>>> 46ecd1b7
 copy_4_slots_unmasked          $5..8 = expectedB
 cmpeq_4_floats                 $1..4 = equal($1..4, $5..8)
 bitwise_and_2_ints             $1..2 &= $3..4
