--- conflicted
+++ resolved
@@ -1,18 +1,3 @@
-<<<<<<< HEAD
-store_src_rg                   coords = src.rg
-init_lane_masks                CondMask = LoopMask = RetMask = true
-copy_4_uniforms                $0..3 = testMatrix2x2
-copy_constant                  $4 = 0x40000000 (2.0)
-copy_constant                  $5 = 0xC0000000 (-2.0)
-copy_constant                  $6 = 0x3F800000 (1.0)
-copy_constant                  $7 = 0x41000000 (8.0)
-add_4_floats                   $0..3 += $4..7
-copy_4_slots_unmasked          inputVal = $0..3
-splat_2_constants              expected(0..1) = 0x40400000 (3.0)
-copy_constant                  expected(2) = 0x40A00000 (5.0)
-copy_constant                  expected(3) = 0x41500000 (13.0)
-copy_constant                  allowedDelta = 0x3D4CCCCD (0.05)
-=======
 [immutable slots]
 float4(2.0, -2.0, 1.0, 8.0)(0) = 0x40000000 (2.0)
 float4(2.0, -2.0, 1.0, 8.0)(1) = 0xC0000000 (-2.0)
@@ -30,7 +15,6 @@
 copy_4_slots_unmasked          $4..7 = float4(2.0, -2.0, 1.0, 8.0)
 add_4_floats                   $0..3 += $4..7
 copy_4_slots_unmasked          inputVal = $0..3
->>>>>>> 46ecd1b7
 copy_slot_unmasked             $0 = inputVal(0)
 bitwise_and_imm_int            $0 &= 0x7FFFFFFF
 copy_slot_unmasked             $1 = expected(0)
