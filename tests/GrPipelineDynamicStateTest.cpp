--- conflicted
+++ resolved
@@ -9,15 +9,9 @@
 #include "tests/Test.h"
 
 #include "include/gpu/GrContext.h"
-<<<<<<< HEAD
-#include "include/private/GrColor.h"
-#include "include/private/GrRecordingContext.h"
-#include "src/core/SkMakeUnique.h"
-=======
 #include "include/private/GrRecordingContext.h"
 #include "src/core/SkMakeUnique.h"
 #include "src/gpu/GrColor.h"
->>>>>>> 40be567a
 #include "src/gpu/GrContextPriv.h"
 #include "src/gpu/GrGeometryProcessor.h"
 #include "src/gpu/GrGpuCommandBuffer.h"
@@ -140,22 +134,13 @@
 
     const char* name() const override { return "GrPipelineDynamicStateTestOp"; }
     FixedFunctionFlags fixedFunctionFlags() const override { return FixedFunctionFlags::kNone; }
-<<<<<<< HEAD
-    GrProcessorSet::Analysis finalize(
-            const GrCaps&, const GrAppliedClip*, GrFSAAType, GrClampType) override {
-=======
     GrProcessorSet::Analysis finalize(const GrCaps&, const GrAppliedClip*,
                                       bool hasMixedSampledCoverage, GrClampType) override {
->>>>>>> 40be567a
         return GrProcessorSet::EmptySetAnalysis();
     }
     void onPrepare(GrOpFlushState*) override {}
     void onExecute(GrOpFlushState* state, const SkRect& chainBounds) override {
-<<<<<<< HEAD
-        GrPipeline pipeline(fScissorTest, SkBlendMode::kSrc);
-=======
         GrPipeline pipeline(fScissorTest, SkBlendMode::kSrc, state->drawOpArgs().fOutputSwizzle);
->>>>>>> 40be567a
         SkSTArray<kNumMeshes, GrMesh> meshes;
         for (int i = 0; i < kNumMeshes; ++i) {
             GrMesh& mesh = meshes.emplace_back(GrPrimitiveType::kTriangleStrip);
@@ -179,17 +164,8 @@
     GrContext* context = ctxInfo.grContext();
     GrResourceProvider* rp = context->priv().resourceProvider();
 
-<<<<<<< HEAD
-    const GrBackendFormat format =
-            context->priv().caps()->getBackendFormatFromColorType(kRGBA_8888_SkColorType);
-
-    sk_sp<GrRenderTargetContext> rtc(context->priv().makeDeferredRenderTargetContext(
-                                                 format, SkBackingFit::kExact, kScreenSize,
-                                                 kScreenSize, kRGBA_8888_GrPixelConfig, nullptr));
-=======
     auto rtc = context->priv().makeDeferredRenderTargetContext(
             SkBackingFit::kExact, kScreenSize, kScreenSize, GrColorType::kRGBA_8888, nullptr);
->>>>>>> 40be567a
     if (!rtc) {
         ERRORF(reporter, "could not create render target context.");
         return;
