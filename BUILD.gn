# Copyright 2016 Google Inc.
#
# Use of this source code is governed by a BSD-style license that can be
# found in the LICENSE file.

import("gn/flutter_defines.gni")
import("gn/fuchsia_defines.gni")
import("gn/shared_sources.gni")
import("gn/skia.gni")

if (is_fuchsia) {
  import("//build/fuchsia/sdk.gni")
  import("//build/vulkan/config.gni")
}

declare_args() {
  skia_enable_flutter_defines = false
}

declare_args() {
  skia_use_angle = false
  skia_use_egl = false
  skia_use_expat = true
<<<<<<< HEAD
=======
  skia_use_experimental_xform = false
>>>>>>> 40be567a
  skia_use_ffmpeg = false
  skia_use_fontconfig = is_linux
  skia_use_fonthost_mac = is_mac
  skia_use_freetype = is_android || is_fuchsia || is_linux
  skia_use_fixed_gamma_text = is_android
  skia_use_libjpeg_turbo = true
  skia_use_libpng = true
  skia_use_libwebp = !is_fuchsia
  skia_use_lua = is_skia_dev_build && !is_ios
  skia_use_opencl = false
  skia_use_piex = !is_win
  skia_use_wuffs = false
  skia_use_zlib = true
  skia_use_metal = false
  skia_use_dawn = false
  skia_use_libheif = is_skia_dev_build
  skia_use_x11 = is_linux
  skia_use_xps = true
<<<<<<< HEAD
=======
}
>>>>>>> 40be567a

declare_args() {
  skia_android_serial = ""
  skia_enable_ccpr = true
  skia_enable_nvpr = !skia_enable_flutter_defines
  skia_enable_discrete_gpu = true
  skia_enable_pdf = true
<<<<<<< HEAD
  skia_enable_spirv_validation = is_skia_dev_build && is_debug
  skia_enable_skpicture = true
=======
  skia_enable_spirv_validation = is_skia_dev_build && is_debug && !skia_use_dawn
  skia_enable_sksl_interpreter = is_skia_dev_build
  skia_enable_skvm_jit =
      is_skia_dev_build && ((target_cpu == "x64" && (is_linux || is_mac)) ||
                            (target_cpu == "arm64" && is_android))
>>>>>>> 40be567a
  skia_enable_vulkan_debug_layers = is_skia_dev_build && is_debug
  skia_qt_path = getenv("QT_PATH")
  skia_compile_processors = false
  skia_generate_workarounds = false
  skia_lex = false

  skia_skqp_global_error_tolerance = 0

  skia_llvm_path = ""
  skia_llvm_lib = "LLVM"

  skia_tools_require_resources = false
<<<<<<< HEAD
=======
  skia_include_multiframe_procs = false
}

if (skia_use_dawn) {
  import("third_party/externals/dawn/scripts/dawn_features.gni")
>>>>>>> 40be567a
}

declare_args() {
  skia_use_dng_sdk = !is_fuchsia && skia_use_libjpeg_turbo && skia_use_zlib
  skia_use_sfntly = skia_use_icu
  skia_enable_atlas_text = is_skia_dev_build && skia_enable_gpu
  skia_enable_fontmgr_empty = false
  skia_enable_fontmgr_custom =
      is_linux && skia_use_freetype && !skia_use_fontconfig
  skia_enable_fontmgr_custom_empty = is_fuchsia && skia_use_freetype
  skia_enable_fontmgr_android = skia_use_expat && skia_use_freetype
  skia_enable_fontmgr_fuchsia = is_fuchsia
  skia_enable_fontmgr_win = is_win
  skia_enable_fontmgr_win_gdi = is_win

  if (is_mac) {
    skia_gl_standard = "gl"
  } else if (is_ios) {
    skia_gl_standard = "gles"
  } else {
    skia_gl_standard = ""
  }

  if (is_android) {
    skia_use_vulkan = defined(ndk_api) && ndk_api >= 24
  } else if (is_fuchsia) {
    skia_use_vulkan = fuchsia_use_vulkan
  } else {
    skia_use_vulkan = defined(skia_moltenvk_path) && skia_moltenvk_path != ""
  }

  if (is_ios) {
    skia_ios_identity = ".*Google.*"
    skia_ios_profile = "Google Development"
  }
}

if (defined(skia_settings)) {
  import(skia_settings)
}

# Skia public API, generally provided by :skia.
config("skia_public") {
  include_dirs = [ "." ]

  defines = []
  if (is_component_build) {
    defines += [ "SKIA_DLL" ]
  }
  if (is_fuchsia || is_linux) {
    defines += [ "SK_R32_SHIFT=16" ]
  }
  if (skia_enable_flutter_defines) {
    defines += flutter_defines
  }
  if (!skia_enable_gpu) {
    defines += [ "SK_SUPPORT_GPU=0" ]
  }
  if (skia_enable_atlas_text) {
    defines += [ "SK_SUPPORT_ATLAS_TEXT=1" ]
  }
  if (is_fuchsia) {
    defines += fuchsia_defines
  }
  if (skia_gl_standard == "gles") {
    defines += [ "SK_ASSUME_GL_ES=1" ]
  } else if (skia_gl_standard == "gl") {
    defines += [ "SK_ASSUME_GL=1" ]
  } else if (skia_gl_standard == "webgl") {
    defines += [ "SK_ASSUME_WEBGL=1" ]
  }
}

# Skia internal APIs, used by Skia itself and a few test tools.
config("skia_private") {
  visibility = [ ":*" ]

  defines = [ "SK_GAMMA_APPLY_TO_A8" ]
  if (skia_use_fixed_gamma_text) {
    defines += [
      "SK_GAMMA_EXPONENT=1.4",
      "SK_GAMMA_CONTRAST=0.0",
    ]
  }
  if (is_skia_dev_build) {
    defines += [
      "SK_ALLOW_STATIC_GLOBAL_INITIALIZERS=1",
      "GR_TEST_UTILS=1",
    ]
  }
  libs = []
  lib_dirs = []
  if (skia_use_angle) {
    defines += [ "SK_ANGLE" ]
  }
  if (skia_llvm_path != "") {
    defines += [ "SK_LLVM_AVAILABLE" ]
    include_dirs += [ "$skia_llvm_path/include" ]
    libs += [ skia_llvm_lib ]
    lib_dirs += [ "$skia_llvm_path/lib/" ]
  }
}

# Any code that's linked into Skia-the-library should use this config via += skia_library_configs.
config("skia_library") {
  visibility = [ ":*" ]
  defines = [ "SKIA_IMPLEMENTATION=1" ]
}

skia_library_configs = [
  ":skia_public",
  ":skia_private",
  ":skia_library",
]

# Use for CPU-specific Skia code that needs particular compiler flags.
template("opts") {
  visibility = [ ":*" ]
  if (invoker.enabled) {
    source_set(target_name) {
      check_includes = false
      forward_variables_from(invoker, "*")
      configs += skia_library_configs
    }
  } else {
    # If not enabled, a phony empty target that swallows all otherwise unused variables.
    source_set(target_name) {
      check_includes = false
      forward_variables_from(invoker,
                             "*",
                             [
                               "sources",
                               "cflags",
                             ])
    }
  }
}

is_x86 = current_cpu == "x64" || current_cpu == "x86"

opts("none") {
  enabled = !is_x86 && current_cpu != "arm" && current_cpu != "arm64"
  sources = skia_opts.none_sources
  cflags = []
}

opts("armv7") {
  enabled = current_cpu == "arm"
  sources = skia_opts.armv7_sources + skia_opts.neon_sources
  cflags = []
}

opts("arm64") {
  enabled = current_cpu == "arm64"
  sources = skia_opts.arm64_sources
  cflags = []
}

opts("crc32") {
  enabled = current_cpu == "arm64"
  sources = skia_opts.crc32_sources
  cflags = [ "-march=armv8-a+crc" ]
}

opts("sse2") {
  enabled = is_x86
  sources = skia_opts.sse2_sources
  if (!is_clang && is_win) {
    defines = [ "SK_CPU_SSE_LEVEL=SK_CPU_SSE_LEVEL_SSE2" ]
  } else {
    cflags = [ "-msse2" ]
  }
}

opts("ssse3") {
  enabled = is_x86
  sources = skia_opts.ssse3_sources
  if (!is_clang && is_win) {
    defines = [ "SK_CPU_SSE_LEVEL=SK_CPU_SSE_LEVEL_SSSE3" ]
  } else {
    cflags = [ "-mssse3" ]
  }
}

opts("sse41") {
  enabled = is_x86
  sources = skia_opts.sse41_sources
  if (!is_clang && is_win) {
    defines = [ "SK_CPU_SSE_LEVEL=SK_CPU_SSE_LEVEL_SSE41" ]
  } else {
    cflags = [ "-msse4.1" ]
  }
}

opts("sse42") {
  enabled = is_x86
  sources = skia_opts.sse42_sources
  if (!is_clang && is_win) {
    defines = [ "SK_CPU_SSE_LEVEL=SK_CPU_SSE_LEVEL_SSE42" ]
  } else {
    cflags = [ "-msse4.2" ]
  }
}

opts("avx") {
  enabled = is_x86
  sources = skia_opts.avx_sources
  if (is_win) {
    cflags = [ "/arch:AVX" ]
  } else {
    cflags = [ "-mavx" ]
  }
}

opts("hsw") {
  enabled = is_x86
  sources = skia_opts.hsw_sources
  if (is_win) {
    cflags = [ "/arch:AVX2" ]
  } else {
    cflags = [ "-march=haswell" ]
  }
}

# Any feature of Skia that requires third-party code should be optional and use this template.
template("optional") {
  visibility = [ ":*" ]
  if (invoker.enabled) {
    config(target_name + "_public") {
      if (defined(invoker.public_defines)) {
        defines = invoker.public_defines
      }
      if (defined(invoker.public_configs)) {
        configs = invoker.public_configs
      }
    }
    source_set(target_name) {
      check_includes = false
      forward_variables_from(invoker,
                             "*",
                             [
                               "public_defines",
                               "sources_when_disabled",
                               "configs_to_remove",
                             ])
      all_dependent_configs = [ ":" + target_name + "_public" ]
      configs += skia_library_configs
      if (defined(invoker.configs_to_remove)) {
        configs -= invoker.configs_to_remove
      }
    }
  } else {
    source_set(target_name) {
      forward_variables_from(invoker,
                             "*",
                             [
                               "public_defines",
                               "public_deps",
                               "deps",
                               "libs",
                               "sources",
                               "sources_when_disabled",
                               "configs_to_remove",
                             ])
      if (defined(invoker.sources_when_disabled)) {
        sources = invoker.sources_when_disabled
      }
      configs += skia_library_configs
    }
  }
}

optional("fontmgr_android") {
  enabled = skia_enable_fontmgr_android

  deps = [
    ":typeface_freetype",
    "//third_party/expat",
  ]
  sources = [
    "src/ports/SkFontMgr_android.cpp",
    "src/ports/SkFontMgr_android_factory.cpp",
    "src/ports/SkFontMgr_android_parser.cpp",
  ]
}

optional("fontmgr_custom") {
  enabled = skia_enable_fontmgr_custom

  deps = [
    ":typeface_freetype",
  ]
  sources = [
    "src/ports/SkFontMgr_custom.cpp",
    "src/ports/SkFontMgr_custom.h",
    "src/ports/SkFontMgr_custom_directory.cpp",
    "src/ports/SkFontMgr_custom_directory_factory.cpp",
    "src/ports/SkFontMgr_custom_embedded.cpp",
    "src/ports/SkFontMgr_custom_empty.cpp",
  ]
}

optional("fontmgr_custom_empty") {
  enabled = skia_enable_fontmgr_custom_empty

  deps = [
    ":typeface_freetype",
  ]
  sources = [
    "src/ports/SkFontMgr_custom.cpp",
    "src/ports/SkFontMgr_custom_empty.cpp",
    "src/ports/SkFontMgr_custom_empty_factory.cpp",
  ]
}

optional("fontmgr_empty") {
  enabled = skia_enable_fontmgr_empty
  sources = [
    "src/ports/SkFontMgr_empty_factory.cpp",
  ]
}

optional("fontmgr_fontconfig") {
  enabled = skia_use_freetype && skia_use_fontconfig

  deps = [
    ":typeface_freetype",
    "//third_party:fontconfig",
  ]
  sources = [
    "src/ports/SkFontConfigInterface.cpp",
    "src/ports/SkFontConfigInterface_direct.cpp",
    "src/ports/SkFontConfigInterface_direct_factory.cpp",
    "src/ports/SkFontMgr_FontConfigInterface.cpp",
    "src/ports/SkFontMgr_fontconfig.cpp",
    "src/ports/SkFontMgr_fontconfig_factory.cpp",
  ]
}

optional("fontmgr_fuchsia") {
  enabled = skia_enable_fontmgr_fuchsia

  deps = []

  if (is_fuchsia && using_fuchsia_sdk) {
    deps += [ "$fuchsia_sdk_root/fidl:fuchsia.fonts" ]
  } else {
    deps += [ "//sdk/fidl/fuchsia.fonts" ]
  }
  sources = [
    "src/ports/SkFontMgr_fuchsia.cpp",
    "src/ports/SkFontMgr_fuchsia.h",
  ]
}

optional("fontmgr_wasm") {
  enabled = !skia_enable_fontmgr_empty && target_cpu == "wasm"

  deps = [
    ":typeface_freetype",
  ]
  sources = [
    "src/ports/SkFontMgr_custom.cpp",
    "src/ports/SkFontMgr_custom.h",
    "src/ports/SkFontMgr_custom_embedded.cpp",
    "src/ports/SkFontMgr_custom_embedded_factory.cpp",
  ]
}

optional("fontmgr_win") {
  enabled = skia_enable_fontmgr_win

  sources = [
    "src/fonts/SkFontMgr_indirect.cpp",
    "src/ports/SkFontMgr_win_dw.cpp",
    "src/ports/SkFontMgr_win_dw_factory.cpp",
    "src/ports/SkScalerContext_win_dw.cpp",
    "src/ports/SkTypeface_win_dw.cpp",
<<<<<<< HEAD
  ]
}

optional("fontmgr_win_gdi") {
  enabled = skia_enable_fontmgr_win_gdi

  sources = [
    "src/ports/SkFontHost_win.cpp",
=======
>>>>>>> 40be567a
  ]
  libs = [ "Gdi32.lib" ]
}

optional("fontmgr_win_gdi") {
  enabled = skia_enable_fontmgr_win_gdi

  sources = [
    "src/ports/SkFontHost_win.cpp",
  ]
  libs = [ "Gdi32.lib" ]
}

if (skia_lex) {
  executable("sksllex") {
    sources = [
      "src/sksl/lex/Main.cpp",
      "src/sksl/lex/NFA.cpp",
      "src/sksl/lex/RegexNode.cpp",
      "src/sksl/lex/RegexParser.cpp",
    ]
    include_dirs = [ "." ]
  }

  action("run_sksllex") {
    script = "gn/run_sksllex.py"
    deps = [
      ":sksllex(//gn/toolchain:$host_toolchain)",
    ]
    sources = [
      "src/sksl/lex/sksl.lex",
    ]

    # GN insists its outputs should go somewhere underneath target_out_dir, so we trick it with a
    # path that starts with target_out_dir and then uses ".." to back up into the src dir.
    outputs = [
      "$target_out_dir/" +
          rebase_path("src/sksl/lex/SkSLLexer.h", target_out_dir),
      # the script also modifies the corresponding .cpp file, but if we tell GN that it gets
      # confused due to the same file being named by two different paths
    ]
    sksllex_path = "$root_out_dir/"
    sksllex_path += "sksllex"
    if (host_os == "win") {
      sksllex_path += ".exe"
    }
    args = [
      rebase_path(sksllex_path),
      rebase_path("bin/clang-format"),
      rebase_path("src"),
    ]
  }
} else {
  group("run_sksllex") {
  }
}

if (skia_compile_processors) {
  executable("skslc") {
    defines = [ "SKSL_STANDALONE" ]
    sources = [
      "src/sksl/SkSLMain.cpp",
    ]
    sources += skia_sksl_sources
<<<<<<< HEAD
=======
    sources += skia_sksl_gpu_sources
>>>>>>> 40be567a
    include_dirs = [ "." ]
    deps = [
      ":run_sksllex",
      "//third_party/spirv-tools",
    ]
  }

  skia_gpu_processor_outputs = []
  foreach(src, skia_gpu_processor_sources) {
    dir = get_path_info(src, "dir")
    name = get_path_info(src, "name")

    # GN insists its outputs should go somewhere underneath target_out_dir, so we trick it with a
    # path that starts with target_out_dir and then uses ".." to back up into the src dir.
    skia_gpu_processor_outputs += [
      "$target_out_dir/" +
          rebase_path("$dir/generated/$name.h", target_out_dir),
      # the script also modifies the corresponding .cpp file, but if we tell GN that it gets
      # confused due to the same file being named by two different paths
    ]
  }

  action("create_sksl_enums") {
    script = "gn/create_sksl_enums.py"
    sources = [
      "include/private/GrSharedEnums.h",
    ]
    outputs = [
      "$target_out_dir/" +
          rebase_path("src/sksl/sksl_enums.inc", target_out_dir),
    ]
    args = [
      rebase_path(sources[0]),
      rebase_path(outputs[0]),
    ]
  }

  action("compile_processors") {
    script = "gn/compile_processors.py"
    deps = [
      ":create_sksl_enums",
      ":skslc(//gn/toolchain:$host_toolchain)",
    ]
    sources = skia_gpu_processor_sources
    outputs = skia_gpu_processor_outputs
    skslc_path = "$root_out_dir/"
    if (host_toolchain != default_toolchain_name) {
      skslc_path += "$host_toolchain/"
    }
    skslc_path += "skslc"
    if (host_os == "win") {
      skslc_path += ".exe"
    }
    args = [
      rebase_path(skslc_path),
      rebase_path("bin/clang-format"),
    ]
    args += rebase_path(skia_gpu_processor_sources)
  }
} else {
  skia_gpu_processor_outputs = []
  group("compile_processors") {
  }
}

optional("gpu") {
  enabled = skia_enable_gpu
  deps = [
    ":compile_processors",
    ":run_sksllex",
  ]
  if (skia_generate_workarounds) {
    deps += [ ":workaround_list" ]
  }
  public_defines = [ "SK_GL" ]
  public_configs = []
  public_deps = []

<<<<<<< HEAD
  sources = skia_gpu_sources + skia_sksl_sources + skia_gpu_processor_outputs
=======
  sources =
      skia_gpu_sources + skia_sksl_gpu_sources + skia_gpu_processor_outputs
>>>>>>> 40be567a
  if (!skia_enable_ccpr) {
    sources -= skia_ccpr_sources
    sources += [ "src/gpu/ccpr/GrCoverageCountingPathRenderer_none.cpp" ]
  }
  if (!skia_enable_nvpr) {
    sources -= skia_nvpr_sources
    sources += [ "src/gpu/GrPathRendering_none.cpp" ]
  }

  # These paths need to be absolute to match the ones produced by shared_sources.gni.
  sources -= get_path_info([ "src/gpu/gl/GrGLMakeNativeInterface_none.cpp" ],
                           "abspath")
  libs = []
  if (is_android) {
    sources += [ "src/gpu/gl/egl/GrGLMakeNativeInterface_egl.cpp" ]

    # this lib is required to link against AHardwareBuffer
    if (defined(ndk_api) && ndk_api >= 26) {
      libs += [ "android" ]
    }
  } else if (skia_use_egl) {
    sources += [ "src/gpu/gl/egl/GrGLMakeNativeInterface_egl.cpp" ]
    libs += [ "EGL" ]
  } else if (is_linux && skia_use_x11) {
    sources += [ "src/gpu/gl/glx/GrGLMakeNativeInterface_glx.cpp" ]
    libs += [ "GL" ]
  } else if (is_mac) {
    sources += [ "src/gpu/gl/mac/GrGLMakeNativeInterface_mac.cpp" ]
  } else if (is_ios) {
    sources += [ "src/gpu/gl/iOS/GrGLMakeNativeInterface_iOS.cpp" ]
  } else if (is_win) {
    sources += [ "src/gpu/gl/win/GrGLMakeNativeInterface_win.cpp" ]
    if (target_cpu != "arm64") {
      libs += [ "OpenGL32.lib" ]
    }
  } else {
    sources += [ "src/gpu/gl/GrGLMakeNativeInterface_none.cpp" ]
  }

  if (skia_use_vulkan) {
    public_defines += [ "SK_VULKAN" ]
    deps += [ "third_party/vulkanmemoryallocator" ]
    sources += skia_vk_sources
    if (skia_enable_vulkan_debug_layers) {
      public_defines += [ "SK_ENABLE_VK_LAYERS" ]
    }
    if (is_fuchsia) {
      if (using_fuchsia_sdk) {
        public_deps += [ "$fuchsia_sdk_root/pkg:vulkan" ]
      } else {
<<<<<<< HEAD
        public_deps +=
            [ "//third_party/vulkan_loader_and_validation_layers:vulkan" ]
      }
    }
  }

  if (skia_enable_spirv_validation) {
    deps += [ "//third_party/spirv-tools" ]
    public_defines += [ "SK_ENABLE_SPIRV_VALIDATION" ]
=======
        public_deps += [ "//src/graphics/lib/vulkan" ]
      }
    }
  }

  if (skia_use_dawn) {
    public_defines += [ "SK_DAWN" ]
    sources += skia_dawn_sources
    public_deps += [
      "//third_party/dawn:dawn_headers",
      "//third_party/dawn:libdawn",
      "//third_party/dawn:libdawn_native_sources",
    ]
    if (dawn_enable_d3d12) {
      libs += [
        "d3d12.lib",
        "dxgi.lib",
        "d3dcompiler.lib",
      ]
    } else if (dawn_enable_metal) {
      libs += [ "Metal.framework" ]
    }
>>>>>>> 40be567a
  }

  cflags_objcc = []
  if (skia_use_metal) {
    public_defines += [ "SK_METAL" ]
    sources += skia_metal_sources
    libs += [ "Metal.framework" ]
    libs += [ "Foundation.framework" ]
    cflags_objcc += [ "-fobjc-arc" ]
  }

  if (skia_enable_atlas_text) {
    sources += skia_atlas_text_sources
  }

  if (is_debug) {
    public_defines += [ "SK_ENABLE_DUMP_GPU" ]
  }
}

optional("gif") {
  enabled = !skia_use_wuffs
  sources = [
    "src/codec/SkGifCodec.cpp",
    "third_party/gif/SkGifImageReader.cpp",
  ]
}

optional("heif") {
  enabled = skia_use_libheif
  public_defines = [ "SK_HAS_HEIF_LIBRARY" ]

  deps = []

  sources = [
    "src/codec/SkHeifCodec.cpp",
  ]
}

optional("jpeg") {
  enabled = skia_use_libjpeg_turbo
  public_defines = [ "SK_HAS_JPEG_LIBRARY" ]

  deps = [
    "//third_party/libjpeg-turbo:libjpeg",
  ]
  public = [
    "include/encode/SkJpegEncoder.h",
  ]
  sources = [
    "src/codec/SkJpegCodec.cpp",
    "src/codec/SkJpegDecoderMgr.cpp",
    "src/codec/SkJpegUtility.cpp",
    "src/images/SkJPEGWriteUtility.cpp",
    "src/images/SkJpegEncoder.cpp",
  ]
}

optional("pdf") {
  enabled = skia_use_zlib && skia_enable_pdf
  public_defines = [ "SK_SUPPORT_PDF" ]

  deps = [
    "//third_party/zlib",
  ]
  if (skia_use_libjpeg_turbo) {
    deps += [ ":jpeg" ]
  }
  sources = skia_pdf_sources
  sources_when_disabled = [ "src/pdf/SkDocument_PDF_None.cpp" ]
  if (skia_use_icu && skia_use_harfbuzz && skia_pdf_subset_harfbuzz) {
    deps += [ "//third_party/harfbuzz" ]
    defines = [ "SK_PDF_USE_HARFBUZZ_SUBSET" ]
  } else if (skia_use_icu && skia_use_sfntly) {
    deps += [ "//third_party/sfntly" ]
    defines = [ "SK_PDF_USE_SFNTLY" ]
  }
}

optional("png") {
  enabled = skia_use_libpng
  public_defines = [ "SK_HAS_PNG_LIBRARY" ]

  deps = [
    "//third_party/libpng",
  ]
  sources = [
    "src/codec/SkIcoCodec.cpp",
    "src/codec/SkPngCodec.cpp",
    "src/images/SkPngEncoder.cpp",
  ]
}

optional("raw") {
  enabled = skia_use_dng_sdk && skia_use_libjpeg_turbo && skia_use_piex
  public_defines = [ "SK_CODEC_DECODES_RAW" ]

  deps = [
    "//third_party/dng_sdk",
    "//third_party/libjpeg-turbo:libjpeg",
    "//third_party/piex",
  ]

  # SkRawCodec catches any exceptions thrown by dng_sdk, insulating the rest of
  # Skia.
  configs_to_remove = [ "//gn:no_exceptions" ]

  sources = [
    "src/codec/SkRawCodec.cpp",
  ]
}

import("third_party/skcms/skcms.gni")
source_set("skcms") {
  cflags = []
  if (!is_win || is_clang) {
    cflags += [
      "-w",
      "-std=c11",
    ]
  }

  public = [
    "include/third_party/skcms/skcms.h",
  ]
  include_dirs = [ "include/third_party/skcms" ]
  sources = rebase_path(skcms_sources, ".", "third_party/skcms")
}

optional("typeface_freetype") {
  enabled = skia_use_freetype

  deps = [
    "//third_party/freetype2",
  ]
  sources = [
    "src/ports/SkFontHost_FreeType.cpp",
    "src/ports/SkFontHost_FreeType_common.cpp",
  ]
}

optional("webp") {
  enabled = skia_use_libwebp
  public_defines = [ "SK_HAS_WEBP_LIBRARY" ]

  deps = [
    "//third_party/libwebp",
  ]
  sources = [
    "src/codec/SkWebpCodec.cpp",
    "src/images/SkWebpEncoder.cpp",
  ]
}

optional("wuffs") {
  enabled = skia_use_wuffs
  public_defines = [ "SK_HAS_WUFFS_LIBRARY" ]

  deps = [
    "//third_party/wuffs",
  ]
  sources = [
    "src/codec/SkWuffsCodec.cpp",
  ]
}

optional("xml") {
  enabled = skia_use_expat
  public_defines = [ "SK_XML" ]

  deps = [
    "//third_party/expat",
  ]
  sources = [
    "src/svg/SkSVGCanvas.cpp",
    "src/svg/SkSVGDevice.cpp",
    "src/xml/SkDOM.cpp",
    "src/xml/SkXMLParser.cpp",
    "src/xml/SkXMLWriter.cpp",
  ]
}

<<<<<<< HEAD
=======
optional("sksl_interpreter") {
  enabled = skia_enable_sksl_interpreter
  public_defines = [ "SK_ENABLE_SKSL_INTERPRETER" ]
}

optional("skvm_jit") {
  enabled = skia_enable_skvm_jit
  public_defines = [ "SKVM_JIT" ]
}

>>>>>>> 40be567a
if (skia_enable_gpu && skia_generate_workarounds) {
  action("workaround_list") {
    script = "tools/build_workaround_header.py"

    inputs = [
      "src/gpu/gpu_workaround_list.txt",
    ]

    # see comments in skia_compile_processors about out dir path shenanigans.
    output_file =
        rebase_path("include/gpu/GrDriverBugWorkaroundsAutogen.h", root_out_dir)

    outputs = [
      "$root_out_dir/$output_file",
    ]
    args = [
      "--output-file",
      "$output_file",
    ]

    foreach(file, inputs) {
      args += [ rebase_path(file, root_build_dir) ]
    }
  }
}

component("skia") {
  public_configs = [ ":skia_public" ]
  configs += skia_library_configs

  public_deps = [
    ":gpu",
    ":pdf",
    ":skcms",
  ]

  deps = [
    ":arm64",
    ":armv7",
    ":avx",
    ":compile_processors",
    ":crc32",
    ":fontmgr_android",
    ":fontmgr_custom",
    ":fontmgr_custom_empty",
    ":fontmgr_empty",
    ":fontmgr_fontconfig",
    ":fontmgr_fuchsia",
    ":fontmgr_wasm",
    ":fontmgr_win",
    ":fontmgr_win_gdi",
    ":gif",
    ":heif",
    ":hsw",
    ":jpeg",
    ":none",
    ":png",
    ":raw",
<<<<<<< HEAD
=======
    ":sksl_interpreter",
    ":skvm_jit",
>>>>>>> 40be567a
    ":sse2",
    ":sse41",
    ":sse42",
    ":ssse3",
    ":webp",
    ":wuffs",
    ":xml",
  ]

  # This file (and all GN files in Skia) are designed to work with an
  # empty sources assignment filter; we handle all that explicitly.
  # We clear the filter here for clients who may have set up a global filter.
  set_sources_assignment_filter([])

  public = skia_core_public
  public += skia_utils_public
  public += skia_effects_public
  public += skia_effects_imagefilter_public
  public += skia_xps_public

  sources = []
  sources += skia_core_sources
  sources += skia_utils_sources
  if (skia_use_xps) {
    sources += skia_xps_sources
  }
  sources += skia_effects_sources
  sources += skia_effects_imagefilter_sources
<<<<<<< HEAD
=======
  sources += skia_sksl_sources
>>>>>>> 40be567a
  sources += [
    "src/android/SkAndroidFrameworkUtils.cpp",
    "src/android/SkAnimatedImage.cpp",
    "src/android/SkBitmapRegionCodec.cpp",
    "src/android/SkBitmapRegionDecoder.cpp",
    "src/codec/SkAndroidCodec.cpp",
    "src/codec/SkAndroidCodecAdapter.cpp",
    "src/codec/SkBmpBaseCodec.cpp",
    "src/codec/SkBmpCodec.cpp",
    "src/codec/SkBmpMaskCodec.cpp",
    "src/codec/SkBmpRLECodec.cpp",
    "src/codec/SkBmpStandardCodec.cpp",
    "src/codec/SkCodec.cpp",
    "src/codec/SkCodecImageGenerator.cpp",
    "src/codec/SkColorTable.cpp",
    "src/codec/SkEncodedInfo.cpp",
    "src/codec/SkMaskSwizzler.cpp",
    "src/codec/SkMasks.cpp",
    "src/codec/SkSampledCodec.cpp",
    "src/codec/SkSampler.cpp",
    "src/codec/SkStreamBuffer.cpp",
    "src/codec/SkSwizzler.cpp",
    "src/codec/SkWbmpCodec.cpp",
    "src/images/SkImageEncoder.cpp",
    "src/ports/SkDiscardableMemory_none.cpp",
    "src/ports/SkGlobalInitialization_default.cpp",
    "src/ports/SkImageGenerator_skia.cpp",
    "src/ports/SkMemory_malloc.cpp",
    "src/ports/SkOSFile_stdio.cpp",
    "src/sfnt/SkOTTable_name.cpp",
    "src/sfnt/SkOTUtils.cpp",
    "src/utils/mac/SkStream_mac.cpp",
  ]

  defines = []
<<<<<<< HEAD
  if (!skia_enable_skpicture) {
    defines = [ "SK_DISABLE_SKPICTURE" ]
    public -= skia_skpicture_public
    sources -= skia_skpicture_sources
    sources -= [ "//src/effects/imagefilters/SkPictureImageFilter.cpp" ]
    sources += [ "src/core/SkPicture_none.cpp" ]
  }

=======
>>>>>>> 40be567a
  libs = []

  if (is_win) {
    sources += [
      "src/ports/SkDebug_win.cpp",
      "src/ports/SkImageEncoder_WIC.cpp",
      "src/ports/SkImageGeneratorWIC.cpp",
      "src/ports/SkOSFile_win.cpp",
      "src/ports/SkOSLibrary_win.cpp",
      "src/ports/SkTLS_win.cpp",
    ]
    libs += [
      "FontSub.lib",
      "Ole32.lib",
      "OleAut32.lib",
      "User32.lib",
      "Usp10.lib",
    ]
  } else {
    sources += [
      "src/ports/SkOSFile_posix.cpp",
      "src/ports/SkOSLibrary_posix.cpp",
      "src/ports/SkTLS_pthread.cpp",
    ]
    libs += [ "dl" ]
  }

  if (is_android) {
    deps += [ "//third_party/expat" ]
    if (defined(ndk) && ndk != "") {
      deps += [ "//third_party/cpu-features" ]
    }
    sources += [ "src/ports/SkDebug_android.cpp" ]
    libs += [
      "EGL",
      "GLESv2",
      "log",
    ]
  }

  if (is_linux || target_cpu == "wasm") {
    sources += [ "src/ports/SkDebug_stdio.cpp" ]
    if (skia_use_egl) {
      libs += [ "GLESv2" ]
    }
  }

  if (skia_use_fonthost_mac) {
    sources += [ "src/ports/SkFontHost_mac.cpp" ]
  }

  if (is_mac) {
    sources += [
      "src/ports/SkDebug_stdio.cpp",
      "src/ports/SkImageEncoder_CG.cpp",
      "src/ports/SkImageGeneratorCG.cpp",
    ]
    libs += [
      # AppKit symbols NSFontWeightXXX may be dlsym'ed.
      "AppKit.framework",
      "ApplicationServices.framework",
      "OpenGL.framework",
    ]
  }

  if (is_ios) {
    sources += [
      "src/ports/SkDebug_stdio.cpp",
      "src/ports/SkFontHost_mac.cpp",
      "src/ports/SkImageEncoder_CG.cpp",
      "src/ports/SkImageGeneratorCG.cpp",
    ]
    libs += [
      "CoreFoundation.framework",
      "CoreGraphics.framework",
      "CoreText.framework",
      "ImageIO.framework",
      "MobileCoreServices.framework",

      # UIKit symbols UIFontWeightXXX may be dlsym'ed.
      "UIKit.framework",
    ]
  }

  if (is_fuchsia) {
    sources += [ "src/ports/SkDebug_stdio.cpp" ]
  }

  if (skia_enable_spirv_validation) {
    deps += [ "//third_party/spirv-tools" ]
    defines += [ "SK_ENABLE_SPIRV_VALIDATION" ]
  }

  if (skia_include_multiframe_procs) {
    sources += [ "tools/SkSharingProc.cpp" ]
  }
}

# DebugCanvas used in experimental/wasm-skp-debugger
if (target_cpu == "wasm") {
  static_library("debugcanvas") {
    public_configs = [ ":skia_public" ]

    sources = [
      "tools/SkSharingProc.cpp",
      "tools/UrlDataManager.cpp",
      "tools/debugger/DebugCanvas.cpp",
      "tools/debugger/DrawCommand.cpp",
      "tools/debugger/JsonWriteBuffer.cpp",
    ]

    deps = [
      ":fontmgr_wasm",
    ]
  }
}

static_library("pathkit") {
  check_includes = false
  public_configs = [ ":skia_public" ]
  configs += skia_library_configs

  deps = [
    ":arm64",
    ":armv7",
    ":avx",
    ":crc32",
    ":hsw",
    ":none",
    ":sse2",
    ":sse41",
    ":sse42",
    ":ssse3",
  ]

  # This file (and all GN files in Skia) are designed to work with an
  # empty sources assignment filter; we handle all that explicitly.
  # We clear the filter here for clients who may have set up a global filter.
  set_sources_assignment_filter([])

  sources = []
  sources += skia_pathops_sources
  sources += skia_pathops_public
  sources += [
    "src/core/SkAnalyticEdge.cpp",
    "src/core/SkArenaAlloc.cpp",
    "src/core/SkContourMeasure.cpp",
    "src/core/SkCubicMap.cpp",
    "src/core/SkEdge.cpp",
    "src/core/SkEdgeBuilder.cpp",
    "src/core/SkEdgeClipper.cpp",
    "src/core/SkGeometry.cpp",
    "src/core/SkLineClipper.cpp",
    "src/core/SkMallocPixelRef.cpp",
    "src/core/SkMath.cpp",
    "src/core/SkMatrix.cpp",
    "src/core/SkOpts.cpp",
    "src/core/SkPaint.cpp",
    "src/core/SkPath.cpp",
    "src/core/SkPathEffect.cpp",
    "src/core/SkPathMeasure.cpp",
    "src/core/SkPathRef.cpp",
    "src/core/SkPoint.cpp",
    "src/core/SkRRect.cpp",
    "src/core/SkRect.cpp",
    "src/core/SkSemaphore.cpp",
    "src/core/SkStream.cpp",
    "src/core/SkString.cpp",
    "src/core/SkStringUtils.cpp",
    "src/core/SkStroke.cpp",
    "src/core/SkStrokeRec.cpp",
    "src/core/SkStrokerPriv.cpp",
    "src/core/SkThreadID.cpp",
    "src/core/SkUtils.cpp",
    "src/effects/SkDashPathEffect.cpp",
    "src/effects/SkTrimPathEffect.cpp",
    "src/ports/SkDebug_stdio.cpp",
    "src/ports/SkMemory_malloc.cpp",
    "src/utils/SkDashPath.cpp",
    "src/utils/SkParse.cpp",
    "src/utils/SkParsePath.cpp",
    "src/utils/SkUTF.cpp",
  ]
}

group("modules") {
  deps = [
    "modules/particles",
    "modules/skottie",
    "modules/skshaper",
  ]
}

# DebugCanvas used in experimental/wasm-skp-debugger
if (target_cpu == "wasm") {
  static_library("debugcanvas") {
    public_configs = [ ":skia_public" ]

    sources = [
      "tools/UrlDataManager.cpp",
      "tools/debugger/DebugCanvas.cpp",
      "tools/debugger/DrawCommand.cpp",
      "tools/debugger/JsonWriteBuffer.cpp",
    ]

    deps = [
      ":fontmgr_wasm",
    ]
  }
}

static_library("pathkit") {
  check_includes = false
  public_configs = [ ":skia_public" ]
  configs += skia_library_configs

  deps = [
    ":arm64",
    ":armv7",
    ":avx",
    ":crc32",
    ":hsw",
    ":none",
    ":sse2",
    ":sse41",
    ":sse42",
    ":ssse3",
  ]

  # This file (and all GN files in Skia) are designed to work with an
  # empty sources assignment filter; we handle all that explicitly.
  # We clear the filter here for clients who may have set up a global filter.
  set_sources_assignment_filter([])

  sources = []
  sources += skia_pathops_sources
  sources += skia_pathops_public
  sources += [
    "src/core/SkAnalyticEdge.cpp",
    "src/core/SkArenaAlloc.cpp",
    "src/core/SkContourMeasure.cpp",
    "src/core/SkCubicMap.cpp",
    "src/core/SkEdge.cpp",
    "src/core/SkEdgeBuilder.cpp",
    "src/core/SkEdgeClipper.cpp",
    "src/core/SkGeometry.cpp",
    "src/core/SkLineClipper.cpp",
    "src/core/SkMallocPixelRef.cpp",
    "src/core/SkMath.cpp",
    "src/core/SkMatrix.cpp",
    "src/core/SkOpts.cpp",
    "src/core/SkPaint.cpp",
    "src/core/SkPath.cpp",
    "src/core/SkPathEffect.cpp",
    "src/core/SkPathMeasure.cpp",
    "src/core/SkPathRef.cpp",
    "src/core/SkPoint.cpp",
    "src/core/SkRRect.cpp",
    "src/core/SkRect.cpp",
    "src/core/SkSemaphore.cpp",
    "src/core/SkStream.cpp",
    "src/core/SkString.cpp",
    "src/core/SkStringUtils.cpp",
    "src/core/SkStroke.cpp",
    "src/core/SkStrokeRec.cpp",
    "src/core/SkStrokerPriv.cpp",
    "src/core/SkThreadID.cpp",
    "src/core/SkUtils.cpp",
    "src/effects/SkDashPathEffect.cpp",
    "src/effects/SkTrimPathEffect.cpp",
    "src/ports/SkDebug_stdio.cpp",
    "src/ports/SkMemory_malloc.cpp",
    "src/utils/SkDashPath.cpp",
    "src/utils/SkParse.cpp",
    "src/utils/SkParsePath.cpp",
    "src/utils/SkUTF.cpp",
  ]
}

group("modules") {
  deps = [
    "modules/particles",
    "modules/skottie",
    "modules/skshaper",
  ]
}

# Targets guarded by skia_enable_tools may use //third_party freely.
if (skia_enable_tools) {
  skia_public_includes = [
    "include/android",
    "include/atlastext",
    "include/c",
    "include/codec",
    "include/config",
    "include/core",
    "include/docs",
    "include/effects",
    "include/encode",
    "include/gpu",
    "include/pathops",
    "include/ports",
    "include/svg",
    "include/utils",
    "include/utils/mac",
    "modules/sksg/include",
    "modules/skshaper/include",
    "modules/skottie/include",
  ]

  # Used by gn_to_bp.py to list our public include dirs.
  source_set("public") {
    configs += [ ":skia_public" ]
    include_dirs = skia_public_includes
  }

  config("skia.h_config") {
    include_dirs = [ "$target_gen_dir" ]
  }
  action("skia.h") {
    public_configs = [ ":skia.h_config" ]
    skia_h = "$target_gen_dir/skia.h"
    script = "gn/find_headers.py"

    args = [ rebase_path("//bin/gn") ] + [ rebase_path("//") ] +
           [ rebase_path(skia_h, root_build_dir) ] +
           rebase_path(skia_public_includes)
    depfile = "$skia_h.deps"
    outputs = [
      skia_h,
    ]
  }

  if (target_cpu == "x64") {
    executable("fiddle") {
      check_includes = false
      libs = []
      sources = [
        "tools/fiddle/draw.cpp",
        "tools/fiddle/fiddle_main.cpp",
      ]

      if (skia_use_egl) {
        sources += [ "tools/fiddle/egl_context.cpp" ]
      } else {
        sources += [ "tools/fiddle/null_context.cpp" ]
      }
      testonly = true
      deps = [
        ":flags",
        ":gpu_tool_utils",
        ":skia",
        ":skia.h",
        "modules/skottie",
        "modules/skshaper",
      ]
    }
  }

  config("our_vulkan_headers") {
    # We add this directory to simulate the client already have
    # vulkan/vulkan_core.h on their path.
    include_dirs = [ "include/third_party/vulkan" ]
  }

  source_set("public_headers_warnings_check") {
    sources = [
      "tools/public_headers_warnings_check.cpp",
    ]
    configs -= [ "//gn:warnings_except_public_headers" ]
    configs += [ ":our_vulkan_headers" ]
    deps = [
      ":skia",
      ":skia.h",
      "modules/skottie",
      "modules/skshaper",
    ]
<<<<<<< HEAD
=======

    if (skia_use_dawn) {
      deps += [ "//third_party/dawn:dawn_headers" ]
    }
>>>>>>> 40be567a
  }

  template("test_lib") {
    config(target_name + "_config") {
      if (defined(invoker.public_defines)) {
        defines = invoker.public_defines
      }
    }
    source_set(target_name) {
      forward_variables_from(invoker, "*", [])
      check_includes = false
      public_configs = [
        ":" + target_name + "_config",
        ":skia_private",
      ]

      if (!defined(deps)) {
        deps = []
      }
      deps += [ ":skia" ]
      testonly = true
    }
  }

  template("test_app") {
    if (is_ios) {
      app_name = target_name
      gen_path = target_gen_dir

      action("${app_name}_generate_info_plist") {
        script = "//gn/gen_plist_ios.py"
        outputs = [
          "$gen_path/${app_name}_Info.plist",
        ]
        args = [ rebase_path("$gen_path/$app_name", root_build_dir) ]
      }

      bundle_data("${app_name}_bundle_info_plist") {
        public_deps = [
          ":${app_name}_generate_info_plist",
        ]
        sources = [
          "$gen_path/${app_name}_Info.plist",
        ]
        outputs = [
          "{{bundle_root_dir}}/Info.plist",
        ]
      }

      has_skps = "True" == exec_script("//gn/checkdir.py",
                                       [ rebase_path("skps", root_build_dir) ],
                                       "trim string")
      bundle_data("${app_name}_bundle_resources") {
        sources = [
          "resources",
        ]
        outputs = [
          # iOS reserves the folders 'Resources' and 'resources' so store one level deeper
          "{{bundle_resources_dir}}/data/resources",
        ]
      }
      if (has_skps) {
        bundle_data("${app_name}_bundle_skps") {
          sources = [
            "skps",
          ]
          outputs = [
            # Store in same folder as resources
            "{{bundle_resources_dir}}/data/skps",
          ]
        }
      }

      executable("${app_name}_generate_executable") {
        forward_variables_from(invoker,
                               "*",
                               [
                                 "output_name",
                                 "visibility",
                                 "is_shared_library",
                               ])
        configs += [ ":skia_private" ]
        testonly = true
        output_name = rebase_path("$gen_path/$app_name", root_build_dir)
      }

      bundle_data("${app_name}_bundle_executable") {
        public_deps = [
          ":${app_name}_generate_executable",
        ]
        sources = [
          "$gen_path/$app_name",
        ]
        outputs = [
          "{{bundle_executable_dir}}/$app_name",
        ]
        testonly = true
      }

      bundle_data("${app_name}_bundle_symbols") {
        public_deps = [
          ":${app_name}_generate_executable",
        ]
        sources = [
          "$gen_path/${app_name}.dSYM",
        ]
        outputs = [
          "{{bundle_executable_dir}}/${app_name}.dSYM",
        ]
        testonly = true
      }

      create_bundle("$app_name") {
        product_type = "com.apple.product-type.application"
        testonly = true

        bundle_root_dir = "${root_build_dir}/${target_name}.app"
        bundle_resources_dir = bundle_root_dir
        bundle_executable_dir = bundle_root_dir

        deps = [
          ":${app_name}_bundle_executable",
          ":${app_name}_bundle_info_plist",
          ":${app_name}_bundle_resources",
          ":${app_name}_bundle_symbols",
        ]
        if (has_skps) {
          deps += [ ":${app_name}_bundle_skps" ]
        }

        # should only code sign when running on a device, not the simulator
        if (target_cpu != "x64") {
          code_signing_script = "//gn/codesign_ios.py"
          code_signing_sources = [ "$target_gen_dir/$app_name" ]
          code_signing_outputs = [
            "$bundle_root_dir/_CodeSignature/CodeResources",
            "$bundle_root_dir/embedded.mobileprovision",
          ]
          code_signing_args = [
            rebase_path("$bundle_root_dir", root_build_dir),
            skia_ios_identity,
            skia_ios_profile,
          ]
        }
      }
    } else {
      # !is_ios

      if (defined(invoker.is_shared_library) && invoker.is_shared_library) {
        shared_library("lib" + target_name) {
          forward_variables_from(invoker, "*", [ "is_shared_library" ])
          configs += [ ":skia_private" ]
          testonly = true
        }
      } else {
        _executable = target_name
        executable(_executable) {
          check_includes = false
          forward_variables_from(invoker, "*", [ "is_shared_library" ])
          configs += [ ":skia_private" ]
          testonly = true
        }
      }
      if (is_android && skia_android_serial != "" && defined(_executable)) {
        action("push_" + target_name) {
          script = "gn/push_to_android.py"
          deps = [
            ":" + _executable,
          ]
          _stamp = "$target_gen_dir/$_executable.pushed_$skia_android_serial"
          outputs = [
            _stamp,
          ]
          args = [
            rebase_path("$root_build_dir/$_executable"),
            skia_android_serial,
            rebase_path(_stamp),
          ]
          testonly = true
        }
      }
    }
  }

  config("moltenvk_config") {
    if (defined(skia_moltenvk_path) && skia_moltenvk_path != "") {
      if (is_ios) {
        moltenvk_framework_path = "$skia_moltenvk_path/MoltenVK/iOS"
      } else {
        moltenvk_framework_path = "$skia_moltenvk_path/MoltenVK/macOS"
      }
      cflags = [ "-F$moltenvk_framework_path" ]
      ldflags = [ "-F$moltenvk_framework_path" ]
      libs = [
        "MoltenVK.framework",
        "Metal.framework",
        "IOSurface.framework",
        "QuartzCore.framework",
        "Foundation.framework",
      ]
      if (is_ios) {
        libs += [ "UIKit.framework" ]
      } else {
        libs += [ "IOKit.framework" ]
      }
      defines = [ "SK_MOLTENVK" ]
    }
  }
<<<<<<< HEAD

  source_set("moltenvk") {
    public_configs = [ ":moltenvk_config" ]
  }

  test_lib("gpu_tool_utils") {
    public_defines = []

    # Bots and even devs may not have Vulkan headers, so put
    # include/third_party/vulkan on our path so they're always available.
    all_dependent_configs = [ ":our_vulkan_headers" ]

    defines = []
    if (skia_enable_discrete_gpu) {
      defines += [ "SK_ENABLE_DISCRETE_GPU" ]
    }

    deps = []
    public_deps = []
    sources = [
      "tools/gpu/GrContextFactory.cpp",
      "tools/gpu/GrTest.cpp",
      "tools/gpu/MemoryCache.cpp",
      "tools/gpu/MemoryCache.h",
      "tools/gpu/ProxyUtils.cpp",
      "tools/gpu/TestContext.cpp",
      "tools/gpu/YUVUtils.cpp",
      "tools/gpu/YUVUtils.h",
      "tools/gpu/atlastext/GLTestAtlasTextRenderer.cpp",
      "tools/gpu/gl/GLTestContext.cpp",
      "tools/gpu/gl/command_buffer/GLTestContext_command_buffer.cpp",
      "tools/gpu/mock/MockTestContext.cpp",
    ]
    libs = []

=======

  source_set("moltenvk") {
    public_configs = [ ":moltenvk_config" ]
  }

  test_lib("gpu_tool_utils") {
    public_defines = []

    # Bots and even devs may not have Vulkan headers, so put
    # include/third_party/vulkan on our path so they're always available.
    all_dependent_configs = [ ":our_vulkan_headers" ]

    defines = []
    if (skia_enable_discrete_gpu) {
      defines += [ "SK_ENABLE_DISCRETE_GPU" ]
    }

    deps = []
    public_deps = []
    sources = [
      "tools/gpu/GrContextFactory.cpp",
      "tools/gpu/GrTest.cpp",
      "tools/gpu/MemoryCache.cpp",
      "tools/gpu/MemoryCache.h",
      "tools/gpu/ProxyUtils.cpp",
      "tools/gpu/TestContext.cpp",
      "tools/gpu/YUVUtils.cpp",
      "tools/gpu/YUVUtils.h",
      "tools/gpu/atlastext/GLTestAtlasTextRenderer.cpp",
      "tools/gpu/gl/GLTestContext.cpp",
      "tools/gpu/gl/command_buffer/GLTestContext_command_buffer.cpp",
      "tools/gpu/mock/MockTestContext.cpp",
    ]
    libs = []

>>>>>>> 40be567a
    if (is_android || skia_use_egl) {
      sources += [ "tools/gpu/gl/egl/CreatePlatformGLTestContext_egl.cpp" ]
    } else if (is_ios) {
      sources += [ "tools/gpu/gl/iOS/CreatePlatformGLTestContext_iOS.mm" ]
      libs += [ "OpenGLES.framework" ]
    } else if (is_linux) {
      sources += [ "tools/gpu/gl/glx/CreatePlatformGLTestContext_glx.cpp" ]
      libs += [
        "GLU",
        "X11",
      ]
    } else if (is_mac) {
      sources += [ "tools/gpu/gl/mac/CreatePlatformGLTestContext_mac.cpp" ]
    } else if (is_win) {
      sources += [ "tools/gpu/gl/win/CreatePlatformGLTestContext_win.cpp" ]
      libs += [ "Gdi32.lib" ]
      if (target_cpu != "arm64") {
        libs += [ "OpenGL32.lib" ]
      }
    }

    cflags_objcc = [ "-fobjc-arc" ]

    if (skia_use_angle) {
      deps += [ "//third_party/angle2" ]
      sources += [ "tools/gpu/gl/angle/GLTestContext_angle.cpp" ]
    }

    if (skia_use_vulkan) {
      sources += [ "tools/gpu/vk/VkTestContext.cpp" ]
      sources += [ "tools/gpu/vk/VkTestUtils.cpp" ]
      if (defined(skia_moltenvk_path) && skia_moltenvk_path != "") {
        public_deps += [ ":moltenvk" ]
      }
    }
    if (skia_use_metal) {
      sources += [ "tools/gpu/mtl/MtlTestContext.mm" ]
    }
<<<<<<< HEAD
=======
    if (skia_use_dawn) {
      public_deps += [ "//third_party/dawn:dawn_headers" ]
      sources += [ "tools/gpu/dawn/DawnTestContext.cpp" ]
    }
>>>>>>> 40be567a
  }

  test_lib("flags") {
    sources = [
      "tools/flags/CommandLineFlags.cpp",
    ]
  }

  test_lib("common_flags_config") {
    sources = [
      "tools/flags/CommonFlagsConfig.cpp",
    ]
    deps = [
      ":flags",
    ]
    public_deps = [
<<<<<<< HEAD
      ":gpu_tool_utils",
    ]
  }
  test_lib("common_flags_gpu") {
    sources = [
      "tools/flags/CommonFlagsGpu.cpp",
    ]
    deps = [
      ":flags",
    ]
    public_deps = [
      ":gpu_tool_utils",
    ]
  }
=======
      ":gpu_tool_utils",
    ]
  }
  test_lib("common_flags_gpu") {
    sources = [
      "tools/flags/CommonFlagsGpu.cpp",
    ]
    deps = [
      ":flags",
    ]
    public_deps = [
      ":gpu_tool_utils",
    ]
  }
>>>>>>> 40be567a
  test_lib("common_flags_images") {
    sources = [
      "tools/flags/CommonFlagsImages.cpp",
    ]
    deps = [
      ":flags",
    ]
  }
  test_lib("common_flags_aa") {
    sources = [
      "tools/flags/CommonFlagsAA.cpp",
    ]
    deps = [
      ":flags",
    ]
  }

  test_lib("trace") {
    deps = [
      ":flags",
<<<<<<< HEAD
    ]
    sources = [
      "tools/trace/ChromeTracingTracer.cpp",
      "tools/trace/ChromeTracingTracer.h",
      "tools/trace/EventTracingPriv.cpp",
      "tools/trace/EventTracingPriv.h",
      "tools/trace/SkDebugfTracer.cpp",
      "tools/trace/SkDebugfTracer.h",
=======
>>>>>>> 40be567a
    ]
  }

  test_lib("tool_utils") {
    sources = [
      "tools/trace/ChromeTracingTracer.cpp",
      "tools/trace/ChromeTracingTracer.h",
      "tools/trace/EventTracingPriv.cpp",
      "tools/trace/EventTracingPriv.h",
      "tools/trace/SkDebugfTracer.cpp",
      "tools/trace/SkDebugfTracer.h",
    ]
  }

  test_lib("tool_utils") {
    sources = [
      "tools/AndroidSkDebugToStdOut.cpp",
      "tools/AutoreleasePool.h",
      "tools/CrashHandler.cpp",
      "tools/DDLPromiseImageHelper.cpp",
      "tools/DDLTileHelper.cpp",
      "tools/LsanSuppressions.cpp",
      "tools/ProcStats.cpp",
      "tools/Resources.cpp",
<<<<<<< HEAD
=======
      "tools/SkMetaData.cpp",
      "tools/SkMetaData.h",
      "tools/SkSharingProc.cpp",
>>>>>>> 40be567a
      "tools/ToolUtils.cpp",
      "tools/UrlDataManager.cpp",
      "tools/debugger/DebugCanvas.cpp",
      "tools/debugger/DrawCommand.cpp",
      "tools/debugger/JsonWriteBuffer.cpp",
      "tools/fonts/RandomScalerContext.cpp",
      "tools/fonts/TestEmptyTypeface.h",
      "tools/fonts/TestFontMgr.cpp",
      "tools/fonts/TestFontMgr.h",
      "tools/fonts/TestSVGTypeface.cpp",
      "tools/fonts/TestSVGTypeface.h",
      "tools/fonts/TestTypeface.cpp",
      "tools/fonts/TestTypeface.h",
      "tools/fonts/ToolUtilsFont.cpp",
      "tools/random_parse_path.cpp",
<<<<<<< HEAD
      "tools/timer/AnimTimer.h",
=======
      "tools/timer/TimeUtils.h",
>>>>>>> 40be567a
      "tools/timer/Timer.cpp",
    ]
    libs = []
    if (is_ios) {
      sources += [ "tools/ios_utils.m" ]
      sources += [ "tools/ios_utils.h" ]
      if (skia_use_metal) {
        sources += [ "tools/AutoreleasePool.mm" ]
      }
      libs += [ "Foundation.framework" ]
<<<<<<< HEAD
=======
    } else if (is_mac) {
      if (skia_use_metal) {
        sources += [ "tools/AutoreleasePool.mm" ]
        libs += [ "Foundation.framework" ]
      }
>>>>>>> 40be567a
    } else if (is_win) {
      libs += [ "DbgHelp.lib" ]
    }

    defines = []
    if (skia_tools_require_resources) {
      defines += [ "SK_TOOLS_REQUIRE_RESOURCES" ]
    }
    deps = [
      ":experimental_svg_model",
      ":flags",
    ]
    public_deps = [
      ":gpu_tool_utils",
<<<<<<< HEAD
    ]
  }

  test_lib("etc1") {
    sources = [
      "third_party/etc1/etc1.cpp",
    ]
  }

=======
    ]
  }

  test_lib("etc1") {
    sources = [
      "third_party/etc1/etc1.cpp",
    ]
  }

>>>>>>> 40be567a
  if (skia_use_ffmpeg) {
    test_lib("video_decoder") {
      sources = [
        "experimental/ffmpeg/SkVideoDecoder.cpp",
        "experimental/ffmpeg/SkVideoDecoder.h",
<<<<<<< HEAD
      ]
      libs = [
=======
        "experimental/ffmpeg/SkVideoEncoder.cpp",
        "experimental/ffmpeg/SkVideoEncoder.h",
      ]
      libs = [
        "swscale",
>>>>>>> 40be567a
        "avcodec",
        "avformat",
        "avutil",
      ]
    }
  }

  import("gn/gm.gni")
  test_lib("gm") {
    sources = gm_sources
    deps = [
      ":etc1",
      ":flags",
      ":skia",
      ":tool_utils",
      "modules/skottie",
      "modules/skottie:gm",
      "modules/sksg",
      "modules/skshaper",
    ]
<<<<<<< HEAD
    public_deps = [
      ":gpu_tool_utils",
=======
    if (is_skia_dev_build) {
      sources += [ "gm/fiddle.cpp" ]
      deps += [ ":skia.h" ]
    }
    public_deps = [
      ":gpu_tool_utils",
    ]

    if (skia_use_ffmpeg) {
      deps += [ ":video_decoder" ]
      sources += [ "gm/video_decoder.cpp" ]
    }
  }

  test_lib("skvm_builders") {
    sources = [
      "tools/SkVMBuilders.cpp",
      "tools/SkVMBuilders.h",
>>>>>>> 40be567a
    ]

    if (skia_use_ffmpeg) {
      deps += [ ":video_decoder" ]
      sources += [ "gm/video_decoder.cpp" ]
    }
  }

  import("gn/tests.gni")
  test_lib("tests") {
    sources = tests_sources + pathops_tests_sources
    if (skia_use_metal) {
      sources += metal_tests_sources
    }
    if (!skia_enable_fontmgr_android) {
      sources -= [ "//tests/FontMgrAndroidParserTest.cpp" ]
    }
    if (!(skia_use_freetype && skia_use_fontconfig)) {
      sources -= [ "//tests/FontMgrFontConfigTest.cpp" ]
    }
    deps = [
      ":experimental_svg_model",
      ":flags",
      ":skia",
      ":skvm_builders",
      ":tool_utils",
      "modules/skottie:tests",
<<<<<<< HEAD
=======
      "modules/skparagraph:tests",
>>>>>>> 40be567a
      "modules/sksg:tests",
      "modules/skshaper",
      "//third_party/libpng",
      "//third_party/libwebp",
      "//third_party/zlib",
    ]
    public_deps = [
      ":gpu_tool_utils",  # Test.h #includes headers from this target.
    ]
  }

  import("gn/bench.gni")
  test_lib("bench") {
    sources = bench_sources
    deps = [
      ":flags",
      ":gm",
      ":gpu_tool_utils",
      ":skia",
      ":skvm_builders",
      ":tool_utils",
<<<<<<< HEAD
=======
      "modules/skparagraph:bench",
      "modules/skshaper",
>>>>>>> 40be567a
    ]
  }

  test_lib("experimental_svg_model") {
    if (skia_use_expat) {
      sources = [
        "experimental/svg/model/SkSVGAttribute.cpp",
        "experimental/svg/model/SkSVGAttributeParser.cpp",
        "experimental/svg/model/SkSVGCircle.cpp",
        "experimental/svg/model/SkSVGClipPath.cpp",
        "experimental/svg/model/SkSVGContainer.cpp",
        "experimental/svg/model/SkSVGDOM.cpp",
        "experimental/svg/model/SkSVGEllipse.cpp",
        "experimental/svg/model/SkSVGGradient.cpp",
        "experimental/svg/model/SkSVGLine.cpp",
        "experimental/svg/model/SkSVGLinearGradient.cpp",
        "experimental/svg/model/SkSVGNode.cpp",
        "experimental/svg/model/SkSVGPath.cpp",
        "experimental/svg/model/SkSVGPattern.cpp",
        "experimental/svg/model/SkSVGPoly.cpp",
        "experimental/svg/model/SkSVGRadialGradient.cpp",
        "experimental/svg/model/SkSVGRect.cpp",
        "experimental/svg/model/SkSVGRenderContext.cpp",
        "experimental/svg/model/SkSVGSVG.cpp",
        "experimental/svg/model/SkSVGShape.cpp",
        "experimental/svg/model/SkSVGStop.cpp",
        "experimental/svg/model/SkSVGTransformableNode.cpp",
        "experimental/svg/model/SkSVGUse.cpp",
        "experimental/svg/model/SkSVGValue.cpp",
      ]
      deps = [
        ":skia",
        ":xml",
      ]
    }
  }

<<<<<<< HEAD
=======
  test_lib("experimental_xform") {
    sources = [
      "experimental/xform/SkShape.cpp",
      "experimental/xform/SkXform.cpp",
      "experimental/xform/XContext.cpp",
    ]
    deps = [
      ":skia",
    ]
  }

>>>>>>> 40be567a
  if (skia_use_lua) {
    test_lib("lua") {
      sources = [
        "src/utils/SkLua.cpp",
        "src/utils/SkLuaCanvas.cpp",
      ]
      deps = [
        "modules/skshaper",
        "//third_party/lua",
      ]
    }

    test_app("lua_app") {
      sources = [
        "tools/lua/lua_app.cpp",
      ]
      deps = [
        ":lua",
        ":skia",
        "//third_party/lua",
      ]
    }

    test_app("lua_pictures") {
      sources = [
        "tools/lua/lua_pictures.cpp",
      ]
      deps = [
        ":flags",
        ":lua",
        ":skia",
        ":tool_utils",
        "//third_party/lua",
      ]
    }
  }

  if (is_linux || is_mac) {
    test_app("skottie_tool") {
      deps = [
        "modules/skottie:tool",
      ]
    }
  }

  test_app("make_skqp_model") {
    sources = [
      "tools/skqp/make_skqp_model.cpp",
    ]
    deps = [
      ":skia",
    ]
  }

  if (target_cpu != "wasm") {
    import("gn/samples.gni")
    test_lib("samples") {
      sources = samples_sources
      public_deps = [
        ":tool_utils",
      ]
      deps = [
        ":experimental_svg_model",
        ":flags",
        ":gpu_tool_utils",
        ":xml",
<<<<<<< HEAD
=======
        "modules/skparagraph:samples",
>>>>>>> 40be567a
        "modules/sksg",
        "modules/skshaper",
      ]

      if (skia_use_lua) {
        sources += [ "samplecode/SampleLua.cpp" ]
        deps += [
          ":lua",
          "//third_party/lua",
        ]
      }
    }
    test_app("imgcvt") {
      sources = [
        "tools/imgcvt.cpp",
      ]
      deps = [
        ":skcms",
        ":skia",
      ]
    }
    test_lib("hash_and_encode") {
      sources = [
        "tools/HashAndEncode.cpp",
        "tools/HashAndEncode.h",
      ]
      deps = [
        ":flags",
        ":skia",
        "//third_party/libpng",
      ]
    }
    test_app("fm") {
      sources = [
        "tools/fm/fm.cpp",
      ]
      deps = [
        ":common_flags_aa",
        ":common_flags_gpu",
        ":experimental_svg_model",
        ":flags",
        ":gm",
        ":gpu_tool_utils",
        ":hash_and_encode",
        ":skia",
        ":tool_utils",
        ":trace",
        "modules/skottie",
        "modules/skottie:utils",
      ]
    }
    test_app("dm") {
      sources = [
        "dm/DM.cpp",
        "dm/DMGpuTestProcs.cpp",
        "dm/DMJsonWriter.cpp",
        "dm/DMSrcSink.cpp",
      ]
      deps = [
        ":common_flags_aa",
        ":common_flags_config",
        ":common_flags_gpu",
        ":common_flags_images",
        ":experimental_svg_model",
        ":flags",
        ":gm",
        ":gpu_tool_utils",
        ":hash_and_encode",
        ":skia",
        ":tests",
        ":tool_utils",
        ":trace",
        "modules/skottie",
        "modules/skottie:utils",
        "modules/sksg",
      ]
    }
  }

  if (!is_win) {
    test_app("remote_demo") {
      sources = [
        "tools/remote_demo.cpp",
      ]
      deps = [
        ":skia",
      ]
    }
  }

  test_app("nanobench") {
    sources = [
      "bench/nanobench.cpp",
    ]
    deps = [
      ":bench",
      ":common_flags_aa",
      ":common_flags_config",
      ":common_flags_gpu",
      ":common_flags_images",
      ":experimental_svg_model",
      ":flags",
      ":gm",
      ":gpu_tool_utils",
      ":skia",
      ":tool_utils",
      ":trace",
<<<<<<< HEAD
      "modules/sksg",
=======
      "modules/skparagraph:bench",
      "modules/sksg",
      "modules/skshaper",
>>>>>>> 40be567a
    ]
  }

  test_app("skpinfo") {
    sources = [
      "tools/skpinfo.cpp",
    ]
    deps = [
      ":flags",
      ":skia",
    ]
  }

<<<<<<< HEAD
=======
  if (skia_use_ffmpeg) {
    test_app("skottie2movie") {
      sources = [
        "tools/skottie2movie.cpp",
      ]
      deps = [
        ":flags",
        ":skia",
        ":video_decoder",
        "modules/skottie",
        "modules/skottie:utils",
      ]
    }
  }

>>>>>>> 40be567a
  test_app("skpbench") {
    sources = [
      "tools/skpbench/skpbench.cpp",
    ]
    deps = [
      ":common_flags_config",
      ":common_flags_gpu",
      ":flags",
      ":gpu_tool_utils",
      ":skia",
      ":tool_utils",
    ]
  }

  test_app("sktexttopdf") {
    sources = [
      "tools/using_skia_and_harfbuzz.cpp",
    ]
    deps = [
      ":skia",
      "modules/skshaper",
    ]
  }

  test_app("create_test_font") {
    sources = [
      "tools/fonts/create_test_font.cpp",
    ]
    deps = [
      ":skia",
    ]
    assert_no_deps = [
      # tool_utils requires the output of this app.
      ":tool_utils",
    ]
  }

  if (skia_use_expat) {
    test_app("create_test_font_color") {
      sources = [
        "tools/fonts/create_test_font_color.cpp",
      ]
      deps = [
        ":flags",
        ":skia",
        ":tool_utils",
      ]
    }
  }

  test_app("get_images_from_skps") {
    sources = [
      "tools/get_images_from_skps.cpp",
    ]
    deps = [
      ":flags",
      ":skia",
    ]
  }

  if (!is_ios && target_cpu != "wasm" && !(is_win && target_cpu == "arm64")) {
    test_app("skiaserve") {
      sources = [
        "tools/skiaserve/Request.cpp",
        "tools/skiaserve/Response.cpp",
        "tools/skiaserve/skiaserve.cpp",
        "tools/skiaserve/urlhandlers/BreakHandler.cpp",
        "tools/skiaserve/urlhandlers/ClipAlphaHandler.cpp",
        "tools/skiaserve/urlhandlers/CmdHandler.cpp",
        "tools/skiaserve/urlhandlers/ColorModeHandler.cpp",
        "tools/skiaserve/urlhandlers/DataHandler.cpp",
        "tools/skiaserve/urlhandlers/DownloadHandler.cpp",
        "tools/skiaserve/urlhandlers/EnableGPUHandler.cpp",
        "tools/skiaserve/urlhandlers/ImgHandler.cpp",
        "tools/skiaserve/urlhandlers/InfoHandler.cpp",
        "tools/skiaserve/urlhandlers/OpBoundsHandler.cpp",
        "tools/skiaserve/urlhandlers/OpsHandler.cpp",
        "tools/skiaserve/urlhandlers/OverdrawHandler.cpp",
        "tools/skiaserve/urlhandlers/PostHandler.cpp",
        "tools/skiaserve/urlhandlers/QuitHandler.cpp",
        "tools/skiaserve/urlhandlers/RootHandler.cpp",
      ]
      deps = [
        ":flags",
        ":gpu_tool_utils",
        ":skia",
        ":tool_utils",
        "//third_party/libmicrohttpd",
      ]
    }
  }

  test_app("fuzz") {
    sources = [
      "fuzz/Fuzz.cpp",
      "fuzz/FuzzCanvas.cpp",
      "fuzz/FuzzCommon.cpp",
      "fuzz/FuzzDrawFunctions.cpp",
      "fuzz/FuzzEncoders.cpp",
      "fuzz/FuzzGradients.cpp",
      "fuzz/FuzzMain.cpp",
      "fuzz/FuzzParsePath.cpp",
      "fuzz/FuzzPathMeasure.cpp",
      "fuzz/FuzzPathop.cpp",
      "fuzz/FuzzPolyUtils.cpp",
      "fuzz/FuzzRegionOp.cpp",
      "fuzz/oss_fuzz/FuzzAndroidCodec.cpp",
      "fuzz/oss_fuzz/FuzzAnimatedImage.cpp",
      "fuzz/oss_fuzz/FuzzImage.cpp",
      "fuzz/oss_fuzz/FuzzImageFilterDeserialize.cpp",
      "fuzz/oss_fuzz/FuzzIncrementalImage.cpp",
      "fuzz/oss_fuzz/FuzzJSON.cpp",
      "fuzz/oss_fuzz/FuzzPathDeserialize.cpp",
      "fuzz/oss_fuzz/FuzzRegionDeserialize.cpp",
      "fuzz/oss_fuzz/FuzzRegionSetPath.cpp",
      "fuzz/oss_fuzz/FuzzSKSL2GLSL.cpp",
      "fuzz/oss_fuzz/FuzzSKSL2Metal.cpp",
      "fuzz/oss_fuzz/FuzzSKSL2Pipeline.cpp",
      "fuzz/oss_fuzz/FuzzSKSL2SPIRV.cpp",
      "fuzz/oss_fuzz/FuzzTextBlobDeserialize.cpp",
      "tools/UrlDataManager.cpp",
      "tools/debugger/DebugCanvas.cpp",
      "tools/debugger/DrawCommand.cpp",
      "tools/debugger/JsonWriteBuffer.cpp",
    ]
    deps = [
      ":flags",
      ":gpu_tool_utils",
      ":skia",
      "modules/skottie:fuzz",
    ]
  }

  test_app("pathops_unittest") {
    sources = pathops_tests_sources + [
                rebase_path("tests/skia_test.cpp"),
                rebase_path("tests/Test.cpp"),
              ]
    deps = [
      ":flags",
      ":gpu_tool_utils",
      ":skia",
      ":tool_utils",
    ]
  }

  test_app("dump_record") {
    sources = [
      "tools/DumpRecord.cpp",
      "tools/dump_record.cpp",
    ]
    deps = [
      ":flags",
      ":skia",
    ]
  }

  test_app("skdiff") {
    sources = [
      "tools/skdiff/skdiff.cpp",
      "tools/skdiff/skdiff_html.cpp",
      "tools/skdiff/skdiff_main.cpp",
      "tools/skdiff/skdiff_utils.cpp",
    ]
    deps = [
      ":skia",
      ":tool_utils",
    ]
  }

  test_app("skp_parser") {
    sources = [
      "tools/skp_parser.cpp",
    ]
    deps = [
      ":skia",
      ":tool_utils",
    ]
  }

  if (!is_win) {
    test_lib("skqp_lib") {
      defines =
          [ "SK_SKQP_GLOBAL_ERROR_TOLERANCE=$skia_skqp_global_error_tolerance" ]
      sources = [
        "dm/DMGpuTestProcs.cpp",
        "tools/skqp/src/skqp.cpp",
        "tools/skqp/src/skqp_model.cpp",
      ]
      deps = [
        ":gm",
        ":gpu_tool_utils",
        ":skia",
        ":tests",
        ":tool_utils",
      ]
    }
    test_app("skqp") {
      sources = [
        "tools/skqp/src/skqp_main.cpp",
      ]
      deps = [
        ":skia",
        ":skqp_lib",
        ":tool_utils",
      ]
    }
    test_app("jitter_gms") {
      sources = [
        "tools/skqp/jitter_gms.cpp",
      ]
      deps = [
        ":gm",
        ":skia",
        ":skqp_lib",
      ]
    }
  }
  if (is_android) {
    test_app("skqp_app") {
      is_shared_library = true
      sources = [
        "tools/skqp/src/jni_skqp.cpp",
      ]
      deps = [
        ":skia",
        ":skqp_lib",
        ":tool_utils",
      ]
      libs = [ "android" ]
    }
  }
  if (is_android && skia_enable_gpu) {
    test_app("skottie_android") {
      is_shared_library = true

      sources = [
        "platform_tools/android/apps/skottie/src/main/cpp/JavaInputStreamAdaptor.cpp",
        "platform_tools/android/apps/skottie/src/main/cpp/native-lib.cpp",
      ]
      libs = []

      deps = [
        ":skia",
        "modules/skottie",
        "modules/sksg:samples",
      ]
    }
  }

  test_app("list_gms") {
    sources = [
      "tools/list_gms.cpp",
    ]
    deps = [
      ":gm",
      ":skia",
    ]
  }
  test_app("list_gpu_unit_tests") {
    sources = [
      "dm/DMGpuTestProcs.cpp",
      "tools/list_gpu_unit_tests.cpp",
    ]
    deps = [
      ":skia",
      ":tests",
    ]
  }

  test_lib("sk_app") {
    public_deps = [
      ":gpu_tool_utils",
      ":skia",
    ]
    sources = [
      "tools/sk_app/CommandSet.cpp",
      "tools/sk_app/GLWindowContext.cpp",
      "tools/sk_app/Window.cpp",
    ]
    libs = []

<<<<<<< HEAD
=======
    if (skia_use_dawn) {
      sources += [ "tools/sk_app/DawnWindowContext.cpp" ]
    }

>>>>>>> 40be567a
    if (is_android) {
      sources += [
        "tools/sk_app/android/GLWindowContext_android.cpp",
        "tools/sk_app/android/RasterWindowContext_android.cpp",
        "tools/sk_app/android/Window_android.cpp",
        "tools/sk_app/android/main_android.cpp",
        "tools/sk_app/android/surface_glue_android.cpp",
      ]
      libs += [ "android" ]
    } else if (is_linux) {
      sources += [
        "tools/sk_app/unix/GLWindowContext_unix.cpp",
        "tools/sk_app/unix/RasterWindowContext_unix.cpp",
        "tools/sk_app/unix/Window_unix.cpp",
        "tools/sk_app/unix/keysym2ucs.c",
        "tools/sk_app/unix/main_unix.cpp",
      ]
<<<<<<< HEAD
=======
      if (skia_use_dawn) {
        if (dawn_enable_vulkan) {
          sources += [ "tools/sk_app/unix/DawnVulkanWindowContext_unix.cpp" ]
          defines = [ "VK_USE_PLATFORM_XCB_KHR" ]
          libs += [ "X11-xcb" ]
        }
      }
>>>>>>> 40be567a
      libs += [
        "GL",
        "X11",
      ]
    } else if (is_win) {
      sources += [
        "tools/sk_app/win/GLWindowContext_win.cpp",
        "tools/sk_app/win/RasterWindowContext_win.cpp",
        "tools/sk_app/win/Window_win.cpp",
        "tools/sk_app/win/main_win.cpp",
      ]
      if (skia_use_angle) {
        sources += [ "tools/sk_app/win/ANGLEWindowContext_win.cpp" ]
      }
<<<<<<< HEAD
=======
      if (skia_use_dawn) {
        if (dawn_enable_d3d12) {
          sources += [ "tools/sk_app/win/DawnD3D12WindowContext_win.cpp" ]
        }
      }
>>>>>>> 40be567a
    } else if (is_mac) {
      sources += [
        "tools/sk_app/mac/GLWindowContext_mac.mm",
        "tools/sk_app/mac/RasterWindowContext_mac.mm",
        "tools/sk_app/mac/Window_mac.mm",
        "tools/sk_app/mac/main_mac.mm",
      ]
<<<<<<< HEAD
=======
      if (skia_use_dawn) {
        if (dawn_enable_metal) {
          sources += [ "tools/sk_app/mac/DawnMTLWindowContext_mac.mm" ]
        }
      }
>>>>>>> 40be567a
      libs += [
        "QuartzCore.framework",
        "Cocoa.framework",
        "Foundation.framework",
      ]
    } else if (is_ios) {
      sources += [
        "tools/sk_app/ios/GLWindowContext_ios.cpp",
        "tools/sk_app/ios/RasterWindowContext_ios.cpp",
        "tools/sk_app/ios/Window_ios.cpp",
        "tools/sk_app/ios/main_ios.cpp",
      ]
    }

    if (skia_use_vulkan) {
      sources += [ "tools/sk_app/VulkanWindowContext.cpp" ]
      if (is_android) {
        sources += [ "tools/sk_app/android/VulkanWindowContext_android.cpp" ]
      } else if (is_linux) {
        sources += [ "tools/sk_app/unix/VulkanWindowContext_unix.cpp" ]
        libs += [ "X11-xcb" ]
      } else if (is_win) {
        sources += [ "tools/sk_app/win/VulkanWindowContext_win.cpp" ]
      } else if (is_mac) {
        sources += [ "tools/sk_app/mac/VulkanWindowContext_mac.mm" ]
        libs += [ "MetalKit.framework" ]
      }
    }

    if (skia_use_metal) {
      sources += [ "tools/sk_app/MetalWindowContext.mm" ]
      if (is_mac) {
        sources += [ "tools/sk_app/mac/MetalWindowContext_mac.mm" ]
      }
      libs += [ "MetalKit.framework" ]
    }

    deps = [
      ":tool_utils",
    ]
    if (is_android) {
      deps += [ "//third_party/native_app_glue" ]
    } else if (is_ios) {
      deps += [ "//third_party/libsdl" ]
    }
    if (skia_use_angle) {
      deps += [ "//third_party/angle2" ]
    }
  }

  if (!skia_use_vulkan && (is_mac || is_linux || is_win)) {
    test_app("fiddle_examples") {
      sources = [
        "tools/fiddle/all_examples.cpp",
        "tools/fiddle/examples.cpp",
        "tools/fiddle/examples.h",
      ]
      if (is_win) {
        cflags = [ "/wd4756" ]  # Overflow in constant arithmetic
      }
      deps = [
        ":skia",
        ":skia.h",
        "modules/skottie",
        "modules/skshaper",
      ]
    }
  }
  test_app("viewer") {
    is_shared_library = is_android
    sources = [
<<<<<<< HEAD
=======
      "tools/viewer/AnimTimer.h",
>>>>>>> 40be567a
      "tools/viewer/BisectSlide.cpp",
      "tools/viewer/GMSlide.cpp",
      "tools/viewer/ImGuiLayer.cpp",
      "tools/viewer/ImageSlide.cpp",
      "tools/viewer/ParticlesSlide.cpp",
      "tools/viewer/SKPSlide.cpp",
      "tools/viewer/SampleSlide.cpp",
      "tools/viewer/SkottieSlide.cpp",
      "tools/viewer/SlideDir.cpp",
      "tools/viewer/StatsLayer.cpp",
      "tools/viewer/SvgSlide.cpp",
      "tools/viewer/TouchGesture.cpp",
      "tools/viewer/TouchGesture.h",
      "tools/viewer/Viewer.cpp",
    ]
    libs = []

    deps = [
      ":common_flags_gpu",
      ":experimental_svg_model",
      ":flags",
      ":gm",
      ":gpu_tool_utils",
      ":samples",
      ":sk_app",
      ":skia",
      ":tool_utils",
      ":trace",
      "modules/particles",
      "modules/skottie",
      "modules/skottie:utils",
      "modules/sksg",
      "modules/sksg:samples",
      "//third_party/imgui",
    ]
<<<<<<< HEAD
=======
    if (skia_use_experimental_xform) {
      deps += [ ":experimental_xform" ]
      sources += [ "gm/xform.cpp" ]
    }
>>>>>>> 40be567a
  }

  if (!skia_use_angle && (is_linux || is_win || is_mac)) {
    test_app("HelloWorld") {
      sources = [
        "example/HelloWorld.cpp",
      ]
      libs = []

      deps = [
        ":flags",
        ":gpu_tool_utils",
        ":sk_app",
        ":skia",
        ":tool_utils",
      ]
    }
  }

  if (is_linux || is_mac || is_ios) {
    test_app("SkiaSDLExample") {
      sources = [
        "example/SkiaSDLExample.cpp",
      ]
      libs = []
      deps = [
        ":gpu_tool_utils",
        ":skia",
        "//third_party/libsdl",
      ]
    }
  }

  if (skia_qt_path != "" && (is_win || is_linux || is_mac)) {
    action_foreach("generate_mocs") {
      script = "gn/call.py"
      sources = [
        "tools/mdbviz/MainWindow.h",
      ]
      outputs = [
        "$target_gen_dir/mdbviz/{{source_name_part}}_moc.cpp",
      ]
      args = [
        "$skia_qt_path" + "/bin/moc",
        "{{source}}",
        "-o",
        "gen/mdbviz/{{source_name_part}}_moc.cpp",
      ]
    }
    action_foreach("generate_resources") {
      script = "gn/call.py"
      sources = [
        "tools/mdbviz/resources.qrc",
      ]
      outputs = [
        "$target_gen_dir/mdbviz/{{source_name_part}}_res.cpp",
      ]
      args = [
        "$skia_qt_path" + "/bin/rcc",
        "{{source}}",
        "-o",
        "gen/mdbviz/{{source_name_part}}_res.cpp",
      ]
    }
    test_app("mdbviz") {
      if (is_win) {
        # on Windows we need to disable some exception handling warnings due to the Qt headers
        cflags = [ "/Wv:18" ]  # 18 -> VS2013, 19 -> VS2015, 1910 -> VS2017
      }
      sources = [
        "tools/UrlDataManager.cpp",
        "tools/debugger/DebugCanvas.cpp",
        "tools/debugger/DrawCommand.cpp",
        "tools/debugger/JsonWriteBuffer.cpp",
        "tools/mdbviz/MainWindow.cpp",
        "tools/mdbviz/Model.cpp",
        "tools/mdbviz/main.cpp",

        # generated files
        "$target_gen_dir/mdbviz/MainWindow_moc.cpp",
        "$target_gen_dir/mdbviz/resources_res.cpp",
      ]
      lib_dirs = [ "$skia_qt_path/lib" ]
      libs = [
        "Qt5Core.lib",
        "Qt5Gui.lib",
        "Qt5Widgets.lib",
      ]
      include_dirs = [
        "$skia_qt_path/include",
        "$skia_qt_path/include/QtCore",
        "$skia_qt_path/include/QtWidgets",
      ]
      deps = [
        ":generate_mocs",
        ":generate_resources",
        ":skia",
      ]
    }
  }

  if (is_android && defined(ndk) && ndk != "") {
    copy("gdbserver") {
      sources = [
        "$ndk/$ndk_gdbserver",
      ]
      outputs = [
        "$root_out_dir/gdbserver",
      ]
    }
  }

  if (skia_use_opencl) {
    test_app("hello-opencl") {
      sources = [
        "tools/hello-opencl.cpp",
      ]
      deps = [
        "//third_party/opencl",
      ]
    }
  }

<<<<<<< HEAD
  test_app("editor") {
    is_shared_library = is_android
    sources = [
      "experimental/editor/editor.cpp",
      "experimental/editor/editor.h",
      "experimental/editor/editor_application.cpp",
      "experimental/editor/run_handler.cpp",
      "experimental/editor/run_handler.h",
      "experimental/editor/stringslice.cpp",
      "experimental/editor/stringslice.h",
    ]
    deps = [
      ":sk_app",
      ":skia",
      "modules/skshaper",
    ]
=======
  executable("cpu_modules") {
    sources = [
      "tools/cpu_modules.cpp",
    ]
    deps = [
      ":skia",
      "modules/particles",
    ]
  }

  if (skia_use_icu && skia_use_harfbuzz) {
    test_app("editor") {
      is_shared_library = is_android
      deps = [
        "experimental/editor:editor_app",
      ]
    }
  }

  if (skia_enable_skvm_jit) {
    test_app("skvmtool") {
      defines = [
        "SKVM_JIT",
        "SKVM_PERF_DUMPS",
      ]
      include_dirs = [ "." ]
      sources = [
        "src/core/SkSpinlock.cpp",
        "src/core/SkThreadID.cpp",
        "src/core/SkVM.cpp",
        "tools/SkVMBuilders.cpp",
        "tools/SkVMTool.cpp",
      ]
      if (target_cpu == "x64") {
        sources += [ "src/core/SkCpu.cpp" ]
      }
    }
>>>>>>> 40be567a
  }
}<|MERGE_RESOLUTION|>--- conflicted
+++ resolved
@@ -21,10 +21,7 @@
   skia_use_angle = false
   skia_use_egl = false
   skia_use_expat = true
-<<<<<<< HEAD
-=======
   skia_use_experimental_xform = false
->>>>>>> 40be567a
   skia_use_ffmpeg = false
   skia_use_fontconfig = is_linux
   skia_use_fonthost_mac = is_mac
@@ -43,10 +40,7 @@
   skia_use_libheif = is_skia_dev_build
   skia_use_x11 = is_linux
   skia_use_xps = true
-<<<<<<< HEAD
-=======
-}
->>>>>>> 40be567a
+}
 
 declare_args() {
   skia_android_serial = ""
@@ -54,16 +48,11 @@
   skia_enable_nvpr = !skia_enable_flutter_defines
   skia_enable_discrete_gpu = true
   skia_enable_pdf = true
-<<<<<<< HEAD
-  skia_enable_spirv_validation = is_skia_dev_build && is_debug
-  skia_enable_skpicture = true
-=======
   skia_enable_spirv_validation = is_skia_dev_build && is_debug && !skia_use_dawn
   skia_enable_sksl_interpreter = is_skia_dev_build
   skia_enable_skvm_jit =
       is_skia_dev_build && ((target_cpu == "x64" && (is_linux || is_mac)) ||
                             (target_cpu == "arm64" && is_android))
->>>>>>> 40be567a
   skia_enable_vulkan_debug_layers = is_skia_dev_build && is_debug
   skia_qt_path = getenv("QT_PATH")
   skia_compile_processors = false
@@ -76,14 +65,11 @@
   skia_llvm_lib = "LLVM"
 
   skia_tools_require_resources = false
-<<<<<<< HEAD
-=======
   skia_include_multiframe_procs = false
 }
 
 if (skia_use_dawn) {
   import("third_party/externals/dawn/scripts/dawn_features.gni")
->>>>>>> 40be567a
 }
 
 declare_args() {
@@ -462,19 +448,7 @@
     "src/ports/SkFontMgr_win_dw_factory.cpp",
     "src/ports/SkScalerContext_win_dw.cpp",
     "src/ports/SkTypeface_win_dw.cpp",
-<<<<<<< HEAD
-  ]
-}
-
-optional("fontmgr_win_gdi") {
-  enabled = skia_enable_fontmgr_win_gdi
-
-  sources = [
-    "src/ports/SkFontHost_win.cpp",
-=======
->>>>>>> 40be567a
-  ]
-  libs = [ "Gdi32.lib" ]
+  ]
 }
 
 optional("fontmgr_win_gdi") {
@@ -537,10 +511,7 @@
       "src/sksl/SkSLMain.cpp",
     ]
     sources += skia_sksl_sources
-<<<<<<< HEAD
-=======
     sources += skia_sksl_gpu_sources
->>>>>>> 40be567a
     include_dirs = [ "." ]
     deps = [
       ":run_sksllex",
@@ -619,12 +590,8 @@
   public_configs = []
   public_deps = []
 
-<<<<<<< HEAD
-  sources = skia_gpu_sources + skia_sksl_sources + skia_gpu_processor_outputs
-=======
   sources =
       skia_gpu_sources + skia_sksl_gpu_sources + skia_gpu_processor_outputs
->>>>>>> 40be567a
   if (!skia_enable_ccpr) {
     sources -= skia_ccpr_sources
     sources += [ "src/gpu/ccpr/GrCoverageCountingPathRenderer_none.cpp" ]
@@ -675,17 +642,6 @@
       if (using_fuchsia_sdk) {
         public_deps += [ "$fuchsia_sdk_root/pkg:vulkan" ]
       } else {
-<<<<<<< HEAD
-        public_deps +=
-            [ "//third_party/vulkan_loader_and_validation_layers:vulkan" ]
-      }
-    }
-  }
-
-  if (skia_enable_spirv_validation) {
-    deps += [ "//third_party/spirv-tools" ]
-    public_defines += [ "SK_ENABLE_SPIRV_VALIDATION" ]
-=======
         public_deps += [ "//src/graphics/lib/vulkan" ]
       }
     }
@@ -708,7 +664,6 @@
     } else if (dawn_enable_metal) {
       libs += [ "Metal.framework" ]
     }
->>>>>>> 40be567a
   }
 
   cflags_objcc = []
@@ -891,8 +846,6 @@
   ]
 }
 
-<<<<<<< HEAD
-=======
 optional("sksl_interpreter") {
   enabled = skia_enable_sksl_interpreter
   public_defines = [ "SK_ENABLE_SKSL_INTERPRETER" ]
@@ -903,7 +856,6 @@
   public_defines = [ "SKVM_JIT" ]
 }
 
->>>>>>> 40be567a
 if (skia_enable_gpu && skia_generate_workarounds) {
   action("workaround_list") {
     script = "tools/build_workaround_header.py"
@@ -962,11 +914,8 @@
     ":none",
     ":png",
     ":raw",
-<<<<<<< HEAD
-=======
     ":sksl_interpreter",
     ":skvm_jit",
->>>>>>> 40be567a
     ":sse2",
     ":sse41",
     ":sse42",
@@ -995,10 +944,7 @@
   }
   sources += skia_effects_sources
   sources += skia_effects_imagefilter_sources
-<<<<<<< HEAD
-=======
   sources += skia_sksl_sources
->>>>>>> 40be567a
   sources += [
     "src/android/SkAndroidFrameworkUtils.cpp",
     "src/android/SkAnimatedImage.cpp",
@@ -1034,17 +980,6 @@
   ]
 
   defines = []
-<<<<<<< HEAD
-  if (!skia_enable_skpicture) {
-    defines = [ "SK_DISABLE_SKPICTURE" ]
-    public -= skia_skpicture_public
-    sources -= skia_skpicture_sources
-    sources -= [ "//src/effects/imagefilters/SkPictureImageFilter.cpp" ]
-    sources += [ "src/core/SkPicture_none.cpp" ]
-  }
-
-=======
->>>>>>> 40be567a
   libs = []
 
   if (is_win) {
@@ -1238,100 +1173,6 @@
   ]
 }
 
-# DebugCanvas used in experimental/wasm-skp-debugger
-if (target_cpu == "wasm") {
-  static_library("debugcanvas") {
-    public_configs = [ ":skia_public" ]
-
-    sources = [
-      "tools/UrlDataManager.cpp",
-      "tools/debugger/DebugCanvas.cpp",
-      "tools/debugger/DrawCommand.cpp",
-      "tools/debugger/JsonWriteBuffer.cpp",
-    ]
-
-    deps = [
-      ":fontmgr_wasm",
-    ]
-  }
-}
-
-static_library("pathkit") {
-  check_includes = false
-  public_configs = [ ":skia_public" ]
-  configs += skia_library_configs
-
-  deps = [
-    ":arm64",
-    ":armv7",
-    ":avx",
-    ":crc32",
-    ":hsw",
-    ":none",
-    ":sse2",
-    ":sse41",
-    ":sse42",
-    ":ssse3",
-  ]
-
-  # This file (and all GN files in Skia) are designed to work with an
-  # empty sources assignment filter; we handle all that explicitly.
-  # We clear the filter here for clients who may have set up a global filter.
-  set_sources_assignment_filter([])
-
-  sources = []
-  sources += skia_pathops_sources
-  sources += skia_pathops_public
-  sources += [
-    "src/core/SkAnalyticEdge.cpp",
-    "src/core/SkArenaAlloc.cpp",
-    "src/core/SkContourMeasure.cpp",
-    "src/core/SkCubicMap.cpp",
-    "src/core/SkEdge.cpp",
-    "src/core/SkEdgeBuilder.cpp",
-    "src/core/SkEdgeClipper.cpp",
-    "src/core/SkGeometry.cpp",
-    "src/core/SkLineClipper.cpp",
-    "src/core/SkMallocPixelRef.cpp",
-    "src/core/SkMath.cpp",
-    "src/core/SkMatrix.cpp",
-    "src/core/SkOpts.cpp",
-    "src/core/SkPaint.cpp",
-    "src/core/SkPath.cpp",
-    "src/core/SkPathEffect.cpp",
-    "src/core/SkPathMeasure.cpp",
-    "src/core/SkPathRef.cpp",
-    "src/core/SkPoint.cpp",
-    "src/core/SkRRect.cpp",
-    "src/core/SkRect.cpp",
-    "src/core/SkSemaphore.cpp",
-    "src/core/SkStream.cpp",
-    "src/core/SkString.cpp",
-    "src/core/SkStringUtils.cpp",
-    "src/core/SkStroke.cpp",
-    "src/core/SkStrokeRec.cpp",
-    "src/core/SkStrokerPriv.cpp",
-    "src/core/SkThreadID.cpp",
-    "src/core/SkUtils.cpp",
-    "src/effects/SkDashPathEffect.cpp",
-    "src/effects/SkTrimPathEffect.cpp",
-    "src/ports/SkDebug_stdio.cpp",
-    "src/ports/SkMemory_malloc.cpp",
-    "src/utils/SkDashPath.cpp",
-    "src/utils/SkParse.cpp",
-    "src/utils/SkParsePath.cpp",
-    "src/utils/SkUTF.cpp",
-  ]
-}
-
-group("modules") {
-  deps = [
-    "modules/particles",
-    "modules/skottie",
-    "modules/skshaper",
-  ]
-}
-
 # Targets guarded by skia_enable_tools may use //third_party freely.
 if (skia_enable_tools) {
   skia_public_includes = [
@@ -1422,13 +1263,10 @@
       "modules/skottie",
       "modules/skshaper",
     ]
-<<<<<<< HEAD
-=======
 
     if (skia_use_dawn) {
       deps += [ "//third_party/dawn:dawn_headers" ]
     }
->>>>>>> 40be567a
   }
 
   template("test_lib") {
@@ -1637,7 +1475,6 @@
       defines = [ "SK_MOLTENVK" ]
     }
   }
-<<<<<<< HEAD
 
   source_set("moltenvk") {
     public_configs = [ ":moltenvk_config" ]
@@ -1673,43 +1510,6 @@
     ]
     libs = []
 
-=======
-
-  source_set("moltenvk") {
-    public_configs = [ ":moltenvk_config" ]
-  }
-
-  test_lib("gpu_tool_utils") {
-    public_defines = []
-
-    # Bots and even devs may not have Vulkan headers, so put
-    # include/third_party/vulkan on our path so they're always available.
-    all_dependent_configs = [ ":our_vulkan_headers" ]
-
-    defines = []
-    if (skia_enable_discrete_gpu) {
-      defines += [ "SK_ENABLE_DISCRETE_GPU" ]
-    }
-
-    deps = []
-    public_deps = []
-    sources = [
-      "tools/gpu/GrContextFactory.cpp",
-      "tools/gpu/GrTest.cpp",
-      "tools/gpu/MemoryCache.cpp",
-      "tools/gpu/MemoryCache.h",
-      "tools/gpu/ProxyUtils.cpp",
-      "tools/gpu/TestContext.cpp",
-      "tools/gpu/YUVUtils.cpp",
-      "tools/gpu/YUVUtils.h",
-      "tools/gpu/atlastext/GLTestAtlasTextRenderer.cpp",
-      "tools/gpu/gl/GLTestContext.cpp",
-      "tools/gpu/gl/command_buffer/GLTestContext_command_buffer.cpp",
-      "tools/gpu/mock/MockTestContext.cpp",
-    ]
-    libs = []
-
->>>>>>> 40be567a
     if (is_android || skia_use_egl) {
       sources += [ "tools/gpu/gl/egl/CreatePlatformGLTestContext_egl.cpp" ]
     } else if (is_ios) {
@@ -1748,13 +1548,10 @@
     if (skia_use_metal) {
       sources += [ "tools/gpu/mtl/MtlTestContext.mm" ]
     }
-<<<<<<< HEAD
-=======
     if (skia_use_dawn) {
       public_deps += [ "//third_party/dawn:dawn_headers" ]
       sources += [ "tools/gpu/dawn/DawnTestContext.cpp" ]
     }
->>>>>>> 40be567a
   }
 
   test_lib("flags") {
@@ -1766,18 +1563,6 @@
   test_lib("common_flags_config") {
     sources = [
       "tools/flags/CommonFlagsConfig.cpp",
-    ]
-    deps = [
-      ":flags",
-    ]
-    public_deps = [
-<<<<<<< HEAD
-      ":gpu_tool_utils",
-    ]
-  }
-  test_lib("common_flags_gpu") {
-    sources = [
-      "tools/flags/CommonFlagsGpu.cpp",
     ]
     deps = [
       ":flags",
@@ -1786,10 +1571,6 @@
       ":gpu_tool_utils",
     ]
   }
-=======
-      ":gpu_tool_utils",
-    ]
-  }
   test_lib("common_flags_gpu") {
     sources = [
       "tools/flags/CommonFlagsGpu.cpp",
@@ -1801,7 +1582,6 @@
       ":gpu_tool_utils",
     ]
   }
->>>>>>> 40be567a
   test_lib("common_flags_images") {
     sources = [
       "tools/flags/CommonFlagsImages.cpp",
@@ -1822,21 +1602,7 @@
   test_lib("trace") {
     deps = [
       ":flags",
-<<<<<<< HEAD
-    ]
-    sources = [
-      "tools/trace/ChromeTracingTracer.cpp",
-      "tools/trace/ChromeTracingTracer.h",
-      "tools/trace/EventTracingPriv.cpp",
-      "tools/trace/EventTracingPriv.h",
-      "tools/trace/SkDebugfTracer.cpp",
-      "tools/trace/SkDebugfTracer.h",
-=======
->>>>>>> 40be567a
-    ]
-  }
-
-  test_lib("tool_utils") {
+    ]
     sources = [
       "tools/trace/ChromeTracingTracer.cpp",
       "tools/trace/ChromeTracingTracer.h",
@@ -1857,12 +1623,9 @@
       "tools/LsanSuppressions.cpp",
       "tools/ProcStats.cpp",
       "tools/Resources.cpp",
-<<<<<<< HEAD
-=======
       "tools/SkMetaData.cpp",
       "tools/SkMetaData.h",
       "tools/SkSharingProc.cpp",
->>>>>>> 40be567a
       "tools/ToolUtils.cpp",
       "tools/UrlDataManager.cpp",
       "tools/debugger/DebugCanvas.cpp",
@@ -1878,11 +1641,7 @@
       "tools/fonts/TestTypeface.h",
       "tools/fonts/ToolUtilsFont.cpp",
       "tools/random_parse_path.cpp",
-<<<<<<< HEAD
-      "tools/timer/AnimTimer.h",
-=======
       "tools/timer/TimeUtils.h",
->>>>>>> 40be567a
       "tools/timer/Timer.cpp",
     ]
     libs = []
@@ -1893,14 +1652,11 @@
         sources += [ "tools/AutoreleasePool.mm" ]
       }
       libs += [ "Foundation.framework" ]
-<<<<<<< HEAD
-=======
     } else if (is_mac) {
       if (skia_use_metal) {
         sources += [ "tools/AutoreleasePool.mm" ]
         libs += [ "Foundation.framework" ]
       }
->>>>>>> 40be567a
     } else if (is_win) {
       libs += [ "DbgHelp.lib" ]
     }
@@ -1915,7 +1671,6 @@
     ]
     public_deps = [
       ":gpu_tool_utils",
-<<<<<<< HEAD
     ]
   }
 
@@ -1925,32 +1680,16 @@
     ]
   }
 
-=======
-    ]
-  }
-
-  test_lib("etc1") {
-    sources = [
-      "third_party/etc1/etc1.cpp",
-    ]
-  }
-
->>>>>>> 40be567a
   if (skia_use_ffmpeg) {
     test_lib("video_decoder") {
       sources = [
         "experimental/ffmpeg/SkVideoDecoder.cpp",
         "experimental/ffmpeg/SkVideoDecoder.h",
-<<<<<<< HEAD
-      ]
-      libs = [
-=======
         "experimental/ffmpeg/SkVideoEncoder.cpp",
         "experimental/ffmpeg/SkVideoEncoder.h",
       ]
       libs = [
         "swscale",
->>>>>>> 40be567a
         "avcodec",
         "avformat",
         "avutil",
@@ -1971,10 +1710,6 @@
       "modules/sksg",
       "modules/skshaper",
     ]
-<<<<<<< HEAD
-    public_deps = [
-      ":gpu_tool_utils",
-=======
     if (is_skia_dev_build) {
       sources += [ "gm/fiddle.cpp" ]
       deps += [ ":skia.h" ]
@@ -1993,13 +1728,7 @@
     sources = [
       "tools/SkVMBuilders.cpp",
       "tools/SkVMBuilders.h",
->>>>>>> 40be567a
-    ]
-
-    if (skia_use_ffmpeg) {
-      deps += [ ":video_decoder" ]
-      sources += [ "gm/video_decoder.cpp" ]
-    }
+    ]
   }
 
   import("gn/tests.gni")
@@ -2021,10 +1750,7 @@
       ":skvm_builders",
       ":tool_utils",
       "modules/skottie:tests",
-<<<<<<< HEAD
-=======
       "modules/skparagraph:tests",
->>>>>>> 40be567a
       "modules/sksg:tests",
       "modules/skshaper",
       "//third_party/libpng",
@@ -2046,11 +1772,8 @@
       ":skia",
       ":skvm_builders",
       ":tool_utils",
-<<<<<<< HEAD
-=======
       "modules/skparagraph:bench",
       "modules/skshaper",
->>>>>>> 40be567a
     ]
   }
 
@@ -2088,8 +1811,6 @@
     }
   }
 
-<<<<<<< HEAD
-=======
   test_lib("experimental_xform") {
     sources = [
       "experimental/xform/SkShape.cpp",
@@ -2101,7 +1822,6 @@
     ]
   }
 
->>>>>>> 40be567a
   if (skia_use_lua) {
     test_lib("lua") {
       sources = [
@@ -2168,10 +1888,7 @@
         ":flags",
         ":gpu_tool_utils",
         ":xml",
-<<<<<<< HEAD
-=======
         "modules/skparagraph:samples",
->>>>>>> 40be567a
         "modules/sksg",
         "modules/skshaper",
       ]
@@ -2279,13 +1996,9 @@
       ":skia",
       ":tool_utils",
       ":trace",
-<<<<<<< HEAD
-      "modules/sksg",
-=======
       "modules/skparagraph:bench",
       "modules/sksg",
       "modules/skshaper",
->>>>>>> 40be567a
     ]
   }
 
@@ -2299,8 +2012,6 @@
     ]
   }
 
-<<<<<<< HEAD
-=======
   if (skia_use_ffmpeg) {
     test_app("skottie2movie") {
       sources = [
@@ -2316,7 +2027,6 @@
     }
   }
 
->>>>>>> 40be567a
   test_app("skpbench") {
     sources = [
       "tools/skpbench/skpbench.cpp",
@@ -2599,13 +2309,10 @@
     ]
     libs = []
 
-<<<<<<< HEAD
-=======
     if (skia_use_dawn) {
       sources += [ "tools/sk_app/DawnWindowContext.cpp" ]
     }
 
->>>>>>> 40be567a
     if (is_android) {
       sources += [
         "tools/sk_app/android/GLWindowContext_android.cpp",
@@ -2623,8 +2330,6 @@
         "tools/sk_app/unix/keysym2ucs.c",
         "tools/sk_app/unix/main_unix.cpp",
       ]
-<<<<<<< HEAD
-=======
       if (skia_use_dawn) {
         if (dawn_enable_vulkan) {
           sources += [ "tools/sk_app/unix/DawnVulkanWindowContext_unix.cpp" ]
@@ -2632,7 +2337,6 @@
           libs += [ "X11-xcb" ]
         }
       }
->>>>>>> 40be567a
       libs += [
         "GL",
         "X11",
@@ -2647,14 +2351,11 @@
       if (skia_use_angle) {
         sources += [ "tools/sk_app/win/ANGLEWindowContext_win.cpp" ]
       }
-<<<<<<< HEAD
-=======
       if (skia_use_dawn) {
         if (dawn_enable_d3d12) {
           sources += [ "tools/sk_app/win/DawnD3D12WindowContext_win.cpp" ]
         }
       }
->>>>>>> 40be567a
     } else if (is_mac) {
       sources += [
         "tools/sk_app/mac/GLWindowContext_mac.mm",
@@ -2662,14 +2363,11 @@
         "tools/sk_app/mac/Window_mac.mm",
         "tools/sk_app/mac/main_mac.mm",
       ]
-<<<<<<< HEAD
-=======
       if (skia_use_dawn) {
         if (dawn_enable_metal) {
           sources += [ "tools/sk_app/mac/DawnMTLWindowContext_mac.mm" ]
         }
       }
->>>>>>> 40be567a
       libs += [
         "QuartzCore.framework",
         "Cocoa.framework",
@@ -2741,10 +2439,7 @@
   test_app("viewer") {
     is_shared_library = is_android
     sources = [
-<<<<<<< HEAD
-=======
       "tools/viewer/AnimTimer.h",
->>>>>>> 40be567a
       "tools/viewer/BisectSlide.cpp",
       "tools/viewer/GMSlide.cpp",
       "tools/viewer/ImGuiLayer.cpp",
@@ -2780,13 +2475,10 @@
       "modules/sksg:samples",
       "//third_party/imgui",
     ]
-<<<<<<< HEAD
-=======
     if (skia_use_experimental_xform) {
       deps += [ ":experimental_xform" ]
       sources += [ "gm/xform.cpp" ]
     }
->>>>>>> 40be567a
   }
 
   if (!skia_use_angle && (is_linux || is_win || is_mac)) {
@@ -2910,24 +2602,6 @@
     }
   }
 
-<<<<<<< HEAD
-  test_app("editor") {
-    is_shared_library = is_android
-    sources = [
-      "experimental/editor/editor.cpp",
-      "experimental/editor/editor.h",
-      "experimental/editor/editor_application.cpp",
-      "experimental/editor/run_handler.cpp",
-      "experimental/editor/run_handler.h",
-      "experimental/editor/stringslice.cpp",
-      "experimental/editor/stringslice.h",
-    ]
-    deps = [
-      ":sk_app",
-      ":skia",
-      "modules/skshaper",
-    ]
-=======
   executable("cpu_modules") {
     sources = [
       "tools/cpu_modules.cpp",
@@ -2965,6 +2639,5 @@
         sources += [ "src/core/SkCpu.cpp" ]
       }
     }
->>>>>>> 40be567a
   }
 }