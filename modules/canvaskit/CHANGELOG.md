# CanvasKit Changelog
All notable changes to this project will be documented in this file.

The format is based on [Keep a Changelog](https://keepachangelog.com/en/1.0.0/),
and this project adheres to [Semantic Versioning](https://semver.org/spec/v2.0.0.html).

## [Unreleased]

<<<<<<< HEAD
=======
### Fixed
 - `EmbindObject` has been updated to allow TypeScript to differentiate between opaque
   types such as Shader, ColorFilter, et cetera.

### Changed
- `MakeSWCanvasSurface` now allows passing an `OffscreenCanvas` element.

## [0.38.2] - 2023-06-09

>>>>>>> 46ecd1b7
### Added
 - `Paragraph.unresolvedCodepoints` which allows clients to identify gaps in font coverage
    more easily.

<<<<<<< HEAD
=======
### Fixed
 - `.wasm` files are now exported in the npm package.json

>>>>>>> 46ecd1b7
## [0.38.1] - 2023-05-02

### Removed
 - Particles have been removed.

### Added
 - Skottie TransformValue accessors for dynamic layer transforms.
 - Added `CanvasKit.FontCollection`, which wraps SkParagraph's FontCollection.
   A FontCollection instance contains a cache of fonts used by SkParagraph and
   a cache of paragraph layouts.
 - Added `CanvasKit.ParagraphBuilder.MakeFromFontCollection` to make a
   `ParagraphBuilder` that uses a given `FontCollection`.
 - `Paint.setDither` is exposed.
 - Documentation has been improved.

### Changed
 - `Image.encodeToData` now makes use of the GPU context more consistently.

## [0.38.0] - 2023-01-12

### Changed
 - `Paragraph.getRectsForRange` and `Paragraph.getRectsForPlaceholders` had been returning a list
   of Float32Arrays upon which a property 'direction' had been monkey-patched (this was
   undocumented). They now return an object `RectWithDirection`.
- `CanvasKit.MakeOnScreenGLSurface` allows providing a cached sample count and stencil
  value to avoid repeated lookups on Surface creation.

## [0.37.2] - 2022-11-15

### Fixed
 - Images made from textures correctly invalidate internal state, reducing flicker (skbug.com/13903)

## [0.37.1] - 2022-11-08

### Fixed
 - Font resolution algorithm for ellipsis in SkParagraph (skbug.com/11797)
 - GrContexts will properly target the correct WebGL context
 - CanvasKit built with no_embedded_font will properly link and be able to load fonts from passed-in
   bytes.
 - Text styled with fontSize or heightMultiplier 0 will be invisible.

## [0.37.0] - 2022-09-07

### Added
 - Paragraph has new setting: `replaceTabCharacters`.
 - New API, tests and sample for SkParagraph Client provided ICU API:
   - buildWithClientInfo
   - getText

### Fixed
 - readPixels calls could sometimes fail due to a stale internal reference to GrDirectContext.

## [0.36.1] - 2022-08-22

### Changed
 - Perspective text is enabled.

### Fixed
 - Text is no longer distorted on certain Adreno GPUs (http://review.skia.org/571418)

## [0.36.0] - 2022-08-16

### Added
 - The following path methods: `addCircle`, `CanInterpolate`, and `MakeFromPathInterpolation`.
 - The following ImageFilter factory methods: `MakeBlend`, `MakeDilate`, `MakeDisplacementMap`,
   `MakeDropShadow`, `MakeDropShadowOnly`, `MakeErode`, `MakeImage`, `MakeOffset`, and `MakeShader`.
 - The `MakeLuma` ColorFilter factory method.
 - The `fontVariations` TextStyle property.
 - `ColorFilter.MakeBlend` supports float colors under the hood and takes an optional colorspace.

### Changed
 - Updated `dtslint`, `typescript`, and `@webgpu/types` versions, used for testing index.d.ts types.

### Fixed
 - `Image.readPixels` should work on `Image`s created with `MakeLazyImageFromTextureSource`
   (https://github.com/flutter/flutter/issues/103803)

### Known Issues
 - `ImageFilter.MakeDisplacementMap` is not behaving as expected in certain circumstances.

## [0.35.0] - 2022-06-30

### Fixed
 - Minor bug fixes in the TypeScript type declaration.
 - Creating a Premul Image from a TextureSource should upload the texture to WebGL correctly.

### Added
 - `Surface.makeImageFromTextureSource`, `Surface.updateTextureFromSource`, and
   `MakeLazyImageFromTextureSource` all take an optional `srcIsPremul` to specify if their source
   data has Premultiplied alpha. This avoids double multiplying alpha in certain cases.
 - WebGPU support. Introduced `CanvasKit.MakeGPUDeviceContext`, `CanvasKit.MakeGPUCanvasContext`,
   `CanvasKit.MakeGPUCanvasSurface`, and `CanvasKit.MakeGPUTextureSurface` which are compatible with
   WebGPU `GPUDevice` and `GPUTexture` objects.
 - Typescript definitions for WebGPU API functions that are compatible with `@webgpu/types`
   (https://www.npmjs.com/package/@webgpu/types).
 - `CanvasKit.MakeCanvasSurface` is now deprecated. Clients should specify a backend target
   explicitly using `CanvasKit.MakeSWCanvasSurface`, `CanvasKit.MakeOnScreenGLSurface`,
   `CanvasKit.MakeGPUCanvasSurface`, and `CanvasKit.MakeGPUTextureSurface`.
 - `CanvasKit.MakeGrContext` is now deprecated. Clients should use `CanvasKit.MakeWebGLContext` and
   `CanvasKit.MakeGPUDeviceContext` instead.

## [0.34.1] - 2022-06-02

### Added
 - `Canvas.getDeviceClipBounds` (skbug.com/13347)

### Fixed
 - `RuntimeEffect.makeShader` and `RuntimeEffect.makeShaderWithChildren` can properly accept
   uniform data as MallocObj or derived TypedArrays without incorrectly freeing the uniform data.

## [0.34.0] - 2022-05-05

### Breaking
 - `SkRuntimeEffect.makeShader` and `SkRuntimeEffect.makeShaderWithChildren` no longer accept
   an `isOpaque` parameter. These functions will now make a best effort to determine if your
   shader always produces opaque output, and optimize accordingly. If you definitely want your
   shader to produce opaque output, do so in the shader's SkSL code.

### Added
 - `SkPicture.makeShader`
 - Skia now has a GN toolchain that is used to compile CanvasKit. Ideally, all settings should
   be the same, but there may be some subtle differences in practice. This changes the setup
   to build CanvasKit (users no longer need to download emsdk themselves).

### Changed
 - If an invalid matrix type is passed in (e.g. not an array, TypedArray, or DOMMatrix), CanvasKit
   will throw instead of drawing incorrectly.

### Fixed
 - SkParagraph objects no longer have their glyphs garbled when stored to an SkPicture.
   (skbug.com/13247)

## [0.33.0] - 2022-02-03

### Added
 - `Surface.updateTextureFromSource` prevents flickering on some platforms by re-using the texture
   for a given `Image` instead of needing to always create a new one via
   `Surface.makeImageFromTextureSource`. (skbug.com/12723)
 - `ParagraphBuilder.reset` allows re-use of the underlying memory.
 - `PathEffect.MakePath2D`, `PathEffect.MakePath1D` and `PathEffect.MakeLine2D`.

### Changed
 - Surface factories always produce a surface with an attached color space. Specifying `null` to
   `CanvasKit.MakeWebGLCanvasSurface` or calling any factory that does not take a color space
   will now create a surface with a color space of `CanvasKit.ColorSpace.SRGB`.
 - We now build/ship with emscripten 3.1.3.
 - Internal calls no longer use dynamic dispatch (skbug.com/12795).
 - JPEG and WEBP encoding are turned on by default in full version (in /bin/full/).

### Fixed
 - Supplying textures via `Surface.makeImageFromTextureSource` should not cause issues with
   Mipmaps or other places where Skia needs to create textures (skbug.com/12797)
 - `CanvasKit.MakeRenderTarget` correctly takes 2 or 3 params, as per the documentation.
 - `CanvasKit.MakeOnScreenGLSurface` and other gpu surface constructors correctly adjust the
   underlying WebGL context, avoiding corruption and mismatched textures
   (https://github.com/flutter/flutter/issues/95259).

## [0.32.0] - 2021-12-15

### Breaking
 - `Canvas.drawVertices` and `Canvas.drawPatch` treat the default blend mode differently.
   See https://bugs.chromium.org/p/skia/issues/detail?id=12662.
 - `Canvas.markCTM` and `Canvas.findMarkedCTM` have been removed. They were effectively no-ops.

### Added
 - Rough implementation of `measureText` to Canvas2D emulation layer. For accurate numbers, clients
   should use a real shaping library, like SkParagraph.
 - `AnimatedImage.currentFrameDuration` has been added, as well as some clarifying documentation.

### Fixed
 - Drawing images created from MakeLazyImageFromTextureSource should no longer cause a draw to only
   partially show up on some frames <https://crbug.com/skia/12740>.

## [0.31.0] - 2021-11-16

### Added
 - `CanvasKit.MakeLazyImageFromTextureSource`, which is similar to
   `Surface.makeImageFromTextureSource`, but can be re-used across different WebGL contexts.

### Breaking
 - `Surface.makeImageFromTextureSource` now takes an optional ImageInfo or PartialImageInfo
   instead of optional width and height. Sensible defaults will be used if not supplied.

### Fixed
 - Some `Surface` methods would not properly switch to the right WebGL context.
 - Warnings about `INVALID_ENUM: enable: invalid capability` should be reduced/eliminated.

### Removed
 - `FontMgr.MakeTypefaceFromData` and `FontMgr.RefDefault` have been removed in favor of
   `Typeface.MakeFreeTypeFaceFromData`

### Changed
 - `make release`, `make debug`, and variants put the output in a different location (./build).
 - Example .html files load CanvasKit from the new location (./build).

### Type Changes (index.d.ts)
 - `Surface.requestAnimationFrame` and `Surface.drawOnce` are properly documented.
 - Fixed typo in TextStyle (decrationStyle => decorationStyle)

## [0.30.0] - 2021-09-15

### Removed
 - `Surface.grContext` and `Surface.openGLversion` - these had been undocumented and are no longer
   exposed.
 - `CanvasKit.setCurrentContext` and `CanvasKit.currentContext`. Existing calls can be deleted.

### Changed
 - CanvasKit APIs now handle switching between WebGL contexts automatically.
 - Reduced overhead when switching between WebGL contexts.

### Type Changes (index.d.ts)
 - `Canvas.drawImage*` calls are correctly documented as accepting an optional `Paint` or null.

## [0.29.0] - 2021-08-06

### Added
 - `Path.makeAsWinding` has been added to convert paths with an EvenOdd FillType to the
   equivalent area using the Winding FillType.

### Breaking
 - `Paint.getBlendMode()` has been removed.
 - `Canvas.drawImageAtCurrentFrame()` has been removed.
 - FilterQuality enum removed -- pass `FilterOptions` | `CubicResampler` instead.

### Type Changes (index.d.ts)
 - Replaced all `object` with actual types, including `AnimationMarker`.

## [0.28.1] - 2021-06-28

### Added
 - `Typeface.MakeFreeTypeFaceFromData` as a more convenient way to create a Typeface from the bytes
   of a .ttf, .woff, or .woff2 file.
 - `Typeface.getGlyphIDs` - provides the same functionality as `Font.getGlyphIDs`.

### Changed
 - ICU has been updated from v65 to v69.
 - Freetype has been updated from f9350be to ff40776.

### Fixed
 - We should no longer have to decode the same font multiple times (skbug.com/12112)
 - `Font.getGlyphIDs` had the wrong type for the third argument. It is now correctly a Uint16Array.

### Deprecated
 - `FontMgr.MakeTypefaceFromData` will be removed in favor of `Typeface.MakeFreeTypeFaceFromData`
 - `FontMgr.RefDefault` will be removed in an upcoming version. It's only real use was
   for `FontMgr.MakeTypefaceFromData`.

## [0.28.0] - 2021-06-17

### Added
 - `Surface.makeImageFromTexture` and `Surface.makeImageFromTextureSource` as easy ways to provide
   CanvasKit with a WebGL texture and interact with WebGL texture sources (e.g. &lt;video&gt;)

### Changed
 - We now build/ship with emscripten 2.0.20.

### Breaking
 - `Path.toCmds()` returns a flattened Float32Array instead of a 2D Array.
 - `Canvaskit.Path.MakeFromCmds` no longer accepts a 2D Array. Inputs must be flattened,
   but can be an array, a TypedArray, or a MallocObj.
 - `CanvasKit.*Builder` have all been removed. Clients should use Malloc instead.

### Removed
 - `CanvasKit.Shader.MakeLerp`, the same effect can be easily generated with `RuntimeEffect`

### Known Bugs
 - On legacy (non-ANGLE) SwiftShader, certain paths that require tessellation may not be drawn
   correctly when using a WebGL-backed surface. (skbug.com/11965)

## [0.27.0] - 2021-05-20

### Added
 - `Font.getGlyphIntercepts()`

### Fixed
 - Bug with images using certain exif metadata. (skbug.com/11968)

### Removed
 - `Canvas.flush`, which had been previously deprecated. `Surface.flush` is the preferred method.
 - `AnimatedImage.getCurrentFrame`, which had been previously deprecated.
   `AnimatedImage.makeImageAtCurrentFrame` is the replacement, which behaves exactly the same.

## [0.26.0] - 2021-04-23

### Added
 - Add 'isEmbolden, setEmbolden' to 'Font'
 - Add 'drawGlyphs' to 'Canvas'
 - Add `drawPatch` to `Canvas`.
 - Add `Strut` as a `RectHeightStyle` enum.
 - `CanvasKit.RuntimeEffect` now supports integer uniforms in the SkSL. These are still passed
   to `RuntimeEffect.makeShader` as floats (like all other uniforms), and will be converted to
   integers internally, to match the expectations of the shader.
 - Add 'halfLeading' to `TextStyle` and `StrutStyle`.
 - `ParagraphStyle` now accepts textHeightBehavior.

### Removed
 - `Picture.saveAsFile()`, in favor of `Picture.serialize()` where clients can control how to
    store/encode the bytes.

## [0.25.1] - 2021-03-30

### Added
 - Skottie accessors for dynamic text properties (text string, font size).
 - Optional sampling parameter to drawAtlas (paint filter-quality is ignored/deprecated)

### Fixed
 - Fonts should not be leaked https://bugs.chromium.org/p/skia/issues/detail?id=11778

## [0.25.0] - 2021-03-02

### Added
 - A full build of CanvasKit is now in /bin/full.
 - `CanvasKit.rt_effect` to test if the RuntimeEffect code was compiled in.

### Breaking
 - The `ShapedText` type has been removed. Clients who want ShapedText should use the
   Paragraph APIs.

### Removed
 - `Font.measureText`, which had been previously deprecated. Clients should use either
   Paragraph APIs or `Font.getGlyphWidths` instead (the latter does no shaping).
 - `Font.getWidths`, which had been previously deprecated. Clients should use `Font.getGlyphWidths`.

### Type Changes (index.d.ts)
 - Documentation added for `managed_skottie`, `particles`, and `skottie` feature constants.

## [0.24.0] - 2021-02-18

### Added
 - The Skottie factory (MakeManagedAnimation) now accepts an optional logger object.

### Breaking
 - `CanvasKit.getDataBytes` has been removed, as has the Data type. The 2 APIS that returned
   Data now return Uint8Array containing the bytes directly. These are `Image.encodeToData`
   (now named `Image.encodeToBytes`) and `SkPicture.serialize`. These APIs return null if
   the encoding or serialization failed.

### Type Changes (index.d.ts)
 - `Image.encodeToDataWithFormat` was incorrectly documented as its own thing.

## [0.23.0] - 2021-02-04

### Added
 - Constants for the shadow flags. Of note, some of these values can be used on previous releases.
 - `getShadowLocalBounds()` to estimate the bounds of the shadows drawn by `Canvas.drawShadow`.
 - compile.sh now takes "no_matrix", which will omit the helper JS to deal with 3x3, 4x4 and
   SkColorMatrix (in case clients have logic to deal with that themselves).
 - `CanvasKit.RuntimeEffect.Make` now takes an optional callback function that will be called
   with any compilation error.
 - `CanvasKit.RuntimeEffect` now exposes uniforms. The number, dimensions, and name of each
   uniform can be queried, using `RuntimeEffect.getUniformCount`, `RuntimeEffect.getUniform`, and
   `RuntimeEffect.getUniformName`. The total number of floats across all uniforms (that must be
   passed to `RuntimeEffect.makeShader`) can be queried with `RuntimeEffect.getUniformFloatCount`.

### Breaking
 - `MakeImprovedNoise` is removed.
 - Particles now use a single code string containing both Effect and Particle code. Uniform APIs are
   now shared between Effect and Particle programs, and are no longer prefixed with `Effect` or
   `Particle`. For example, instead of `ParticleEffect.getEffectUniform` and
   `ParticleEffect.getParticleUniform`, there is now just: `ParticleEffect.getUniform`.

### Changed
 - `Path.getPoint()` and `SkottieAnimation.size()` now return a TypedArray instead of a normal
   array. Additionally, they take an optional parameter to allow the result to be copied into
   that provided TypedArray instead of a new one being allocated.
 - APIs that passed in points should have less overhead (and now can accept a TypedArray).
 - `Canvas.drawShadow()` now accepts zPlaneParams and lightPos as Malloc'ed and regular
   Float32Arrays. `getShadowLocalBounds()` does as well.
 - `ContourMeasure.getPosTan` returns a Float32Array instead of a normal array. Additionally,
   this method takes an optional parameter to allow the result to be copied into
   that provided Float32Array instead of a new one being allocated.

### Fixed
 - Improper error returned when a WebGL context could not be used.
 - 4x4 matrices are "downsampled" properly if necessary to 3x3 matrices by removing the third
   column and the third row.
 - `SkottieAnimation.size()` was incorrectly returning an object. It now returns a TypedArray of
   length 2 (w, h).

### Deprecated
 - `Canvas.drawImageRect`, `Canvas.drawImage`, `Canvas.drawAtlas`,
   These rely on the Paint's FilterQuality, which is going away. Pass sampling options explicitly.

### Removed
 - `PathMeasure`, which was deprecated and replaced with `ContourMeasure`.

## [0.22.0] - 2020-12-17

### Added
 - `Canvas.drawImageCubic`, `Canvas.drawImageOptions`, `Canvas.drawImageRectCubic`,
   `Canvas.drawImageRectOptions` to replace functionality that previously required FilterQuality.
 - A copy of this changelog is published in NPM releases for easier discovery.

### Breaking
 - `Canvas.drawImageNine` now takes a required FilterMode (the Paint still is optional).

## [0.21.0] - 2020-12-16

### Added
 - `getImageInfo()` and `getColorSpace()` to the `Image` type.
 - `CanvasKit.deleteContext()` for deleting WebGL contexts when done with them, resizing, etc.
 - `Image.makeCopyWithDefaultMipmaps()` for use with `Image.makeShaderOptions`; necessary if
   choosing a `MipmapMode` that is not `None`.

### Breaking
 - `Path.addPoly()` no longer accepts a 2d array of points, but a flattened 1d array.
 - `MakeVertices()` no longer accepts 2d arrays of points or texture coordinates, but
   flattened 1d arrays in both places.
 - `Paint.setFilterQuality`, `Paint.getFilterQuality`, `Image.makeShader` have been removed.
   The new way to specify interpolation settings is with the newly added `Image.makeShader*`
   methods. `Image.makeShaderCubic` is a replacement for high quality; `Image.makeShaderOptions`
   is for medium/low.

### Changed
 - `MakeImage` is now documented in the Typescript types (index.d.ts). The parameters have been
   streamlined to align with other, similar APIs.
 - `MakeAnimatedImageFromEncoded` respects Exif metadata. `MakeImageFromEncoded` already did so
   (and continues to do so).
 - The Canvas2D emulation layer always uses high quality image smoothing (this drastically
   simplifies the underlying code).
 - We now compile CanvasKit with emsdk 2.0.10 when testing and deploying to npm.
 - Instead of shipping a "core" build to npm, we ship a "profiling" build, which is the same as
   the main build, just with unmangled function calls and other debugging info useful for
   determining where runtime is spent.

### Fixed
 - `Canvas.drawPoints` correctly takes a flattened Array or TypedArray of points (as the
   documentation says), not a 2D array.

### Type Changes (index.d.ts)
 - Documented additional type for InputFlexibleColorArray.

## [0.20.0] - 2020-11-12

### Added
 - `MakeFractalNoise`, `MakeImprovedNoise`, and `MakeTurbulence` have been added to
   `CanvasKit.Shader`.
 - `MakeRasterDirectSurface` for giving the user direct access to drawn pixels.
 - `getLineMetrics` to Paragraph.
 - `Canvas.saveLayerPaint` as an experimental, undocumented "fast path" if one only needs to pass
   the paint.
 - Support for .woff and .woff2 fonts. Disable .woff2 for reduced code size by supplying
   no_woff2 to compile.sh. (This removes the code to do brotli decompression).

### Breaking
 - `CanvasKit.MakePathFromSVGString` was renamed to `CanvasKit.Path.MakeFromSVGString`
 - `CanvasKit.MakePathFromOp` was renamed to `CanvasKit.Path.MakeFromOp`
 - The API for `Canvas.readPixels` and `Image.readPixels` has been reworked to more accurately
   reflect the C++ backend and each other. bytesPerRow is now a required parameter. They take an
   ImageInfo object to specify the output format. Additionally they take an optional malloc'd
   object as the last parameter. If provided, the data will be copied into there instead of
   allocating a new buffer.

### Changed
 - We now compile CanvasKit with emsdk 2.0.6 when testing and deploying to npm.
 - We no longer compile with rtti on, saving about 1% in code size.
 - `CanvasKit.Shader.Blend`, `...Color`, and `...Lerp` have been renamed to
   `CanvasKit.Shader.MakeBlend`, `...MakeColor` and `...MakeLerp` to align with naming conventions.
   The old names will be removed in an upcoming release.

### Removed
 - `CanvasKit.MakePathFromCmds`; Was deprecated in favor of `CanvasKit.Path.MakeFromCmds`.
 - `new CanvasKit.Path(path)` in favor of existing `path.copy()`.
 - Unused internal APIs (_getRasterN32PremulSurface, Drawable)
 - `measureText` from the CanvasContext2D emulation layer due to deprecation of measureText.

### Deprecated
 - `Font.getWidths` in favor of `Font.getGlyphIDs` and `Font.getGlyphWidths`.
 - `Font.measureText` in favor of the Paragraph APIs (which actually do shaping).

### Type Changes (index.d.ts)
 - Return value for MakeFromCmds correctly reflects the possibility of null.
 - `CanvasKit.GrContext` was renamed to `CanvasKit.GrDirectContext`.
 - Add docs/types for Shader Gradients (e.g. `CanvasKit.Shader.MakeLinearGradient`).

## [0.19.0] - 2020-10-08

### Breaking
 - "Sk" has been removed from all names. e.g. `new CanvasKit.SkPaint()` becomes
   `new CanvasKit.Paint()`. See `./types/index.d.ts` for all the new names.

### Removed
 - `Surface.captureFrameAsSkPicture`; it was deprecated previously.
 - `CanvasKit.MakeSkCornerPathEffect`, `CanvasKit.MakeSkDiscretePathEffect`,
   `CanvasKit.MakeBlurMaskFilter`, `CanvasKit.MakeSkDashPathEffect`,
   `CanvasKit.MakeLinearGradientShader`, `CanvasKit.MakeRadialGradientShader`,
   `CanvasKit.MakeTwoPointConicalGradientShader`;  these were deprecated previously and have
   replacements like `CanvasKit.PathEffect.MakeDash`.
 - `Canvas.concat44`; it was deprecated previously, just use `Canvas.concat`

## [0.18.1] - 2020-10-06

### Added
 - Typescript types (and documentation) are now in the types subfolder. We will keep these updated
   as we make changes to the CanvasKit library.

## [0.18.0] - 2020-10-05

### Breaking
 - SkRect are no longer returned from `CanvasKit.LTRBRect`, `CanvasKit.XYWHRect` nor
   are accepted as JS objects. Instead, the format is 4 floats in either an array, a
   Float32Array or a piece of memory returned by CanvasKit.Malloc. These floats are the
   left, top, right, bottom numbers of the rectangle.
 - SkIRect (Rectangles with Integer values) are no longer accepted as JS objects.
   Instead, the format is 4 ints in either an array, an Int32Array or a piece of memory
   returned by CanvasKit.Malloc. These ints are the left, top, right, bottom numbers of
   the rectangle.
 - SkRRect (Rectangles with rounded corners) are no longer returned from `CanvasKit.RRectXY`
   nor are accepted as JS objects. Instead, the format is 12 floats in either an array, a
   Float32Array or a piece of memory returned by CanvasKit.Malloc. The first 4 floats
   are the left, top, right, bottom numbers of the rectangle and then 4 sets of points
   starting in the upper left corner and going clockwise. This change allows for faster
   transfer between JS and WASM code.
 - `SkPath.addRoundRect` has been replaced with `SkPath.addRRect`. The same functionality
   can be had with the `CanvasKit.RRectXY` helper.
 - `SkPath.addRect` no longer accepts 4 floats as separate arguments. It only accepts
   an SkRect (an array/Float32Array of 4 floats) and an optional boolean for
   determining clockwise or counter-clockwise directionality.
 - The order of `SkCanvas.saveLayer` arguments is slightly different (more consistent).
   It is now `paint, bounds, backdrop, flags`

### Changed
 - We now compile CanvasKit with emsdk 2.0.0 when testing and deploying to npm.
 - WebGL interface creation is a little leaner in terms of code size and speed.
 - The signature of `main` used with SkSL passed to `CanvasKit.SkRuntimeEffect.Make` has changed.
   There is no longer an `inout half4 color` parameter, effects must return their color instead.
   Valid signatures are now `half4 main()` or `half4 main(float2 coord)`.
 - `SkPath.getBounds`, `SkShapedText.getBounds`, and `SkVertices.bounds` now
   take an optional argument. If a Float32Array with length 4 or greater is
   provided, the bounds will be copied into this array instead of allocating
   a new one.
 - `SkCanvas.drawAnimatedImage` has been removed in favor of calling
   `SkCanvas.drawImageAtCurrentFrame` or `SkAnimatedImage.makeImageAtCurrentFrame` and then
   `SkCanvas.drawImage`.
 - `SkTextBlob.MakeFromRSXform` also accepts a (possibly Malloc'd) Float32Array of RSXforms (
   see SkRSXform for more.)

### Removed
 - `SkCanvas.drawRoundRect` has been removed in favor of `SkCanvas.drawRRect`
   The same functionality can be had with the `CanvasKit.RRectXY` helper.
 - `SkPath.arcTo` which had been deprecated in favor of `SkPath.arcToOval`,
   `SkPath.arcToRotated`, `SkPath.arcToTangent`.
 - Extraneous ColorTypes from `ColorType` enum.

### Added
 - `CanvasKit.LTRBiRect` and `CanvasKit.XYWHiRect` as helpers to create SkIRects.
 - `SkCanvas.drawRect4f` as a somewhat experimental way to have array-free APIs for clients that
   already have their own representation of Rect. This is experimental because we don't know
   if it's faster/better under real-world use and because we don't want to commit to having these
   for all Rect APIs (and for similar types) until it has baked in a bit.
 - Added the following to `TextStyle`:
   - `decorationStyle`
   - `textBaseline`
   - `letterSpacing`
   - `wordSpacing`
   - `heightMultiplier`
   - `locale`
   - `shadows`
   - `fontFeatures`
 - Added `strutStyle` to `ParagraphStyle`.
 - Added `addPlaceholder` to `ParagraphBuilder`.
 - Added `getRectsForPlaceholders` to `Paragraph`.
 - `SkFont.getGlyphIDs`, `SkFont.getGlyphBounds`, `SkFont.getGlyphWidths` for turning code points
   into GlyphIDs and getting the associated metrics with those glyphs. Note: glyph ids are only
   valid for the font of which they were requested.
 - `SkTextBlob.MakeFromRSXformGlyphs` and `SkTextBlob.MakeFromGlyphs` as a way to build TextBlobs
   using GlyphIDs instead of code points.
 - `CanvasKit.MallocGlyphIDs` as a helper for pre-allocating space on the WASM heap for Glyph IDs.

### Deprecated
 - `SkAnimatedImage.getCurrentFrame`; prefer `SkAnimatedImage.makeImageAtCurrentFrame` (which
   follows the establishing naming convention).
 - `SkSurface.captureFrameAsSkPicture` will be removed in a future release. Callers can simply
   use `SkPictureRecorder` directly.
 - `CanvasKit.FourFloatArrayHelper` and related helpers (mostly helping with drawAtlas).
   `CanvasKit.Malloc` is the better tool and will replace these soon.
 - `SkPathMeasure`; SkContourMeasureIter has all the same functionality and a cleaner pattern.

### Fixed
 - Addressed Memory leak in `SkCanvas.drawText`.
 - Made SkTextBlob hang on to less memory during its lifetime.
 - `SkPath.computeTightBounds()` works again. Like getBounds() it takes an optional argument
   to put the bounds into.

## [0.17.3] - 2020-08-05

### Added
 - Added `CanvasKit.TypefaceFontProvider`, which can be used to register fonts
   with a font family alias. For example, "Roboto Light" may be registered with
   the alias "Roboto", and it will be used when "Roboto" is used with a light
   font weight.
 - Added `CanvasKit.ParagraphBuilder.MakeFromFontProvider` to make a
   `ParagraphBuilder` from a `TypefaceFontProvider`.
 - Added `CanvasKit.ParagraphBuilder.pushPaintStyle` which can be used to stroke or fill
   text with paints instead of simple colors.

## [0.17.2] - 2020-07-22

### Fixed
 - Shader programs are no longer generated with `do-while` loops in WebGL 1.0.

## [0.17.1] - 2020-07-21

### Added
 - Compile option to deserialize effects in skps `include_effects_deserialization`.

### Changed
 - Pathops and SKP deserialization/serialization enabled on the npm build.

## [0.17.0] - 2020-07-20

### Added
 - Added `CanvasKit.MakeImageFromCanvasImageSource` which takes either an HTMLImageElement,
   SVGImageElement, HTMLVideoElement, HTMLCanvasElement, ImageBitmap, or OffscreenCanvas and returns
   an SkImage. This function is an alternative to `CanvasKit.MakeImageFromEncoded` for creating
   SkImages when loading and decoding images. In the future, codesize of CanvasKit may be able to be
   reduced by removing image codecs in wasm, if browser APIs for decoding images are used along with
   `CanvasKit.MakeImageFromCanvasImageSource` instead of `CanvasKit.MakeImageFromEncoded`.
 - Three usage examples of `CanvasKit.MakeImageFromCanvasImageSource` in core.spec.ts.
 - Added support for asynchronous callbacks in perfs and tests.
 - `CanvasKit.SkPath.MakeFromVerbsPointsWeights` and `CanvasKit.SkPath.addVerbsPointsWeights` for
  supplying many path operations (e.g. moveTo, cubicTo) at once.
 - The object returned by `CanvasKit.malloc` now has a `subarray` method which works exactly like
  the normal TypedArray version. The TypedArray which it returns is also backed by WASM memory
  and when passed into CanvasKit will be used w/o copying the data (just like
  `Malloc.toTypedArray`).
 - `SkM44.setupCamera` to return a 4x4 matrix which sets up a perspective view from a camera.
 - `SkPath.arcToOval`, `SkPath.arcToTangent`, and `SkPath.arcToRotated` to replace the three
   overloads of `SkPath.arcTo`. https://github.com/flutter/flutter/issues/61305

### Changed
 - In all places where color arrays are accepted (gradient makers, drawAtlas, and MakeSkVertices),
   You can now provide either flat Float32Arrays of float colors, Uint32Arrays of int colors, or
   2d Arrays of Float32Array(4) colors. The one thing you should not pass is an Array of numbers,
   since canvaskit wouldn't be able to tell whether they're ints or floats without checking them all.
   The fastest choice for gradients is the flat Float32Array, the fastest choice for drawAtlas and
   MakeSkVertices is the flat Uint32Array.
 - Color arrays may also be objects created with CanvasKit.Malloc
 - renamed `reportBackendType` to `reportBackendTypeIsGPU` and made it return a boolean
 - `MakeWebGLCanvasSurface` can now accept an optional dictionary of WebGL context attributes that
   can be used to override default attributes.

### Fixed
 - `TextStyle.color` can correctly be a Malloc'd Float32Array.
 - Support wombat-dressing-room. go/npm-publish

### Deprecated
 - `CanvasKit.MakePathFromCmds` has been renamed to `CanvasKit.SkPath.MakeFromCmds`. The alias
   will be removed in an upcoming release.
 - `SkPath.arcTo` Separated into three functions.

## [0.16.2] - 2020-06-05

### Fixed
 - A bug where loading fonts (and other memory intensive calls) would cause CanvasKit
   to infrequently crash with
   `TypeError: Cannot perform %TypedArray%.prototype.set on a neutered ArrayBuffer`.
 - Incorrectly freeing Malloced colors passed into computeTonalColors.

## [0.16.1] - 2020-06-04

### Fixed
 - Colors are unsigned to be compatible with Flutter Web and previous behavior, not
   signed ints.

## [0.16.0] - 2020-06-03

### Added
 - Support for wide-gamut color spaces DisplayP3 and AdobeRGB. However, correct representation on a
   WCG monitor requires that the browser is rendering everything to the DisplayP3 or AdobeRGB
   profile, since there is not yet any way to indicate to the browser that a canvas element has a
   non-sRGB color space. See color support example in extra.html. Only supported for WebGL2 backed
   surfaces.
 - Added `SkSurface.reportBackendType` which returns either 'CPU' or 'GPU'.
 - Added `SkSurface.imageInfo` which returns an ImageInfo object describing the size and color
   properties of the surface. colorSpace is added to ImageInfo everywhere it is used.
 - `CanvasKit.Free` to explicitly clean up memory after `CanvasKit.Malloc`. All memory allocated
   with `CanvasKit.Malloc` must be released with `CanvasKit.Free` or it will be leaked. This can
   improve performance by reducing the copying of data between the JS and WASM side.
 - `CanvasKit.ColorAsInt`, `SkPaint.setColorComponents`, `SkPaint.setColorInt`,
   `SkCanvas.drawColorComponents`, `SkCanvas.drawColorInt` for when clients want
   to avoid the overhead of allocating an array for color components and only need 8888 color.

### Changed
 - We now compile/ship with Emscripten v1.39.16.
 - `CanvasKit.MakeCanvasSurface` accepts a new enum specifying one of the three color space and
   pixel format combinations supported by CanvasKit.
 - all `_Make*Shader` functions now accept a color space argument at the end. leaving it off or
   passing null makes it behave as it did before, defaulting to sRGB
 - `SkPaint.setColor` accepts a new color space argument, defaulting to sRGB.
 - Fewer allocations required to send Color and Matrices between JS and WASM layer.
 - All APIs that take a 1 dimensional array should also accept the object returned by Malloc. It is
   recommended to pass the Malloc object, as the TypedArray could be invalidated any time
   CanvasKit needs to allocate memory and needs to resize to accommodate.

### Breaking
 - `CanvasKitInit(...)` now directly returns a Promise. As such, `CanvasKitInit(...).ready()`
   has been removed.
 - `CanvasKit.MakeCanvasSurface` no longer accepts width/height arguments to override those on
   the canvas element. Use the canvas element's width/height attributes to dictate the size of
   the drawing area, and use CSS width/height to set the size it will appear on the page
   (it is rescaled after drawing when css sizing applies).
 - Memory returned by `CanvasKit.Malloc` will no longer be automatically cleaned up. Clients
   must use `CanvasKit.Free` to release the memory.
 - `CanvasKit.Malloc` no longer directly returns a TypedArray, but an object that can produce
   them with toTypedArray(). This is to avoid "detached ArrayBuffer" errors:
   <https://github.com/emscripten-core/emscripten/issues/6747>

### Fixed
 - WebGL context is no longer created with "antialias" flag. Using "antialias" caused poor AA
   quality in Ganesh when trying to do coverage-based AA with MSAA unknowingly enabled. It also
   reduced performance.

## [0.15.0] - 2020-05-14

### Added
 - Support for DOMMatrix on all APIs that take SkMatrix (i.e. arrays or Float32Arrays of length 6/9/16).
 - setEdging and setEmbeddedBitmaps to SkFont. You can disable the ability to draw aliased fonts (and save some code
   size) with the compile.sh argument `no_alias_font`.

### Removed
 - Previously deprecated functions `MakeSkDashPathEffect`, `MakeLinearGradientShader`,
   `MakeRadialGradientShader`, `MakeTwoPointConicalGradientShader`, `MakeSkCornerPathEffect`,
   `MakeSkDiscretePathEffect`

### Changed
 - CanvasKit colors are now represented with a TypedArray of four floats.
 - Calls to `getError` should be disabled. This may cause a performance improvement in some scenarios.

### Removed
 - SkPaint.setColorf is obsolete and removed. setColor accepts a CanvasKit color which is
   always composed of floats.
 - localmatrix option for `SkShader.Lerp` and `SkShader.Blend`.

### Deprecated
 - `SkCanvas.concat44` has been folded into concat (which now takes 3x2, 3x3, or 4x4 matrices). It will
   be removed soon.

### Fixed
 - Memory leak in paragraph binding code (https://github.com/flutter/flutter/issues/56938)
 - Safari now properly uses WebGL1 instead of WebGL2 when WebGL2 is not available (skbug.com/10171).

## [0.14.0] - 2020-03-18

### Added
 - `SkShader.MakeSweepGradient`
 - `SkCanvas.saveLayer` can now be called with 1 argument (the paint). In this case the current
   effective clip will be used, as the current rect is assumed to be null.
 - `SkPaint.setAlphaf`
 - Clients can supply `no_codecs` to compile.sh to remove all codec encoding and decoded code.
   This can save over 100 kb compressed if codecs are not needed.

### Deprecated
 - `MakeSkDashPathEffect` will be removed soon. Calls can be replaced with
   `SkPathEffect.MakeDash`.
 - `MakeLinearGradientShader` will be removed soon. Calls can be replaced with
   `SkShader.MakeLinearGradient`.
 - `MakeRadialGradientShader` will be removed soon. Calls can be replaced with
   `SkShader.MakeRadialGradient`.
 - `MakeTwoPointConicalGradientShader` will be removed soon. Calls can be replaced with
   `SkShader.MakeTwoPointConicalGradient`.

### Fixed
 - Shadows are properly draw on fillRect and strokeRect in the canvas2d emulation layer.
 - Shadow offsets properly ignore the CTM in the canvas2d emulation layer.

### Changed
 - Stop compiling jpeg and webp encoders by default. This results in a 100kb binary size reduction.
   Clients that need these encoders can supply `force_encode_webp` or `force_encode_jpeg` to
   compile.sh.

### Removed
 - Removed inverse filltypes.
 - Removed StrokeAndFill paint style.
 - Removed TextEncoding enum (it was only used internally). All functions assume UTF-8.

## [0.13.0] - 2020-02-28

### Deprecated
 - `MakeSkCornerPathEffect` will be removed soon. Calls can be replaced with
   `SkPathEffect.MakeCorner`.
 - `MakeSkDiscretePathEffect` will be removed soon. Calls can be replaced with
   `SkPathEffect.MakeDiscrete`.

### Added
 - `SkSurface.drawOnce` for drawing a single frame (in addition to already existing
   `SkSurface.requestAnimationFrame` for animation logic).
 - `CanvasKit.parseColorString` which processes color strings like "#2288FF"
 - Particles module now exposes effect uniforms, which can be modified for live-updating.
 - Experimental 4x4 matrices added in `SkM44`.
 - Vector math functions added in `SkVector`.
 - `SkRuntimeEffect.makeShaderWithChildren`, which can take in other shaders as fragmentProcessors.
 - `GrContext.releaseResourcesAndAbandonContext` to free up WebGL contexts.
 - A few methods on `SkFont`: `setHinting`, `setLinearMetrics`, `setSubpixel`.

### Changed
 - We now compile/ship with Emscripten v1.39.6.
 - `SkMatrix.multiply` can now accept any number of matrix arguments, multiplying them
    left-to-right.
 - SkMatrix.invert now returns null when the matrix is not invertible. Previously it would return an
   identity matrix. Callers must determine what behavior would be appropriate in this situation.
 - In Canvas2D compatibility layer, the underlying SkFont will have setSubpixel(true).
 - Bones are removed from Vertices builder

### Fixed
 - Support for .otf fonts (.woff and .woff2 still not supported).

## [0.12.0] - 2020-01-22

### Added
 - `SkFontMgr.countFamilies` and `SkFontMgr.getFamilyName` to expose the parsed font names.

### Changed
 - SKP serialization/deserialization now available (can be disabled with the 'no_skp').
   `SkPicture.DEBUGONLY_saveAsFile` renamed to `SkPicture.saveAsFile` and
   `CanvasKit.MakeSkPicture` is now exposed. SKP support is not shipped to npm builds.
   `force_serialize_skp` has been removed since it opt-out, not opt-in.

### Fixed
 - Bug that sometimes resulted in 'Cannot perform Construct on a neutered ArrayBuffer'
 - Bug with SkImage.readPixels (skbug.com/9788)
 - Bug with transparent colors in Canvas2d mode (skbug.com/9800)

## [0.11.0] - 2020-01-10

### Added
 - A "Core" build that removes Fonts, the Skottie animation player, the Particles demo,
   and PathOps is available in `bin/core/`. It is about half the size of the "CoreWithFonts"
   build.
 - Experimental Runtime shader available for custom builds.
 - WebP support.
 - `SkAnimatedImage.getCurrentFrame` which returns an SkImage.

### Fixed
 - `CanvasKit.SaveLayerInitWithPrevious` and `CanvasKit.SaveLayerF16ColorType` constants.
 - Some compilation configurations, for example, those with no fonts or just one of particles/skottie.

### Changed
 - Small tweaks to compilation settings to reduce code size and linkage time.
 - JS functions are no longer provided when the underlying c++ calls have been compiled out.

### Removed
 - `SkShader.Empty`
 - Support for Type 1 Fonts. These are ancient and removing them saves about 135k
   of code size.

### Breaking
 - In an effort to reduce code size for most clients, npm now contains two CanvasKit builds.
   In `bin/` there is the "CoreWithFonts" build that contains most functionality from 0.10.0.
   However, we no longer ship the Skottie animation player, nor the Particles demo. Further,
   PathOps are removed from this build `MakePathFromOp`, `SkPath.op` and `SkPath.simplify`.
   Clients who need any of those features are encouraged to create a custom build using
   `compile.sh`.
 - `SkPicture.DEBUGONLY_saveAsFile` was accidentally included in release builds. It has been
   removed. Clients who need this in a release build (e.g. to file a bug report that only
   reproduces in release) should do a custom build with the `force_serialize_skp` flag given.

### Deprecated
 - `SkCanvas.drawAnimatedImage` will be renamed soon. Calls can be replaced with `SkCanvas.drawImage`
   and `SkAnimatedImage.getCurrentFrame`.

## [0.10.0] - 2019-12-09

### Added
 - `SkContourMeasureIter` and `SkContourMeasure` as an alternative to `SkPathMeasure`.
 - CanvasKit image decode cache helpers: getDecodeCacheLimitBytes(), setDecodeCacheLimitBytes(),
   and getDecodeCacheUsedBytes().
 - `SkShader.Blend`, `SkShader.Color`, `SkShader.Empty`, `SkShader.Lerp`.

### Changed
 - The returned values from `SkParagraph.getRectsForRange` now have direction with value
   `CanvasKit.TextDirection`.

### Fixed
 - `MakeImage` properly in the externs file and can work with `CanvasKit.Malloc`.

## [0.9.0] - 2019-11-18
### Added
 - Experimental `CanvasKit.Malloc`, which can be used to create a
   TypedArray backed by the C++ WASM memory. This can save a copy in some cases
   (e.g. SkColorFilter.MakeMatrix). This is an advanced feature, so use it with care.
 - `SkCanvas.clipRRect`, `SkCanvas.drawColor`
 - Blur, ColorFilter, Compose, MatrixTransform SkImageFilters. Can be used with `SkPaint.setImageFilter`.
 - `SkCanvas.saveLayer` now takes 3 or 4 params to include up to bounds, paint, SkImageFilter, flags.
 - `SkPath.rArcTo`, `SkPath.rConicTo`, `SkPath.rCubicTo`, `SkPath.rLineTo`, `SkPath.rMoveTo`,
   `SkPath.rQuadTo`. Like their non-relative siblings, these are chainable.
 - Add `width()`, `height()`, `reset()`, `getFrameCount()` to SkAnimatedImage.
 - `SkCanvas.drawImageNine`, `SkCanvas.drawPoints` and related `PointMode` enum.
 - `SkPath.addPoly`
 - `SkPathMeasure.getSegment`
 - More information on SkParagraph API, eg. `getLongestLine()`, `getWordBoundary`, and others.

### Deprecated
 - `CanvasKit.MakeBlurMaskFilter` will be renamed/moved soon to `CanvasKit.SkMaskFilter.MakeBlur`.

### Changed
 - Use newer version of Freetype2 (Tracking Skia's DEPS now).
 - Use newer versions of libpng and zlib (Tracking Skia's DEPS now).

### Fixed
 - null dereference when sometimes falling back to CPU.
 - Actually ask WebGL for a stencil buffer.
 - Can opt out of Paragraph API with no_paragraph passed into compile.sh or when using primitive_shaper.

## [0.8.0] - 2019-10-21

### Added
 - `CanvasKit.MakeAnimatedImageFromEncoded`, `SkCanvas.drawAnimatedImage`.
 - `CanvasKit.SkFontMgr.FromData` which takes several ArrayBuffers of font data, parses
   them, reading the metadata (e.g. family names) and stores them into a SkFontMgr.
 - SkParagraph as an optional set of APIs for dealing with text layout.

### Changed
 - The `no_font` compile option should strip out more dead code related to fonts.
 - and `no_embedded_font` option now allows creating a `SkFontMgr.FromData` instead of
   always having an empty one.
 - Updated to emscripten 1.38.47
 - Switch to WebGL 2.0, but fall back to 1.0 when unavailable - bug.skia.org/9052

### Fixed
 - Null terminator bug in draw text - skbug.com/9314

## [0.7.0] - 2019-09-18

### Added
 - `SkCanvas.drawCircle()`, `SkCanvas.getSaveCount()`
 - `SkPath.offset()`, `SkPath.drawOval`
 - `SkRRect` support (`SkCanvas.drawRRect`, `SkCanvas.drawDRRect`, `CanvasKit.RRectXY`).
   Advanced users can specify the 8 individual radii, if needed.
 - `CanvasKit.computeTonalColors()`, which  returns TonalColors, which has an
   ambient SkColor and a spot SkColor.
 - `CanvasKit.SkColorFilter` and a variety of factories. `SkPaint.setColorFilter` is the only
   consumer of these at the moment.
 - `CanvasKit.SkColorMatrix` with functions `.identity()`, `.scaled()`, `.concat()` and
   others. Primarily for use with `CanvasKit.SkColorFilter.MakeMatrix`.

### Changed
 - `MakeSkVertices` uses a builder to save a copy.

### Breaking
 - When `SkPath.arcTo` is given seven arguments, it no longer turns the first four into
   a `SkRect` automatically, and instead uses them as
   `arcTo(rx, ry, xAxisRotate, useSmallArc, isCCW, x, y)` (see SkPath.h for more).

## [0.6.0] - 2019-05-06

### Added
 - `SkSurface.grContext` now exposed. `GrContext` has new methods for monitoring/setting
   the cache limits; tweaking these may lead to better performance in some cases.
   `getResourceCacheLimitBytes`, `setResourceCacheLimitBytes`, `getResourceCacheUsageBytes`
 - `SkCanvas.drawAtlas` for efficiently drawing multiple sprites from a sprite sheet with
   a set of transforms, color blends, etc.
 - `SkColorBuilder`, `RSXFormBuilder`, `SkRectBuilder` which increase performance by
   reducing the amount of malloc/free calls per frame, given that the array size is fixed.
 - Basic `SkPicture` support. `SkSurface.captureFrameAsSkPicture` is a helper function to
   capture an `SkPicture`, which can be dumped to disk (for debugging) with
   `SkPicture.DEBUGONLY_saveAsFile`.
 - `SkImage.readPixels`, which returns a TypedArray of pixel values (safe to use
   anywhere, doesn't need a delete()).

### Changed
 - Better `GrGLCaps` support for WebGL - this shouldn't have any impacts on APIs or
   correctness, except by perhaps fixing a few bugs in various surface types.
 - Use unsigned ints for SkColor on the JS side - this shouldn't have any impacts
   unless clients have pre-computed colors, in which case, they will need to re-compute them.
 - [breaking] Moved `CanvasKit.MakeImageShader` to `SkImage.makeShader` - removed clampUnpremul
   as argument.

## [0.5.1] - 2019-03-21

### Added
 - `SkPathMeasure`, `RSXFormBuilder`, `SkFont.getWidths`, `SkTextBlob.MakeFromRSXform`
   which were needed to add the helper function `SkTextBlob.MakeOnPath`.
 - `SkSurface.requestAnimationFrame` - wrapper around window.requestAnimationFrame that
   takes care of the setup/tear down required to use CanvasKit optimally. The callback
   has an `SkCanvas` as the first parameter - callers should draw on that.

### Changed
 - Location in Skia Git repo now `modules/canvaskit` (was `experimental/canvaskit`)

### Fixed
 - Extern bug in `CanvasKit.SkMatrix.invert`
 - Fallback to CPU now properly refreshes the canvas to get access to the
   CanvasRenderingContext2D.
 - Compile flags for better WebGL1 support for some graphics cards.
 - Antialias bug on large oval paths <https://crbug.com/skia/8873>

### Deprecated
 - `SkCanvas.flush` will be removed soon - client should only call `SkSurface.flush`


## [0.5.0] - 2019-03-08

### Added
 - isVolitile option to `CanvasKit.MakeSkVertices`. The previous (and current default) behavior
   was for this to be true; some applications may go faster if set to false.
 - `SkCanvas.saveLayer(rect, paint)`
 - `SkCanvas.restoreToCount(int)` which can be used with the output of .save() and .saveLayer().
 - Optional particles library from modules/particles. `See CanvasKit.MakeParticles(json)`;
 - More public APIs for working with Surfaces/Contexts `GetWebGLContext`,
   `MakeGrContext`, `MakeOnScreenGLSurface`, `MakeRenderTarget`.
 - `SkSurface.getSurface()` and `SkCanvas.getSurface()` for making compatible surfaces (typically
   used as a workspace and then "saved" with `surface.makeImageSnapshot()`)

### Breaking
 -  `CanvasKit.MakeWebGLCanvasSurface` no longer takes a webgl context as a first arg, only a
    canvas or an id of a canvas. If users want to manage their own GL contexts, they should build
    the `SkSurface` themselves with `GetWebGLContext` -> `MakeGrContext` ->
    `MakeOnScreenGLSurface`.

## [0.4.1] - 2019-03-01

### Added
 - Optional arguments to `MakeManagedAnimation` for supplying external assets (like images, fonts).

## [0.4.0] - 2019-02-25

### Added
 - `SkPath.addRoundRect`, `SkPath.reset`, `SkPath.rewind` exposed.
 - `SkCanvas.drawArc`, `SkCanvas.drawLine`, `SkCanvas.drawOval`, `SkCanvas.drawRoundRect` exposed.
 - Can import/export a SkPath to an array of commands. See `CanvasKit.MakePathFromCmds` and
   `SkPath.toCmds`.
 - `SkCanvas.drawTextBlob()` and `SkCanvas.SkTextBlob.MakeFromText()` to draw text to a canvas.
 - `CanvasKit.TextEncoding` enum. For use with `SkTextBlob`.
 - Text shaping with `ShapedText` object and `SkCanvas.drawText`. At compile time, one can choose
   between using Harfbuzz/ICU (default) or a primitive one ("primitive_shaper") which just does
   line breaking. Using Harfbuzz/ICU substantially increases code size (4.3 MB to 6.4 MB).

### Changed
 - `SkCanvas.drawText()` now requires an `SkFont` object for raw strings.


### Removed
 -  `SkPaint.setTextSize()`, `SkPaint.getTextSize()`, `SkPaint.setTypeface()`
   which should be replaced by using `SkFont`.
 - Deprecated `CanvasKitInit().then()` interface (see 0.3.1 notes)


### Fixed
 - Potential bug in `ready()` if already loaded.

## [0.3.1] - 2019-01-04
### Added
 - `SkFont` now exposed.
 - `MakeCanvasSurface` can now take a canvas element directly.
 - `MakeWebGLCanvasSurface` can now take a WebGL context as an integer and use it directly.

### Changed
 - `CanvasKitInit(...).then()` is no longer the recommended way to initialize things.
It will be removed in 0.4.0. Use `CanvasKitInit(...).ready()`, which returns a real Promise.

### Removed
- `SkPaint.measureText` - use `SkFont.measureText` instead.

## [0.3.0] - 2018-12-18

### Added
- Add Canvas2D JS layer. This mirrors the HTML Canvas API. This may be omitted at compile time
    it by adding `no_canvas` to the `compile.sh` invocation.
- `CanvasKit.FontMgr.DefaultRef()` and `fontmgr.MakeTypefaceFromData` to load fonts.
- Exposed `SkPath.setVolatile`. Some animations see performance improvements by setting
their paths' volatility to true.

### Fixed
- `SkPath.addRect` now correctly draws counter-clockwise vs clockwise.

### Changed
- `CanvasKit.MakeImageShader` no longer takes encoded bytes, but an `SkImage`, created from
    `CanvasKit.MakeImageFromEncoded`. Additionally, the optional parameters `clampIfUnpremul`
    and `localMatrix` have been exposed.
- `SkPath.arcTo` now takes `startAngle`, `sweepAngle`, `forceMoveTo` as additional parameters.
- `SkPath.stroke` has a new option `precision`  It defaults to 1.0.
- CanvasKit comes with one font (NotoMono) instead of the Skia TestTypeface. Clients are encouraged
  to use the new `fontmgr.MakeTypefaceFromData` for more font variety.

### Removed
- `CanvasKit.initFonts()` - no longer needed.


## [0.2.1] - 2018-11-20
Beginning of Changelog history<|MERGE_RESOLUTION|>--- conflicted
+++ resolved
@@ -6,8 +6,6 @@
 
 ## [Unreleased]
 
-<<<<<<< HEAD
-=======
 ### Fixed
  - `EmbindObject` has been updated to allow TypeScript to differentiate between opaque
    types such as Shader, ColorFilter, et cetera.
@@ -17,17 +15,13 @@
 
 ## [0.38.2] - 2023-06-09
 
->>>>>>> 46ecd1b7
 ### Added
  - `Paragraph.unresolvedCodepoints` which allows clients to identify gaps in font coverage
     more easily.
 
-<<<<<<< HEAD
-=======
 ### Fixed
  - `.wasm` files are now exported in the npm package.json
 
->>>>>>> 46ecd1b7
 ## [0.38.1] - 2023-05-02
 
 ### Removed
