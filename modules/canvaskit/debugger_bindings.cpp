--- conflicted
+++ resolved
@@ -14,6 +14,7 @@
 #include "include/core/SkPicture.h"
 #include "include/core/SkString.h"
 #include "include/core/SkSurface.h"
+#include "include/encode/SkPngEncoder.h"
 #include "include/utils/SkBase64.h"
 #include "src/core/SkPicturePriv.h"
 #include "src/utils/SkJSONWriter.h"
@@ -255,11 +256,7 @@
     // filenames like "\\1" in DrawImage commands.
     // Return type is the PNG data as a base64 encoded string with prepended URI.
     std::string getImageResource(int index) {
-<<<<<<< HEAD
-      sk_sp<SkData> pngData = fImages[index]->encodeToData();
-=======
       sk_sp<SkData> pngData = SkPngEncoder::Encode(nullptr, fImages[index].get(), {});
->>>>>>> e05e26df
       size_t len = SkBase64::Encode(pngData->data(), pngData->size(), nullptr);
       SkString dst;
       dst.resize(len);
