{
  "name": "canvaskit-wasm",
<<<<<<< HEAD
  "version": "0.38.1",
=======
  "version": "0.38.2",
>>>>>>> 46ecd1b7
  "description": "A WASM version of Skia's Canvas API",
  "main": "bin/canvaskit.js",
  "homepage": "https://github.com/google/skia/tree/main/modules/canvaskit",
  "bugs": {
    "url": "https://bugs.chromium.org/p/skia/issues/entry"
  },
  "permsRepo": "skia-dev/.github",
  "publishConfig": {
    "registry": "https://wombat-dressing-room.appspot.com"
  },
  "scripts": {
    "dtslint": "dtslint types"
  },
  "types": "./types/index.d.ts",
  "license": "BSD-3-Clause",
  "devDependencies": {
    "dtslint": "4.2.1",
    "typescript": "4.7.4",
    "@definitelytyped/header-parser": "0.0.121",
    "@webgpu/types": "0.1.21"
  },
  "exports": {
    ".": {
      "require": "./bin/canvaskit.js",
      "import": "./bin/canvaskit.js",
      "types": "./types/index.d.ts"
    },
    "./full": {
      "require": "./bin/full/canvaskit.js",
      "import": "./bin/full/canvaskit.js",
      "types": "./types/index.d.ts"
    },
    "./profiling": {
      "require": "./bin/profiling/canvaskit.js",
      "import": "./bin/profiling/canvaskit.js",
      "types": "./types/index.d.ts"
    },
    "./bin/canvaskit": {
      "require": "./bin/canvaskit.js",
      "import": "./bin/canvaskit.js",
      "types": "./types/index.d.ts"
    },
    "./bin/canvaskit.js": {
      "require": "./bin/canvaskit.js",
      "import": "./bin/canvaskit.js",
      "types": "./types/index.d.ts"
    },
<<<<<<< HEAD
=======
    "./bin/canvaskit.wasm": "./bin/canvaskit.wasm",
>>>>>>> 46ecd1b7
    "./bin/full/canvaskit": {
      "require": "./bin/full/canvaskit.js",
      "import": "./bin/full/canvaskit.js",
      "types": "./types/index.d.ts"
    },
    "./bin/full/canvaskit.js": {
      "require": "./bin/full/canvaskit.js",
      "import": "./bin/full/canvaskit.js",
      "types": "./types/index.d.ts"
    },
<<<<<<< HEAD
=======
    "./bin/full/canvaskit.wasm": "./bin/full/canvaskit.wasm",
>>>>>>> 46ecd1b7
    "./bin/profiling/canvaskit": {
      "require": "./bin/profiling/canvaskit.js",
      "import": "./bin/profiling/canvaskit.js",
      "types": "./types/index.d.ts"
    },
    "./bin/profiling/canvaskit.js": {
      "require": "./bin/profiling/canvaskit.js",
      "import": "./bin/profiling/canvaskit.js",
      "types": "./types/index.d.ts"
<<<<<<< HEAD
    }
=======
    },
    "./bin/profiling/canvaskit.wasm": "./bin/profiling/canvaskit.wasm"
>>>>>>> 46ecd1b7
  }
}<|MERGE_RESOLUTION|>--- conflicted
+++ resolved
@@ -1,10 +1,6 @@
 {
   "name": "canvaskit-wasm",
-<<<<<<< HEAD
-  "version": "0.38.1",
-=======
   "version": "0.38.2",
->>>>>>> 46ecd1b7
   "description": "A WASM version of Skia's Canvas API",
   "main": "bin/canvaskit.js",
   "homepage": "https://github.com/google/skia/tree/main/modules/canvaskit",
@@ -52,10 +48,7 @@
       "import": "./bin/canvaskit.js",
       "types": "./types/index.d.ts"
     },
-<<<<<<< HEAD
-=======
     "./bin/canvaskit.wasm": "./bin/canvaskit.wasm",
->>>>>>> 46ecd1b7
     "./bin/full/canvaskit": {
       "require": "./bin/full/canvaskit.js",
       "import": "./bin/full/canvaskit.js",
@@ -66,10 +59,7 @@
       "import": "./bin/full/canvaskit.js",
       "types": "./types/index.d.ts"
     },
-<<<<<<< HEAD
-=======
     "./bin/full/canvaskit.wasm": "./bin/full/canvaskit.wasm",
->>>>>>> 46ecd1b7
     "./bin/profiling/canvaskit": {
       "require": "./bin/profiling/canvaskit.js",
       "import": "./bin/profiling/canvaskit.js",
@@ -79,11 +69,7 @@
       "require": "./bin/profiling/canvaskit.js",
       "import": "./bin/profiling/canvaskit.js",
       "types": "./types/index.d.ts"
-<<<<<<< HEAD
-    }
-=======
     },
     "./bin/profiling/canvaskit.wasm": "./bin/profiling/canvaskit.wasm"
->>>>>>> 46ecd1b7
   }
 }