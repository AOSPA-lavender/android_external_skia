/*
 * Copyright 2018 Google Inc.
 *
 * Use of this source code is governed by a BSD-style license that can be
 * found in the LICENSE file.
 */

#ifndef SkottiePriv_DEFINED
#define SkottiePriv_DEFINED

#include "include/core/SkRefCnt.h"
#include "modules/skottie/include/Skottie.h"

#include "include/core/SkFontStyle.h"
#include "include/core/SkString.h"
#include "include/core/SkTypeface.h"
#include "modules/skottie/include/SkottieProperty.h"
#include "modules/skottie/include/SlotManager.h"
#include "modules/skottie/src/animator/Animator.h"
#include "modules/skottie/src/text/Font.h"
#include "src/base/SkUTF.h"
#include "src/core/SkTHash.h"

#include <vector>

class SkFontMgr;

namespace skjson {
class ArrayValue;
class ObjectValue;
class Value;
} // namespace skjson

namespace sksg {
class Color;
class Path;
class RenderNode;
class Transform;
} // namespace sksg

namespace skottie {
namespace internal {

// Close-enough to AE.
static constexpr float kBlurSizeToSigma = 0.3f;

class TextAdapter;
class TransformAdapter2D;
class TransformAdapter3D;
class OpacityAdapter;


using AnimatorScope = std::vector<sk_sp<Animator>>;

class SceneGraphRevalidator final : public SkNVRefCnt<SceneGraphRevalidator> {
public:
    void revalidate();
    void setRoot(sk_sp<sksg::RenderNode>);

private:
    sk_sp<sksg::RenderNode> fRoot;
};

class AnimationBuilder final : public SkNoncopyable {
public:
    AnimationBuilder(sk_sp<ResourceProvider>, sk_sp<SkFontMgr>, sk_sp<PropertyObserver>,
                     sk_sp<Logger>, sk_sp<MarkerObserver>, sk_sp<PrecompInterceptor>,
                     sk_sp<ExpressionManager>,
                     Animation::Builder::Stats*, const SkSize& comp_size,
                     float duration, float framerate, uint32_t flags);

    struct AnimationInfo {
        sk_sp<sksg::RenderNode> fSceneRoot;
        AnimatorScope           fAnimators;
    };

    AnimationInfo parse(const skjson::ObjectValue&);

    struct FontInfo {
        SkString            fFamily,
                            fStyle,
                            fPath;
        SkScalar            fAscentPct;
        sk_sp<SkTypeface>   fTypeface;
        CustomFont::Builder fCustomFontBuilder;

        bool matches(const char family[], const char style[]) const;
    };
    const FontInfo* findFont(const SkString& name) const;

    void log(Logger::Level, const skjson::Value*, const char fmt[], ...) const SK_PRINTF_LIKE(4, 5);

    sk_sp<sksg::Transform> attachMatrix2D(const skjson::ObjectValue&, sk_sp<sksg::Transform>,
                                          bool auto_orient = false) const;
    sk_sp<sksg::Transform> attachMatrix3D(const skjson::ObjectValue&, sk_sp<sksg::Transform>,
                                          bool auto_orient = false) const;

    sk_sp<sksg::Transform> attachCamera(const skjson::ObjectValue& jlayer,
                                        const skjson::ObjectValue& jtransform,
                                        sk_sp<sksg::Transform>,
                                        const SkSize&) const;

    sk_sp<sksg::RenderNode> attachOpacity(const skjson::ObjectValue&,
                                          sk_sp<sksg::RenderNode>) const;
    sk_sp<sksg::Path> attachPath(const skjson::Value&) const;

    bool hasNontrivialBlending() const { return fHasNontrivialBlending; }

    class AutoScope final {
    public:
        explicit AutoScope(const AnimationBuilder* builder) : AutoScope(builder, AnimatorScope()) {}

        AutoScope(const AnimationBuilder* builder, AnimatorScope&& scope)
            : fBuilder(builder)
            , fCurrentScope(std::move(scope))
            , fPrevScope(fBuilder->fCurrentAnimatorScope) {
            fBuilder->fCurrentAnimatorScope = &fCurrentScope;
        }

        AnimatorScope release() {
            fBuilder->fCurrentAnimatorScope = fPrevScope;
            SkDEBUGCODE(fBuilder = nullptr);

            return std::move(fCurrentScope);
        }

        ~AutoScope() { SkASSERT(!fBuilder); }

    private:
        const AnimationBuilder* fBuilder;
        AnimatorScope           fCurrentScope;
        AnimatorScope*          fPrevScope;
    };

    template <typename T>
    void attachDiscardableAdapter(sk_sp<T> adapter) const {
        if (adapter->isStatic()) {
            // Fire off a synthetic tick to force a single SG sync before discarding.
            adapter->seek(0);
        } else {
            fCurrentAnimatorScope->push_back(std::move(adapter));
        }
    }

    template <typename T, typename... Args>
    auto attachDiscardableAdapter(Args&&... args) const ->
        typename std::decay<decltype(T::Make(std::forward<Args>(args)...)->node())>::type
    {
        using NodeType =
        typename std::decay<decltype(T::Make(std::forward<Args>(args)...)->node())>::type;

        NodeType node;
        if (auto adapter = T::Make(std::forward<Args>(args)...)) {
            node = adapter->node();
            this->attachDiscardableAdapter(std::move(adapter));
        }
        return node;
    }

    class AutoPropertyTracker {
    public:
        AutoPropertyTracker(const AnimationBuilder* builder, const skjson::ObjectValue& obj, const PropertyObserver::NodeType node_type)
            : fBuilder(builder)
            , fPrevContext(builder->fPropertyObserverContext), fNodeType(node_type) {
            if (fBuilder->fPropertyObserver) {
                auto observer = builder->fPropertyObserver.get();
                this->updateContext(observer, obj);
                observer->onEnterNode(fBuilder->fPropertyObserverContext, fNodeType);
            }
        }

        ~AutoPropertyTracker() {
            if (fBuilder->fPropertyObserver) {
                fBuilder->fPropertyObserver->onLeavingNode(fBuilder->fPropertyObserverContext, fNodeType);
                fBuilder->fPropertyObserverContext = fPrevContext;
            }
        }
    private:
        void updateContext(PropertyObserver*, const skjson::ObjectValue&);

        const AnimationBuilder* fBuilder;
        const char*             fPrevContext;
        const PropertyObserver::NodeType fNodeType;
    };

    bool dispatchColorProperty(const sk_sp<sksg::Color>&,
                               const skjson::ObjectValue* jcolor = nullptr) const;
    bool dispatchOpacityProperty(const sk_sp<sksg::OpacityEffect>&,
<<<<<<< HEAD
                                 const skjson::ObjectValue* jopacity) const;
=======
                                 const skjson::ObjectValue* jopacity,
                                 const sk_sp<OpacityAdapter>) const;
>>>>>>> 46ecd1b7
    bool dispatchTextProperty(const sk_sp<TextAdapter>&,
                              const skjson::ObjectValue* jtext) const;
    bool dispatchTransformProperty(const sk_sp<TransformAdapter2D>&) const;

    sk_sp<ExpressionManager> expression_manager() const;

    const skjson::ObjectValue* getSlotsRoot() const {
        return fSlotsRoot;
    }

private:
    friend class CompositionBuilder;
    friend class CustomFont;
    friend class LayerBuilder;

    struct AttachLayerContext;
    struct AttachShapeContext;
    struct FootageAssetInfo;
    struct LayerInfo;

    void parseAssets(const skjson::ArrayValue*);
    void parseFonts (const skjson::ObjectValue* jfonts,
                     const skjson::ArrayValue* jchars);

    // Return true iff all fonts were resolved.
    bool resolveNativeTypefaces();
    bool resolveEmbeddedTypefaces(const skjson::ArrayValue& jchars);

    void dispatchMarkers(const skjson::ArrayValue*) const;

    sk_sp<sksg::RenderNode> attachBlendMode(const skjson::ObjectValue&,
                                            sk_sp<sksg::RenderNode>) const;

    sk_sp<sksg::RenderNode> attachShape(const skjson::ArrayValue*, AttachShapeContext*,
                                        bool suppress_draws = false) const;
    const FootageAssetInfo* loadFootageAsset(const skjson::ObjectValue&) const;
    sk_sp<sksg::RenderNode> attachFootageAsset(const skjson::ObjectValue&, LayerInfo*) const;

    sk_sp<sksg::RenderNode> attachExternalPrecompLayer(const skjson::ObjectValue&,
                                                       const LayerInfo&) const;

    sk_sp<sksg::RenderNode> attachFootageLayer(const skjson::ObjectValue&, LayerInfo*) const;
    sk_sp<sksg::RenderNode> attachNullLayer   (const skjson::ObjectValue&, LayerInfo*) const;
    sk_sp<sksg::RenderNode> attachPrecompLayer(const skjson::ObjectValue&, LayerInfo*) const;
    sk_sp<sksg::RenderNode> attachShapeLayer  (const skjson::ObjectValue&, LayerInfo*) const;
    sk_sp<sksg::RenderNode> attachSolidLayer  (const skjson::ObjectValue&, LayerInfo*) const;
    sk_sp<sksg::RenderNode> attachTextLayer   (const skjson::ObjectValue&, LayerInfo*) const;
    sk_sp<sksg::RenderNode> attachAudioLayer  (const skjson::ObjectValue&, LayerInfo*) const;

    // Delay resolving the fontmgr until it is actually needed.
    struct LazyResolveFontMgr {
        LazyResolveFontMgr(sk_sp<SkFontMgr> fontMgr) : fFontMgr(std::move(fontMgr)) {}

        const sk_sp<SkFontMgr>& get() {
            if (!fFontMgr) {
                fFontMgr = SkFontMgr::RefDefault();
                SkASSERT(fFontMgr);
            }
            return fFontMgr;
        }

        const sk_sp<SkFontMgr>& getMaybeNull() const { return fFontMgr; }

    private:
        sk_sp<SkFontMgr> fFontMgr;
    };

    sk_sp<ResourceProvider>      fResourceProvider;
    LazyResolveFontMgr           fLazyFontMgr;
    sk_sp<PropertyObserver>      fPropertyObserver;
    sk_sp<Logger>                fLogger;
    sk_sp<MarkerObserver>        fMarkerObserver;
    sk_sp<PrecompInterceptor>    fPrecompInterceptor;
    sk_sp<ExpressionManager>     fExpressionManager;
    sk_sp<SceneGraphRevalidator> fRevalidator;
    sk_sp<SlotManager>           fSlotManager;
    Animation::Builder::Stats*   fStats;
    const SkSize                 fCompSize;
    const float                  fDuration,
                                 fFrameRate;
    const uint32_t               fFlags;
    mutable AnimatorScope*       fCurrentAnimatorScope;
    mutable const char*          fPropertyObserverContext = nullptr;
    mutable bool                 fHasNontrivialBlending : 1;

    struct LayerInfo {
        SkSize      fSize;
        const float fInPoint,
                    fOutPoint;
    };

    struct AssetInfo {
        const skjson::ObjectValue* fAsset;
        mutable bool               fIsAttaching; // Used for cycle detection
    };

    struct FootageAssetInfo {
        sk_sp<ImageAsset> fAsset;
        SkISize           fSize;
    };

    class ScopedAssetRef {
    public:
        ScopedAssetRef(const AnimationBuilder* abuilder, const skjson::ObjectValue& jlayer);

        ~ScopedAssetRef() {
            if (fInfo) {
                fInfo->fIsAttaching = false;
            }
        }

        explicit operator bool() const { return !!fInfo; }

        const skjson::ObjectValue& operator*() const { return *fInfo->fAsset; }

    private:
        const AssetInfo* fInfo = nullptr;
    };

    skia_private::THashMap<SkString, AssetInfo>                fAssets;
    skia_private::THashMap<SkString, FontInfo>                 fFonts;
    sk_sp<CustomFont::GlyphCompMapper>                         fCustomGlyphMapper;
    mutable skia_private::THashMap<SkString, FootageAssetInfo> fImageAssetCache;

    // Handle to "slots" JSON Object, used to grab slot values while building
    const skjson::ObjectValue* fSlotsRoot;

    using INHERITED = SkNoncopyable;
};

} // namespace internal
} // namespace skottie

#endif // SkottiePriv_DEFINED<|MERGE_RESOLUTION|>--- conflicted
+++ resolved
@@ -186,12 +186,8 @@
     bool dispatchColorProperty(const sk_sp<sksg::Color>&,
                                const skjson::ObjectValue* jcolor = nullptr) const;
     bool dispatchOpacityProperty(const sk_sp<sksg::OpacityEffect>&,
-<<<<<<< HEAD
-                                 const skjson::ObjectValue* jopacity) const;
-=======
                                  const skjson::ObjectValue* jopacity,
                                  const sk_sp<OpacityAdapter>) const;
->>>>>>> 46ecd1b7
     bool dispatchTextProperty(const sk_sp<TextAdapter>&,
                               const skjson::ObjectValue* jtext) const;
     bool dispatchTransformProperty(const sk_sp<TransformAdapter2D>&) const;
