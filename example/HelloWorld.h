--- conflicted
+++ resolved
@@ -22,11 +22,7 @@
 
     void onBackendCreated() override;
     void onPaint(SkSurface*) override;
-<<<<<<< HEAD
-    bool onChar(SkUnichar c, uint32_t modifiers) override;
-=======
     bool onChar(SkUnichar c, ModifierKey modifiers) override;
->>>>>>> 40be567a
 
 private:
     void updateTitle();
