--- conflicted
+++ resolved
@@ -199,10 +199,6 @@
     "name": "nanobench"
   },
   {
-<<<<<<< HEAD
-    "jsonResult": null,
-=======
->>>>>>> 40be567a
     "name": "$result"
   }
 ]