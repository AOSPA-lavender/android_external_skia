--- conflicted
+++ resolved
@@ -75,10 +75,6 @@
     "name": "upload csv"
   },
   {
-<<<<<<< HEAD
-    "jsonResult": null,
-=======
->>>>>>> 40be567a
     "name": "$result"
   }
 ]