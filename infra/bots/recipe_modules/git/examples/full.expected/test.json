[
  {
    "cmd": [
      "git",
      "status"
    ],
    "name": "1"
  },
  {
    "cmd": [
      "git",
      "status"
    ],
    "env": {
      "PATH": "[START_DIR]/git:[START_DIR]/git/bin:<PATH>"
    },
    "name": "2"
  },
  {
<<<<<<< HEAD
    "jsonResult": null,
=======
>>>>>>> 40be567a
    "name": "$result"
  }
]<|MERGE_RESOLUTION|>--- conflicted
+++ resolved
@@ -17,10 +17,6 @@
     "name": "2"
   },
   {
-<<<<<<< HEAD
-    "jsonResult": null,
-=======
->>>>>>> 40be567a
     "name": "$result"
   }
 ]