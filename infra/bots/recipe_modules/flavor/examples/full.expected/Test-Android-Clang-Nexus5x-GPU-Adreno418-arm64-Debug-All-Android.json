[
  {
    "cmd": [
      "python",
      "-u",
      "import os\nprint os.environ.get('SWARMING_BOT_ID', '')\n"
    ],
    "name": "get swarming bot id",
<<<<<<< HEAD
    "stdout": "/path/to/tmp/",
=======
>>>>>>> 40be567a
    "~followup_annotations": [
      "@@@STEP_LOG_LINE@python.inline@import os@@@",
      "@@@STEP_LOG_LINE@python.inline@print os.environ.get('SWARMING_BOT_ID', '')@@@",
      "@@@STEP_LOG_END@python.inline@@@"
    ]
  },
  {
    "cmd": [
      "/opt/infra-android/tools/adb",
      "push",
      "file.txt",
      "file.txt"
    ],
    "cwd": "[START_DIR]/skia",
    "env": {
      "ADB_VENDOR_KEYS": "/home/chrome-bot/.android/chrome_infrastructure_adbkey",
      "CHROME_HEADLESS": "1",
      "PATH": "<PATH>:RECIPE_REPO[depot_tools]"
    },
    "infra_step": true,
    "name": "push file.txt file.txt"
  },
  {
    "cmd": [
      "/opt/infra-android/tools/adb",
      "shell",
      "cat",
      "file.txt"
    ],
    "cwd": "[START_DIR]/skia",
    "env": {
      "ADB_VENDOR_KEYS": "/home/chrome-bot/.android/chrome_infrastructure_adbkey",
      "CHROME_HEADLESS": "1",
      "PATH": "<PATH>:RECIPE_REPO[depot_tools]"
    },
    "infra_step": true,
<<<<<<< HEAD
    "name": "read file.txt",
    "stdout": "/path/to/tmp/"
=======
    "name": "read file.txt"
>>>>>>> 40be567a
  },
  {
    "cmd": [
      "/opt/infra-android/tools/adb",
      "shell",
      "rm",
      "-f",
      "file.txt"
    ],
    "cwd": "[START_DIR]/skia",
    "env": {
      "ADB_VENDOR_KEYS": "/home/chrome-bot/.android/chrome_infrastructure_adbkey",
      "CHROME_HEADLESS": "1",
      "PATH": "<PATH>:RECIPE_REPO[depot_tools]"
    },
    "infra_step": true,
    "name": "rm file.txt"
  },
  {
    "cmd": [
      "python",
      "-u",
      "RECIPE_MODULE[recipe_engine::file]/resources/fileutil.py",
      "--json-output",
      "/path/to/tmp/json",
      "rmtree",
      "results_dir"
    ],
    "infra_step": true,
    "name": "rmtree results_dir"
  },
  {
    "cmd": [
      "python",
      "-u",
      "RECIPE_MODULE[recipe_engine::file]/resources/fileutil.py",
      "--json-output",
      "/path/to/tmp/json",
      "ensure-directory",
      "--mode",
      "0777",
      "results_dir"
    ],
    "infra_step": true,
    "name": "makedirs results_dir"
  },
  {
    "cmd": [
      "/opt/infra-android/tools/adb",
      "shell",
      "rm",
      "-rf",
      "device_results_dir"
    ],
    "cwd": "[START_DIR]/skia",
    "env": {
      "ADB_VENDOR_KEYS": "/home/chrome-bot/.android/chrome_infrastructure_adbkey",
      "CHROME_HEADLESS": "1",
      "PATH": "<PATH>:RECIPE_REPO[depot_tools]"
    },
    "infra_step": true,
    "name": "rm device_results_dir"
  },
  {
    "cmd": [
      "/opt/infra-android/tools/adb",
      "shell",
      "mkdir",
      "-p",
      "device_results_dir"
    ],
    "cwd": "[START_DIR]/skia",
    "env": {
      "ADB_VENDOR_KEYS": "/home/chrome-bot/.android/chrome_infrastructure_adbkey",
      "CHROME_HEADLESS": "1",
      "PATH": "<PATH>:RECIPE_REPO[depot_tools]"
    },
    "infra_step": true,
    "name": "mkdir device_results_dir"
  },
  {
    "cmd": [
      "/opt/infra-android/tools/adb",
      "shell",
      "mkdir",
      "-p",
      "/sdcard/revenge_of_the_skiabot/resources"
    ],
    "cwd": "[START_DIR]/skia",
    "env": {
      "ADB_VENDOR_KEYS": "/home/chrome-bot/.android/chrome_infrastructure_adbkey",
      "CHROME_HEADLESS": "1",
      "PATH": "<PATH>:RECIPE_REPO[depot_tools]"
    },
    "infra_step": true,
    "name": "mkdir /sdcard/revenge_of_the_skiabot/resources"
  },
  {
    "cmd": [
      "python",
      "-u",
      "\nimport os\nimport subprocess\nimport sys\nhost   = sys.argv[1]\ndevice = sys.argv[2]\nfor d, _, fs in os.walk(host):\n  p = os.path.relpath(d, host)\n  if p != '.' and p.startswith('.'):\n    continue\n  for f in fs:\n    print os.path.join(p,f)\n    subprocess.check_call(['/opt/infra-android/tools/adb', 'push',\n                           os.path.realpath(os.path.join(host, p, f)),\n                           os.path.join(device, p, f)])\n",
      "[START_DIR]/skia/resources",
      "/sdcard/revenge_of_the_skiabot/resources"
    ],
    "env": {
      "CHROME_HEADLESS": "1",
      "PATH": "<PATH>:RECIPE_REPO[depot_tools]"
    },
    "infra_step": true,
    "name": "push [START_DIR]/skia/resources/* /sdcard/revenge_of_the_skiabot/resources",
    "~followup_annotations": [
      "@@@STEP_LOG_LINE@python.inline@@@@",
      "@@@STEP_LOG_LINE@python.inline@import os@@@",
      "@@@STEP_LOG_LINE@python.inline@import subprocess@@@",
      "@@@STEP_LOG_LINE@python.inline@import sys@@@",
      "@@@STEP_LOG_LINE@python.inline@host   = sys.argv[1]@@@",
      "@@@STEP_LOG_LINE@python.inline@device = sys.argv[2]@@@",
      "@@@STEP_LOG_LINE@python.inline@for d, _, fs in os.walk(host):@@@",
      "@@@STEP_LOG_LINE@python.inline@  p = os.path.relpath(d, host)@@@",
      "@@@STEP_LOG_LINE@python.inline@  if p != '.' and p.startswith('.'):@@@",
      "@@@STEP_LOG_LINE@python.inline@    continue@@@",
      "@@@STEP_LOG_LINE@python.inline@  for f in fs:@@@",
      "@@@STEP_LOG_LINE@python.inline@    print os.path.join(p,f)@@@",
      "@@@STEP_LOG_LINE@python.inline@    subprocess.check_call(['/opt/infra-android/tools/adb', 'push',@@@",
      "@@@STEP_LOG_LINE@python.inline@                           os.path.realpath(os.path.join(host, p, f)),@@@",
      "@@@STEP_LOG_LINE@python.inline@                           os.path.join(device, p, f)])@@@",
      "@@@STEP_LOG_END@python.inline@@@"
    ]
  },
  {
    "cmd": [
      "python",
      "-u",
      "RECIPE_MODULE[recipe_engine::file]/resources/fileutil.py",
      "--json-output",
      "/path/to/tmp/json",
      "copy",
      "[START_DIR]/skia/infra/bots/assets/skp/VERSION",
      "/path/to/tmp/"
    ],
    "infra_step": true,
    "name": "Get skp VERSION"
  },
  {
    "cmd": [
      "python",
      "-u",
      "RECIPE_MODULE[recipe_engine::file]/resources/fileutil.py",
      "--json-output",
      "/path/to/tmp/json",
      "copy",
      "42",
      "[START_DIR]/tmp/SKP_VERSION"
    ],
    "infra_step": true,
    "name": "write SKP_VERSION",
    "~followup_annotations": [
      "@@@STEP_LOG_LINE@SKP_VERSION@42@@@",
      "@@@STEP_LOG_END@SKP_VERSION@@@"
    ]
  },
  {
    "cmd": [
      "/opt/infra-android/tools/adb",
      "shell",
      "cat",
      "/sdcard/revenge_of_the_skiabot/SKP_VERSION"
    ],
    "cwd": "[START_DIR]/skia",
    "env": {
      "ADB_VENDOR_KEYS": "/home/chrome-bot/.android/chrome_infrastructure_adbkey",
      "CHROME_HEADLESS": "1",
      "PATH": "<PATH>:RECIPE_REPO[depot_tools]"
    },
    "infra_step": true,
    "name": "read /sdcard/revenge_of_the_skiabot/SKP_VERSION"
  },
  {
    "cmd": [
      "/opt/infra-android/tools/adb",
      "shell",
      "rm",
      "-f",
      "/sdcard/revenge_of_the_skiabot/SKP_VERSION"
    ],
    "cwd": "[START_DIR]/skia",
    "env": {
      "ADB_VENDOR_KEYS": "/home/chrome-bot/.android/chrome_infrastructure_adbkey",
      "CHROME_HEADLESS": "1",
      "PATH": "<PATH>:RECIPE_REPO[depot_tools]"
    },
    "infra_step": true,
    "name": "rm /sdcard/revenge_of_the_skiabot/SKP_VERSION"
  },
  {
    "cmd": [
      "/opt/infra-android/tools/adb",
      "shell",
      "rm",
      "-rf",
      "/sdcard/revenge_of_the_skiabot/skps"
    ],
    "cwd": "[START_DIR]/skia",
    "env": {
      "ADB_VENDOR_KEYS": "/home/chrome-bot/.android/chrome_infrastructure_adbkey",
      "CHROME_HEADLESS": "1",
      "PATH": "<PATH>:RECIPE_REPO[depot_tools]"
    },
    "infra_step": true,
    "name": "rm /sdcard/revenge_of_the_skiabot/skps"
  },
  {
    "cmd": [
      "/opt/infra-android/tools/adb",
      "shell",
      "mkdir",
      "-p",
      "/sdcard/revenge_of_the_skiabot/skps"
    ],
    "cwd": "[START_DIR]/skia",
    "env": {
      "ADB_VENDOR_KEYS": "/home/chrome-bot/.android/chrome_infrastructure_adbkey",
      "CHROME_HEADLESS": "1",
      "PATH": "<PATH>:RECIPE_REPO[depot_tools]"
    },
    "infra_step": true,
    "name": "mkdir /sdcard/revenge_of_the_skiabot/skps"
  },
  {
    "cmd": [
      "python",
      "-u",
      "\nimport os\nimport subprocess\nimport sys\nhost   = sys.argv[1]\ndevice = sys.argv[2]\nfor d, _, fs in os.walk(host):\n  p = os.path.relpath(d, host)\n  if p != '.' and p.startswith('.'):\n    continue\n  for f in fs:\n    print os.path.join(p,f)\n    subprocess.check_call(['/opt/infra-android/tools/adb', 'push',\n                           os.path.realpath(os.path.join(host, p, f)),\n                           os.path.join(device, p, f)])\n",
      "[START_DIR]/skp",
      "/sdcard/revenge_of_the_skiabot/skps"
    ],
    "env": {
      "CHROME_HEADLESS": "1",
      "PATH": "<PATH>:RECIPE_REPO[depot_tools]"
    },
    "infra_step": true,
    "name": "push [START_DIR]/skp/* /sdcard/revenge_of_the_skiabot/skps",
    "~followup_annotations": [
      "@@@STEP_LOG_LINE@python.inline@@@@",
      "@@@STEP_LOG_LINE@python.inline@import os@@@",
      "@@@STEP_LOG_LINE@python.inline@import subprocess@@@",
      "@@@STEP_LOG_LINE@python.inline@import sys@@@",
      "@@@STEP_LOG_LINE@python.inline@host   = sys.argv[1]@@@",
      "@@@STEP_LOG_LINE@python.inline@device = sys.argv[2]@@@",
      "@@@STEP_LOG_LINE@python.inline@for d, _, fs in os.walk(host):@@@",
      "@@@STEP_LOG_LINE@python.inline@  p = os.path.relpath(d, host)@@@",
      "@@@STEP_LOG_LINE@python.inline@  if p != '.' and p.startswith('.'):@@@",
      "@@@STEP_LOG_LINE@python.inline@    continue@@@",
      "@@@STEP_LOG_LINE@python.inline@  for f in fs:@@@",
      "@@@STEP_LOG_LINE@python.inline@    print os.path.join(p,f)@@@",
      "@@@STEP_LOG_LINE@python.inline@    subprocess.check_call(['/opt/infra-android/tools/adb', 'push',@@@",
      "@@@STEP_LOG_LINE@python.inline@                           os.path.realpath(os.path.join(host, p, f)),@@@",
      "@@@STEP_LOG_LINE@python.inline@                           os.path.join(device, p, f)])@@@",
      "@@@STEP_LOG_END@python.inline@@@"
    ]
  },
  {
    "cmd": [
      "/opt/infra-android/tools/adb",
      "push",
      "[START_DIR]/tmp/SKP_VERSION",
      "/sdcard/revenge_of_the_skiabot/SKP_VERSION"
    ],
    "cwd": "[START_DIR]/skia",
    "env": {
      "ADB_VENDOR_KEYS": "/home/chrome-bot/.android/chrome_infrastructure_adbkey",
      "CHROME_HEADLESS": "1",
      "PATH": "<PATH>:RECIPE_REPO[depot_tools]"
    },
    "infra_step": true,
    "name": "push [START_DIR]/tmp/SKP_VERSION /sdcard/revenge_of_the_skiabot/SKP_VERSION"
  },
  {
    "cmd": [
      "python",
      "-u",
      "RECIPE_MODULE[recipe_engine::file]/resources/fileutil.py",
      "--json-output",
      "/path/to/tmp/json",
      "copy",
      "[START_DIR]/skia/infra/bots/assets/skimage/VERSION",
      "/path/to/tmp/"
    ],
    "infra_step": true,
    "name": "Get skimage VERSION"
  },
  {
    "cmd": [
      "python",
      "-u",
      "RECIPE_MODULE[recipe_engine::file]/resources/fileutil.py",
      "--json-output",
      "/path/to/tmp/json",
      "copy",
      "42",
      "[START_DIR]/tmp/SK_IMAGE_VERSION"
    ],
    "infra_step": true,
    "name": "write SK_IMAGE_VERSION",
    "~followup_annotations": [
      "@@@STEP_LOG_LINE@SK_IMAGE_VERSION@42@@@",
      "@@@STEP_LOG_END@SK_IMAGE_VERSION@@@"
    ]
  },
  {
    "cmd": [
      "/opt/infra-android/tools/adb",
      "shell",
      "cat",
      "/sdcard/revenge_of_the_skiabot/SK_IMAGE_VERSION"
    ],
    "cwd": "[START_DIR]/skia",
    "env": {
      "ADB_VENDOR_KEYS": "/home/chrome-bot/.android/chrome_infrastructure_adbkey",
      "CHROME_HEADLESS": "1",
      "PATH": "<PATH>:RECIPE_REPO[depot_tools]"
    },
    "infra_step": true,
    "name": "read /sdcard/revenge_of_the_skiabot/SK_IMAGE_VERSION"
  },
  {
    "cmd": [
      "/opt/infra-android/tools/adb",
      "shell",
      "rm",
      "-f",
      "/sdcard/revenge_of_the_skiabot/SK_IMAGE_VERSION"
    ],
    "cwd": "[START_DIR]/skia",
    "env": {
      "ADB_VENDOR_KEYS": "/home/chrome-bot/.android/chrome_infrastructure_adbkey",
      "CHROME_HEADLESS": "1",
      "PATH": "<PATH>:RECIPE_REPO[depot_tools]"
    },
    "infra_step": true,
    "name": "rm /sdcard/revenge_of_the_skiabot/SK_IMAGE_VERSION"
  },
  {
    "cmd": [
      "/opt/infra-android/tools/adb",
      "shell",
      "rm",
      "-rf",
      "/sdcard/revenge_of_the_skiabot/images"
    ],
    "cwd": "[START_DIR]/skia",
    "env": {
      "ADB_VENDOR_KEYS": "/home/chrome-bot/.android/chrome_infrastructure_adbkey",
      "CHROME_HEADLESS": "1",
      "PATH": "<PATH>:RECIPE_REPO[depot_tools]"
    },
    "infra_step": true,
    "name": "rm /sdcard/revenge_of_the_skiabot/images"
  },
  {
    "cmd": [
      "/opt/infra-android/tools/adb",
      "shell",
      "mkdir",
      "-p",
      "/sdcard/revenge_of_the_skiabot/images"
    ],
    "cwd": "[START_DIR]/skia",
    "env": {
      "ADB_VENDOR_KEYS": "/home/chrome-bot/.android/chrome_infrastructure_adbkey",
      "CHROME_HEADLESS": "1",
      "PATH": "<PATH>:RECIPE_REPO[depot_tools]"
    },
    "infra_step": true,
    "name": "mkdir /sdcard/revenge_of_the_skiabot/images"
  },
  {
    "cmd": [
      "python",
      "-u",
      "\nimport os\nimport subprocess\nimport sys\nhost   = sys.argv[1]\ndevice = sys.argv[2]\nfor d, _, fs in os.walk(host):\n  p = os.path.relpath(d, host)\n  if p != '.' and p.startswith('.'):\n    continue\n  for f in fs:\n    print os.path.join(p,f)\n    subprocess.check_call(['/opt/infra-android/tools/adb', 'push',\n                           os.path.realpath(os.path.join(host, p, f)),\n                           os.path.join(device, p, f)])\n",
      "[START_DIR]/skimage",
      "/sdcard/revenge_of_the_skiabot/images"
    ],
    "env": {
      "CHROME_HEADLESS": "1",
      "PATH": "<PATH>:RECIPE_REPO[depot_tools]"
    },
    "infra_step": true,
    "name": "push [START_DIR]/skimage/* /sdcard/revenge_of_the_skiabot/images",
    "~followup_annotations": [
      "@@@STEP_LOG_LINE@python.inline@@@@",
      "@@@STEP_LOG_LINE@python.inline@import os@@@",
      "@@@STEP_LOG_LINE@python.inline@import subprocess@@@",
      "@@@STEP_LOG_LINE@python.inline@import sys@@@",
      "@@@STEP_LOG_LINE@python.inline@host   = sys.argv[1]@@@",
      "@@@STEP_LOG_LINE@python.inline@device = sys.argv[2]@@@",
      "@@@STEP_LOG_LINE@python.inline@for d, _, fs in os.walk(host):@@@",
      "@@@STEP_LOG_LINE@python.inline@  p = os.path.relpath(d, host)@@@",
      "@@@STEP_LOG_LINE@python.inline@  if p != '.' and p.startswith('.'):@@@",
      "@@@STEP_LOG_LINE@python.inline@    continue@@@",
      "@@@STEP_LOG_LINE@python.inline@  for f in fs:@@@",
      "@@@STEP_LOG_LINE@python.inline@    print os.path.join(p,f)@@@",
      "@@@STEP_LOG_LINE@python.inline@    subprocess.check_call(['/opt/infra-android/tools/adb', 'push',@@@",
      "@@@STEP_LOG_LINE@python.inline@                           os.path.realpath(os.path.join(host, p, f)),@@@",
      "@@@STEP_LOG_LINE@python.inline@                           os.path.join(device, p, f)])@@@",
      "@@@STEP_LOG_END@python.inline@@@"
    ]
  },
  {
    "cmd": [
      "/opt/infra-android/tools/adb",
      "push",
      "[START_DIR]/tmp/SK_IMAGE_VERSION",
      "/sdcard/revenge_of_the_skiabot/SK_IMAGE_VERSION"
    ],
    "cwd": "[START_DIR]/skia",
    "env": {
      "ADB_VENDOR_KEYS": "/home/chrome-bot/.android/chrome_infrastructure_adbkey",
      "CHROME_HEADLESS": "1",
      "PATH": "<PATH>:RECIPE_REPO[depot_tools]"
    },
    "infra_step": true,
    "name": "push [START_DIR]/tmp/SK_IMAGE_VERSION /sdcard/revenge_of_the_skiabot/SK_IMAGE_VERSION"
  },
  {
    "cmd": [
      "python",
      "-u",
      "RECIPE_MODULE[recipe_engine::file]/resources/fileutil.py",
      "--json-output",
      "/path/to/tmp/json",
      "copy",
      "[START_DIR]/skia/infra/bots/assets/svg/VERSION",
      "/path/to/tmp/"
    ],
    "infra_step": true,
    "name": "Get svg VERSION"
  },
  {
    "cmd": [
      "python",
      "-u",
      "RECIPE_MODULE[recipe_engine::file]/resources/fileutil.py",
      "--json-output",
      "/path/to/tmp/json",
      "copy",
      "42",
      "[START_DIR]/tmp/SVG_VERSION"
    ],
    "infra_step": true,
    "name": "write SVG_VERSION",
    "~followup_annotations": [
      "@@@STEP_LOG_LINE@SVG_VERSION@42@@@",
      "@@@STEP_LOG_END@SVG_VERSION@@@"
    ]
  },
  {
    "cmd": [
      "/opt/infra-android/tools/adb",
      "shell",
      "cat",
      "/sdcard/revenge_of_the_skiabot/SVG_VERSION"
    ],
    "cwd": "[START_DIR]/skia",
    "env": {
      "ADB_VENDOR_KEYS": "/home/chrome-bot/.android/chrome_infrastructure_adbkey",
      "CHROME_HEADLESS": "1",
      "PATH": "<PATH>:RECIPE_REPO[depot_tools]"
    },
    "infra_step": true,
    "name": "read /sdcard/revenge_of_the_skiabot/SVG_VERSION"
  },
  {
    "cmd": [
      "/opt/infra-android/tools/adb",
      "shell",
      "rm",
      "-f",
      "/sdcard/revenge_of_the_skiabot/SVG_VERSION"
    ],
    "cwd": "[START_DIR]/skia",
    "env": {
      "ADB_VENDOR_KEYS": "/home/chrome-bot/.android/chrome_infrastructure_adbkey",
      "CHROME_HEADLESS": "1",
      "PATH": "<PATH>:RECIPE_REPO[depot_tools]"
    },
    "infra_step": true,
    "name": "rm /sdcard/revenge_of_the_skiabot/SVG_VERSION"
  },
  {
    "cmd": [
      "/opt/infra-android/tools/adb",
      "shell",
      "rm",
      "-rf",
      "/sdcard/revenge_of_the_skiabot/svgs"
    ],
    "cwd": "[START_DIR]/skia",
    "env": {
      "ADB_VENDOR_KEYS": "/home/chrome-bot/.android/chrome_infrastructure_adbkey",
      "CHROME_HEADLESS": "1",
      "PATH": "<PATH>:RECIPE_REPO[depot_tools]"
    },
    "infra_step": true,
    "name": "rm /sdcard/revenge_of_the_skiabot/svgs"
  },
  {
    "cmd": [
      "/opt/infra-android/tools/adb",
      "shell",
      "mkdir",
      "-p",
      "/sdcard/revenge_of_the_skiabot/svgs"
    ],
    "cwd": "[START_DIR]/skia",
    "env": {
      "ADB_VENDOR_KEYS": "/home/chrome-bot/.android/chrome_infrastructure_adbkey",
      "CHROME_HEADLESS": "1",
      "PATH": "<PATH>:RECIPE_REPO[depot_tools]"
    },
    "infra_step": true,
    "name": "mkdir /sdcard/revenge_of_the_skiabot/svgs"
  },
  {
    "cmd": [
      "python",
      "-u",
      "\nimport os\nimport subprocess\nimport sys\nhost   = sys.argv[1]\ndevice = sys.argv[2]\nfor d, _, fs in os.walk(host):\n  p = os.path.relpath(d, host)\n  if p != '.' and p.startswith('.'):\n    continue\n  for f in fs:\n    print os.path.join(p,f)\n    subprocess.check_call(['/opt/infra-android/tools/adb', 'push',\n                           os.path.realpath(os.path.join(host, p, f)),\n                           os.path.join(device, p, f)])\n",
      "[START_DIR]/svg",
      "/sdcard/revenge_of_the_skiabot/svgs"
    ],
    "env": {
      "CHROME_HEADLESS": "1",
      "PATH": "<PATH>:RECIPE_REPO[depot_tools]"
    },
    "infra_step": true,
    "name": "push [START_DIR]/svg/* /sdcard/revenge_of_the_skiabot/svgs",
    "~followup_annotations": [
      "@@@STEP_LOG_LINE@python.inline@@@@",
      "@@@STEP_LOG_LINE@python.inline@import os@@@",
      "@@@STEP_LOG_LINE@python.inline@import subprocess@@@",
      "@@@STEP_LOG_LINE@python.inline@import sys@@@",
      "@@@STEP_LOG_LINE@python.inline@host   = sys.argv[1]@@@",
      "@@@STEP_LOG_LINE@python.inline@device = sys.argv[2]@@@",
      "@@@STEP_LOG_LINE@python.inline@for d, _, fs in os.walk(host):@@@",
      "@@@STEP_LOG_LINE@python.inline@  p = os.path.relpath(d, host)@@@",
      "@@@STEP_LOG_LINE@python.inline@  if p != '.' and p.startswith('.'):@@@",
      "@@@STEP_LOG_LINE@python.inline@    continue@@@",
      "@@@STEP_LOG_LINE@python.inline@  for f in fs:@@@",
      "@@@STEP_LOG_LINE@python.inline@    print os.path.join(p,f)@@@",
      "@@@STEP_LOG_LINE@python.inline@    subprocess.check_call(['/opt/infra-android/tools/adb', 'push',@@@",
      "@@@STEP_LOG_LINE@python.inline@                           os.path.realpath(os.path.join(host, p, f)),@@@",
      "@@@STEP_LOG_LINE@python.inline@                           os.path.join(device, p, f)])@@@",
      "@@@STEP_LOG_END@python.inline@@@"
    ]
  },
  {
    "cmd": [
      "/opt/infra-android/tools/adb",
      "push",
      "[START_DIR]/tmp/SVG_VERSION",
      "/sdcard/revenge_of_the_skiabot/SVG_VERSION"
    ],
    "cwd": "[START_DIR]/skia",
    "env": {
      "ADB_VENDOR_KEYS": "/home/chrome-bot/.android/chrome_infrastructure_adbkey",
      "CHROME_HEADLESS": "1",
      "PATH": "<PATH>:RECIPE_REPO[depot_tools]"
    },
    "infra_step": true,
    "name": "push [START_DIR]/tmp/SVG_VERSION /sdcard/revenge_of_the_skiabot/SVG_VERSION"
  },
  {
    "cmd": [
      "python",
      "-u",
      "\nimport os\nimport subprocess\nimport sys\nimport time\nADB = sys.argv[1]\ncpu = int(sys.argv[2])\nvalue = int(sys.argv[3])\n\nlog = subprocess.check_output([ADB, 'root'])\n# check for message like 'adbd cannot run as root in production builds'\nprint log\nif 'cannot' in log:\n  raise Exception('adb root failed')\n\n# If we try to echo 1 to an already online cpu, adb returns exit code 1.\n# So, check the value before trying to write it.\nprior_status = subprocess.check_output([ADB, 'shell', 'cat '\n    '/sys/devices/system/cpu/cpu%d/online' % cpu]).strip()\nif prior_status == str(value):\n  print 'CPU %d online already %d' % (cpu, value)\n  sys.exit()\n\nsubprocess.check_output([ADB, 'shell', 'echo %s > '\n    '/sys/devices/system/cpu/cpu%d/online' % (value, cpu)])\nactual_status = subprocess.check_output([ADB, 'shell', 'cat '\n    '/sys/devices/system/cpu/cpu%d/online' % cpu]).strip()\nif actual_status != str(value):\n  raise Exception('(actual, expected) (%s, %d)'\n                  % (actual_status, value))\n",
      "/opt/infra-android/tools/adb",
      "0",
      "1"
    ],
    "env": {
      "CHROME_HEADLESS": "1",
      "PATH": "<PATH>:RECIPE_REPO[depot_tools]"
    },
    "infra_step": true,
    "name": "Enabling CPU 0",
    "timeout": 30,
    "~followup_annotations": [
      "@@@STEP_LOG_LINE@python.inline@@@@",
      "@@@STEP_LOG_LINE@python.inline@import os@@@",
      "@@@STEP_LOG_LINE@python.inline@import subprocess@@@",
      "@@@STEP_LOG_LINE@python.inline@import sys@@@",
      "@@@STEP_LOG_LINE@python.inline@import time@@@",
      "@@@STEP_LOG_LINE@python.inline@ADB = sys.argv[1]@@@",
      "@@@STEP_LOG_LINE@python.inline@cpu = int(sys.argv[2])@@@",
      "@@@STEP_LOG_LINE@python.inline@value = int(sys.argv[3])@@@",
      "@@@STEP_LOG_LINE@python.inline@@@@",
      "@@@STEP_LOG_LINE@python.inline@log = subprocess.check_output([ADB, 'root'])@@@",
      "@@@STEP_LOG_LINE@python.inline@# check for message like 'adbd cannot run as root in production builds'@@@",
      "@@@STEP_LOG_LINE@python.inline@print log@@@",
      "@@@STEP_LOG_LINE@python.inline@if 'cannot' in log:@@@",
      "@@@STEP_LOG_LINE@python.inline@  raise Exception('adb root failed')@@@",
      "@@@STEP_LOG_LINE@python.inline@@@@",
      "@@@STEP_LOG_LINE@python.inline@# If we try to echo 1 to an already online cpu, adb returns exit code 1.@@@",
      "@@@STEP_LOG_LINE@python.inline@# So, check the value before trying to write it.@@@",
      "@@@STEP_LOG_LINE@python.inline@prior_status = subprocess.check_output([ADB, 'shell', 'cat '@@@",
      "@@@STEP_LOG_LINE@python.inline@    '/sys/devices/system/cpu/cpu%d/online' % cpu]).strip()@@@",
      "@@@STEP_LOG_LINE@python.inline@if prior_status == str(value):@@@",
      "@@@STEP_LOG_LINE@python.inline@  print 'CPU %d online already %d' % (cpu, value)@@@",
      "@@@STEP_LOG_LINE@python.inline@  sys.exit()@@@",
      "@@@STEP_LOG_LINE@python.inline@@@@",
      "@@@STEP_LOG_LINE@python.inline@subprocess.check_output([ADB, 'shell', 'echo %s > '@@@",
      "@@@STEP_LOG_LINE@python.inline@    '/sys/devices/system/cpu/cpu%d/online' % (value, cpu)])@@@",
      "@@@STEP_LOG_LINE@python.inline@actual_status = subprocess.check_output([ADB, 'shell', 'cat '@@@",
      "@@@STEP_LOG_LINE@python.inline@    '/sys/devices/system/cpu/cpu%d/online' % cpu]).strip()@@@",
      "@@@STEP_LOG_LINE@python.inline@if actual_status != str(value):@@@",
      "@@@STEP_LOG_LINE@python.inline@  raise Exception('(actual, expected) (%s, %d)'@@@",
      "@@@STEP_LOG_LINE@python.inline@                  % (actual_status, value))@@@",
      "@@@STEP_LOG_END@python.inline@@@"
    ]
  },
  {
    "cmd": [
      "python",
      "-u",
      "\nimport os\nimport subprocess\nimport sys\nimport time\nADB = sys.argv[1]\ncpu = int(sys.argv[2])\nvalue = int(sys.argv[3])\n\nlog = subprocess.check_output([ADB, 'root'])\n# check for message like 'adbd cannot run as root in production builds'\nprint log\nif 'cannot' in log:\n  raise Exception('adb root failed')\n\n# If we try to echo 1 to an already online cpu, adb returns exit code 1.\n# So, check the value before trying to write it.\nprior_status = subprocess.check_output([ADB, 'shell', 'cat '\n    '/sys/devices/system/cpu/cpu%d/online' % cpu]).strip()\nif prior_status == str(value):\n  print 'CPU %d online already %d' % (cpu, value)\n  sys.exit()\n\nsubprocess.check_output([ADB, 'shell', 'echo %s > '\n    '/sys/devices/system/cpu/cpu%d/online' % (value, cpu)])\nactual_status = subprocess.check_output([ADB, 'shell', 'cat '\n    '/sys/devices/system/cpu/cpu%d/online' % cpu]).strip()\nif actual_status != str(value):\n  raise Exception('(actual, expected) (%s, %d)'\n                  % (actual_status, value))\n",
      "/opt/infra-android/tools/adb",
      "1",
      "1"
    ],
    "env": {
      "CHROME_HEADLESS": "1",
      "PATH": "<PATH>:RECIPE_REPO[depot_tools]"
    },
    "infra_step": true,
    "name": "Enabling CPU 1",
    "timeout": 30,
    "~followup_annotations": [
      "@@@STEP_LOG_LINE@python.inline@@@@",
      "@@@STEP_LOG_LINE@python.inline@import os@@@",
      "@@@STEP_LOG_LINE@python.inline@import subprocess@@@",
      "@@@STEP_LOG_LINE@python.inline@import sys@@@",
      "@@@STEP_LOG_LINE@python.inline@import time@@@",
      "@@@STEP_LOG_LINE@python.inline@ADB = sys.argv[1]@@@",
      "@@@STEP_LOG_LINE@python.inline@cpu = int(sys.argv[2])@@@",
      "@@@STEP_LOG_LINE@python.inline@value = int(sys.argv[3])@@@",
      "@@@STEP_LOG_LINE@python.inline@@@@",
      "@@@STEP_LOG_LINE@python.inline@log = subprocess.check_output([ADB, 'root'])@@@",
      "@@@STEP_LOG_LINE@python.inline@# check for message like 'adbd cannot run as root in production builds'@@@",
      "@@@STEP_LOG_LINE@python.inline@print log@@@",
      "@@@STEP_LOG_LINE@python.inline@if 'cannot' in log:@@@",
      "@@@STEP_LOG_LINE@python.inline@  raise Exception('adb root failed')@@@",
      "@@@STEP_LOG_LINE@python.inline@@@@",
      "@@@STEP_LOG_LINE@python.inline@# If we try to echo 1 to an already online cpu, adb returns exit code 1.@@@",
      "@@@STEP_LOG_LINE@python.inline@# So, check the value before trying to write it.@@@",
      "@@@STEP_LOG_LINE@python.inline@prior_status = subprocess.check_output([ADB, 'shell', 'cat '@@@",
      "@@@STEP_LOG_LINE@python.inline@    '/sys/devices/system/cpu/cpu%d/online' % cpu]).strip()@@@",
      "@@@STEP_LOG_LINE@python.inline@if prior_status == str(value):@@@",
      "@@@STEP_LOG_LINE@python.inline@  print 'CPU %d online already %d' % (cpu, value)@@@",
      "@@@STEP_LOG_LINE@python.inline@  sys.exit()@@@",
      "@@@STEP_LOG_LINE@python.inline@@@@",
      "@@@STEP_LOG_LINE@python.inline@subprocess.check_output([ADB, 'shell', 'echo %s > '@@@",
      "@@@STEP_LOG_LINE@python.inline@    '/sys/devices/system/cpu/cpu%d/online' % (value, cpu)])@@@",
      "@@@STEP_LOG_LINE@python.inline@actual_status = subprocess.check_output([ADB, 'shell', 'cat '@@@",
      "@@@STEP_LOG_LINE@python.inline@    '/sys/devices/system/cpu/cpu%d/online' % cpu]).strip()@@@",
      "@@@STEP_LOG_LINE@python.inline@if actual_status != str(value):@@@",
      "@@@STEP_LOG_LINE@python.inline@  raise Exception('(actual, expected) (%s, %d)'@@@",
      "@@@STEP_LOG_LINE@python.inline@                  % (actual_status, value))@@@",
      "@@@STEP_LOG_END@python.inline@@@"
    ]
  },
  {
    "cmd": [
      "python",
      "-u",
      "\nimport os\nimport subprocess\nimport sys\nimport time\nADB = sys.argv[1]\ncpu = int(sys.argv[2])\nvalue = int(sys.argv[3])\n\nlog = subprocess.check_output([ADB, 'root'])\n# check for message like 'adbd cannot run as root in production builds'\nprint log\nif 'cannot' in log:\n  raise Exception('adb root failed')\n\n# If we try to echo 1 to an already online cpu, adb returns exit code 1.\n# So, check the value before trying to write it.\nprior_status = subprocess.check_output([ADB, 'shell', 'cat '\n    '/sys/devices/system/cpu/cpu%d/online' % cpu]).strip()\nif prior_status == str(value):\n  print 'CPU %d online already %d' % (cpu, value)\n  sys.exit()\n\nsubprocess.check_output([ADB, 'shell', 'echo %s > '\n    '/sys/devices/system/cpu/cpu%d/online' % (value, cpu)])\nactual_status = subprocess.check_output([ADB, 'shell', 'cat '\n    '/sys/devices/system/cpu/cpu%d/online' % cpu]).strip()\nif actual_status != str(value):\n  raise Exception('(actual, expected) (%s, %d)'\n                  % (actual_status, value))\n",
      "/opt/infra-android/tools/adb",
      "2",
      "1"
    ],
    "env": {
      "CHROME_HEADLESS": "1",
      "PATH": "<PATH>:RECIPE_REPO[depot_tools]"
    },
    "infra_step": true,
    "name": "Enabling CPU 2",
    "timeout": 30,
    "~followup_annotations": [
      "@@@STEP_LOG_LINE@python.inline@@@@",
      "@@@STEP_LOG_LINE@python.inline@import os@@@",
      "@@@STEP_LOG_LINE@python.inline@import subprocess@@@",
      "@@@STEP_LOG_LINE@python.inline@import sys@@@",
      "@@@STEP_LOG_LINE@python.inline@import time@@@",
      "@@@STEP_LOG_LINE@python.inline@ADB = sys.argv[1]@@@",
      "@@@STEP_LOG_LINE@python.inline@cpu = int(sys.argv[2])@@@",
      "@@@STEP_LOG_LINE@python.inline@value = int(sys.argv[3])@@@",
      "@@@STEP_LOG_LINE@python.inline@@@@",
      "@@@STEP_LOG_LINE@python.inline@log = subprocess.check_output([ADB, 'root'])@@@",
      "@@@STEP_LOG_LINE@python.inline@# check for message like 'adbd cannot run as root in production builds'@@@",
      "@@@STEP_LOG_LINE@python.inline@print log@@@",
      "@@@STEP_LOG_LINE@python.inline@if 'cannot' in log:@@@",
      "@@@STEP_LOG_LINE@python.inline@  raise Exception('adb root failed')@@@",
      "@@@STEP_LOG_LINE@python.inline@@@@",
      "@@@STEP_LOG_LINE@python.inline@# If we try to echo 1 to an already online cpu, adb returns exit code 1.@@@",
      "@@@STEP_LOG_LINE@python.inline@# So, check the value before trying to write it.@@@",
      "@@@STEP_LOG_LINE@python.inline@prior_status = subprocess.check_output([ADB, 'shell', 'cat '@@@",
      "@@@STEP_LOG_LINE@python.inline@    '/sys/devices/system/cpu/cpu%d/online' % cpu]).strip()@@@",
      "@@@STEP_LOG_LINE@python.inline@if prior_status == str(value):@@@",
      "@@@STEP_LOG_LINE@python.inline@  print 'CPU %d online already %d' % (cpu, value)@@@",
      "@@@STEP_LOG_LINE@python.inline@  sys.exit()@@@",
      "@@@STEP_LOG_LINE@python.inline@@@@",
      "@@@STEP_LOG_LINE@python.inline@subprocess.check_output([ADB, 'shell', 'echo %s > '@@@",
      "@@@STEP_LOG_LINE@python.inline@    '/sys/devices/system/cpu/cpu%d/online' % (value, cpu)])@@@",
      "@@@STEP_LOG_LINE@python.inline@actual_status = subprocess.check_output([ADB, 'shell', 'cat '@@@",
      "@@@STEP_LOG_LINE@python.inline@    '/sys/devices/system/cpu/cpu%d/online' % cpu]).strip()@@@",
      "@@@STEP_LOG_LINE@python.inline@if actual_status != str(value):@@@",
      "@@@STEP_LOG_LINE@python.inline@  raise Exception('(actual, expected) (%s, %d)'@@@",
      "@@@STEP_LOG_LINE@python.inline@                  % (actual_status, value))@@@",
      "@@@STEP_LOG_END@python.inline@@@"
    ]
  },
  {
    "cmd": [
      "python",
      "-u",
      "\nimport os\nimport subprocess\nimport sys\nimport time\nADB = sys.argv[1]\ncpu = int(sys.argv[2])\nvalue = int(sys.argv[3])\n\nlog = subprocess.check_output([ADB, 'root'])\n# check for message like 'adbd cannot run as root in production builds'\nprint log\nif 'cannot' in log:\n  raise Exception('adb root failed')\n\n# If we try to echo 1 to an already online cpu, adb returns exit code 1.\n# So, check the value before trying to write it.\nprior_status = subprocess.check_output([ADB, 'shell', 'cat '\n    '/sys/devices/system/cpu/cpu%d/online' % cpu]).strip()\nif prior_status == str(value):\n  print 'CPU %d online already %d' % (cpu, value)\n  sys.exit()\n\nsubprocess.check_output([ADB, 'shell', 'echo %s > '\n    '/sys/devices/system/cpu/cpu%d/online' % (value, cpu)])\nactual_status = subprocess.check_output([ADB, 'shell', 'cat '\n    '/sys/devices/system/cpu/cpu%d/online' % cpu]).strip()\nif actual_status != str(value):\n  raise Exception('(actual, expected) (%s, %d)'\n                  % (actual_status, value))\n",
      "/opt/infra-android/tools/adb",
      "3",
      "1"
    ],
    "env": {
      "CHROME_HEADLESS": "1",
      "PATH": "<PATH>:RECIPE_REPO[depot_tools]"
    },
    "infra_step": true,
    "name": "Enabling CPU 3",
    "timeout": 30,
    "~followup_annotations": [
      "@@@STEP_LOG_LINE@python.inline@@@@",
      "@@@STEP_LOG_LINE@python.inline@import os@@@",
      "@@@STEP_LOG_LINE@python.inline@import subprocess@@@",
      "@@@STEP_LOG_LINE@python.inline@import sys@@@",
      "@@@STEP_LOG_LINE@python.inline@import time@@@",
      "@@@STEP_LOG_LINE@python.inline@ADB = sys.argv[1]@@@",
      "@@@STEP_LOG_LINE@python.inline@cpu = int(sys.argv[2])@@@",
      "@@@STEP_LOG_LINE@python.inline@value = int(sys.argv[3])@@@",
      "@@@STEP_LOG_LINE@python.inline@@@@",
      "@@@STEP_LOG_LINE@python.inline@log = subprocess.check_output([ADB, 'root'])@@@",
      "@@@STEP_LOG_LINE@python.inline@# check for message like 'adbd cannot run as root in production builds'@@@",
      "@@@STEP_LOG_LINE@python.inline@print log@@@",
      "@@@STEP_LOG_LINE@python.inline@if 'cannot' in log:@@@",
      "@@@STEP_LOG_LINE@python.inline@  raise Exception('adb root failed')@@@",
      "@@@STEP_LOG_LINE@python.inline@@@@",
      "@@@STEP_LOG_LINE@python.inline@# If we try to echo 1 to an already online cpu, adb returns exit code 1.@@@",
      "@@@STEP_LOG_LINE@python.inline@# So, check the value before trying to write it.@@@",
      "@@@STEP_LOG_LINE@python.inline@prior_status = subprocess.check_output([ADB, 'shell', 'cat '@@@",
      "@@@STEP_LOG_LINE@python.inline@    '/sys/devices/system/cpu/cpu%d/online' % cpu]).strip()@@@",
      "@@@STEP_LOG_LINE@python.inline@if prior_status == str(value):@@@",
      "@@@STEP_LOG_LINE@python.inline@  print 'CPU %d online already %d' % (cpu, value)@@@",
      "@@@STEP_LOG_LINE@python.inline@  sys.exit()@@@",
      "@@@STEP_LOG_LINE@python.inline@@@@",
      "@@@STEP_LOG_LINE@python.inline@subprocess.check_output([ADB, 'shell', 'echo %s > '@@@",
      "@@@STEP_LOG_LINE@python.inline@    '/sys/devices/system/cpu/cpu%d/online' % (value, cpu)])@@@",
      "@@@STEP_LOG_LINE@python.inline@actual_status = subprocess.check_output([ADB, 'shell', 'cat '@@@",
      "@@@STEP_LOG_LINE@python.inline@    '/sys/devices/system/cpu/cpu%d/online' % cpu]).strip()@@@",
      "@@@STEP_LOG_LINE@python.inline@if actual_status != str(value):@@@",
      "@@@STEP_LOG_LINE@python.inline@  raise Exception('(actual, expected) (%s, %d)'@@@",
      "@@@STEP_LOG_LINE@python.inline@                  % (actual_status, value))@@@",
      "@@@STEP_LOG_END@python.inline@@@"
    ]
  },
  {
    "cmd": [
      "python",
      "-u",
      "\nimport os\nimport subprocess\nimport sys\nimport time\nADB = sys.argv[1]\ncpu = int(sys.argv[2])\ngov = sys.argv[3]\n\nlog = subprocess.check_output([ADB, 'root'])\n# check for message like 'adbd cannot run as root in production builds'\nprint log\nif 'cannot' in log:\n  raise Exception('adb root failed')\n\nsubprocess.check_output([ADB, 'shell', 'echo \"%s\" > '\n    '/sys/devices/system/cpu/cpu%d/cpufreq/scaling_governor' % (gov, cpu)])\nactual_gov = subprocess.check_output([ADB, 'shell', 'cat '\n    '/sys/devices/system/cpu/cpu%d/cpufreq/scaling_governor' % cpu]).strip()\nif actual_gov != gov:\n  raise Exception('(actual, expected) (%s, %s)'\n                  % (actual_gov, gov))\n",
      "/opt/infra-android/tools/adb",
      "4",
      "ondemand"
    ],
    "env": {
      "CHROME_HEADLESS": "1",
      "PATH": "<PATH>:RECIPE_REPO[depot_tools]"
    },
    "infra_step": true,
    "name": "Set CPU 4's governor to ondemand",
    "timeout": 30,
    "~followup_annotations": [
      "@@@STEP_LOG_LINE@python.inline@@@@",
      "@@@STEP_LOG_LINE@python.inline@import os@@@",
      "@@@STEP_LOG_LINE@python.inline@import subprocess@@@",
      "@@@STEP_LOG_LINE@python.inline@import sys@@@",
      "@@@STEP_LOG_LINE@python.inline@import time@@@",
      "@@@STEP_LOG_LINE@python.inline@ADB = sys.argv[1]@@@",
      "@@@STEP_LOG_LINE@python.inline@cpu = int(sys.argv[2])@@@",
      "@@@STEP_LOG_LINE@python.inline@gov = sys.argv[3]@@@",
      "@@@STEP_LOG_LINE@python.inline@@@@",
      "@@@STEP_LOG_LINE@python.inline@log = subprocess.check_output([ADB, 'root'])@@@",
      "@@@STEP_LOG_LINE@python.inline@# check for message like 'adbd cannot run as root in production builds'@@@",
      "@@@STEP_LOG_LINE@python.inline@print log@@@",
      "@@@STEP_LOG_LINE@python.inline@if 'cannot' in log:@@@",
      "@@@STEP_LOG_LINE@python.inline@  raise Exception('adb root failed')@@@",
      "@@@STEP_LOG_LINE@python.inline@@@@",
      "@@@STEP_LOG_LINE@python.inline@subprocess.check_output([ADB, 'shell', 'echo \"%s\" > '@@@",
      "@@@STEP_LOG_LINE@python.inline@    '/sys/devices/system/cpu/cpu%d/cpufreq/scaling_governor' % (gov, cpu)])@@@",
      "@@@STEP_LOG_LINE@python.inline@actual_gov = subprocess.check_output([ADB, 'shell', 'cat '@@@",
      "@@@STEP_LOG_LINE@python.inline@    '/sys/devices/system/cpu/cpu%d/cpufreq/scaling_governor' % cpu]).strip()@@@",
      "@@@STEP_LOG_LINE@python.inline@if actual_gov != gov:@@@",
      "@@@STEP_LOG_LINE@python.inline@  raise Exception('(actual, expected) (%s, %s)'@@@",
      "@@@STEP_LOG_LINE@python.inline@                  % (actual_gov, gov))@@@",
      "@@@STEP_LOG_END@python.inline@@@"
    ]
  },
  {
    "cmd": [
      "python",
      "-u",
      "\nimport os\nimport subprocess\nimport sys\nimport time\nADB = sys.argv[1]\ncpu = int(sys.argv[2])\ngov = sys.argv[3]\n\nlog = subprocess.check_output([ADB, 'root'])\n# check for message like 'adbd cannot run as root in production builds'\nprint log\nif 'cannot' in log:\n  raise Exception('adb root failed')\n\nsubprocess.check_output([ADB, 'shell', 'echo \"%s\" > '\n    '/sys/devices/system/cpu/cpu%d/cpufreq/scaling_governor' % (gov, cpu)])\nactual_gov = subprocess.check_output([ADB, 'shell', 'cat '\n    '/sys/devices/system/cpu/cpu%d/cpufreq/scaling_governor' % cpu]).strip()\nif actual_gov != gov:\n  raise Exception('(actual, expected) (%s, %s)'\n                  % (actual_gov, gov))\n",
      "/opt/infra-android/tools/adb",
      "0",
      "ondemand"
    ],
    "env": {
      "CHROME_HEADLESS": "1",
      "PATH": "<PATH>:RECIPE_REPO[depot_tools]"
    },
    "infra_step": true,
    "name": "Set CPU 0's governor to ondemand",
    "timeout": 30,
    "~followup_annotations": [
      "@@@STEP_LOG_LINE@python.inline@@@@",
      "@@@STEP_LOG_LINE@python.inline@import os@@@",
      "@@@STEP_LOG_LINE@python.inline@import subprocess@@@",
      "@@@STEP_LOG_LINE@python.inline@import sys@@@",
      "@@@STEP_LOG_LINE@python.inline@import time@@@",
      "@@@STEP_LOG_LINE@python.inline@ADB = sys.argv[1]@@@",
      "@@@STEP_LOG_LINE@python.inline@cpu = int(sys.argv[2])@@@",
      "@@@STEP_LOG_LINE@python.inline@gov = sys.argv[3]@@@",
      "@@@STEP_LOG_LINE@python.inline@@@@",
      "@@@STEP_LOG_LINE@python.inline@log = subprocess.check_output([ADB, 'root'])@@@",
      "@@@STEP_LOG_LINE@python.inline@# check for message like 'adbd cannot run as root in production builds'@@@",
      "@@@STEP_LOG_LINE@python.inline@print log@@@",
      "@@@STEP_LOG_LINE@python.inline@if 'cannot' in log:@@@",
      "@@@STEP_LOG_LINE@python.inline@  raise Exception('adb root failed')@@@",
      "@@@STEP_LOG_LINE@python.inline@@@@",
      "@@@STEP_LOG_LINE@python.inline@subprocess.check_output([ADB, 'shell', 'echo \"%s\" > '@@@",
      "@@@STEP_LOG_LINE@python.inline@    '/sys/devices/system/cpu/cpu%d/cpufreq/scaling_governor' % (gov, cpu)])@@@",
      "@@@STEP_LOG_LINE@python.inline@actual_gov = subprocess.check_output([ADB, 'shell', 'cat '@@@",
      "@@@STEP_LOG_LINE@python.inline@    '/sys/devices/system/cpu/cpu%d/cpufreq/scaling_governor' % cpu]).strip()@@@",
      "@@@STEP_LOG_LINE@python.inline@if actual_gov != gov:@@@",
      "@@@STEP_LOG_LINE@python.inline@  raise Exception('(actual, expected) (%s, %s)'@@@",
      "@@@STEP_LOG_LINE@python.inline@                  % (actual_gov, gov))@@@",
      "@@@STEP_LOG_END@python.inline@@@"
    ]
  },
  {
    "cmd": [
      "/opt/infra-android/tools/adb",
      "push",
      "[START_DIR]/build/dm",
      "/data/local/tmp/"
    ],
    "cwd": "[START_DIR]/skia",
    "env": {
      "ADB_VENDOR_KEYS": "/home/chrome-bot/.android/chrome_infrastructure_adbkey",
      "CHROME_HEADLESS": "1",
      "PATH": "<PATH>:RECIPE_REPO[depot_tools]"
    },
    "infra_step": true,
    "name": "push dm"
  },
  {
    "cmd": [
      "python",
      "-u",
      "RECIPE_MODULE[recipe_engine::file]/resources/fileutil.py",
      "--json-output",
      "/path/to/tmp/json",
      "copy",
      "set -x; /data/local/tmp/dm --some-flag; echo $? >/data/local/tmp/rc",
      "[START_DIR]/tmp/dm.sh"
    ],
    "infra_step": true,
    "name": "write dm.sh",
    "~followup_annotations": [
      "@@@STEP_LOG_LINE@dm.sh@set -x; /data/local/tmp/dm --some-flag; echo $? >/data/local/tmp/rc@@@",
      "@@@STEP_LOG_END@dm.sh@@@"
    ]
  },
  {
    "cmd": [
      "/opt/infra-android/tools/adb",
      "push",
      "[START_DIR]/tmp/dm.sh",
      "/data/local/tmp/"
    ],
    "cwd": "[START_DIR]/skia",
    "env": {
      "ADB_VENDOR_KEYS": "/home/chrome-bot/.android/chrome_infrastructure_adbkey",
      "CHROME_HEADLESS": "1",
      "PATH": "<PATH>:RECIPE_REPO[depot_tools]"
    },
    "infra_step": true,
    "name": "push dm.sh"
  },
  {
    "cmd": [
      "/opt/infra-android/tools/adb",
      "logcat",
      "-c"
    ],
    "cwd": "[START_DIR]/skia",
    "env": {
      "ADB_VENDOR_KEYS": "/home/chrome-bot/.android/chrome_infrastructure_adbkey",
      "CHROME_HEADLESS": "1",
      "PATH": "<PATH>:RECIPE_REPO[depot_tools]"
    },
    "infra_step": true,
    "name": "clear log"
  },
  {
    "cmd": [
      "python",
      "-u",
      "\nimport subprocess\nimport sys\nbin_dir = sys.argv[1]\nsh      = sys.argv[2]\nsubprocess.check_call(['/opt/infra-android/tools/adb', 'shell', 'sh', bin_dir + sh])\ntry:\n  sys.exit(int(subprocess.check_output(['/opt/infra-android/tools/adb', 'shell', 'cat',\n                                        bin_dir + 'rc'])))\nexcept ValueError:\n  print \"Couldn't read the return code.  Probably killed for OOM.\"\n  sys.exit(1)\n",
      "/data/local/tmp/",
      "dm.sh"
    ],
    "name": "dm",
    "~followup_annotations": [
      "@@@STEP_LOG_LINE@python.inline@@@@",
      "@@@STEP_LOG_LINE@python.inline@import subprocess@@@",
      "@@@STEP_LOG_LINE@python.inline@import sys@@@",
      "@@@STEP_LOG_LINE@python.inline@bin_dir = sys.argv[1]@@@",
      "@@@STEP_LOG_LINE@python.inline@sh      = sys.argv[2]@@@",
      "@@@STEP_LOG_LINE@python.inline@subprocess.check_call(['/opt/infra-android/tools/adb', 'shell', 'sh', bin_dir + sh])@@@",
      "@@@STEP_LOG_LINE@python.inline@try:@@@",
      "@@@STEP_LOG_LINE@python.inline@  sys.exit(int(subprocess.check_output(['/opt/infra-android/tools/adb', 'shell', 'cat',@@@",
      "@@@STEP_LOG_LINE@python.inline@                                        bin_dir + 'rc'])))@@@",
      "@@@STEP_LOG_LINE@python.inline@except ValueError:@@@",
      "@@@STEP_LOG_LINE@python.inline@  print \"Couldn't read the return code.  Probably killed for OOM.\"@@@",
      "@@@STEP_LOG_LINE@python.inline@  sys.exit(1)@@@",
      "@@@STEP_LOG_END@python.inline@@@"
    ]
  },
  {
    "cmd": [],
    "name": "adb pull"
  },
  {
    "cmd": [
      "/opt/infra-android/tools/adb",
      "pull",
      "/sdcard/revenge_of_the_skiabot/dm_out",
      "[CLEANUP]/adb_pull_tmp_1"
    ],
    "cwd": "[START_DIR]/skia",
    "env": {
      "ADB_VENDOR_KEYS": "/home/chrome-bot/.android/chrome_infrastructure_adbkey",
      "CHROME_HEADLESS": "1",
      "PATH": "<PATH>:RECIPE_REPO[depot_tools]"
    },
    "infra_step": true,
    "name": "adb pull.pull /sdcard/revenge_of_the_skiabot/dm_out",
    "~followup_annotations": [
      "@@@STEP_NEST_LEVEL@1@@@"
    ]
  },
  {
    "cmd": [
      "python",
      "-u",
      "RECIPE_MODULE[recipe_engine::file]/resources/fileutil.py",
      "--json-output",
      "/path/to/tmp/json",
      "glob",
      "[CLEANUP]/adb_pull_tmp_1",
      "dm_out/*"
    ],
    "infra_step": true,
    "name": "adb pull.list pulled files",
<<<<<<< HEAD
    "stdout": "/path/to/tmp/",
=======
>>>>>>> 40be567a
    "~followup_annotations": [
      "@@@STEP_NEST_LEVEL@1@@@",
      "@@@STEP_LOG_LINE@glob@[CLEANUP]/adb_pull_tmp_1/1.png@@@",
      "@@@STEP_LOG_LINE@glob@[CLEANUP]/adb_pull_tmp_1/2.png@@@",
      "@@@STEP_LOG_END@glob@@@"
    ]
  },
  {
    "cmd": [
      "python",
      "-u",
      "RECIPE_MODULE[recipe_engine::file]/resources/fileutil.py",
      "--json-output",
      "/path/to/tmp/json",
      "copy",
      "[CLEANUP]/adb_pull_tmp_1/1.png",
      "[START_DIR]/[SWARM_OUT_DIR]"
    ],
    "infra_step": true,
    "name": "adb pull.copy 1.png",
    "~followup_annotations": [
      "@@@STEP_NEST_LEVEL@1@@@"
    ]
  },
  {
    "cmd": [
      "python",
      "-u",
      "RECIPE_MODULE[recipe_engine::file]/resources/fileutil.py",
      "--json-output",
      "/path/to/tmp/json",
      "copy",
      "[CLEANUP]/adb_pull_tmp_1/2.png",
      "[START_DIR]/[SWARM_OUT_DIR]"
    ],
    "infra_step": true,
    "name": "adb pull.copy 2.png",
    "~followup_annotations": [
      "@@@STEP_NEST_LEVEL@1@@@"
    ]
  },
  {
    "cmd": [
      "python",
      "-u",
      "RECIPE_MODULE[recipe_engine::file]/resources/fileutil.py",
      "--json-output",
      "/path/to/tmp/json",
      "rmtree",
      "[CLEANUP]/adb_pull_tmp_1"
    ],
    "infra_step": true,
    "name": "adb pull.rmtree [CLEANUP]/adb_pull_tmp_1",
    "~followup_annotations": [
      "@@@STEP_NEST_LEVEL@1@@@"
    ]
  },
  {
    "cmd": [
      "python",
      "-u",
      "\nimport os\nimport subprocess\nimport sys\nout = sys.argv[1]\nlog = subprocess.check_output(['/opt/infra-android/tools/adb', 'logcat', '-d'])\nfor line in log.split('\\n'):\n  tokens = line.split()\n  if len(tokens) == 11 and tokens[-7] == 'F' and tokens[-3] == 'pc':\n    addr, path = tokens[-2:]\n    local = os.path.join(out, os.path.basename(path))\n    if os.path.exists(local):\n      sym = subprocess.check_output(['addr2line', '-Cfpe', local, addr])\n      line = line.replace(addr, addr + ' ' + sym.strip())\n  print line\n",
      "[START_DIR]/build"
    ],
    "env": {
      "CHROME_HEADLESS": "1",
      "PATH": "<PATH>:RECIPE_REPO[depot_tools]"
    },
    "infra_step": true,
    "name": "dump log",
    "timeout": 300,
    "~followup_annotations": [
      "@@@STEP_LOG_LINE@python.inline@@@@",
      "@@@STEP_LOG_LINE@python.inline@import os@@@",
      "@@@STEP_LOG_LINE@python.inline@import subprocess@@@",
      "@@@STEP_LOG_LINE@python.inline@import sys@@@",
      "@@@STEP_LOG_LINE@python.inline@out = sys.argv[1]@@@",
      "@@@STEP_LOG_LINE@python.inline@log = subprocess.check_output(['/opt/infra-android/tools/adb', 'logcat', '-d'])@@@",
      "@@@STEP_LOG_LINE@python.inline@for line in log.split('\\n'):@@@",
      "@@@STEP_LOG_LINE@python.inline@  tokens = line.split()@@@",
      "@@@STEP_LOG_LINE@python.inline@  if len(tokens) == 11 and tokens[-7] == 'F' and tokens[-3] == 'pc':@@@",
      "@@@STEP_LOG_LINE@python.inline@    addr, path = tokens[-2:]@@@",
      "@@@STEP_LOG_LINE@python.inline@    local = os.path.join(out, os.path.basename(path))@@@",
      "@@@STEP_LOG_LINE@python.inline@    if os.path.exists(local):@@@",
      "@@@STEP_LOG_LINE@python.inline@      sym = subprocess.check_output(['addr2line', '-Cfpe', local, addr])@@@",
      "@@@STEP_LOG_LINE@python.inline@      line = line.replace(addr, addr + ' ' + sym.strip())@@@",
      "@@@STEP_LOG_LINE@python.inline@  print line@@@",
      "@@@STEP_LOG_END@python.inline@@@"
    ]
  },
  {
    "cmd": [
      "/opt/infra-android/tools/adb",
      "kill-server"
    ],
    "cwd": "[START_DIR]/skia",
    "env": {
      "ADB_VENDOR_KEYS": "/home/chrome-bot/.android/chrome_infrastructure_adbkey",
      "CHROME_HEADLESS": "1",
      "PATH": "<PATH>:RECIPE_REPO[depot_tools]"
    },
    "infra_step": true,
    "name": "kill adb server"
  },
  {
<<<<<<< HEAD
    "jsonResult": null,
=======
>>>>>>> 40be567a
    "name": "$result"
  }
]<|MERGE_RESOLUTION|>--- conflicted
+++ resolved
@@ -6,10 +6,6 @@
       "import os\nprint os.environ.get('SWARMING_BOT_ID', '')\n"
     ],
     "name": "get swarming bot id",
-<<<<<<< HEAD
-    "stdout": "/path/to/tmp/",
-=======
->>>>>>> 40be567a
     "~followup_annotations": [
       "@@@STEP_LOG_LINE@python.inline@import os@@@",
       "@@@STEP_LOG_LINE@python.inline@print os.environ.get('SWARMING_BOT_ID', '')@@@",
@@ -46,12 +42,7 @@
       "PATH": "<PATH>:RECIPE_REPO[depot_tools]"
     },
     "infra_step": true,
-<<<<<<< HEAD
-    "name": "read file.txt",
-    "stdout": "/path/to/tmp/"
-=======
     "name": "read file.txt"
->>>>>>> 40be567a
   },
   {
     "cmd": [
@@ -1036,10 +1027,6 @@
     ],
     "infra_step": true,
     "name": "adb pull.list pulled files",
-<<<<<<< HEAD
-    "stdout": "/path/to/tmp/",
-=======
->>>>>>> 40be567a
     "~followup_annotations": [
       "@@@STEP_NEST_LEVEL@1@@@",
       "@@@STEP_LOG_LINE@glob@[CLEANUP]/adb_pull_tmp_1/1.png@@@",
@@ -1145,10 +1132,6 @@
     "name": "kill adb server"
   },
   {
-<<<<<<< HEAD
-    "jsonResult": null,
-=======
->>>>>>> 40be567a
     "name": "$result"
   }
 ]