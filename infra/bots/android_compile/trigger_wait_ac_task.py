#!/usr/bin/env python
# Copyright (c) 2018 The Chromium Authors. All rights reserved.
# Use of this source code is governed by a BSD-style license that can be
# found in the LICENSE file.

"""Script that triggers and waits for tasks on android-compile.skia.org"""

import base64
import hashlib
import json
import math
import optparse
import os
import requests
import subprocess
import sys
import time

INFRA_BOTS_DIR = os.path.abspath(os.path.realpath(os.path.join(
    os.path.dirname(os.path.abspath(__file__)), os.pardir)))
sys.path.insert(0, INFRA_BOTS_DIR)
import utils


ANDROID_COMPILE_BUCKET = 'android-compile-tasks'

GS_RETRIES = 5
GS_RETRY_WAIT_BASE = 15

POLLING_FREQUENCY_SECS = 10
<<<<<<< HEAD
DEADLINE_SECS = 60 * 60  # 60 minutes.
=======
DEADLINE_SECS = 2* 60 * 60  # 2 hours.
>>>>>>> 40be567a

INFRA_FAILURE_ERROR_MSG = (
      '\n\n'
      'Your run failed due to unknown infrastructure failures.\n'
      'Please contact rmistry@ or the trooper from '
      'http://skia-tree-status.appspot.com/trooper\n'
      'Sorry for the inconvenience!\n'
)


class AndroidCompileException(Exception):
  pass


def _create_task_dict(options):
  """Creates a dict representation of the requested task."""
  params = {}
  params['lunch_target'] = options.lunch_target
  params['mmma_targets'] = options.mmma_targets
  params['issue'] = options.issue
  params['patchset'] = options.patchset
  params['hash'] = options.hash
  return params


def _get_gs_bucket():
  """Returns the Google storage bucket with the gs:// prefix."""
  return 'gs://%s' % ANDROID_COMPILE_BUCKET


def _write_to_storage(task):
  """Writes the specified compile task to Google storage."""
  with utils.tmp_dir():
    json_file = os.path.join(os.getcwd(), _get_task_file_name(task))
    with open(json_file, 'w') as f:
      json.dump(task, f)
    subprocess.check_call(['gsutil', 'cp', json_file, '%s/' % _get_gs_bucket()])
    print 'Created %s/%s' % (_get_gs_bucket(), os.path.basename(json_file))


def _get_task_file_name(task):
  """Returns the file name of the compile task. Eg: ${issue}-${patchset}.json"""
  return '%s-%s-%s.json' % (task['lunch_target'], task['issue'],
                            task['patchset'])


# Checks to see if task already exists in Google storage.
# If the task has completed then the Google storage file is deleted.
def _does_task_exist_in_storage(task):
  """Checks to see if the corresponding file of the task exists in storage.

  If the file exists and the task has already completed then the storage file is
  deleted and False is returned.
  """
  gs_file = '%s/%s' % (_get_gs_bucket(), _get_task_file_name(task))
  try:
    output = subprocess.check_output(['gsutil', 'cat', gs_file])
  except subprocess.CalledProcessError:
    print 'Task does not exist in Google storage'
    return False
  taskJSON = json.loads(output)
  if taskJSON.get('done'):
    print 'Task exists in Google storage and has completed.'
    print 'Deleting it so that a new run can be scheduled.'
    subprocess.check_call(['gsutil', 'rm', gs_file])
    return False
  else:
    print 'Tasks exists in Google storage and is still running.'
    return True


def _trigger_task(options):
  """Triggers a task on the compile server by creating a file in storage."""
  task = _create_task_dict(options)
  # Check to see if file already exists in Google Storage.
  if not _does_task_exist_in_storage(task):
    _write_to_storage(task)
  return task


def trigger_and_wait(options):
  """Triggers a task on the compile server and waits for it to complete."""
  task = _trigger_task(options)
  print 'Android Compile Task for %d/%d has been successfully added to %s.' % (
      options.issue, options.patchset, ANDROID_COMPILE_BUCKET)
  print '%s will be polled every %d seconds.' % (ANDROID_COMPILE_BUCKET,
                                                 POLLING_FREQUENCY_SECS)

  # Now poll the Google storage file till the task completes or till deadline
  # is hit.
  time_started_polling = time.time()
  while True:
    if (time.time() - time_started_polling) > DEADLINE_SECS:
      raise AndroidCompileException(
          'Task did not complete in the deadline of %s seconds.' % (
              DEADLINE_SECS))

    # Get the status of the task.
    gs_file = '%s/%s' % (_get_gs_bucket(), _get_task_file_name(task))

    for retry in range(GS_RETRIES):
      try:
        output = subprocess.check_output(['gsutil', 'cat', gs_file])
      except subprocess.CalledProcessError:
        raise AndroidCompileException('The %s file no longer exists.' % gs_file)
      try:
        ret = json.loads(output)
        break
      except ValueError, e:
        print 'Received output that could not be converted to json: %s' % output
        print e
        if retry == (GS_RETRIES-1):
          print '%d retries did not help' % GS_RETRIES
          raise
        waittime = GS_RETRY_WAIT_BASE * math.pow(2, retry)
        print 'Retry in %d seconds.' % waittime
        time.sleep(waittime)

    if ret.get('infra_failure'):
      if ret.get('error'):
        raise AndroidCompileException('Run failed with:\n\n%s\n' % ret['error'])
      else:
        # Use a general purpose error message.
        raise AndroidCompileException(INFRA_FAILURE_ERROR_MSG)

    if ret.get('done'):
      if not ret.get('is_master_branch', True):
        print 'The Android Framework Compile bot only works for patches and'
        print 'hashes from the master branch.'
        return 0
      elif ret['withpatch_success']:
        print 'Your run was successfully completed.'
        print 'With patch logs are here: %s' % ret['withpatch_log']
        return 0
      elif ret['nopatch_success']:
        raise AndroidCompileException('The build with the patch failed and the '
               'build without the patch succeeded. This means that the patch '
               'causes Android to fail compilation.\n\n'
               'With patch logs are here: %s\n\n'
               'No patch logs are here: %s\n\n'
               'You can force sync of the checkout if needed here: %s\n\n' % (
                   ret['withpatch_log'], ret['nopatch_log'],
                   'https://skia-android-compile.corp.goog/'))
      else:
        print ('Both with patch and no patch builds failed. This means that the'
               ' Android tree is currently broken. Marking this bot as '
               'successful')
        print 'With patch logs are here: %s' % ret['withpatch_log']
        print 'No patch logs are here: %s' % ret['nopatch_log']
        return 0

    # Print status of the task.
    print 'Task: %s\n' % pretty_task_str(ret)
    time.sleep(POLLING_FREQUENCY_SECS)


def pretty_task_str(task):
  status = 'Not picked up by server yet'
  if task.get('task_id'):
    status = 'Running withpatch compilation'
  if task.get('withpatch_log'):
    status = 'Running nopatch compilation'
  return '[id: %s, checkout: %s, status: %s]' % (
      task.get('task_id'), task.get('checkout'), status)


def main():
  option_parser = optparse.OptionParser()
  option_parser.add_option(
      '', '--lunch_target', type=str, default='',
      help='The lunch target the android compile bot should build with.')
  option_parser.add_option(
      '', '--mmma_targets', type=str, default='',
      help='The comma-separated mmma targets the android compile bot should '
           'build.')
  option_parser.add_option(
      '', '--issue', type=int, default=0,
      help='The Gerrit change number to get the patch from.')
  option_parser.add_option(
      '', '--patchset', type=int, default=0,
      help='The Gerrit change patchset to use.')
  option_parser.add_option(
      '', '--hash', type=str, default='',
      help='The Skia repo hash to compile against.')
  options, _ = option_parser.parse_args()
  sys.exit(trigger_and_wait(options))


if __name__ == '__main__':
  main()<|MERGE_RESOLUTION|>--- conflicted
+++ resolved
@@ -28,11 +28,7 @@
 GS_RETRY_WAIT_BASE = 15
 
 POLLING_FREQUENCY_SECS = 10
-<<<<<<< HEAD
-DEADLINE_SECS = 60 * 60  # 60 minutes.
-=======
 DEADLINE_SECS = 2* 60 * 60  # 2 hours.
->>>>>>> 40be567a
 
 INFRA_FAILURE_ERROR_MSG = (
       '\n\n'
