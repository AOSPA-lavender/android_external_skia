--- conflicted
+++ resolved
@@ -12,14 +12,10 @@
 import argparse
 import subprocess
 
-<<<<<<< HEAD
-GO_URL = "https://dl.google.com/go/go1.12.4.linux-amd64.tar.gz"
-=======
 
 # Remember to also update the go_win asset when this is updated.
 GO_URL = "https://dl.google.com/go/go1.12.4.linux-amd64.tar.gz"
 
->>>>>>> 40be567a
 
 def create_asset(target_dir):
   """Create the asset."""
