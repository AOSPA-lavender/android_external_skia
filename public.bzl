################################################################################
# Skylark macros
################################################################################

is_bazel = not hasattr(native, "genmpm")

def portable_select(select_dict, bazel_condition, default_condition):
    """Replaces select() with a Bazel-friendly wrapper.

    Args:
      select_dict: Dictionary in the same format as select().
    Returns:
      If Blaze platform, returns select() using select_dict.
      If Bazel platform, returns dependencies for condition
          bazel_condition, or empty list if none specified.
    """
    if is_bazel:
        return select_dict.get(bazel_condition, select_dict[default_condition])
    else:
        return select(select_dict)

def skia_select(conditions, results):
    """Replaces select() for conditions [UNIX, ANDROID, IOS]

    Args:
      conditions: [CONDITION_UNIX, CONDITION_ANDROID, CONDITION_IOS]
      results: [RESULT_UNIX, RESULT_ANDROID, RESULT_IOS]
    Returns:
      The result matching the platform condition.
    """
    if len(conditions) != 3 or len(results) != 3:
        fail("Must provide exactly 3 conditions and 3 results")

    selector = {}
    for i in range(3):
        selector[conditions[i]] = results[i]
    return portable_select(selector, conditions[2], conditions[0])

def skia_glob(srcs):
    """Replaces glob() with a version that accepts a struct.

    Args:
      srcs: struct(include=[], exclude=[])
    Returns:
      Equivalent of glob(srcs.include, exclude=srcs.exclude)
    """
    if hasattr(srcs, "include"):
        if hasattr(srcs, "exclude"):
            return native.glob(srcs.include, exclude = srcs.exclude)
        else:
            return native.glob(srcs.include)
    return []

################################################################################
## skia_{all,public}_hdrs()
################################################################################
def skia_all_hdrs():
    return native.glob([
        "src/**/*.h",
        "include/**/*.h",
        "third_party/**/*.h",
    ])

def skia_public_hdrs():
    return native.glob(
        ["include/**/*.h"],
        exclude = [
            "include/private/**/*",
        ],
    )

################################################################################
## skia_opts_srcs()
################################################################################
# Intel
SKIA_OPTS_SSE2 = "SSE2"

SKIA_OPTS_SSSE3 = "SSSE3"

SKIA_OPTS_SSE41 = "SSE41"

SKIA_OPTS_SSE42 = "SSE42"

SKIA_OPTS_AVX = "AVX"

SKIA_OPTS_HSW = "HSW"

# Arm
SKIA_OPTS_NEON = "NEON"

SKIA_OPTS_CRC32 = "CRC32"  # arm64

def opts_srcs(opts):
    if opts == SKIA_OPTS_SSE2:
        return native.glob([
            "src/opts/*_SSE2.cpp",
            "src/opts/*_sse2.cpp",  # No matches currently.
        ])
    elif opts == SKIA_OPTS_SSSE3:
        return native.glob([
            "src/opts/*_SSSE3.cpp",
            "src/opts/*_ssse3.cpp",
        ])
    elif opts == SKIA_OPTS_SSE41:
        return native.glob([
            "src/opts/*_sse41.cpp",
        ])
    elif opts == SKIA_OPTS_SSE42:
        return native.glob([
            "src/opts/*_sse42.cpp",
        ])
    elif opts == SKIA_OPTS_AVX:
        return native.glob([
            "src/opts/*_avx.cpp",
        ])
    elif opts == SKIA_OPTS_HSW:
        return native.glob([
            "src/opts/*_hsw.cpp",
        ])
    elif opts == SKIA_OPTS_NEON:
        return native.glob([
            "src/opts/*_neon.cpp",
        ])
    elif opts == SKIA_OPTS_CRC32:
        return native.glob([
            "src/opts/*_crc32.cpp",
        ])
    else:
        fail("skia_opts_srcs parameter 'opts' must be one of SKIA_OPTS_*.")

def opts_cflags(opts):
    if opts == SKIA_OPTS_SSE2:
        return ["-msse2"]
    elif opts == SKIA_OPTS_SSSE3:
        return ["-mssse3"]
    elif opts == SKIA_OPTS_SSE41:
        return ["-msse4.1"]
    elif opts == SKIA_OPTS_SSE42:
        return ["-msse4.2"]
    elif opts == SKIA_OPTS_AVX:
        return ["-mavx"]
    elif opts == SKIA_OPTS_HSW:
        return ["-mavx2", "-mf16c", "-mfma"]
    elif opts == SKIA_OPTS_NEON:
        return ["-mfpu=neon"]
    elif opts == SKIA_OPTS_CRC32:
        # NDK r11's Clang (3.8) doesn't pass along this -march setting correctly to an external
        # assembler, so we do it manually with -Wa.  This is just a bug, fixed in later Clangs.
        return ["-march=armv8-a+crc", "-Wa,-march=armv8-a+crc"]
    else:
        return []

SKIA_CPU_ARM = "ARM"

SKIA_CPU_ARM64 = "ARM64"

SKIA_CPU_X86 = "X86"

SKIA_CPU_OTHER = "OTHER"

def opts_rest_srcs(cpu):
    srcs = []
    if cpu == SKIA_CPU_ARM or cpu == SKIA_CPU_ARM64:
        srcs += native.glob([
            "src/opts/*_arm.cpp",
            "src/opts/SkBitmapProcState_opts_none.cpp",
        ])
        if cpu == SKIA_CPU_ARM64:
            # NEON doesn't need special flags to compile on ARM64.
            srcs += native.glob([
                "src/opts/*_neon.cpp",
            ])
    elif cpu == SKIA_CPU_X86:
        srcs += native.glob([
            "src/opts/*_x86.cpp",
        ])
    elif cpu == SKIA_CPU_OTHER:
        srcs += native.glob([
            "src/opts/*_none.cpp",
        ])
    else:
        fail("opts_rest_srcs parameter 'cpu' must be one of " +
             "SKIA_CPU_{ARM,ARM64,X86,OTHER}.")
    return srcs

def skia_opts_deps(cpu):
    res = [":opts_rest"]

    if cpu == SKIA_CPU_ARM:
        res += [":opts_neon"]

    if cpu == SKIA_CPU_ARM64:
        res += [":opts_crc32"]

    if cpu == SKIA_CPU_X86:
        res += [
            ":opts_sse2",
            ":opts_ssse3",
            ":opts_sse41",
            ":opts_sse42",
            ":opts_avx",
            ":opts_hsw",
        ]

    return res

################################################################################
## BASE_SRCS
################################################################################

# All platform-independent SRCS.
BASE_SRCS_ALL = struct(
    include = [
        "include/private/**/*.h",
        "src/**/*.h",
        "src/**/*.cpp",
        "src/**/*.inc",
    ],
    exclude = [
        # Exclude platform-dependent files.
        "src/codec/*",
        "src/device/xps/*",  # Windows-only. Move to ports?
        "src/doc/*_XPS.cpp",  # Windows-only. Move to ports?
        "src/gpu/gl/android/*",
        "src/gpu/gl/egl/*",
        "src/gpu/gl/glfw/*",
        "src/gpu/gl/glx/*",
        "src/gpu/gl/iOS/*",
        "src/gpu/gl/mac/*",
        "src/gpu/gl/win/*",
        "src/opts/**/*",
        "src/ports/**/*",
        "src/utils/android/**/*",
        "src/utils/mac/**/*",
        "src/utils/win/**/*",

        # Exclude multiple definitions.
<<<<<<< HEAD
        "src/core/SkPicture_none.cpp",
=======
>>>>>>> 40be567a
        "src/gpu/GrPathRendering_none.cpp",
        "src/gpu/ccpr/GrCoverageCountingPathRenderer_none.cpp",
        "src/gpu/gl/GrGLMakeNativeInterface_none.cpp",
        "src/pdf/SkDocument_PDF_None.cpp",  # We use src/pdf/SkPDFDocument.cpp.

        # Exclude files that don't compile everywhere.
        "src/svg/**/*",  # Depends on xml, SkJpegCodec, and SkPngCodec.
        "src/xml/**/*",  # Avoid dragging in expat when not needed.

        # Conflicting dependencies among Lua versions. See cl/107087297.
        "src/utils/SkLua*",

        # Currently exclude all vulkan specific files
        "src/gpu/vk/*",

        # Currently exclude all Dawn-specific files
        "src/gpu/dawn/*",

        # Defines main.
        "src/sksl/SkSLMain.cpp",

        # Only used to regenerate the lexer
        "src/sksl/lex/*",

        # Atlas text
        "src/atlastext/*",
    ],
)

def codec_srcs(limited):
    """Sources for the codecs. Excludes Raw, and Ico, Webp, and Png if limited."""

    # TODO: Enable wuffs in Google3
    exclude = ["src/codec/SkWuffsCodec.cpp", "src/codec/*Raw*.cpp"]
    if limited:
        exclude += [
            "src/codec/*Ico*.cpp",
            "src/codec/*Webp*.cpp",
            "src/codec/*Png*",
        ]
    return native.glob(["src/codec/*.cpp", "third_party/gif/*.cpp"], exclude = exclude)

GL_SRCS_UNIX = struct(
    include = [
        "src/gpu/gl/GrGLMakeNativeInterface_none.cpp",
    ],
    exclude = [],
)
PORTS_SRCS_UNIX = struct(
    include = [
        "src/ports/**/*.cpp",
        "src/ports/**/*.h",
    ],
    exclude = [
        "src/ports/*CG*",
        "src/ports/*WIC*",
        "src/ports/*android*",
        "src/ports/*chromium*",
        "src/ports/*mac*",
        "src/ports/*mozalloc*",
        "src/ports/*nacl*",
        "src/ports/*win*",
        "src/ports/SkFontMgr_custom_directory_factory.cpp",
        "src/ports/SkFontMgr_custom_embedded_factory.cpp",
        "src/ports/SkFontMgr_custom_empty_factory.cpp",
        "src/ports/SkFontMgr_empty_factory.cpp",
        "src/ports/SkFontMgr_fontconfig_factory.cpp",
        "src/ports/SkFontMgr_fuchsia.cpp",
        "src/ports/SkImageGenerator_none.cpp",
        "src/ports/SkTLS_none.cpp",
    ],
)

GL_SRCS_ANDROID = struct(
    include = [
        "src/gpu/gl/android/*.cpp",
    ],
    exclude = [],
)
PORTS_SRCS_ANDROID = struct(
    include = [
        "src/ports/**/*.cpp",
        "src/ports/**/*.h",
    ],
    exclude = [
        "src/ports/*CG*",
        "src/ports/*FontConfig*",
        "src/ports/*WIC*",
        "src/ports/*chromium*",
        "src/ports/*fontconfig*",
        "src/ports/*mac*",
        "src/ports/*mozalloc*",
        "src/ports/*nacl*",
        "src/ports/*win*",
        "src/ports/SkDebug_stdio.cpp",
        "src/ports/SkFontMgr_custom_directory_factory.cpp",
        "src/ports/SkFontMgr_custom_embedded_factory.cpp",
        "src/ports/SkFontMgr_custom_empty_factory.cpp",
        "src/ports/SkFontMgr_empty_factory.cpp",
        "src/ports/SkFontMgr_fuchsia.cpp",
        "src/ports/SkImageGenerator_none.cpp",
        "src/ports/SkTLS_none.cpp",
    ],
)

GL_SRCS_IOS = struct(
    include = [
        "src/gpu/gl/iOS/GrGLMakeNativeInterface_iOS.cpp",
    ],
    exclude = [],
)
PORTS_SRCS_IOS = struct(
    include = [
        "src/ports/**/*.cpp",
        "src/ports/**/*.h",
        "src/utils/mac/*.cpp",
    ],
    exclude = [
        "src/ports/*FontConfig*",
        "src/ports/*FreeType*",
        "src/ports/*WIC*",
        "src/ports/*android*",
        "src/ports/*chromium*",
        "src/ports/*fontconfig*",
        "src/ports/*mozalloc*",
        "src/ports/*nacl*",
        "src/ports/*win*",
        "src/ports/SkFontMgr_custom.cpp",
        "src/ports/SkFontMgr_custom_directory.cpp",
        "src/ports/SkFontMgr_custom_embedded.cpp",
        "src/ports/SkFontMgr_custom_empty.cpp",
        "src/ports/SkFontMgr_custom_directory_factory.cpp",
        "src/ports/SkFontMgr_custom_embedded_factory.cpp",
        "src/ports/SkFontMgr_custom_empty_factory.cpp",
        "src/ports/SkFontMgr_empty_factory.cpp",
        "src/ports/SkFontMgr_fuchsia.cpp",
        "src/ports/SkImageGenerator_none.cpp",
        "src/ports/SkTLS_none.cpp",
    ],
)

def base_srcs():
    return skia_glob(BASE_SRCS_ALL)

def ports_srcs(os_conditions):
    return skia_select(
        os_conditions,
        [
            skia_glob(PORTS_SRCS_UNIX),
            skia_glob(PORTS_SRCS_ANDROID),
            skia_glob(PORTS_SRCS_IOS),
        ],
    )

def gl_srcs(os_conditions):
    return skia_select(
        os_conditions,
        [
            skia_glob(GL_SRCS_UNIX),
            skia_glob(GL_SRCS_ANDROID),
            skia_glob(GL_SRCS_IOS),
        ],
    )

def skia_srcs(os_conditions):
    return base_srcs() + ports_srcs(os_conditions) + gl_srcs(os_conditions)

################################################################################
## INCLUDES
################################################################################

# Includes needed by Skia implementation.  Not public includes.
INCLUDES = [
    ".",
    "include/android",
    "include/c",
    "include/codec",
    "include/config",
    "include/core",
    "include/docs",
    "include/effects",
    "include/encode",
    "include/gpu",
    "include/pathops",
    "include/ports",
    "include/private",
    "include/third_party/skcms",
    "include/utils",
    "include/utils/mac",
    "src/codec",
    "src/core",
    "src/gpu",
    "src/image",
    "src/images",
    "src/lazy",
    "src/opts",
    "src/pdf",
    "src/ports",
    "src/sfnt",
    "src/shaders",
    "src/shaders/gradients",
    "src/sksl",
    "src/utils",
    "third_party/gif",
]

################################################################################
## DM_SRCS
################################################################################

DM_SRCS_ALL = struct(
    include = [
        "dm/*.cpp",
        "dm/*.h",
        "experimental/pipe/*.cpp",
        "experimental/pipe/*.h",
        "experimental/svg/model/*.cpp",
        "experimental/svg/model/*.h",
        "gm/*.cpp",
        "gm/*.h",
<<<<<<< HEAD
        "src/xml/*.cpp",
        "tests/*.cpp",
        "tests/*.h",
        "tools/ios_utils.h",
        "tools/BinaryAsset.h",
=======
        "src/utils/SkMultiPictureDocument.cpp",
        "src/xml/*.cpp",
        "tests/*.cpp",
        "tests/*.h",
        "tools/AutoreleasePool.h",
>>>>>>> 40be567a
        "tools/BigPathBench.inc",
        "tools/BinaryAsset.h",
        "tools/CrashHandler.cpp",
        "tools/CrashHandler.h",
        "tools/DDLPromiseImageHelper.cpp",
        "tools/DDLPromiseImageHelper.h",
        "tools/DDLTileHelper.cpp",
        "tools/DDLTileHelper.h",
        "tools/HashAndEncode.cpp",
        "tools/HashAndEncode.h",
        "tools/ProcStats.cpp",
        "tools/ProcStats.h",
        "tools/Registry.h",
        "tools/ResourceFactory.h",
        "tools/Resources.cpp",
        "tools/Resources.h",
<<<<<<< HEAD
=======
        "tools/SkMetaData.cpp",
        "tools/SkMetaData.h",
        "tools/SkSharingProc.cpp",
        "tools/SkVMBuilders.cpp",
        "tools/SkVMBuilders.h",
        "tools/ToolUtils.cpp",
        "tools/ToolUtils.h",
>>>>>>> 40be567a
        "tools/UrlDataManager.cpp",
        "tools/UrlDataManager.h",
        "tools/debugger/*.cpp",
        "tools/debugger/*.h",
        "tools/flags/*.cpp",
        "tools/flags/*.h",
        "tools/fonts/RandomScalerContext.cpp",
        "tools/fonts/RandomScalerContext.h",
        "tools/fonts/TestFontMgr.cpp",
        "tools/fonts/TestFontMgr.h",
        "tools/fonts/TestSVGTypeface.cpp",
        "tools/fonts/TestSVGTypeface.h",
        "tools/fonts/TestTypeface.cpp",
        "tools/fonts/TestTypeface.h",
        "tools/fonts/ToolUtilsFont.cpp",
<<<<<<< HEAD
=======
        "tools/fonts/test_font_index.inc",
>>>>>>> 40be567a
        "tools/fonts/test_font_monospace.inc",
        "tools/fonts/test_font_sans_serif.inc",
        "tools/fonts/test_font_serif.inc",
        "tools/gpu/**/*.cpp",
        "tools/gpu/**/*.h",
<<<<<<< HEAD
        "tools/random_parse_path.cpp",
        "tools/random_parse_path.h",
        "tools/ToolUtils.cpp",
        "tools/ToolUtils.h",
=======
        "tools/ios_utils.h",
        "tools/random_parse_path.cpp",
        "tools/random_parse_path.h",
>>>>>>> 40be567a
        "tools/timer/*.cpp",
        "tools/timer/*.h",
        "tools/trace/*.cpp",
        "tools/trace/*.h",
    ],
    exclude = [
        "gm/cgms.cpp",
<<<<<<< HEAD
=======
        "gm/fiddle.cpp",
>>>>>>> 40be567a
        "gm/video_decoder.cpp",
        "tests/FontMgrAndroidParserTest.cpp",  # Android-only.
        "tests/FontMgrFontConfigTest.cpp",  # FontConfig-only.
        "tests/skia_test.cpp",  # Old main.
        "tools/gpu/atlastext/*",
        "tools/gpu/dawn/*",
        "tools/gpu/gl/angle/*",
        "tools/gpu/gl/egl/*",
        "tools/gpu/gl/glx/*",
        "tools/gpu/gl/iOS/*",
        "tools/gpu/gl/mac/*",
        "tools/gpu/gl/win/*",
        "tools/timer/SysTimer_mach.cpp",
        "tools/timer/SysTimer_windows.cpp",
    ],
)

################################################################################
## dm_srcs()
################################################################################

def dm_srcs(os_conditions):
    """Sources for the dm binary for the specified os."""
    return skia_glob(DM_SRCS_ALL) + skia_select(
        os_conditions,
        [
            ["tests/FontMgrFontConfigTest.cpp"],
            ["tests/FontMgrAndroidParserTest.cpp"],
            [],
        ],
    )

################################################################################
## DM_ARGS
################################################################################

def DM_ARGS(asan):
    source = ["gm", "image", "lottie"]

    # TODO(benjaminwagner): f16, pic-8888, serialize-8888, and tiles_rt-8888 fail.
    config = ["565", "8888", "pdf"]
    match = ["~Codec_78329453"]
    return (["--src"] + source + ["--config"] + config + ["--nonativeFonts"] +
            ["--match"] + match)

################################################################################
## COPTS
################################################################################

def base_copts(os_conditions):
    return skia_select(
        os_conditions,
        [
            # UNIX
            [
                "-Wno-implicit-fallthrough",  # Some intentional fallthrough.
                # Internal use of deprecated methods. :(
                "-Wno-deprecated-declarations",
                # TODO(kjlubick)
                "-Wno-self-assign",  # Spurious warning in tests/PathOpsDVectorTest.cpp?
            ],
            # ANDROID
            [
                "-Wno-implicit-fallthrough",  # Some intentional fallthrough.
                # 'GrResourceCache' declared with greater visibility than the
                # type of its field 'GrResourceCache::fPurgeableQueue'... bogus.
                "-Wno-error=attributes",
            ],
            # IOS
            [
                "-Wno-implicit-fallthrough",  # Some intentional fallthrough.
            ],
        ],
    )

################################################################################
## DEFINES
################################################################################

def base_defines(os_conditions):
    return [
        # Chrome DEFINES.
        "SK_USE_FREETYPE_EMBOLDEN",
        # Turn on a few Google3-specific build fixes.
        "SK_BUILD_FOR_GOOGLE3",
        # Required for building dm.
        "GR_TEST_UTILS",
        # Google3 probably doesn't want this feature yet
        "SK_DISABLE_REDUCE_OPLIST_SPLITTING",
        # Staging flags for API changes
        # Should remove after we update golden images
        "SK_WEBP_ENCODER_USE_DEFAULT_METHOD",
        # Experiment to diagnose image diffs in Google3
        "SK_DISABLE_LOWP_RASTER_PIPELINE",
        # JPEG is in codec_limited
        "SK_HAS_JPEG_LIBRARY",
<<<<<<< HEAD
=======
        # Needed for some tests in dm
        "SK_ENABLE_SKSL_INTERPRETER",
>>>>>>> 40be567a
    ] + skia_select(
        os_conditions,
        [
            # UNIX
            [
                "PNG_SKIP_SETJMP_CHECK",
                "SK_BUILD_FOR_UNIX",
                "SK_R32_SHIFT=16",
                "SK_PDF_USE_SFNTLY",
                "SK_HAS_PNG_LIBRARY",
                "SK_HAS_WEBP_LIBRARY",
            ],
            # ANDROID
            [
                "SK_BUILD_FOR_ANDROID",
                "SK_HAS_PNG_LIBRARY",
                "SK_HAS_WEBP_LIBRARY",
            ],
            # IOS
            [
                "SK_BUILD_FOR_IOS",
                "SK_BUILD_NO_OPTS",
                "SKNX_NO_SIMD",
            ],
        ],
    )

################################################################################
## LINKOPTS
################################################################################

def base_linkopts(os_conditions):
    return [
        "-ldl",
    ] + skia_select(
        os_conditions,
        [
            # UNIX
            [],
            # ANDROID
            [
                "-lEGL",
                "-lGLESv2",
            ],
            # IOS
            [
                "-framework CoreFoundation",
                "-framework CoreGraphics",
                "-framework CoreText",
                "-framework ImageIO",
                "-framework MobileCoreServices",
            ],
        ],
    )

################################################################################
## sksg_lib
################################################################################

def sksg_lib_hdrs():
    return native.glob(["modules/sksg/include/*.h"])

def sksg_lib_srcs():
<<<<<<< HEAD
    return native.glob(["modules/sksg/src/*.cpp"])
=======
    return native.glob([
        "modules/sksg/src/*.cpp",
        "modules/sksg/src/*.h",
    ])

################################################################################
## skparagraph_lib
################################################################################

def skparagraph_lib_hdrs():
    return native.glob(["modules/skparagraph/include/*.h"])

def skparagraph_lib_srcs():
    return native.glob(["modules/skparagraph/src/*.cpp"])

################################################################################
## experimental xform
################################################################################

def exp_xform_lib_hdrs():
    return native.glob(["experimental/xform/*.h"])

def exp_xform_lib_srcs():
    return native.glob(["experimental/xform/*.cpp"])
>>>>>>> 40be567a

################################################################################
## skottie_lib
################################################################################

def skottie_lib_hdrs():
    return native.glob(["modules/skottie/include/*.h"])

def skottie_lib_srcs():
    return native.glob(
        [
            "modules/skottie/src/*.cpp",
            "modules/skottie/src/*.h",
<<<<<<< HEAD
=======
            "modules/skottie/src/effects/*.cpp",
            "modules/skottie/src/effects/*.h",
            "modules/skottie/src/layers/*.cpp",
            "modules/skottie/src/layers/*.h",
>>>>>>> 40be567a
            "modules/skottie/src/text/*.cpp",
            "modules/skottie/src/text/*.h",
        ],
        exclude = [
            "modules/skottie/src/SkottieTest.cpp",
            "modules/skottie/src/SkottieTool.cpp",
        ],
    )

################################################################################
## skottie_shaper
################################################################################

SKOTTIE_SHAPER_HDRS = [
    "modules/skottie/src/text/SkottieShaper.h",
]

SKOTTIE_SHAPER_SRCS = [
    "modules/skottie/src/text/SkottieShaper.cpp",
]

################################################################################
## skottie_tool
################################################################################

SKOTTIE_TOOL_SRCS = [
    "modules/skottie/src/SkottieTool.cpp",
    "modules/skottie/utils/SkottieUtils.cpp",
    "modules/skottie/utils/SkottieUtils.h",
    # TODO(benjaminwagner): Add "flags" target.
    "tools/flags/CommandLineFlags.cpp",
    "tools/flags/CommandLineFlags.h",
]

################################################################################
## SkShaper
################################################################################

SKSHAPER_HARFBUZZ_SRCS = [
    "modules/skshaper/include/SkShaper.h",
    "modules/skshaper/src/SkShaper.cpp",
    "modules/skshaper/src/SkShaper_harfbuzz.cpp",
    "modules/skshaper/src/SkShaper_primitive.cpp",
]

SKSHAPER_PRIMITIVE_SRCS = [
    "modules/skshaper/include/SkShaper.h",
    "modules/skshaper/src/SkShaper.cpp",
    "modules/skshaper/src/SkShaper_primitive.cpp",
]<|MERGE_RESOLUTION|>--- conflicted
+++ resolved
@@ -235,10 +235,6 @@
         "src/utils/win/**/*",
 
         # Exclude multiple definitions.
-<<<<<<< HEAD
-        "src/core/SkPicture_none.cpp",
-=======
->>>>>>> 40be567a
         "src/gpu/GrPathRendering_none.cpp",
         "src/gpu/ccpr/GrCoverageCountingPathRenderer_none.cpp",
         "src/gpu/gl/GrGLMakeNativeInterface_none.cpp",
@@ -459,19 +455,11 @@
         "experimental/svg/model/*.h",
         "gm/*.cpp",
         "gm/*.h",
-<<<<<<< HEAD
-        "src/xml/*.cpp",
-        "tests/*.cpp",
-        "tests/*.h",
-        "tools/ios_utils.h",
-        "tools/BinaryAsset.h",
-=======
         "src/utils/SkMultiPictureDocument.cpp",
         "src/xml/*.cpp",
         "tests/*.cpp",
         "tests/*.h",
         "tools/AutoreleasePool.h",
->>>>>>> 40be567a
         "tools/BigPathBench.inc",
         "tools/BinaryAsset.h",
         "tools/CrashHandler.cpp",
@@ -488,8 +476,6 @@
         "tools/ResourceFactory.h",
         "tools/Resources.cpp",
         "tools/Resources.h",
-<<<<<<< HEAD
-=======
         "tools/SkMetaData.cpp",
         "tools/SkMetaData.h",
         "tools/SkSharingProc.cpp",
@@ -497,7 +483,6 @@
         "tools/SkVMBuilders.h",
         "tools/ToolUtils.cpp",
         "tools/ToolUtils.h",
->>>>>>> 40be567a
         "tools/UrlDataManager.cpp",
         "tools/UrlDataManager.h",
         "tools/debugger/*.cpp",
@@ -513,25 +498,15 @@
         "tools/fonts/TestTypeface.cpp",
         "tools/fonts/TestTypeface.h",
         "tools/fonts/ToolUtilsFont.cpp",
-<<<<<<< HEAD
-=======
         "tools/fonts/test_font_index.inc",
->>>>>>> 40be567a
         "tools/fonts/test_font_monospace.inc",
         "tools/fonts/test_font_sans_serif.inc",
         "tools/fonts/test_font_serif.inc",
         "tools/gpu/**/*.cpp",
         "tools/gpu/**/*.h",
-<<<<<<< HEAD
-        "tools/random_parse_path.cpp",
-        "tools/random_parse_path.h",
-        "tools/ToolUtils.cpp",
-        "tools/ToolUtils.h",
-=======
         "tools/ios_utils.h",
         "tools/random_parse_path.cpp",
         "tools/random_parse_path.h",
->>>>>>> 40be567a
         "tools/timer/*.cpp",
         "tools/timer/*.h",
         "tools/trace/*.cpp",
@@ -539,10 +514,7 @@
     ],
     exclude = [
         "gm/cgms.cpp",
-<<<<<<< HEAD
-=======
         "gm/fiddle.cpp",
->>>>>>> 40be567a
         "gm/video_decoder.cpp",
         "tests/FontMgrAndroidParserTest.cpp",  # Android-only.
         "tests/FontMgrFontConfigTest.cpp",  # FontConfig-only.
@@ -639,11 +611,8 @@
         "SK_DISABLE_LOWP_RASTER_PIPELINE",
         # JPEG is in codec_limited
         "SK_HAS_JPEG_LIBRARY",
-<<<<<<< HEAD
-=======
         # Needed for some tests in dm
         "SK_ENABLE_SKSL_INTERPRETER",
->>>>>>> 40be567a
     ] + skia_select(
         os_conditions,
         [
@@ -707,9 +676,6 @@
     return native.glob(["modules/sksg/include/*.h"])
 
 def sksg_lib_srcs():
-<<<<<<< HEAD
-    return native.glob(["modules/sksg/src/*.cpp"])
-=======
     return native.glob([
         "modules/sksg/src/*.cpp",
         "modules/sksg/src/*.h",
@@ -734,7 +700,6 @@
 
 def exp_xform_lib_srcs():
     return native.glob(["experimental/xform/*.cpp"])
->>>>>>> 40be567a
 
 ################################################################################
 ## skottie_lib
@@ -748,13 +713,10 @@
         [
             "modules/skottie/src/*.cpp",
             "modules/skottie/src/*.h",
-<<<<<<< HEAD
-=======
             "modules/skottie/src/effects/*.cpp",
             "modules/skottie/src/effects/*.h",
             "modules/skottie/src/layers/*.cpp",
             "modules/skottie/src/layers/*.h",
->>>>>>> 40be567a
             "modules/skottie/src/text/*.cpp",
             "modules/skottie/src/text/*.h",
         ],
